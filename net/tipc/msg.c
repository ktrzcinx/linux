/*
 * net/tipc/msg.c: TIPC message header routines
 *
 * Copyright (c) 2000-2006, 2014-2015, Ericsson AB
 * Copyright (c) 2005, 2010-2011, Wind River Systems
 * All rights reserved.
 *
 * Redistribution and use in source and binary forms, with or without
 * modification, are permitted provided that the following conditions are met:
 *
 * 1. Redistributions of source code must retain the above copyright
 *    notice, this list of conditions and the following disclaimer.
 * 2. Redistributions in binary form must reproduce the above copyright
 *    notice, this list of conditions and the following disclaimer in the
 *    documentation and/or other materials provided with the distribution.
 * 3. Neither the names of the copyright holders nor the names of its
 *    contributors may be used to endorse or promote products derived from
 *    this software without specific prior written permission.
 *
 * Alternatively, this software may be distributed under the terms of the
 * GNU General Public License ("GPL") version 2 as published by the Free
 * Software Foundation.
 *
 * THIS SOFTWARE IS PROVIDED BY THE COPYRIGHT HOLDERS AND CONTRIBUTORS "AS IS"
 * AND ANY EXPRESS OR IMPLIED WARRANTIES, INCLUDING, BUT NOT LIMITED TO, THE
 * IMPLIED WARRANTIES OF MERCHANTABILITY AND FITNESS FOR A PARTICULAR PURPOSE
 * ARE DISCLAIMED. IN NO EVENT SHALL THE COPYRIGHT OWNER OR CONTRIBUTORS BE
 * LIABLE FOR ANY DIRECT, INDIRECT, INCIDENTAL, SPECIAL, EXEMPLARY, OR
 * CONSEQUENTIAL DAMAGES (INCLUDING, BUT NOT LIMITED TO, PROCUREMENT OF
 * SUBSTITUTE GOODS OR SERVICES; LOSS OF USE, DATA, OR PROFITS; OR BUSINESS
 * INTERRUPTION) HOWEVER CAUSED AND ON ANY THEORY OF LIABILITY, WHETHER IN
 * CONTRACT, STRICT LIABILITY, OR TORT (INCLUDING NEGLIGENCE OR OTHERWISE)
 * ARISING IN ANY WAY OUT OF THE USE OF THIS SOFTWARE, EVEN IF ADVISED OF THE
 * POSSIBILITY OF SUCH DAMAGE.
 */

#include <net/sock.h>
#include "core.h"
#include "msg.h"
#include "addr.h"
#include "name_table.h"
#include "crypto.h"

#define MAX_FORWARD_SIZE 1024
#ifdef CONFIG_TIPC_CRYPTO
#define BUF_HEADROOM ALIGN(((LL_MAX_HEADER + 48) + EHDR_MAX_SIZE), 16)
#define BUF_TAILROOM (TIPC_AES_GCM_TAG_SIZE)
#else
#define BUF_HEADROOM (LL_MAX_HEADER + 48)
#define BUF_TAILROOM 16
#endif

static unsigned int align(unsigned int i)
{
	return (i + 3) & ~3u;
}

/**
 * tipc_buf_acquire - creates a TIPC message buffer
 * @size: message size (including TIPC header)
 *
 * Returns a new buffer with data pointers set to the specified size.
 *
 * NOTE: Headroom is reserved to allow prepending of a data link header.
 *       There may also be unrequested tailroom present at the buffer's end.
 */
struct sk_buff *tipc_buf_acquire(u32 size, gfp_t gfp)
{
	struct sk_buff *skb;
#ifdef CONFIG_TIPC_CRYPTO
	unsigned int buf_size = (BUF_HEADROOM + size + BUF_TAILROOM + 3) & ~3u;
#else
	unsigned int buf_size = (BUF_HEADROOM + size + 3) & ~3u;
#endif

	skb = alloc_skb_fclone(buf_size, gfp);
	if (skb) {
		skb_reserve(skb, BUF_HEADROOM);
		skb_put(skb, size);
		skb->next = NULL;
	}
	return skb;
}

void tipc_msg_init(u32 own_node, struct tipc_msg *m, u32 user, u32 type,
		   u32 hsize, u32 dnode)
{
	memset(m, 0, hsize);
	msg_set_version(m);
	msg_set_user(m, user);
	msg_set_hdr_sz(m, hsize);
	msg_set_size(m, hsize);
	msg_set_prevnode(m, own_node);
	msg_set_type(m, type);
	if (hsize > SHORT_H_SIZE) {
		msg_set_orignode(m, own_node);
		msg_set_destnode(m, dnode);
	}
}

struct sk_buff *tipc_msg_create(uint user, uint type,
				uint hdr_sz, uint data_sz, u32 dnode,
				u32 onode, u32 dport, u32 oport, int errcode)
{
	struct tipc_msg *msg;
	struct sk_buff *buf;

	buf = tipc_buf_acquire(hdr_sz + data_sz, GFP_ATOMIC);
	if (unlikely(!buf))
		return NULL;

	msg = buf_msg(buf);
	tipc_msg_init(onode, msg, user, type, hdr_sz, dnode);
	msg_set_size(msg, hdr_sz + data_sz);
	msg_set_origport(msg, oport);
	msg_set_destport(msg, dport);
	msg_set_errcode(msg, errcode);
	if (hdr_sz > SHORT_H_SIZE) {
		msg_set_orignode(msg, onode);
		msg_set_destnode(msg, dnode);
	}
	return buf;
}

/* tipc_buf_append(): Append a buffer to the fragment list of another buffer
 * @*headbuf: in:  NULL for first frag, otherwise value returned from prev call
 *            out: set when successful non-complete reassembly, otherwise NULL
 * @*buf:     in:  the buffer to append. Always defined
 *            out: head buf after successful complete reassembly, otherwise NULL
 * Returns 1 when reassembly complete, otherwise 0
 */
int tipc_buf_append(struct sk_buff **headbuf, struct sk_buff **buf)
{
	struct sk_buff *head = *headbuf;
	struct sk_buff *frag = *buf;
	struct sk_buff *tail = NULL;
	struct tipc_msg *msg;
	u32 fragid;
	int delta;
	bool headstolen;

	if (!frag)
		goto err;

	msg = buf_msg(frag);
	fragid = msg_type(msg);
	frag->next = NULL;
	skb_pull(frag, msg_hdr_sz(msg));

	if (fragid == FIRST_FRAGMENT) {
		if (unlikely(head))
			goto err;
<<<<<<< HEAD
		frag = skb_unshare(frag, GFP_ATOMIC);
=======
		if (skb_cloned(frag))
			frag = skb_copy(frag, GFP_ATOMIC);
>>>>>>> 46bbf461
		if (unlikely(!frag))
			goto err;
		head = *headbuf = frag;
		*buf = NULL;
		TIPC_SKB_CB(head)->tail = NULL;
		if (skb_is_nonlinear(head)) {
			skb_walk_frags(head, tail) {
				TIPC_SKB_CB(head)->tail = tail;
			}
		} else {
			skb_frag_list_init(head);
		}
		return 0;
	}

	if (!head)
		goto err;

	if (skb_try_coalesce(head, frag, &headstolen, &delta)) {
		kfree_skb_partial(frag, headstolen);
	} else {
		tail = TIPC_SKB_CB(head)->tail;
		if (!skb_has_frag_list(head))
			skb_shinfo(head)->frag_list = frag;
		else
			tail->next = frag;
		head->truesize += frag->truesize;
		head->data_len += frag->len;
		head->len += frag->len;
		TIPC_SKB_CB(head)->tail = frag;
	}

	if (fragid == LAST_FRAGMENT) {
		TIPC_SKB_CB(head)->validated = 0;
		if (unlikely(!tipc_msg_validate(&head)))
			goto err;
		*buf = head;
		TIPC_SKB_CB(head)->tail = NULL;
		*headbuf = NULL;
		return 1;
	}
	*buf = NULL;
	return 0;
err:
	kfree_skb(*buf);
	kfree_skb(*headbuf);
	*buf = *headbuf = NULL;
	return 0;
}

/**
 * tipc_msg_append(): Append data to tail of an existing buffer queue
 * @_hdr: header to be used
 * @m: the data to be appended
 * @mss: max allowable size of buffer
 * @dlen: size of data to be appended
 * @txq: queue to appand to
 * Returns the number og 1k blocks appended or errno value
 */
int tipc_msg_append(struct tipc_msg *_hdr, struct msghdr *m, int dlen,
		    int mss, struct sk_buff_head *txq)
{
	struct sk_buff *skb;
	int accounted, total, curr;
	int mlen, cpy, rem = dlen;
	struct tipc_msg *hdr;

	skb = skb_peek_tail(txq);
	accounted = skb ? msg_blocks(buf_msg(skb)) : 0;
	total = accounted;

	do {
		if (!skb || skb->len >= mss) {
			skb = tipc_buf_acquire(mss, GFP_KERNEL);
			if (unlikely(!skb))
				return -ENOMEM;
			skb_orphan(skb);
			skb_trim(skb, MIN_H_SIZE);
			hdr = buf_msg(skb);
			skb_copy_to_linear_data(skb, _hdr, MIN_H_SIZE);
			msg_set_hdr_sz(hdr, MIN_H_SIZE);
			msg_set_size(hdr, MIN_H_SIZE);
			__skb_queue_tail(txq, skb);
			total += 1;
		}
		hdr = buf_msg(skb);
		curr = msg_blocks(hdr);
		mlen = msg_size(hdr);
		cpy = min_t(size_t, rem, mss - mlen);
		if (cpy != copy_from_iter(skb->data + mlen, cpy, &m->msg_iter))
			return -EFAULT;
		msg_set_size(hdr, mlen + cpy);
		skb_put(skb, cpy);
		rem -= cpy;
		total += msg_blocks(hdr) - curr;
	} while (rem > 0);
	return total - accounted;
}

/* tipc_msg_validate - validate basic format of received message
 *
 * This routine ensures a TIPC message has an acceptable header, and at least
 * as much data as the header indicates it should.  The routine also ensures
 * that the entire message header is stored in the main fragment of the message
 * buffer, to simplify future access to message header fields.
 *
 * Note: Having extra info present in the message header or data areas is OK.
 * TIPC will ignore the excess, under the assumption that it is optional info
 * introduced by a later release of the protocol.
 */
bool tipc_msg_validate(struct sk_buff **_skb)
{
	struct sk_buff *skb = *_skb;
	struct tipc_msg *hdr;
	int msz, hsz;

	/* Ensure that flow control ratio condition is satisfied */
	if (unlikely(skb->truesize / buf_roundup_len(skb) >= 4)) {
		skb = skb_copy_expand(skb, BUF_HEADROOM, 0, GFP_ATOMIC);
		if (!skb)
			return false;
		kfree_skb(*_skb);
		*_skb = skb;
	}

	if (unlikely(TIPC_SKB_CB(skb)->validated))
		return true;

	if (unlikely(!pskb_may_pull(skb, MIN_H_SIZE)))
		return false;

	hsz = msg_hdr_sz(buf_msg(skb));
	if (unlikely(hsz < MIN_H_SIZE) || (hsz > MAX_H_SIZE))
		return false;
	if (unlikely(!pskb_may_pull(skb, hsz)))
		return false;

	hdr = buf_msg(skb);
	if (unlikely(msg_version(hdr) != TIPC_VERSION))
		return false;

	msz = msg_size(hdr);
	if (unlikely(msz < hsz))
		return false;
	if (unlikely((msz - hsz) > TIPC_MAX_USER_MSG_SIZE))
		return false;
	if (unlikely(skb->len < msz))
		return false;

	TIPC_SKB_CB(skb)->validated = 1;
	return true;
}

/**
 * tipc_msg_fragment - build a fragment skb list for TIPC message
 *
 * @skb: TIPC message skb
 * @hdr: internal msg header to be put on the top of the fragments
 * @pktmax: max size of a fragment incl. the header
 * @frags: returned fragment skb list
 *
 * Returns 0 if the fragmentation is successful, otherwise: -EINVAL
 * or -ENOMEM
 */
int tipc_msg_fragment(struct sk_buff *skb, const struct tipc_msg *hdr,
		      int pktmax, struct sk_buff_head *frags)
{
	int pktno, nof_fragms, dsz, dmax, eat;
	struct tipc_msg *_hdr;
	struct sk_buff *_skb;
	u8 *data;

	/* Non-linear buffer? */
	if (skb_linearize(skb))
		return -ENOMEM;

	data = (u8 *)skb->data;
	dsz = msg_size(buf_msg(skb));
	dmax = pktmax - INT_H_SIZE;
	if (dsz <= dmax || !dmax)
		return -EINVAL;

	nof_fragms = dsz / dmax + 1;
	for (pktno = 1; pktno <= nof_fragms; pktno++) {
		if (pktno < nof_fragms)
			eat = dmax;
		else
			eat = dsz % dmax;
		/* Allocate a new fragment */
		_skb = tipc_buf_acquire(INT_H_SIZE + eat, GFP_ATOMIC);
		if (!_skb)
			goto error;
		skb_orphan(_skb);
		__skb_queue_tail(frags, _skb);
		/* Copy header & data to the fragment */
		skb_copy_to_linear_data(_skb, hdr, INT_H_SIZE);
		skb_copy_to_linear_data_offset(_skb, INT_H_SIZE, data, eat);
		data += eat;
		/* Update the fragment's header */
		_hdr = buf_msg(_skb);
		msg_set_fragm_no(_hdr, pktno);
		msg_set_nof_fragms(_hdr, nof_fragms);
		msg_set_size(_hdr, INT_H_SIZE + eat);
	}
	return 0;

error:
	__skb_queue_purge(frags);
	__skb_queue_head_init(frags);
	return -ENOMEM;
}

/**
 * tipc_msg_build - create buffer chain containing specified header and data
 * @mhdr: Message header, to be prepended to data
 * @m: User message
 * @dsz: Total length of user data
 * @pktmax: Max packet size that can be used
 * @list: Buffer or chain of buffers to be returned to caller
 *
 * Note that the recursive call we are making here is safe, since it can
 * logically go only one further level down.
 *
 * Returns message data size or errno: -ENOMEM, -EFAULT
 */
int tipc_msg_build(struct tipc_msg *mhdr, struct msghdr *m, int offset,
		   int dsz, int pktmax, struct sk_buff_head *list)
{
	int mhsz = msg_hdr_sz(mhdr);
	struct tipc_msg pkthdr;
	int msz = mhsz + dsz;
	int pktrem = pktmax;
	struct sk_buff *skb;
	int drem = dsz;
	int pktno = 1;
	char *pktpos;
	int pktsz;
	int rc;

	msg_set_size(mhdr, msz);

	/* No fragmentation needed? */
	if (likely(msz <= pktmax)) {
		skb = tipc_buf_acquire(msz, GFP_KERNEL);

		/* Fall back to smaller MTU if node local message */
		if (unlikely(!skb)) {
			if (pktmax != MAX_MSG_SIZE)
				return -ENOMEM;
			rc = tipc_msg_build(mhdr, m, offset, dsz, FB_MTU, list);
			if (rc != dsz)
				return rc;
			if (tipc_msg_assemble(list))
				return dsz;
			return -ENOMEM;
		}
		skb_orphan(skb);
		__skb_queue_tail(list, skb);
		skb_copy_to_linear_data(skb, mhdr, mhsz);
		pktpos = skb->data + mhsz;
		if (copy_from_iter_full(pktpos, dsz, &m->msg_iter))
			return dsz;
		rc = -EFAULT;
		goto error;
	}

	/* Prepare reusable fragment header */
	tipc_msg_init(msg_prevnode(mhdr), &pkthdr, MSG_FRAGMENTER,
		      FIRST_FRAGMENT, INT_H_SIZE, msg_destnode(mhdr));
	msg_set_size(&pkthdr, pktmax);
	msg_set_fragm_no(&pkthdr, pktno);
	msg_set_importance(&pkthdr, msg_importance(mhdr));

	/* Prepare first fragment */
	skb = tipc_buf_acquire(pktmax, GFP_KERNEL);
	if (!skb)
		return -ENOMEM;
	skb_orphan(skb);
	__skb_queue_tail(list, skb);
	pktpos = skb->data;
	skb_copy_to_linear_data(skb, &pkthdr, INT_H_SIZE);
	pktpos += INT_H_SIZE;
	pktrem -= INT_H_SIZE;
	skb_copy_to_linear_data_offset(skb, INT_H_SIZE, mhdr, mhsz);
	pktpos += mhsz;
	pktrem -= mhsz;

	do {
		if (drem < pktrem)
			pktrem = drem;

		if (!copy_from_iter_full(pktpos, pktrem, &m->msg_iter)) {
			rc = -EFAULT;
			goto error;
		}
		drem -= pktrem;

		if (!drem)
			break;

		/* Prepare new fragment: */
		if (drem < (pktmax - INT_H_SIZE))
			pktsz = drem + INT_H_SIZE;
		else
			pktsz = pktmax;
		skb = tipc_buf_acquire(pktsz, GFP_KERNEL);
		if (!skb) {
			rc = -ENOMEM;
			goto error;
		}
		skb_orphan(skb);
		__skb_queue_tail(list, skb);
		msg_set_type(&pkthdr, FRAGMENT);
		msg_set_size(&pkthdr, pktsz);
		msg_set_fragm_no(&pkthdr, ++pktno);
		skb_copy_to_linear_data(skb, &pkthdr, INT_H_SIZE);
		pktpos = skb->data + INT_H_SIZE;
		pktrem = pktsz - INT_H_SIZE;

	} while (1);
	msg_set_type(buf_msg(skb), LAST_FRAGMENT);
	return dsz;
error:
	__skb_queue_purge(list);
	__skb_queue_head_init(list);
	return rc;
}

/**
 * tipc_msg_bundle - Append contents of a buffer to tail of an existing one
 * @bskb: the bundle buffer to append to
 * @msg: message to be appended
 * @max: max allowable size for the bundle buffer
 *
 * Returns "true" if bundling has been performed, otherwise "false"
 */
static bool tipc_msg_bundle(struct sk_buff *bskb, struct tipc_msg *msg,
			    u32 max)
{
	struct tipc_msg *bmsg = buf_msg(bskb);
	u32 msz, bsz, offset, pad;

	msz = msg_size(msg);
	bsz = msg_size(bmsg);
	offset = align(bsz);
	pad = offset - bsz;

	if (unlikely(skb_tailroom(bskb) < (pad + msz)))
		return false;
	if (unlikely(max < (offset + msz)))
		return false;

	skb_put(bskb, pad + msz);
	skb_copy_to_linear_data_offset(bskb, offset, msg, msz);
	msg_set_size(bmsg, offset + msz);
	msg_set_msgcnt(bmsg, msg_msgcnt(bmsg) + 1);
	return true;
}

/**
 * tipc_msg_try_bundle - Try to bundle a new message to the last one
 * @tskb: the last/target message to which the new one will be appended
 * @skb: the new message skb pointer
 * @mss: max message size (header inclusive)
 * @dnode: destination node for the message
 * @new_bundle: if this call made a new bundle or not
 *
 * Return: "true" if the new message skb is potential for bundling this time or
 * later, in the case a bundling has been done this time, the skb is consumed
 * (the skb pointer = NULL).
 * Otherwise, "false" if the skb cannot be bundled at all.
 */
bool tipc_msg_try_bundle(struct sk_buff *tskb, struct sk_buff **skb, u32 mss,
			 u32 dnode, bool *new_bundle)
{
	struct tipc_msg *msg, *inner, *outer;
	u32 tsz;

	/* First, check if the new buffer is suitable for bundling */
	msg = buf_msg(*skb);
	if (msg_user(msg) == MSG_FRAGMENTER)
		return false;
	if (msg_user(msg) == TUNNEL_PROTOCOL)
		return false;
	if (msg_user(msg) == BCAST_PROTOCOL)
		return false;
	if (mss <= INT_H_SIZE + msg_size(msg))
		return false;

	/* Ok, but the last/target buffer can be empty? */
	if (unlikely(!tskb))
		return true;

	/* Is it a bundle already? Try to bundle the new message to it */
	if (msg_user(buf_msg(tskb)) == MSG_BUNDLER) {
		*new_bundle = false;
		goto bundle;
	}

	/* Make a new bundle of the two messages if possible */
	tsz = msg_size(buf_msg(tskb));
	if (unlikely(mss < align(INT_H_SIZE + tsz) + msg_size(msg)))
		return true;
	if (unlikely(pskb_expand_head(tskb, INT_H_SIZE, mss - tsz - INT_H_SIZE,
				      GFP_ATOMIC)))
		return true;
	inner = buf_msg(tskb);
	skb_push(tskb, INT_H_SIZE);
	outer = buf_msg(tskb);
	tipc_msg_init(msg_prevnode(inner), outer, MSG_BUNDLER, 0, INT_H_SIZE,
		      dnode);
	msg_set_importance(outer, msg_importance(inner));
	msg_set_size(outer, INT_H_SIZE + tsz);
	msg_set_msgcnt(outer, 1);
	*new_bundle = true;

bundle:
	if (likely(tipc_msg_bundle(tskb, msg, mss))) {
		consume_skb(*skb);
		*skb = NULL;
	}
	return true;
}

/**
 *  tipc_msg_extract(): extract bundled inner packet from buffer
 *  @skb: buffer to be extracted from.
 *  @iskb: extracted inner buffer, to be returned
 *  @pos: position in outer message of msg to be extracted.
 *        Returns position of next msg
 *  Consumes outer buffer when last packet extracted
 *  Returns true when there is an extracted buffer, otherwise false
 */
bool tipc_msg_extract(struct sk_buff *skb, struct sk_buff **iskb, int *pos)
{
	struct tipc_msg *hdr, *ihdr;
	int imsz;

	*iskb = NULL;
	if (unlikely(skb_linearize(skb)))
		goto none;

	hdr = buf_msg(skb);
	if (unlikely(*pos > (msg_data_sz(hdr) - MIN_H_SIZE)))
		goto none;

	ihdr = (struct tipc_msg *)(msg_data(hdr) + *pos);
	imsz = msg_size(ihdr);

	if ((*pos + imsz) > msg_data_sz(hdr))
		goto none;

	*iskb = tipc_buf_acquire(imsz, GFP_ATOMIC);
	if (!*iskb)
		goto none;

	skb_copy_to_linear_data(*iskb, ihdr, imsz);
	if (unlikely(!tipc_msg_validate(iskb)))
		goto none;

	*pos += align(imsz);
	return true;
none:
	kfree_skb(skb);
	kfree_skb(*iskb);
	*iskb = NULL;
	return false;
}

/**
 * tipc_msg_reverse(): swap source and destination addresses and add error code
 * @own_node: originating node id for reversed message
 * @skb:  buffer containing message to be reversed; will be consumed
 * @err:  error code to be set in message, if any
 * Replaces consumed buffer with new one when successful
 * Returns true if success, otherwise false
 */
bool tipc_msg_reverse(u32 own_node,  struct sk_buff **skb, int err)
{
	struct sk_buff *_skb = *skb;
	struct tipc_msg *_hdr, *hdr;
	int hlen, dlen;

	if (skb_linearize(_skb))
		goto exit;
	_hdr = buf_msg(_skb);
	dlen = min_t(uint, msg_data_sz(_hdr), MAX_FORWARD_SIZE);
	hlen = msg_hdr_sz(_hdr);

	if (msg_dest_droppable(_hdr))
		goto exit;
	if (msg_errcode(_hdr))
		goto exit;

	/* Never return SHORT header */
	if (hlen == SHORT_H_SIZE)
		hlen = BASIC_H_SIZE;

	/* Don't return data along with SYN+, - sender has a clone */
	if (msg_is_syn(_hdr) && err == TIPC_ERR_OVERLOAD)
		dlen = 0;

	/* Allocate new buffer to return */
	*skb = tipc_buf_acquire(hlen + dlen, GFP_ATOMIC);
	if (!*skb)
		goto exit;
	memcpy((*skb)->data, _skb->data, msg_hdr_sz(_hdr));
	memcpy((*skb)->data + hlen, msg_data(_hdr), dlen);

	/* Build reverse header in new buffer */
	hdr = buf_msg(*skb);
	msg_set_hdr_sz(hdr, hlen);
	msg_set_errcode(hdr, err);
	msg_set_non_seq(hdr, 0);
	msg_set_origport(hdr, msg_destport(_hdr));
	msg_set_destport(hdr, msg_origport(_hdr));
	msg_set_destnode(hdr, msg_prevnode(_hdr));
	msg_set_prevnode(hdr, own_node);
	msg_set_orignode(hdr, own_node);
	msg_set_size(hdr, hlen + dlen);
	skb_orphan(_skb);
	kfree_skb(_skb);
	return true;
exit:
	kfree_skb(_skb);
	*skb = NULL;
	return false;
}

bool tipc_msg_skb_clone(struct sk_buff_head *msg, struct sk_buff_head *cpy)
{
	struct sk_buff *skb, *_skb;

	skb_queue_walk(msg, skb) {
		_skb = skb_clone(skb, GFP_ATOMIC);
		if (!_skb) {
			__skb_queue_purge(cpy);
			pr_err_ratelimited("Failed to clone buffer chain\n");
			return false;
		}
		__skb_queue_tail(cpy, _skb);
	}
	return true;
}

/**
 * tipc_msg_lookup_dest(): try to find new destination for named message
 * @skb: the buffer containing the message.
 * @err: error code to be used by caller if lookup fails
 * Does not consume buffer
 * Returns true if a destination is found, false otherwise
 */
bool tipc_msg_lookup_dest(struct net *net, struct sk_buff *skb, int *err)
{
	struct tipc_msg *msg = buf_msg(skb);
	u32 dport, dnode;
	u32 onode = tipc_own_addr(net);

	if (!msg_isdata(msg))
		return false;
	if (!msg_named(msg))
		return false;
	if (msg_errcode(msg))
		return false;
	*err = TIPC_ERR_NO_NAME;
	if (skb_linearize(skb))
		return false;
	msg = buf_msg(skb);
	if (msg_reroute_cnt(msg))
		return false;
	dnode = tipc_scope2node(net, msg_lookup_scope(msg));
	dport = tipc_nametbl_translate(net, msg_nametype(msg),
				       msg_nameinst(msg), &dnode);
	if (!dport)
		return false;
	msg_incr_reroute_cnt(msg);
	if (dnode != onode)
		msg_set_prevnode(msg, onode);
	msg_set_destnode(msg, dnode);
	msg_set_destport(msg, dport);
	*err = TIPC_OK;

	return true;
}

/* tipc_msg_assemble() - assemble chain of fragments into one message
 */
bool tipc_msg_assemble(struct sk_buff_head *list)
{
	struct sk_buff *skb, *tmp = NULL;

	if (skb_queue_len(list) == 1)
		return true;

	while ((skb = __skb_dequeue(list))) {
		skb->next = NULL;
		if (tipc_buf_append(&tmp, &skb)) {
			__skb_queue_tail(list, skb);
			return true;
		}
		if (!tmp)
			break;
	}
	__skb_queue_purge(list);
	__skb_queue_head_init(list);
	pr_warn("Failed do assemble buffer\n");
	return false;
}

/* tipc_msg_reassemble() - clone a buffer chain of fragments and
 *                         reassemble the clones into one message
 */
bool tipc_msg_reassemble(struct sk_buff_head *list, struct sk_buff_head *rcvq)
{
	struct sk_buff *skb, *_skb;
	struct sk_buff *frag = NULL;
	struct sk_buff *head = NULL;
	int hdr_len;

	/* Copy header if single buffer */
	if (skb_queue_len(list) == 1) {
		skb = skb_peek(list);
		hdr_len = skb_headroom(skb) + msg_hdr_sz(buf_msg(skb));
		_skb = __pskb_copy(skb, hdr_len, GFP_ATOMIC);
		if (!_skb)
			return false;
		__skb_queue_tail(rcvq, _skb);
		return true;
	}

	/* Clone all fragments and reassemble */
	skb_queue_walk(list, skb) {
		frag = skb_clone(skb, GFP_ATOMIC);
		if (!frag)
			goto error;
		frag->next = NULL;
		if (tipc_buf_append(&head, &frag))
			break;
		if (!head)
			goto error;
	}
	__skb_queue_tail(rcvq, frag);
	return true;
error:
	pr_warn("Failed do clone local mcast rcv buffer\n");
	kfree_skb(head);
	return false;
}

bool tipc_msg_pskb_copy(u32 dst, struct sk_buff_head *msg,
			struct sk_buff_head *cpy)
{
	struct sk_buff *skb, *_skb;

	skb_queue_walk(msg, skb) {
		_skb = pskb_copy(skb, GFP_ATOMIC);
		if (!_skb) {
			__skb_queue_purge(cpy);
			return false;
		}
		msg_set_destnode(buf_msg(_skb), dst);
		__skb_queue_tail(cpy, _skb);
	}
	return true;
}

/* tipc_skb_queue_sorted(); sort pkt into list according to sequence number
 * @list: list to be appended to
 * @seqno: sequence number of buffer to add
 * @skb: buffer to add
 */
bool __tipc_skb_queue_sorted(struct sk_buff_head *list, u16 seqno,
			     struct sk_buff *skb)
{
	struct sk_buff *_skb, *tmp;

	if (skb_queue_empty(list) || less(seqno, buf_seqno(skb_peek(list)))) {
		__skb_queue_head(list, skb);
		return true;
	}

	if (more(seqno, buf_seqno(skb_peek_tail(list)))) {
		__skb_queue_tail(list, skb);
		return true;
	}

	skb_queue_walk_safe(list, _skb, tmp) {
		if (more(seqno, buf_seqno(_skb)))
			continue;
		if (seqno == buf_seqno(_skb))
			break;
		__skb_queue_before(list, _skb, skb);
		return true;
	}
	kfree_skb(skb);
	return false;
}

void tipc_skb_reject(struct net *net, int err, struct sk_buff *skb,
		     struct sk_buff_head *xmitq)
{
	if (tipc_msg_reverse(tipc_own_addr(net), &skb, err))
		__skb_queue_tail(xmitq, skb);
}<|MERGE_RESOLUTION|>--- conflicted
+++ resolved
@@ -150,12 +150,8 @@
 	if (fragid == FIRST_FRAGMENT) {
 		if (unlikely(head))
 			goto err;
-<<<<<<< HEAD
-		frag = skb_unshare(frag, GFP_ATOMIC);
-=======
 		if (skb_cloned(frag))
 			frag = skb_copy(frag, GFP_ATOMIC);
->>>>>>> 46bbf461
 		if (unlikely(!frag))
 			goto err;
 		head = *headbuf = frag;
