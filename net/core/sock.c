--- conflicted
+++ resolved
@@ -1872,11 +1872,7 @@
 		 * as not suitable for copying when cloning.
 		 */
 		if (sk_user_data_is_nocopy(newsk))
-<<<<<<< HEAD
-			RCU_INIT_POINTER(newsk->sk_user_data, NULL);
-=======
 			newsk->sk_user_data = NULL;
->>>>>>> 0595b2d9
 
 		newsk->sk_err	   = 0;
 		newsk->sk_err_soft = 0;
