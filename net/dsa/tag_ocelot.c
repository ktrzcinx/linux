// SPDX-License-Identifier: GPL-2.0
/* Copyright 2019 NXP Semiconductors
 */
#include <soc/mscc/ocelot.h>
#include <linux/packing.h>
#include "dsa_priv.h"

/* The CPU injection header and the CPU extraction header can have 3 types of
 * prefixes: long, short and no prefix. The format of the header itself is the
 * same in all 3 cases.
 *
 * Extraction with long prefix:
 *
 * +-------------------+-------------------+------+------+------------+-------+
 * | ff:ff:ff:ff:ff:ff | ff:ff:ff:ff:ff:ff | 8880 | 000a | extraction | frame |
 * |                   |                   |      |      |   header   |       |
 * +-------------------+-------------------+------+------+------------+-------+
 *        48 bits             48 bits      16 bits 16 bits  128 bits
 *
 * Extraction with short prefix:
 *
 *                                         +------+------+------------+-------+
 *                                         | 8880 | 000a | extraction | frame |
 *                                         |      |      |   header   |       |
 *                                         +------+------+------------+-------+
 *                                         16 bits 16 bits  128 bits
 *
 * Extraction with no prefix:
 *
 *                                                       +------------+-------+
 *                                                       | extraction | frame |
 *                                                       |   header   |       |
 *                                                       +------------+-------+
 *                                                          128 bits
 *
 *
 * Injection with long prefix:
 *
 * +-------------------+-------------------+------+------+------------+-------+
 * |      any dmac     |      any smac     | 8880 | 000a | injection  | frame |
 * |                   |                   |      |      |   header   |       |
 * +-------------------+-------------------+------+------+------------+-------+
 *        48 bits             48 bits      16 bits 16 bits  128 bits
 *
 * Injection with short prefix:
 *
 *                                         +------+------+------------+-------+
 *                                         | 8880 | 000a | injection  | frame |
 *                                         |      |      |   header   |       |
 *                                         +------+------+------------+-------+
 *                                         16 bits 16 bits  128 bits
 *
 * Injection with no prefix:
 *
 *                                                       +------------+-------+
 *                                                       | injection  | frame |
 *                                                       |   header   |       |
 *                                                       +------------+-------+
 *                                                          128 bits
 *
 * The injection header looks like this (network byte order, bit 127
 * is part of lowest address byte in memory, bit 0 is part of highest
 * address byte):
 *
 *         +------+------+------+------+------+------+------+------+
 * 127:120 |BYPASS| MASQ |          MASQ_PORT        |REW_OP|REW_OP|
 *         +------+------+------+------+------+------+------+------+
 * 119:112 |                         REW_OP                        |
 *         +------+------+------+------+------+------+------+------+
 * 111:104 |                         REW_VAL                       |
 *         +------+------+------+------+------+------+------+------+
 * 103: 96 |                         REW_VAL                       |
 *         +------+------+------+------+------+------+------+------+
 *  95: 88 |                         REW_VAL                       |
 *         +------+------+------+------+------+------+------+------+
 *  87: 80 |                         REW_VAL                       |
 *         +------+------+------+------+------+------+------+------+
 *  79: 72 |                          RSV                          |
 *         +------+------+------+------+------+------+------+------+
 *  71: 64 |            RSV            |           DEST            |
 *         +------+------+------+------+------+------+------+------+
 *  63: 56 |                         DEST                          |
 *         +------+------+------+------+------+------+------+------+
 *  55: 48 |                          RSV                          |
 *         +------+------+------+------+------+------+------+------+
 *  47: 40 |  RSV |         SRC_PORT          |     RSV     |TFRM_TIMER|
 *         +------+------+------+------+------+------+------+------+
 *  39: 32 |     TFRM_TIMER     |               RSV                |
 *         +------+------+------+------+------+------+------+------+
 *  31: 24 |  RSV |  DP  |   POP_CNT   |           CPUQ            |
 *         +------+------+------+------+------+------+------+------+
 *  23: 16 |           CPUQ            |      QOS_CLASS     |TAG_TYPE|
 *         +------+------+------+------+------+------+------+------+
 *  15:  8 |         PCP        |  DEI |            VID            |
 *         +------+------+------+------+------+------+------+------+
 *   7:  0 |                          VID                          |
 *         +------+------+------+------+------+------+------+------+
 *
 * And the extraction header looks like this:
 *
 *         +------+------+------+------+------+------+------+------+
 * 127:120 |  RSV |                  REW_OP                        |
 *         +------+------+------+------+------+------+------+------+
 * 119:112 |       REW_OP       |              REW_VAL             |
 *         +------+------+------+------+------+------+------+------+
 * 111:104 |                         REW_VAL                       |
 *         +------+------+------+------+------+------+------+------+
 * 103: 96 |                         REW_VAL                       |
 *         +------+------+------+------+------+------+------+------+
 *  95: 88 |                         REW_VAL                       |
 *         +------+------+------+------+------+------+------+------+
 *  87: 80 |       REW_VAL      |               LLEN               |
 *         +------+------+------+------+------+------+------+------+
 *  79: 72 | LLEN |                      WLEN                      |
 *         +------+------+------+------+------+------+------+------+
 *  71: 64 | WLEN |                      RSV                       |
 *         +------+------+------+------+------+------+------+------+
 *  63: 56 |                          RSV                          |
 *         +------+------+------+------+------+------+------+------+
 *  55: 48 |                          RSV                          |
 *         +------+------+------+------+------+------+------+------+
 *  47: 40 | RSV  |          SRC_PORT         |       ACL_ID       |
 *         +------+------+------+------+------+------+------+------+
 *  39: 32 |       ACL_ID       |  RSV |         SFLOW_ID          |
 *         +------+------+------+------+------+------+------+------+
 *  31: 24 |ACL_HIT| DP  |  LRN_FLAGS  |           CPUQ            |
 *         +------+------+------+------+------+------+------+------+
 *  23: 16 |           CPUQ            |      QOS_CLASS     |TAG_TYPE|
 *         +------+------+------+------+------+------+------+------+
 *  15:  8 |         PCP        |  DEI |            VID            |
 *         +------+------+------+------+------+------+------+------+
 *   7:  0 |                          VID                          |
 *         +------+------+------+------+------+------+------+------+
 */

static struct sk_buff *ocelot_xmit(struct sk_buff *skb,
				   struct net_device *netdev)
{
	struct dsa_port *dp = dsa_slave_to_port(netdev);
	struct sk_buff *clone = DSA_SKB_CB(skb)->clone;
	struct dsa_switch *ds = dp->ds;
	struct ocelot *ocelot = ds->priv;
	struct ocelot_port *ocelot_port;
	u8 *prefix, *injection;
	u64 qos_class, rew_op;
	int err;

	err = skb_cow_head(skb, OCELOT_TOTAL_TAG_LEN);
	if (unlikely(err < 0)) {
		netdev_err(netdev, "Cannot make room for tag.\n");
		return NULL;
	}

	ocelot_port = ocelot->ports[dp->index];

	injection = skb_push(skb, OCELOT_TAG_LEN);

	prefix = skb_push(skb, OCELOT_SHORT_PREFIX_LEN);

	memcpy(prefix, ocelot_port->xmit_template, OCELOT_TOTAL_TAG_LEN);

	/* Fix up the fields which are not statically determined
	 * in the template
	 */
	qos_class = skb->priority;
	packing(injection, &qos_class, 19,  17, OCELOT_TAG_LEN, PACK, 0);

<<<<<<< HEAD
	if (ocelot->ptp && (skb_shinfo(skb)->tx_flags & SKBTX_HW_TSTAMP)) {
		struct sk_buff *clone = DSA_SKB_CB(skb)->clone;

=======
	/* TX timestamping was requested */
	if (clone) {
>>>>>>> 46bbf461
		rew_op = ocelot_port->ptp_cmd;
		/* Retrieve timestamp ID populated inside skb->cb[0] of the
		 * clone by ocelot_port_add_txtstamp_skb
		 */
		if (ocelot_port->ptp_cmd == IFH_REW_OP_TWO_STEP_PTP)
			rew_op |= clone->cb[0] << 3;

		packing(injection, &rew_op, 125, 117, OCELOT_TAG_LEN, PACK, 0);
	}

	return skb;
}

static struct sk_buff *ocelot_rcv(struct sk_buff *skb,
				  struct net_device *netdev,
				  struct packet_type *pt)
{
	struct dsa_port *cpu_dp = netdev->dsa_ptr;
	struct dsa_switch *ds = cpu_dp->ds;
	struct ocelot *ocelot = ds->priv;
	u64 src_port, qos_class;
	u64 vlan_tci, tag_type;
	u8 *start = skb->data;
	u8 *extraction;
	u16 vlan_tpid;

	/* Revert skb->data by the amount consumed by the DSA master,
	 * so it points to the beginning of the frame.
	 */
	skb_push(skb, ETH_HLEN);
	/* We don't care about the short prefix, it is just for easy entrance
	 * into the DSA master's RX filter. Discard it now by moving it into
	 * the headroom.
	 */
	skb_pull(skb, OCELOT_SHORT_PREFIX_LEN);
	/* And skb->data now points to the extraction frame header.
	 * Keep a pointer to it.
	 */
	extraction = skb->data;
	/* Now the EFH is part of the headroom as well */
	skb_pull(skb, OCELOT_TAG_LEN);
	/* Reset the pointer to the real MAC header */
	skb_reset_mac_header(skb);
	skb_reset_mac_len(skb);
	/* And move skb->data to the correct location again */
	skb_pull(skb, ETH_HLEN);

	/* Remove from inet csum the extraction header */
	skb_postpull_rcsum(skb, start, OCELOT_TOTAL_TAG_LEN);

	packing(extraction, &src_port,  46, 43, OCELOT_TAG_LEN, UNPACK, 0);
	packing(extraction, &qos_class, 19, 17, OCELOT_TAG_LEN, UNPACK, 0);
	packing(extraction, &tag_type,  16, 16, OCELOT_TAG_LEN, UNPACK, 0);
	packing(extraction, &vlan_tci,  15,  0, OCELOT_TAG_LEN, UNPACK, 0);

	skb->dev = dsa_master_find_slave(netdev, 0, src_port);
	if (!skb->dev)
		/* The switch will reflect back some frames sent through
		 * sockets opened on the bare DSA master. These will come back
		 * with src_port equal to the index of the CPU port, for which
		 * there is no slave registered. So don't print any error
		 * message here (ignore and drop those frames).
		 */
		return NULL;

	skb->offload_fwd_mark = 1;
	skb->priority = qos_class;

	/* Ocelot switches copy frames unmodified to the CPU. However, it is
	 * possible for the user to request a VLAN modification through
	 * VCAP_IS1_ACT_VID_REPLACE_ENA. In this case, what will happen is that
	 * the VLAN ID field from the Extraction Header gets updated, but the
	 * 802.1Q header does not (the classified VLAN only becomes visible on
	 * egress through the "port tag" of front-panel ports).
	 * So, for traffic extracted by the CPU, we want to pick up the
	 * classified VLAN and manually replace the existing 802.1Q header from
	 * the packet with it, so that the operating system is always up to
	 * date with the result of tc-vlan actions.
	 * NOTE: In VLAN-unaware mode, we don't want to do that, we want the
	 * frame to remain unmodified, because the classified VLAN is always
	 * equal to the pvid of the ingress port and should not be used for
	 * processing.
	 */
	vlan_tpid = tag_type ? ETH_P_8021AD : ETH_P_8021Q;

	if (ocelot->ports[src_port]->vlan_aware &&
	    eth_hdr(skb)->h_proto == htons(vlan_tpid)) {
		u16 dummy_vlan_tci;

		skb_push_rcsum(skb, ETH_HLEN);
		__skb_vlan_pop(skb, &dummy_vlan_tci);
		skb_pull_rcsum(skb, ETH_HLEN);
		__vlan_hwaccel_put_tag(skb, htons(vlan_tpid), vlan_tci);
	}

	return skb;
}

static const struct dsa_device_ops ocelot_netdev_ops = {
	.name			= "ocelot",
	.proto			= DSA_TAG_PROTO_OCELOT,
	.xmit			= ocelot_xmit,
	.rcv			= ocelot_rcv,
	.overhead		= OCELOT_TOTAL_TAG_LEN,
	.promisc_on_master	= true,
};

MODULE_LICENSE("GPL v2");
MODULE_ALIAS_DSA_TAG_DRIVER(DSA_TAG_PROTO_OCELOT);

module_dsa_tag_driver(ocelot_netdev_ops);<|MERGE_RESOLUTION|>--- conflicted
+++ resolved
@@ -165,14 +165,8 @@
 	qos_class = skb->priority;
 	packing(injection, &qos_class, 19,  17, OCELOT_TAG_LEN, PACK, 0);
 
-<<<<<<< HEAD
-	if (ocelot->ptp && (skb_shinfo(skb)->tx_flags & SKBTX_HW_TSTAMP)) {
-		struct sk_buff *clone = DSA_SKB_CB(skb)->clone;
-
-=======
 	/* TX timestamping was requested */
 	if (clone) {
->>>>>>> 46bbf461
 		rew_op = ocelot_port->ptp_cmd;
 		/* Retrieve timestamp ID populated inside skb->cb[0] of the
 		 * clone by ocelot_port_add_txtstamp_skb
