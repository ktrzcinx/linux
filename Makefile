# SPDX-License-Identifier: GPL-2.0
VERSION = 4
PATCHLEVEL = 15
SUBLEVEL = 0
EXTRAVERSION = -rc7
NAME = Fearless Coyote

# *DOCUMENTATION*
# To see a list of typical targets execute "make help"
# More info can be located in ./README
# Comments in this file are targeted only to the developer, do not
# expect to learn how to build the kernel reading this file.

# That's our default target when none is given on the command line
PHONY := _all
_all:

# o Do not use make's built-in rules and variables
#   (this increases performance and avoids hard-to-debug behaviour);
# o Look for make include files relative to root of kernel src
MAKEFLAGS += -rR --include-dir=$(CURDIR)

# Avoid funny character set dependencies
unexport LC_ALL
LC_COLLATE=C
LC_NUMERIC=C
export LC_COLLATE LC_NUMERIC

# Avoid interference with shell env settings
unexport GREP_OPTIONS

# We are using a recursive build, so we need to do a little thinking
# to get the ordering right.
#
# Most importantly: sub-Makefiles should only ever modify files in
# their own directory. If in some directory we have a dependency on
# a file in another dir (which doesn't happen often, but it's often
# unavoidable when linking the built-in.o targets which finally
# turn into vmlinux), we will call a sub make in that other dir, and
# after that we are sure that everything which is in that other dir
# is now up to date.
#
# The only cases where we need to modify files which have global
# effects are thus separated out and done before the recursive
# descending is started. They are now explicitly listed as the
# prepare rule.

# Beautify output
# ---------------------------------------------------------------------------
#
# Normally, we echo the whole command before executing it. By making
# that echo $($(quiet)$(cmd)), we now have the possibility to set
# $(quiet) to choose other forms of output instead, e.g.
#
#         quiet_cmd_cc_o_c = Compiling $(RELDIR)/$@
#         cmd_cc_o_c       = $(CC) $(c_flags) -c -o $@ $<
#
# If $(quiet) is empty, the whole command will be printed.
# If it is set to "quiet_", only the short version will be printed.
# If it is set to "silent_", nothing will be printed at all, since
# the variable $(silent_cmd_cc_o_c) doesn't exist.
#
# A simple variant is to prefix commands with $(Q) - that's useful
# for commands that shall be hidden in non-verbose mode.
#
#	$(Q)ln $@ :<
#
# If KBUILD_VERBOSE equals 0 then the above command will be hidden.
# If KBUILD_VERBOSE equals 1 then the above command is displayed.
#
# To put more focus on warnings, be less verbose as default
# Use 'make V=1' to see the full commands

ifeq ("$(origin V)", "command line")
  KBUILD_VERBOSE = $(V)
endif
ifndef KBUILD_VERBOSE
  KBUILD_VERBOSE = 0
endif

ifeq ($(KBUILD_VERBOSE),1)
  quiet =
  Q =
else
  quiet=quiet_
  Q = @
endif

# If the user is running make -s (silent mode), suppress echoing of
# commands

ifneq ($(findstring s,$(filter-out --%,$(MAKEFLAGS))),)
  quiet=silent_
  tools_silent=s
endif

export quiet Q KBUILD_VERBOSE

# kbuild supports saving output files in a separate directory.
# To locate output files in a separate directory two syntaxes are supported.
# In both cases the working directory must be the root of the kernel src.
# 1) O=
# Use "make O=dir/to/store/output/files/"
#
# 2) Set KBUILD_OUTPUT
# Set the environment variable KBUILD_OUTPUT to point to the directory
# where the output files shall be placed.
# export KBUILD_OUTPUT=dir/to/store/output/files/
# make
#
# The O= assignment takes precedence over the KBUILD_OUTPUT environment
# variable.

# KBUILD_SRC is not intended to be used by the regular user (for now),
# it is set on invocation of make with KBUILD_OUTPUT or O= specified.
ifeq ($(KBUILD_SRC),)

# OK, Make called in directory where kernel src resides
# Do we want to locate output files in a separate directory?
ifeq ("$(origin O)", "command line")
  KBUILD_OUTPUT := $(O)
endif

# Cancel implicit rules on top Makefile
$(CURDIR)/Makefile Makefile: ;

ifneq ($(words $(subst :, ,$(CURDIR))), 1)
  $(error main directory cannot contain spaces nor colons)
endif

ifneq ($(KBUILD_OUTPUT),)
# check that the output directory actually exists
saved-output := $(KBUILD_OUTPUT)
KBUILD_OUTPUT := $(shell mkdir -p $(KBUILD_OUTPUT) && cd $(KBUILD_OUTPUT) \
								&& pwd)
$(if $(KBUILD_OUTPUT),, \
     $(error failed to create output directory "$(saved-output)"))

PHONY += $(MAKECMDGOALS) sub-make

$(filter-out _all sub-make $(CURDIR)/Makefile, $(MAKECMDGOALS)) _all: sub-make
	@:

# Invoke a second make in the output directory, passing relevant variables
sub-make:
	$(Q)$(MAKE) -C $(KBUILD_OUTPUT) KBUILD_SRC=$(CURDIR) \
	-f $(CURDIR)/Makefile $(filter-out _all sub-make,$(MAKECMDGOALS))

# Leave processing to above invocation of make
skip-makefile := 1
endif # ifneq ($(KBUILD_OUTPUT),)
endif # ifeq ($(KBUILD_SRC),)

# We process the rest of the Makefile if this is the final invocation of make
ifeq ($(skip-makefile),)

# Do not print "Entering directory ...",
# but we want to display it when entering to the output directory
# so that IDEs/editors are able to understand relative filenames.
MAKEFLAGS += --no-print-directory

# Call a source code checker (by default, "sparse") as part of the
# C compilation.
#
# Use 'make C=1' to enable checking of only re-compiled files.
# Use 'make C=2' to enable checking of *all* source files, regardless
# of whether they are re-compiled or not.
#
# See the file "Documentation/dev-tools/sparse.rst" for more details,
# including where to get the "sparse" utility.

ifeq ("$(origin C)", "command line")
  KBUILD_CHECKSRC = $(C)
endif
ifndef KBUILD_CHECKSRC
  KBUILD_CHECKSRC = 0
endif

# Use make M=dir to specify directory of external module to build
# Old syntax make ... SUBDIRS=$PWD is still supported
# Setting the environment variable KBUILD_EXTMOD take precedence
ifdef SUBDIRS
  KBUILD_EXTMOD ?= $(SUBDIRS)
endif

ifeq ("$(origin M)", "command line")
  KBUILD_EXTMOD := $(M)
endif

ifeq ($(KBUILD_SRC),)
        # building in the source tree
        srctree := .
else
        ifeq ($(KBUILD_SRC)/,$(dir $(CURDIR)))
                # building in a subdirectory of the source tree
                srctree := ..
        else
                srctree := $(KBUILD_SRC)
        endif
endif

export KBUILD_CHECKSRC KBUILD_EXTMOD KBUILD_SRC

objtree		:= .
src		:= $(srctree)
obj		:= $(objtree)

VPATH		:= $(srctree)$(if $(KBUILD_EXTMOD),:$(KBUILD_EXTMOD))

export srctree objtree VPATH

# To make sure we do not include .config for any of the *config targets
# catch them early, and hand them over to scripts/kconfig/Makefile
# It is allowed to specify more targets when calling make, including
# mixing *config targets and build targets.
# For example 'make oldconfig all'.
# Detect when mixed targets is specified, and make a second invocation
# of make so .config is not included in this case either (for *config).

version_h := include/generated/uapi/linux/version.h
old_version_h := include/linux/version.h

no-dot-config-targets := clean mrproper distclean \
			 cscope gtags TAGS tags help% %docs check% coccicheck \
			 $(version_h) headers_% archheaders archscripts \
			 kernelversion %src-pkg

config-targets := 0
mixed-targets  := 0
dot-config     := 1

ifneq ($(filter $(no-dot-config-targets), $(MAKECMDGOALS)),)
	ifeq ($(filter-out $(no-dot-config-targets), $(MAKECMDGOALS)),)
		dot-config := 0
	endif
endif

ifeq ($(KBUILD_EXTMOD),)
        ifneq ($(filter config %config,$(MAKECMDGOALS)),)
                config-targets := 1
                ifneq ($(words $(MAKECMDGOALS)),1)
                        mixed-targets := 1
                endif
        endif
endif
# install and modules_install need also be processed one by one
ifneq ($(filter install,$(MAKECMDGOALS)),)
        ifneq ($(filter modules_install,$(MAKECMDGOALS)),)
	        mixed-targets := 1
        endif
endif

ifeq ($(mixed-targets),1)
# ===========================================================================
# We're called with mixed targets (*config and build targets).
# Handle them one by one.

PHONY += $(MAKECMDGOALS) __build_one_by_one

$(filter-out __build_one_by_one, $(MAKECMDGOALS)): __build_one_by_one
	@:

__build_one_by_one:
	$(Q)set -e; \
	for i in $(MAKECMDGOALS); do \
		$(MAKE) -f $(srctree)/Makefile $$i; \
	done

else

# We need some generic definitions (do not try to remake the file).
scripts/Kbuild.include: ;
include scripts/Kbuild.include

# Read KERNELRELEASE from include/config/kernel.release (if it exists)
KERNELRELEASE = $(shell cat include/config/kernel.release 2> /dev/null)
KERNELVERSION = $(VERSION)$(if $(PATCHLEVEL),.$(PATCHLEVEL)$(if $(SUBLEVEL),.$(SUBLEVEL)))$(EXTRAVERSION)
export VERSION PATCHLEVEL SUBLEVEL KERNELRELEASE KERNELVERSION

# SUBARCH tells the usermode build what the underlying arch is.  That is set
# first, and if a usermode build is happening, the "ARCH=um" on the command
# line overrides the setting of ARCH below.  If a native build is happening,
# then ARCH is assigned, getting whatever value it gets normally, and
# SUBARCH is subsequently ignored.

SUBARCH := $(shell uname -m | sed -e s/i.86/x86/ -e s/x86_64/x86/ \
				  -e s/sun4u/sparc64/ \
				  -e s/arm.*/arm/ -e s/sa110/arm/ \
				  -e s/s390x/s390/ -e s/parisc64/parisc/ \
				  -e s/ppc.*/powerpc/ -e s/mips.*/mips/ \
				  -e s/sh[234].*/sh/ -e s/aarch64.*/arm64/ \
				  -e s/riscv.*/riscv/)

# Cross compiling and selecting different set of gcc/bin-utils
# ---------------------------------------------------------------------------
#
# When performing cross compilation for other architectures ARCH shall be set
# to the target architecture. (See arch/* for the possibilities).
# ARCH can be set during invocation of make:
# make ARCH=ia64
# Another way is to have ARCH set in the environment.
# The default ARCH is the host where make is executed.

# CROSS_COMPILE specify the prefix used for all executables used
# during compilation. Only gcc and related bin-utils executables
# are prefixed with $(CROSS_COMPILE).
# CROSS_COMPILE can be set on the command line
# make CROSS_COMPILE=ia64-linux-
# Alternatively CROSS_COMPILE can be set in the environment.
# A third alternative is to store a setting in .config so that plain
# "make" in the configured kernel build directory always uses that.
# Default value for CROSS_COMPILE is not to prefix executables
# Note: Some architectures assign CROSS_COMPILE in their arch/*/Makefile
ARCH		?= $(SUBARCH)
CROSS_COMPILE	?= $(CONFIG_CROSS_COMPILE:"%"=%)

# Architecture as present in compile.h
UTS_MACHINE 	:= $(ARCH)
SRCARCH 	:= $(ARCH)

# Additional ARCH settings for x86
ifeq ($(ARCH),i386)
        SRCARCH := x86
endif
ifeq ($(ARCH),x86_64)
        SRCARCH := x86
endif

# Additional ARCH settings for sparc
ifeq ($(ARCH),sparc32)
       SRCARCH := sparc
endif
ifeq ($(ARCH),sparc64)
       SRCARCH := sparc
endif

# Additional ARCH settings for sh
ifeq ($(ARCH),sh64)
       SRCARCH := sh
endif

# Additional ARCH settings for tile
ifeq ($(ARCH),tilepro)
       SRCARCH := tile
endif
ifeq ($(ARCH),tilegx)
       SRCARCH := tile
endif

KCONFIG_CONFIG	?= .config
export KCONFIG_CONFIG

# SHELL used by kbuild
CONFIG_SHELL := $(shell if [ -x "$$BASH" ]; then echo $$BASH; \
	  else if [ -x /bin/bash ]; then echo /bin/bash; \
	  else echo sh; fi ; fi)

HOST_LFS_CFLAGS := $(shell getconf LFS_CFLAGS)
HOST_LFS_LDFLAGS := $(shell getconf LFS_LDFLAGS)
HOST_LFS_LIBS := $(shell getconf LFS_LIBS)

HOSTCC       = gcc
HOSTCXX      = g++
HOSTCFLAGS   := -Wall -Wmissing-prototypes -Wstrict-prototypes -O2 \
		-fomit-frame-pointer -std=gnu89 $(HOST_LFS_CFLAGS)
HOSTCXXFLAGS := -O2 $(HOST_LFS_CFLAGS)
HOSTLDFLAGS  := $(HOST_LFS_LDFLAGS)
HOST_LOADLIBES := $(HOST_LFS_LIBS)

# Make variables (CC, etc...)
AS		= $(CROSS_COMPILE)as
LD		= $(CROSS_COMPILE)ld
CC		= $(CROSS_COMPILE)gcc
CPP		= $(CC) -E
AR		= $(CROSS_COMPILE)ar
NM		= $(CROSS_COMPILE)nm
STRIP		= $(CROSS_COMPILE)strip
OBJCOPY		= $(CROSS_COMPILE)objcopy
OBJDUMP		= $(CROSS_COMPILE)objdump
AWK		= awk
GENKSYMS	= scripts/genksyms/genksyms
INSTALLKERNEL  := installkernel
DEPMOD		= /sbin/depmod
PERL		= perl
PYTHON		= python
CHECK		= sparse

CHECKFLAGS     := -D__linux__ -Dlinux -D__STDC__ -Dunix -D__unix__ \
		  -Wbitwise -Wno-return-void $(CF)
NOSTDINC_FLAGS  =
CFLAGS_MODULE   =
AFLAGS_MODULE   =
LDFLAGS_MODULE  =
CFLAGS_KERNEL	=
AFLAGS_KERNEL	=
LDFLAGS_vmlinux =

# Use USERINCLUDE when you must reference the UAPI directories only.
USERINCLUDE    := \
		-I$(srctree)/arch/$(SRCARCH)/include/uapi \
		-I$(objtree)/arch/$(SRCARCH)/include/generated/uapi \
		-I$(srctree)/include/uapi \
		-I$(objtree)/include/generated/uapi \
                -include $(srctree)/include/linux/kconfig.h

# Use LINUXINCLUDE when you must reference the include/ directory.
# Needed to be compatible with the O= option
LINUXINCLUDE    := \
		-I$(srctree)/arch/$(SRCARCH)/include \
		-I$(objtree)/arch/$(SRCARCH)/include/generated \
		$(if $(KBUILD_SRC), -I$(srctree)/include) \
		-I$(objtree)/include \
		$(USERINCLUDE)

KBUILD_AFLAGS   := -D__ASSEMBLY__
KBUILD_CFLAGS   := -Wall -Wundef -Wstrict-prototypes -Wno-trigraphs \
		   -fno-strict-aliasing -fno-common -fshort-wchar \
		   -Werror-implicit-function-declaration \
		   -Wno-format-security \
		   -std=gnu89
KBUILD_CPPFLAGS := -D__KERNEL__
KBUILD_AFLAGS_KERNEL :=
KBUILD_CFLAGS_KERNEL :=
KBUILD_AFLAGS_MODULE  := -DMODULE
KBUILD_CFLAGS_MODULE  := -DMODULE
KBUILD_LDFLAGS_MODULE := -T $(srctree)/scripts/module-common.lds
GCC_PLUGINS_CFLAGS :=

export ARCH SRCARCH CONFIG_SHELL HOSTCC HOSTCFLAGS CROSS_COMPILE AS LD CC
export CPP AR NM STRIP OBJCOPY OBJDUMP HOSTLDFLAGS HOST_LOADLIBES
export MAKE AWK GENKSYMS INSTALLKERNEL PERL PYTHON UTS_MACHINE
export HOSTCXX HOSTCXXFLAGS LDFLAGS_MODULE CHECK CHECKFLAGS

export KBUILD_CPPFLAGS NOSTDINC_FLAGS LINUXINCLUDE OBJCOPYFLAGS LDFLAGS
export KBUILD_CFLAGS CFLAGS_KERNEL CFLAGS_MODULE CFLAGS_KASAN CFLAGS_UBSAN
export KBUILD_AFLAGS AFLAGS_KERNEL AFLAGS_MODULE
export KBUILD_AFLAGS_MODULE KBUILD_CFLAGS_MODULE KBUILD_LDFLAGS_MODULE
export KBUILD_AFLAGS_KERNEL KBUILD_CFLAGS_KERNEL
export KBUILD_ARFLAGS

# When compiling out-of-tree modules, put MODVERDIR in the module
# tree rather than in the kernel tree. The kernel tree might
# even be read-only.
export MODVERDIR := $(if $(KBUILD_EXTMOD),$(firstword $(KBUILD_EXTMOD))/).tmp_versions

# Files to ignore in find ... statements

export RCS_FIND_IGNORE := \( -name SCCS -o -name BitKeeper -o -name .svn -o    \
			  -name CVS -o -name .pc -o -name .hg -o -name .git \) \
			  -prune -o
export RCS_TAR_IGNORE := --exclude SCCS --exclude BitKeeper --exclude .svn \
			 --exclude CVS --exclude .pc --exclude .hg --exclude .git

# ===========================================================================
# Rules shared between *config targets and build targets

# Basic helpers built in scripts/basic/
PHONY += scripts_basic
scripts_basic:
	$(Q)$(MAKE) $(build)=scripts/basic
	$(Q)rm -f .tmp_quiet_recordmcount

# To avoid any implicit rule to kick in, define an empty command.
scripts/basic/%: scripts_basic ;

PHONY += outputmakefile
# outputmakefile generates a Makefile in the output directory, if using a
# separate output directory. This allows convenient use of make in the
# output directory.
outputmakefile:
ifneq ($(KBUILD_SRC),)
	$(Q)ln -fsn $(srctree) source
	$(Q)$(CONFIG_SHELL) $(srctree)/scripts/mkmakefile \
	    $(srctree) $(objtree) $(VERSION) $(PATCHLEVEL)
endif

ifeq ($(cc-name),clang)
ifneq ($(CROSS_COMPILE),)
CLANG_TARGET	:= --target=$(notdir $(CROSS_COMPILE:%-=%))
GCC_TOOLCHAIN	:= $(realpath $(dir $(shell which $(LD)))/..)
<<<<<<< HEAD
endif
ifneq ($(GCC_TOOLCHAIN),)
CLANG_GCC_TC	:= --gcc-toolchain=$(GCC_TOOLCHAIN)
=======
endif
ifneq ($(GCC_TOOLCHAIN),)
CLANG_GCC_TC	:= --gcc-toolchain=$(GCC_TOOLCHAIN)
endif
KBUILD_CFLAGS += $(CLANG_TARGET) $(CLANG_GCC_TC)
KBUILD_AFLAGS += $(CLANG_TARGET) $(CLANG_GCC_TC)
>>>>>>> 8f05b9c6
endif
KBUILD_CFLAGS += $(CLANG_TARGET) $(CLANG_GCC_TC)
KBUILD_AFLAGS += $(CLANG_TARGET) $(CLANG_GCC_TC)
KBUILD_CPPFLAGS += $(call cc-option,-Qunused-arguments,)
KBUILD_CFLAGS += $(call cc-disable-warning, unused-variable)
KBUILD_CFLAGS += $(call cc-disable-warning, format-invalid-specifier)
KBUILD_CFLAGS += $(call cc-disable-warning, gnu)
KBUILD_CFLAGS += $(call cc-disable-warning, address-of-packed-member)
# Quiet clang warning: comparison of unsigned expression < 0 is always false
KBUILD_CFLAGS += $(call cc-disable-warning, tautological-compare)
# CLANG uses a _MergedGlobals as optimization, but this breaks modpost, as the
# source of a reference will be _MergedGlobals and not on of the whitelisted names.
# See modpost pattern 2
KBUILD_CFLAGS += $(call cc-option, -mno-global-merge,)
KBUILD_CFLAGS += $(call cc-option, -fcatch-undefined-behavior)
KBUILD_CFLAGS += $(call cc-option, -no-integrated-as)
KBUILD_AFLAGS += $(call cc-option, -no-integrated-as)
else

<<<<<<< HEAD
# These warnings generated too much noise in a regular build.
# Use make W=1 to enable them (see scripts/Makefile.extrawarn)
KBUILD_CFLAGS += $(call cc-disable-warning, unused-but-set-variable)
KBUILD_CFLAGS += $(call cc-disable-warning, unused-const-variable)
endif

=======
>>>>>>> 8f05b9c6
ifeq ($(config-targets),1)
# ===========================================================================
# *config targets only - make sure prerequisites are updated, and descend
# in scripts/kconfig to make the *config target

# Read arch specific Makefile to set KBUILD_DEFCONFIG as needed.
# KBUILD_DEFCONFIG may point out an alternative default configuration
# used for 'make defconfig'
include arch/$(SRCARCH)/Makefile
export KBUILD_DEFCONFIG KBUILD_KCONFIG

config: scripts_basic outputmakefile FORCE
	$(Q)$(MAKE) $(build)=scripts/kconfig $@

%config: scripts_basic outputmakefile FORCE
	$(Q)$(MAKE) $(build)=scripts/kconfig $@

else
# ===========================================================================
# Build targets only - this includes vmlinux, arch specific targets, clean
# targets and others. In general all targets except *config targets.

# If building an external module we do not care about the all: rule
# but instead _all depend on modules
PHONY += all
ifeq ($(KBUILD_EXTMOD),)
_all: all
else
_all: modules
endif

# Decide whether to build built-in, modular, or both.
# Normally, just do built-in.

KBUILD_MODULES :=
KBUILD_BUILTIN := 1

# If we have only "make modules", don't compile built-in objects.
# When we're building modules with modversions, we need to consider
# the built-in objects during the descend as well, in order to
# make sure the checksums are up to date before we record them.

ifeq ($(MAKECMDGOALS),modules)
  KBUILD_BUILTIN := $(if $(CONFIG_MODVERSIONS),1)
endif

# If we have "make <whatever> modules", compile modules
# in addition to whatever we do anyway.
# Just "make" or "make all" shall build modules as well

ifneq ($(filter all _all modules,$(MAKECMDGOALS)),)
  KBUILD_MODULES := 1
endif

ifeq ($(MAKECMDGOALS),)
  KBUILD_MODULES := 1
endif

export KBUILD_MODULES KBUILD_BUILTIN

ifeq ($(KBUILD_EXTMOD),)
# Additional helpers built in scripts/
# Carefully list dependencies so we do not try to build scripts twice
# in parallel
PHONY += scripts
scripts: scripts_basic include/config/auto.conf include/config/tristate.conf \
	 asm-generic gcc-plugins
	$(Q)$(MAKE) $(build)=$(@)

# Objects we will link into vmlinux / subdirs we need to visit
init-y		:= init/
drivers-y	:= drivers/ sound/ firmware/
net-y		:= net/
libs-y		:= lib/
core-y		:= usr/
virt-y		:= virt/
endif # KBUILD_EXTMOD

ifeq ($(dot-config),1)
# Read in config
-include include/config/auto.conf

ifeq ($(KBUILD_EXTMOD),)
# Read in dependencies to all Kconfig* files, make sure to run
# oldconfig if changes are detected.
-include include/config/auto.conf.cmd

# To avoid any implicit rule to kick in, define an empty command
$(KCONFIG_CONFIG) include/config/auto.conf.cmd: ;

# If .config is newer than include/config/auto.conf, someone tinkered
# with it and forgot to run make oldconfig.
# if auto.conf.cmd is missing then we are probably in a cleaned tree so
# we execute the config step to be sure to catch updated Kconfig files
include/config/%.conf: $(KCONFIG_CONFIG) include/config/auto.conf.cmd
	$(Q)$(MAKE) -f $(srctree)/Makefile silentoldconfig
else
# external modules needs include/generated/autoconf.h and include/config/auto.conf
# but do not care if they are up-to-date. Use auto.conf to trigger the test
PHONY += include/config/auto.conf

include/config/auto.conf:
	$(Q)test -e include/generated/autoconf.h -a -e $@ || (		\
	echo >&2;							\
	echo >&2 "  ERROR: Kernel configuration is invalid.";		\
	echo >&2 "         include/generated/autoconf.h or $@ are missing.";\
	echo >&2 "         Run 'make oldconfig && make prepare' on kernel src to fix it.";	\
	echo >&2 ;							\
	/bin/false)

endif # KBUILD_EXTMOD

else
# Dummy target needed, because used as prerequisite
include/config/auto.conf: ;
endif # $(dot-config)

# For the kernel to actually contain only the needed exported symbols,
# we have to build modules as well to determine what those symbols are.
# (this can be evaluated only once include/config/auto.conf has been included)
ifdef CONFIG_TRIM_UNUSED_KSYMS
  KBUILD_MODULES := 1
endif

# The all: target is the default when no target is given on the
# command line.
# This allow a user to issue only 'make' to build a kernel including modules
# Defaults to vmlinux, but the arch makefile usually adds further targets
all: vmlinux

KBUILD_CFLAGS	+= $(call cc-option,-fno-PIE)
KBUILD_AFLAGS	+= $(call cc-option,-fno-PIE)
CFLAGS_GCOV	:= -fprofile-arcs -ftest-coverage -fno-tree-loop-im $(call cc-disable-warning,maybe-uninitialized,)
export CFLAGS_GCOV CFLAGS_KCOV

# The arch Makefile can set ARCH_{CPP,A,C}FLAGS to override the default
# values of the respective KBUILD_* variables
ARCH_CPPFLAGS :=
ARCH_AFLAGS :=
ARCH_CFLAGS :=
include arch/$(SRCARCH)/Makefile

KBUILD_CFLAGS	+= $(call cc-option,-fno-delete-null-pointer-checks,)
KBUILD_CFLAGS	+= $(call cc-disable-warning,frame-address,)
KBUILD_CFLAGS	+= $(call cc-disable-warning, format-truncation)
KBUILD_CFLAGS	+= $(call cc-disable-warning, format-overflow)
KBUILD_CFLAGS	+= $(call cc-disable-warning, int-in-bool-context)

ifdef CONFIG_CC_OPTIMIZE_FOR_SIZE
KBUILD_CFLAGS	+= $(call cc-option,-Oz,-Os)
KBUILD_CFLAGS	+= $(call cc-disable-warning,maybe-uninitialized,)
else
ifdef CONFIG_PROFILE_ALL_BRANCHES
KBUILD_CFLAGS	+= -O2 $(call cc-disable-warning,maybe-uninitialized,)
else
KBUILD_CFLAGS   += -O2
endif
endif

KBUILD_CFLAGS += $(call cc-ifversion, -lt, 0409, \
			$(call cc-disable-warning,maybe-uninitialized,))

# Tell gcc to never replace conditional load with a non-conditional one
KBUILD_CFLAGS	+= $(call cc-option,--param=allow-store-data-races=0)

# check for 'asm goto'
ifeq ($(call shell-cached,$(CONFIG_SHELL) $(srctree)/scripts/gcc-goto.sh $(CC) $(KBUILD_CFLAGS)), y)
	KBUILD_CFLAGS += -DCC_HAVE_ASM_GOTO
	KBUILD_AFLAGS += -DCC_HAVE_ASM_GOTO
endif

include scripts/Makefile.kcov
include scripts/Makefile.gcc-plugins

ifdef CONFIG_READABLE_ASM
# Disable optimizations that make assembler listings hard to read.
# reorder blocks reorders the control in the function
# ipa clone creates specialized cloned functions
# partial inlining inlines only parts of functions
KBUILD_CFLAGS += $(call cc-option,-fno-reorder-blocks,) \
                 $(call cc-option,-fno-ipa-cp-clone,) \
                 $(call cc-option,-fno-partial-inlining)
endif

ifneq ($(CONFIG_FRAME_WARN),0)
KBUILD_CFLAGS += $(call cc-option,-Wframe-larger-than=${CONFIG_FRAME_WARN})
endif

# This selects the stack protector compiler flag. Testing it is delayed
# until after .config has been reprocessed, in the prepare-compiler-check
# target.
ifdef CONFIG_CC_STACKPROTECTOR_REGULAR
  stackp-flag := -fstack-protector
  stackp-name := REGULAR
else
ifdef CONFIG_CC_STACKPROTECTOR_STRONG
  stackp-flag := -fstack-protector-strong
  stackp-name := STRONG
else
  # Force off for distro compilers that enable stack protector by default.
  stackp-flag := $(call cc-option, -fno-stack-protector)
endif
endif
# Find arch-specific stack protector compiler sanity-checking script.
ifdef CONFIG_CC_STACKPROTECTOR
  stackp-path := $(srctree)/scripts/gcc-$(SRCARCH)_$(BITS)-has-stack-protector.sh
  stackp-check := $(wildcard $(stackp-path))
endif
KBUILD_CFLAGS += $(stackp-flag)

<<<<<<< HEAD
=======
ifeq ($(cc-name),clang)
KBUILD_CPPFLAGS += $(call cc-option,-Qunused-arguments,)
KBUILD_CFLAGS += $(call cc-disable-warning, unused-variable)
KBUILD_CFLAGS += $(call cc-disable-warning, format-invalid-specifier)
KBUILD_CFLAGS += $(call cc-disable-warning, gnu)
KBUILD_CFLAGS += $(call cc-disable-warning, address-of-packed-member)
# Quiet clang warning: comparison of unsigned expression < 0 is always false
KBUILD_CFLAGS += $(call cc-disable-warning, tautological-compare)
# CLANG uses a _MergedGlobals as optimization, but this breaks modpost, as the
# source of a reference will be _MergedGlobals and not on of the whitelisted names.
# See modpost pattern 2
KBUILD_CFLAGS += $(call cc-option, -mno-global-merge,)
KBUILD_CFLAGS += $(call cc-option, -fcatch-undefined-behavior)
KBUILD_CFLAGS += $(call cc-option, -no-integrated-as)
KBUILD_AFLAGS += $(call cc-option, -no-integrated-as)
else

# These warnings generated too much noise in a regular build.
# Use make W=1 to enable them (see scripts/Makefile.extrawarn)
KBUILD_CFLAGS += $(call cc-disable-warning, unused-but-set-variable)
KBUILD_CFLAGS += $(call cc-disable-warning, unused-const-variable)
endif

>>>>>>> 8f05b9c6
ifdef CONFIG_FRAME_POINTER
KBUILD_CFLAGS	+= -fno-omit-frame-pointer -fno-optimize-sibling-calls
else
# Some targets (ARM with Thumb2, for example), can't be built with frame
# pointers.  For those, we don't have FUNCTION_TRACER automatically
# select FRAME_POINTER.  However, FUNCTION_TRACER adds -pg, and this is
# incompatible with -fomit-frame-pointer with current GCC, so we don't use
# -fomit-frame-pointer with FUNCTION_TRACER.
ifndef CONFIG_FUNCTION_TRACER
KBUILD_CFLAGS	+= -fomit-frame-pointer
endif
endif

KBUILD_CFLAGS   += $(call cc-option, -fno-var-tracking-assignments)

ifdef CONFIG_DEBUG_INFO
ifdef CONFIG_DEBUG_INFO_SPLIT
KBUILD_CFLAGS   += $(call cc-option, -gsplit-dwarf, -g)
else
KBUILD_CFLAGS	+= -g
endif
KBUILD_AFLAGS	+= -Wa,-gdwarf-2
endif
ifdef CONFIG_DEBUG_INFO_DWARF4
KBUILD_CFLAGS	+= $(call cc-option, -gdwarf-4,)
endif

ifdef CONFIG_DEBUG_INFO_REDUCED
KBUILD_CFLAGS 	+= $(call cc-option, -femit-struct-debug-baseonly) \
		   $(call cc-option,-fno-var-tracking)
endif

ifdef CONFIG_FUNCTION_TRACER
ifndef CC_FLAGS_FTRACE
CC_FLAGS_FTRACE := -pg
endif
export CC_FLAGS_FTRACE
ifdef CONFIG_HAVE_FENTRY
CC_USING_FENTRY	:= $(call cc-option, -mfentry -DCC_USING_FENTRY)
endif
KBUILD_CFLAGS	+= $(CC_FLAGS_FTRACE) $(CC_USING_FENTRY)
KBUILD_AFLAGS	+= $(CC_USING_FENTRY)
ifdef CONFIG_DYNAMIC_FTRACE
	ifdef CONFIG_HAVE_C_RECORDMCOUNT
		BUILD_C_RECORDMCOUNT := y
		export BUILD_C_RECORDMCOUNT
	endif
endif
endif

# We trigger additional mismatches with less inlining
ifdef CONFIG_DEBUG_SECTION_MISMATCH
KBUILD_CFLAGS += $(call cc-option, -fno-inline-functions-called-once)
endif

ifdef CONFIG_LD_DEAD_CODE_DATA_ELIMINATION
KBUILD_CFLAGS	+= $(call cc-option,-ffunction-sections,)
KBUILD_CFLAGS	+= $(call cc-option,-fdata-sections,)
endif

# arch Makefile may override CC so keep this after arch Makefile is included
NOSTDINC_FLAGS += -nostdinc -isystem $(call shell-cached,$(CC) -print-file-name=include)
CHECKFLAGS     += $(NOSTDINC_FLAGS)

# warn about C99 declaration after statement
KBUILD_CFLAGS += $(call cc-option,-Wdeclaration-after-statement,)

# disable pointer signed / unsigned warnings in gcc 4.0
KBUILD_CFLAGS += $(call cc-disable-warning, pointer-sign)

# disable invalid "can't wrap" optimizations for signed / pointers
KBUILD_CFLAGS	+= $(call cc-option,-fno-strict-overflow)

# Make sure -fstack-check isn't enabled (like gentoo apparently did)
KBUILD_CFLAGS  += $(call cc-option,-fno-stack-check,)

# conserve stack if available
KBUILD_CFLAGS   += $(call cc-option,-fconserve-stack)

# disallow errors like 'EXPORT_GPL(foo);' with missing header
KBUILD_CFLAGS   += $(call cc-option,-Werror=implicit-int)

# require functions to have arguments in prototypes, not empty 'int foo()'
KBUILD_CFLAGS   += $(call cc-option,-Werror=strict-prototypes)

# Prohibit date/time macros, which would make the build non-deterministic
KBUILD_CFLAGS   += $(call cc-option,-Werror=date-time)

# enforce correct pointer usage
KBUILD_CFLAGS   += $(call cc-option,-Werror=incompatible-pointer-types)

# Require designated initializers for all marked structures
KBUILD_CFLAGS   += $(call cc-option,-Werror=designated-init)

# use the deterministic mode of AR if available
KBUILD_ARFLAGS := $(call ar-option,D)

include scripts/Makefile.kasan
include scripts/Makefile.extrawarn
include scripts/Makefile.ubsan

# Add any arch overrides and user supplied CPPFLAGS, AFLAGS and CFLAGS as the
# last assignments
KBUILD_CPPFLAGS += $(ARCH_CPPFLAGS) $(KCPPFLAGS)
KBUILD_AFLAGS   += $(ARCH_AFLAGS)   $(KAFLAGS)
KBUILD_CFLAGS   += $(ARCH_CFLAGS)   $(KCFLAGS)

# Use --build-id when available.
LDFLAGS_BUILD_ID := $(patsubst -Wl$(comma)%,%,\
			      $(call cc-ldoption, -Wl$(comma)--build-id,))
KBUILD_LDFLAGS_MODULE += $(LDFLAGS_BUILD_ID)
LDFLAGS_vmlinux += $(LDFLAGS_BUILD_ID)

ifdef CONFIG_LD_DEAD_CODE_DATA_ELIMINATION
LDFLAGS_vmlinux	+= $(call ld-option, --gc-sections,)
endif

ifeq ($(CONFIG_STRIP_ASM_SYMS),y)
LDFLAGS_vmlinux	+= $(call ld-option, -X,)
endif

# Default kernel image to build when no specific target is given.
# KBUILD_IMAGE may be overruled on the command line or
# set in the environment
# Also any assignments in arch/$(ARCH)/Makefile take precedence over
# this default value
export KBUILD_IMAGE ?= vmlinux

#
# INSTALL_PATH specifies where to place the updated kernel and system map
# images. Default is /boot, but you can set it to other values
export	INSTALL_PATH ?= /boot

#
# INSTALL_DTBS_PATH specifies a prefix for relocations required by build roots.
# Like INSTALL_MOD_PATH, it isn't defined in the Makefile, but can be passed as
# an argument if needed. Otherwise it defaults to the kernel install path
#
export INSTALL_DTBS_PATH ?= $(INSTALL_PATH)/dtbs/$(KERNELRELEASE)

#
# INSTALL_MOD_PATH specifies a prefix to MODLIB for module directory
# relocations required by build roots.  This is not defined in the
# makefile but the argument can be passed to make if needed.
#

MODLIB	= $(INSTALL_MOD_PATH)/lib/modules/$(KERNELRELEASE)
export MODLIB

#
# INSTALL_MOD_STRIP, if defined, will cause modules to be
# stripped after they are installed.  If INSTALL_MOD_STRIP is '1', then
# the default option --strip-debug will be used.  Otherwise,
# INSTALL_MOD_STRIP value will be used as the options to the strip command.

ifdef INSTALL_MOD_STRIP
ifeq ($(INSTALL_MOD_STRIP),1)
mod_strip_cmd = $(STRIP) --strip-debug
else
mod_strip_cmd = $(STRIP) $(INSTALL_MOD_STRIP)
endif # INSTALL_MOD_STRIP=1
else
mod_strip_cmd = true
endif # INSTALL_MOD_STRIP
export mod_strip_cmd

# CONFIG_MODULE_COMPRESS, if defined, will cause module to be compressed
# after they are installed in agreement with CONFIG_MODULE_COMPRESS_GZIP
# or CONFIG_MODULE_COMPRESS_XZ.

mod_compress_cmd = true
ifdef CONFIG_MODULE_COMPRESS
  ifdef CONFIG_MODULE_COMPRESS_GZIP
    mod_compress_cmd = gzip -n -f
  endif # CONFIG_MODULE_COMPRESS_GZIP
  ifdef CONFIG_MODULE_COMPRESS_XZ
    mod_compress_cmd = xz -f
  endif # CONFIG_MODULE_COMPRESS_XZ
endif # CONFIG_MODULE_COMPRESS
export mod_compress_cmd

# Select initial ramdisk compression format, default is gzip(1).
# This shall be used by the dracut(8) tool while creating an initramfs image.
#
INITRD_COMPRESS-y                  := gzip
INITRD_COMPRESS-$(CONFIG_RD_BZIP2) := bzip2
INITRD_COMPRESS-$(CONFIG_RD_LZMA)  := lzma
INITRD_COMPRESS-$(CONFIG_RD_XZ)    := xz
INITRD_COMPRESS-$(CONFIG_RD_LZO)   := lzo
INITRD_COMPRESS-$(CONFIG_RD_LZ4)   := lz4
# do not export INITRD_COMPRESS, since we didn't actually
# choose a sane default compression above.
# export INITRD_COMPRESS := $(INITRD_COMPRESS-y)

ifdef CONFIG_MODULE_SIG_ALL
$(eval $(call config_filename,MODULE_SIG_KEY))

mod_sign_cmd = scripts/sign-file $(CONFIG_MODULE_SIG_HASH) $(MODULE_SIG_KEY_SRCPREFIX)$(CONFIG_MODULE_SIG_KEY) certs/signing_key.x509
else
mod_sign_cmd = true
endif
export mod_sign_cmd

ifdef CONFIG_STACK_VALIDATION
  has_libelf := $(call try-run,\
		echo "int main() {}" | $(HOSTCC) -xc -o /dev/null -lelf -,1,0)
  ifeq ($(has_libelf),1)
    objtool_target := tools/objtool FORCE
  else
    ifdef CONFIG_UNWINDER_ORC
      $(error "Cannot generate ORC metadata for CONFIG_UNWINDER_ORC=y, please install libelf-dev, libelf-devel or elfutils-libelf-devel")
    else
      $(warning "Cannot use CONFIG_STACK_VALIDATION=y, please install libelf-dev, libelf-devel or elfutils-libelf-devel")
    endif
    SKIP_STACK_VALIDATION := 1
    export SKIP_STACK_VALIDATION
  endif
endif


ifeq ($(KBUILD_EXTMOD),)
core-y		+= kernel/ certs/ mm/ fs/ ipc/ security/ crypto/ block/

vmlinux-dirs	:= $(patsubst %/,%,$(filter %/, $(init-y) $(init-m) \
		     $(core-y) $(core-m) $(drivers-y) $(drivers-m) \
		     $(net-y) $(net-m) $(libs-y) $(libs-m) $(virt-y)))

vmlinux-alldirs	:= $(sort $(vmlinux-dirs) $(patsubst %/,%,$(filter %/, \
		     $(init-) $(core-) $(drivers-) $(net-) $(libs-) $(virt-))))

init-y		:= $(patsubst %/, %/built-in.o, $(init-y))
core-y		:= $(patsubst %/, %/built-in.o, $(core-y))
drivers-y	:= $(patsubst %/, %/built-in.o, $(drivers-y))
net-y		:= $(patsubst %/, %/built-in.o, $(net-y))
libs-y1		:= $(patsubst %/, %/lib.a, $(libs-y))
libs-y2		:= $(filter-out %.a, $(patsubst %/, %/built-in.o, $(libs-y)))
virt-y		:= $(patsubst %/, %/built-in.o, $(virt-y))

# Externally visible symbols (used by link-vmlinux.sh)
export KBUILD_VMLINUX_INIT := $(head-y) $(init-y)
export KBUILD_VMLINUX_MAIN := $(core-y) $(libs-y2) $(drivers-y) $(net-y) $(virt-y)
export KBUILD_VMLINUX_LIBS := $(libs-y1)
export KBUILD_LDS          := arch/$(SRCARCH)/kernel/vmlinux.lds
export LDFLAGS_vmlinux
# used by scripts/package/Makefile
export KBUILD_ALLDIRS := $(sort $(filter-out arch/%,$(vmlinux-alldirs)) arch Documentation include samples scripts tools)

vmlinux-deps := $(KBUILD_LDS) $(KBUILD_VMLINUX_INIT) $(KBUILD_VMLINUX_MAIN) $(KBUILD_VMLINUX_LIBS)

# Include targets which we want to execute sequentially if the rest of the
# kernel build went well. If CONFIG_TRIM_UNUSED_KSYMS is set, this might be
# evaluated more than once.
PHONY += vmlinux_prereq
vmlinux_prereq: $(vmlinux-deps) FORCE
ifdef CONFIG_HEADERS_CHECK
	$(Q)$(MAKE) -f $(srctree)/Makefile headers_check
endif
ifdef CONFIG_GDB_SCRIPTS
	$(Q)ln -fsn $(abspath $(srctree)/scripts/gdb/vmlinux-gdb.py)
endif
ifdef CONFIG_TRIM_UNUSED_KSYMS
	$(Q)$(CONFIG_SHELL) $(srctree)/scripts/adjust_autoksyms.sh \
	  "$(MAKE) -f $(srctree)/Makefile vmlinux"
endif

# standalone target for easier testing
include/generated/autoksyms.h: FORCE
	$(Q)$(CONFIG_SHELL) $(srctree)/scripts/adjust_autoksyms.sh true

ARCH_POSTLINK := $(wildcard $(srctree)/arch/$(SRCARCH)/Makefile.postlink)

# Final link of vmlinux with optional arch pass after final link
cmd_link-vmlinux =                                                 \
	$(CONFIG_SHELL) $< $(LD) $(LDFLAGS) $(LDFLAGS_vmlinux) ;    \
	$(if $(ARCH_POSTLINK), $(MAKE) -f $(ARCH_POSTLINK) $@, true)

vmlinux: scripts/link-vmlinux.sh vmlinux_prereq $(vmlinux-deps) FORCE
	+$(call if_changed,link-vmlinux)

# Build samples along the rest of the kernel
ifdef CONFIG_SAMPLES
vmlinux-dirs += samples
endif

# The actual objects are generated when descending,
# make sure no implicit rule kicks in
$(sort $(vmlinux-deps)): $(vmlinux-dirs) ;

# Handle descending into subdirectories listed in $(vmlinux-dirs)
# Preset locale variables to speed up the build process. Limit locale
# tweaks to this spot to avoid wrong language settings when running
# make menuconfig etc.
# Error messages still appears in the original language

PHONY += $(vmlinux-dirs)
$(vmlinux-dirs): prepare scripts
	$(Q)$(MAKE) $(build)=$@ need-builtin=1

define filechk_kernel.release
	echo "$(KERNELVERSION)$$($(CONFIG_SHELL) $(srctree)/scripts/setlocalversion $(srctree))"
endef

# Store (new) KERNELRELEASE string in include/config/kernel.release
include/config/kernel.release: include/config/auto.conf FORCE
	$(call filechk,kernel.release)


# Things we need to do before we recursively start building the kernel
# or the modules are listed in "prepare".
# A multi level approach is used. prepareN is processed before prepareN-1.
# archprepare is used in arch Makefiles and when processed asm symlink,
# version.h and scripts_basic is processed / created.

# Listed in dependency order
PHONY += prepare archprepare prepare0 prepare1 prepare2 prepare3

# prepare3 is used to check if we are building in a separate output directory,
# and if so do:
# 1) Check that make has not been executed in the kernel src $(srctree)
prepare3: include/config/kernel.release
ifneq ($(KBUILD_SRC),)
	@$(kecho) '  Using $(srctree) as source for kernel'
	$(Q)if [ -f $(srctree)/.config -o -d $(srctree)/include/config ]; then \
		echo >&2 "  $(srctree) is not clean, please run 'make mrproper'"; \
		echo >&2 "  in the '$(srctree)' directory.";\
		/bin/false; \
	fi;
endif

# prepare2 creates a makefile if using a separate output directory.
# From this point forward, .config has been reprocessed, so any rules
# that need to depend on updated CONFIG_* values can be checked here.
prepare2: prepare3 prepare-compiler-check outputmakefile asm-generic

prepare1: prepare2 $(version_h) include/generated/utsrelease.h \
                   include/config/auto.conf
	$(cmd_crmodverdir)

archprepare: archheaders archscripts prepare1 scripts_basic

prepare0: archprepare gcc-plugins
	$(Q)$(MAKE) $(build)=.

# All the preparing..
prepare: prepare0 prepare-objtool

# Support for using generic headers in asm-generic
PHONY += asm-generic uapi-asm-generic
asm-generic: uapi-asm-generic
	$(Q)$(MAKE) -f $(srctree)/scripts/Makefile.asm-generic \
	            src=asm obj=arch/$(SRCARCH)/include/generated/asm
uapi-asm-generic:
	$(Q)$(MAKE) -f $(srctree)/scripts/Makefile.asm-generic \
	            src=uapi/asm obj=arch/$(SRCARCH)/include/generated/uapi/asm

PHONY += prepare-objtool
prepare-objtool: $(objtool_target)

# Check for CONFIG flags that require compiler support. Abort the build
# after .config has been processed, but before the kernel build starts.
#
# For security-sensitive CONFIG options, we don't want to fallback and/or
# silently change which compiler flags will be used, since that leads to
# producing kernels with different security feature characteristics
# depending on the compiler used. (For example, "But I selected
# CC_STACKPROTECTOR_STRONG! Why did it build with _REGULAR?!")
PHONY += prepare-compiler-check
prepare-compiler-check: FORCE
# Make sure compiler supports requested stack protector flag.
ifdef stackp-name
  ifeq ($(call cc-option, $(stackp-flag)),)
	@echo Cannot use CONFIG_CC_STACKPROTECTOR_$(stackp-name): \
		  $(stackp-flag) not supported by compiler >&2 && exit 1
  endif
endif
# Make sure compiler does not have buggy stack-protector support.
ifdef stackp-check
  ifneq ($(shell $(CONFIG_SHELL) $(stackp-check) $(CC) $(KBUILD_CPPFLAGS) $(biarch)),y)
	@echo Cannot use CONFIG_CC_STACKPROTECTOR_$(stackp-name): \
                  $(stackp-flag) available but compiler is broken >&2 && exit 1
  endif
endif
	@:

# Generate some files
# ---------------------------------------------------------------------------

# KERNELRELEASE can change from a few different places, meaning version.h
# needs to be updated, so this check is forced on all builds

uts_len := 64
define filechk_utsrelease.h
	if [ `echo -n "$(KERNELRELEASE)" | wc -c ` -gt $(uts_len) ]; then \
	  echo '"$(KERNELRELEASE)" exceeds $(uts_len) characters' >&2;    \
	  exit 1;                                                         \
	fi;                                                               \
	(echo \#define UTS_RELEASE \"$(KERNELRELEASE)\";)
endef

define filechk_version.h
	(echo \#define LINUX_VERSION_CODE $(shell                         \
	expr $(VERSION) \* 65536 + 0$(PATCHLEVEL) \* 256 + 0$(SUBLEVEL)); \
	echo '#define KERNEL_VERSION(a,b,c) (((a) << 16) + ((b) << 8) + (c))';)
endef

$(version_h): $(srctree)/Makefile FORCE
	$(call filechk,version.h)
	$(Q)rm -f $(old_version_h)

include/generated/utsrelease.h: include/config/kernel.release FORCE
	$(call filechk,utsrelease.h)

PHONY += headerdep
headerdep:
	$(Q)find $(srctree)/include/ -name '*.h' | xargs --max-args 1 \
	$(srctree)/scripts/headerdep.pl -I$(srctree)/include

# ---------------------------------------------------------------------------
# Kernel headers

#Default location for installed headers
export INSTALL_HDR_PATH = $(objtree)/usr

# If we do an all arch process set dst to include/arch-$(SRCARCH)
hdr-dst = $(if $(KBUILD_HEADERS), dst=include/arch-$(SRCARCH), dst=include)

PHONY += archheaders
archheaders:

PHONY += archscripts
archscripts:

PHONY += __headers
__headers: $(version_h) scripts_basic uapi-asm-generic archheaders archscripts
	$(Q)$(MAKE) $(build)=scripts build_unifdef

PHONY += headers_install_all
headers_install_all:
	$(Q)$(CONFIG_SHELL) $(srctree)/scripts/headers.sh install

PHONY += headers_install
headers_install: __headers
	$(if $(wildcard $(srctree)/arch/$(SRCARCH)/include/uapi/asm/Kbuild),, \
	  $(error Headers not exportable for the $(SRCARCH) architecture))
	$(Q)$(MAKE) $(hdr-inst)=include/uapi dst=include
	$(Q)$(MAKE) $(hdr-inst)=arch/$(SRCARCH)/include/uapi $(hdr-dst)

PHONY += headers_check_all
headers_check_all: headers_install_all
	$(Q)$(CONFIG_SHELL) $(srctree)/scripts/headers.sh check

PHONY += headers_check
headers_check: headers_install
	$(Q)$(MAKE) $(hdr-inst)=include/uapi dst=include HDRCHECK=1
	$(Q)$(MAKE) $(hdr-inst)=arch/$(SRCARCH)/include/uapi $(hdr-dst) HDRCHECK=1

# ---------------------------------------------------------------------------
# Kernel selftest

PHONY += kselftest
kselftest:
	$(Q)$(MAKE) -C $(srctree)/tools/testing/selftests run_tests

PHONY += kselftest-clean
kselftest-clean:
	$(Q)$(MAKE) -C $(srctree)/tools/testing/selftests clean

PHONY += kselftest-merge
kselftest-merge:
	$(if $(wildcard $(objtree)/.config),, $(error No .config exists, config your kernel first!))
	$(Q)$(CONFIG_SHELL) $(srctree)/scripts/kconfig/merge_config.sh \
		-m $(objtree)/.config \
		$(srctree)/tools/testing/selftests/*/config
	+$(Q)$(MAKE) -f $(srctree)/Makefile olddefconfig

# ---------------------------------------------------------------------------
# Modules

ifdef CONFIG_MODULES

# By default, build modules as well

all: modules

# Build modules
#
# A module can be listed more than once in obj-m resulting in
# duplicate lines in modules.order files.  Those are removed
# using awk while concatenating to the final file.

PHONY += modules
modules: $(vmlinux-dirs) $(if $(KBUILD_BUILTIN),vmlinux) modules.builtin
	$(Q)$(AWK) '!x[$$0]++' $(vmlinux-dirs:%=$(objtree)/%/modules.order) > $(objtree)/modules.order
	@$(kecho) '  Building modules, stage 2.';
	$(Q)$(MAKE) -f $(srctree)/scripts/Makefile.modpost

modules.builtin: $(vmlinux-dirs:%=%/modules.builtin)
	$(Q)$(AWK) '!x[$$0]++' $^ > $(objtree)/modules.builtin

%/modules.builtin: include/config/auto.conf
	$(Q)$(MAKE) $(modbuiltin)=$*


# Target to prepare building external modules
PHONY += modules_prepare
modules_prepare: prepare scripts

# Target to install modules
PHONY += modules_install
modules_install: _modinst_ _modinst_post

PHONY += _modinst_
_modinst_:
	@rm -rf $(MODLIB)/kernel
	@rm -f $(MODLIB)/source
	@mkdir -p $(MODLIB)/kernel
	@ln -s $(abspath $(srctree)) $(MODLIB)/source
	@if [ ! $(objtree) -ef  $(MODLIB)/build ]; then \
		rm -f $(MODLIB)/build ; \
		ln -s $(CURDIR) $(MODLIB)/build ; \
	fi
	@cp -f $(objtree)/modules.order $(MODLIB)/
	@cp -f $(objtree)/modules.builtin $(MODLIB)/
	$(Q)$(MAKE) -f $(srctree)/scripts/Makefile.modinst

# This depmod is only for convenience to give the initial
# boot a modules.dep even before / is mounted read-write.  However the
# boot script depmod is the master version.
PHONY += _modinst_post
_modinst_post: _modinst_
	$(call cmd,depmod)

ifeq ($(CONFIG_MODULE_SIG), y)
PHONY += modules_sign
modules_sign:
	$(Q)$(MAKE) -f $(srctree)/scripts/Makefile.modsign
endif

else # CONFIG_MODULES

# Modules not configured
# ---------------------------------------------------------------------------

PHONY += modules modules_install
modules modules_install:
	@echo >&2
	@echo >&2 "The present kernel configuration has modules disabled."
	@echo >&2 "Type 'make config' and enable loadable module support."
	@echo >&2 "Then build a kernel with module support enabled."
	@echo >&2
	@exit 1

endif # CONFIG_MODULES

###
# Cleaning is done on three levels.
# make clean     Delete most generated files
#                Leave enough to build external modules
# make mrproper  Delete the current configuration, and all generated files
# make distclean Remove editor backup files, patch leftover files and the like

# Directories & files removed with 'make clean'
CLEAN_DIRS  += $(MODVERDIR)

# Directories & files removed with 'make mrproper'
MRPROPER_DIRS  += include/config usr/include include/generated          \
		  arch/*/include/generated .tmp_objdiff
MRPROPER_FILES += .config .config.old .version \
		  Module.symvers tags TAGS cscope* GPATH GTAGS GRTAGS GSYMS \
		  signing_key.pem signing_key.priv signing_key.x509	\
		  x509.genkey extra_certificates signing_key.x509.keyid	\
		  signing_key.x509.signer vmlinux-gdb.py

# clean - Delete most, but leave enough to build external modules
#
clean: rm-dirs  := $(CLEAN_DIRS)
clean: rm-files := $(CLEAN_FILES)
clean-dirs      := $(addprefix _clean_, . $(vmlinux-alldirs) Documentation samples)

PHONY += $(clean-dirs) clean archclean vmlinuxclean
$(clean-dirs):
	$(Q)$(MAKE) $(clean)=$(patsubst _clean_%,%,$@)

vmlinuxclean:
	$(Q)$(CONFIG_SHELL) $(srctree)/scripts/link-vmlinux.sh clean
	$(Q)$(if $(ARCH_POSTLINK), $(MAKE) -f $(ARCH_POSTLINK) clean)

clean: archclean vmlinuxclean

# mrproper - Delete all generated files, including .config
#
mrproper: rm-dirs  := $(wildcard $(MRPROPER_DIRS))
mrproper: rm-files := $(wildcard $(MRPROPER_FILES))
mrproper-dirs      := $(addprefix _mrproper_,scripts)

PHONY += $(mrproper-dirs) mrproper archmrproper
$(mrproper-dirs):
	$(Q)$(MAKE) $(clean)=$(patsubst _mrproper_%,%,$@)

mrproper: clean archmrproper $(mrproper-dirs)
	$(call cmd,rmdirs)
	$(call cmd,rmfiles)

# distclean
#
PHONY += distclean

distclean: mrproper
	@find $(srctree) $(RCS_FIND_IGNORE) \
		\( -name '*.orig' -o -name '*.rej' -o -name '*~' \
		-o -name '*.bak' -o -name '#*#' -o -name '*%' \
		-o -name 'core' \) \
		-type f -print | xargs rm -f


# Packaging of the kernel to various formats
# ---------------------------------------------------------------------------
# rpm target kept for backward compatibility
package-dir	:= scripts/package

%src-pkg: FORCE
	$(Q)$(MAKE) $(build)=$(package-dir) $@
%pkg: include/config/kernel.release FORCE
	$(Q)$(MAKE) $(build)=$(package-dir) $@
rpm: rpm-pkg
	@echo "  WARNING: \"rpm\" target will be removed after Linux 4.18"
	@echo "           Please use \"rpm-pkg\" instead."


# Brief documentation of the typical targets used
# ---------------------------------------------------------------------------

boards := $(wildcard $(srctree)/arch/$(SRCARCH)/configs/*_defconfig)
boards := $(sort $(notdir $(boards)))
board-dirs := $(dir $(wildcard $(srctree)/arch/$(SRCARCH)/configs/*/*_defconfig))
board-dirs := $(sort $(notdir $(board-dirs:/=)))

PHONY += help
help:
	@echo  'Cleaning targets:'
	@echo  '  clean		  - Remove most generated files but keep the config and'
	@echo  '                    enough build support to build external modules'
	@echo  '  mrproper	  - Remove all generated files + config + various backup files'
	@echo  '  distclean	  - mrproper + remove editor backup and patch files'
	@echo  ''
	@echo  'Configuration targets:'
	@$(MAKE) -f $(srctree)/scripts/kconfig/Makefile help
	@echo  ''
	@echo  'Other generic targets:'
	@echo  '  all		  - Build all targets marked with [*]'
	@echo  '* vmlinux	  - Build the bare kernel'
	@echo  '* modules	  - Build all modules'
	@echo  '  modules_install - Install all modules to INSTALL_MOD_PATH (default: /)'
	@echo  '  dir/            - Build all files in dir and below'
	@echo  '  dir/file.[ois]  - Build specified target only'
	@echo  '  dir/file.ll     - Build the LLVM assembly file'
	@echo  '                    (requires compiler support for LLVM assembly generation)'
	@echo  '  dir/file.lst    - Build specified mixed source/assembly target only'
	@echo  '                    (requires a recent binutils and recent build (System.map))'
	@echo  '  dir/file.ko     - Build module including final link'
	@echo  '  modules_prepare - Set up for building external modules'
	@echo  '  tags/TAGS	  - Generate tags file for editors'
	@echo  '  cscope	  - Generate cscope index'
	@echo  '  gtags           - Generate GNU GLOBAL index'
	@echo  '  kernelrelease	  - Output the release version string (use with make -s)'
	@echo  '  kernelversion	  - Output the version stored in Makefile (use with make -s)'
	@echo  '  image_name	  - Output the image name (use with make -s)'
	@echo  '  headers_install - Install sanitised kernel headers to INSTALL_HDR_PATH'; \
	 echo  '                    (default: $(INSTALL_HDR_PATH))'; \
	 echo  ''
	@echo  'Static analysers:'
	@echo  '  checkstack      - Generate a list of stack hogs'
	@echo  '  namespacecheck  - Name space analysis on compiled kernel'
	@echo  '  versioncheck    - Sanity check on version.h usage'
	@echo  '  includecheck    - Check for duplicate included header files'
	@echo  '  export_report   - List the usages of all exported symbols'
	@echo  '  headers_check   - Sanity check on exported headers'
	@echo  '  headerdep       - Detect inclusion cycles in headers'
	@echo  '  coccicheck      - Check with Coccinelle'
	@echo  ''
	@echo  'Kernel selftest:'
	@echo  '  kselftest       - Build and run kernel selftest (run as root)'
	@echo  '                    Build, install, and boot kernel before'
	@echo  '                    running kselftest on it'
	@echo  '  kselftest-clean - Remove all generated kselftest files'
	@echo  '  kselftest-merge - Merge all the config dependencies of kselftest to existing'
	@echo  '                    .config.'
	@echo  ''
	@echo 'Userspace tools targets:'
	@echo '  use "make tools/help"'
	@echo '  or  "cd tools; make help"'
	@echo  ''
	@echo  'Kernel packaging:'
	@$(MAKE) $(build)=$(package-dir) help
	@echo  ''
	@echo  'Documentation targets:'
	@$(MAKE) -f $(srctree)/Documentation/Makefile dochelp
	@echo  ''
	@echo  'Architecture specific targets ($(SRCARCH)):'
	@$(if $(archhelp),$(archhelp),\
		echo '  No architecture specific help defined for $(SRCARCH)')
	@echo  ''
	@$(if $(boards), \
		$(foreach b, $(boards), \
		printf "  %-24s - Build for %s\\n" $(b) $(subst _defconfig,,$(b));) \
		echo '')
	@$(if $(board-dirs), \
		$(foreach b, $(board-dirs), \
		printf "  %-16s - Show %s-specific targets\\n" help-$(b) $(b);) \
		printf "  %-16s - Show all of the above\\n" help-boards; \
		echo '')

	@echo  '  make V=0|1 [targets] 0 => quiet build (default), 1 => verbose build'
	@echo  '  make V=2   [targets] 2 => give reason for rebuild of target'
	@echo  '  make O=dir [targets] Locate all output files in "dir", including .config'
	@echo  '  make C=1   [targets] Check re-compiled c source with $$CHECK (sparse by default)'
	@echo  '  make C=2   [targets] Force check of all c source with $$CHECK'
	@echo  '  make RECORDMCOUNT_WARN=1 [targets] Warn about ignored mcount sections'
	@echo  '  make W=n   [targets] Enable extra gcc checks, n=1,2,3 where'
	@echo  '		1: warnings which may be relevant and do not occur too often'
	@echo  '		2: warnings which occur quite often but may still be relevant'
	@echo  '		3: more obscure warnings, can most likely be ignored'
	@echo  '		Multiple levels can be combined with W=12 or W=123'
	@echo  ''
	@echo  'Execute "make" or "make all" to build all targets marked with [*] '
	@echo  'For further info see the ./README file'


help-board-dirs := $(addprefix help-,$(board-dirs))

help-boards: $(help-board-dirs)

boards-per-dir = $(sort $(notdir $(wildcard $(srctree)/arch/$(SRCARCH)/configs/$*/*_defconfig)))

$(help-board-dirs): help-%:
	@echo  'Architecture specific targets ($(SRCARCH) $*):'
	@$(if $(boards-per-dir), \
		$(foreach b, $(boards-per-dir), \
		printf "  %-24s - Build for %s\\n" $*/$(b) $(subst _defconfig,,$(b));) \
		echo '')


# Documentation targets
# ---------------------------------------------------------------------------
DOC_TARGETS := xmldocs latexdocs pdfdocs htmldocs epubdocs cleandocs \
	       linkcheckdocs dochelp refcheckdocs
PHONY += $(DOC_TARGETS)
$(DOC_TARGETS): scripts_basic FORCE
	$(Q)$(MAKE) $(build)=Documentation $@

else # KBUILD_EXTMOD

###
# External module support.
# When building external modules the kernel used as basis is considered
# read-only, and no consistency checks are made and the make
# system is not used on the basis kernel. If updates are required
# in the basis kernel ordinary make commands (without M=...) must
# be used.
#
# The following are the only valid targets when building external
# modules.
# make M=dir clean     Delete all automatically generated files
# make M=dir modules   Make all modules in specified dir
# make M=dir	       Same as 'make M=dir modules'
# make M=dir modules_install
#                      Install the modules built in the module directory
#                      Assumes install directory is already created

# We are always building modules
KBUILD_MODULES := 1
PHONY += crmodverdir
crmodverdir:
	$(cmd_crmodverdir)

PHONY += $(objtree)/Module.symvers
$(objtree)/Module.symvers:
	@test -e $(objtree)/Module.symvers || ( \
	echo; \
	echo "  WARNING: Symbol version dump $(objtree)/Module.symvers"; \
	echo "           is missing; modules will have no dependencies and modversions."; \
	echo )

module-dirs := $(addprefix _module_,$(KBUILD_EXTMOD))
PHONY += $(module-dirs) modules
$(module-dirs): crmodverdir $(objtree)/Module.symvers
	$(Q)$(MAKE) $(build)=$(patsubst _module_%,%,$@)

modules: $(module-dirs)
	@$(kecho) '  Building modules, stage 2.';
	$(Q)$(MAKE) -f $(srctree)/scripts/Makefile.modpost

PHONY += modules_install
modules_install: _emodinst_ _emodinst_post

install-dir := $(if $(INSTALL_MOD_DIR),$(INSTALL_MOD_DIR),extra)
PHONY += _emodinst_
_emodinst_:
	$(Q)mkdir -p $(MODLIB)/$(install-dir)
	$(Q)$(MAKE) -f $(srctree)/scripts/Makefile.modinst

PHONY += _emodinst_post
_emodinst_post: _emodinst_
	$(call cmd,depmod)

clean-dirs := $(addprefix _clean_,$(KBUILD_EXTMOD))

PHONY += $(clean-dirs) clean
$(clean-dirs):
	$(Q)$(MAKE) $(clean)=$(patsubst _clean_%,%,$@)

clean:	rm-dirs := $(MODVERDIR)
clean: rm-files := $(KBUILD_EXTMOD)/Module.symvers

PHONY += help
help:
	@echo  '  Building external modules.'
	@echo  '  Syntax: make -C path/to/kernel/src M=$$PWD target'
	@echo  ''
	@echo  '  modules         - default target, build the module(s)'
	@echo  '  modules_install - install the module'
	@echo  '  clean           - remove generated files in module directory only'
	@echo  ''

# Dummies...
PHONY += prepare scripts
prepare: ;
scripts: ;
endif # KBUILD_EXTMOD

clean: $(clean-dirs)
	$(call cmd,rmdirs)
	$(call cmd,rmfiles)
	@find $(if $(KBUILD_EXTMOD), $(KBUILD_EXTMOD), .) $(RCS_FIND_IGNORE) \
		\( -name '*.[aios]' -o -name '*.ko' -o -name '.*.cmd' \
		-o -name '*.ko.*' -o -name '*.dtb' -o -name '*.dtb.S' \
		-o -name '*.dwo' -o -name '*.lst' \
		-o -name '*.su'  \
		-o -name '.*.d' -o -name '.*.tmp' -o -name '*.mod.c' \
		-o -name '*.symtypes' -o -name 'modules.order' \
		-o -name modules.builtin -o -name '.tmp_*.o.*' \
		-o -name .cache.mk \
		-o -name '*.c.[012]*.*' \
		-o -name '*.ll' \
		-o -name '*.gcno' \) -type f -print | xargs rm -f

# Generate tags for editors
# ---------------------------------------------------------------------------
quiet_cmd_tags = GEN     $@
      cmd_tags = $(CONFIG_SHELL) $(srctree)/scripts/tags.sh $@

tags TAGS cscope gtags: FORCE
	$(call cmd,tags)

# Scripts to check various things for consistency
# ---------------------------------------------------------------------------

PHONY += includecheck versioncheck coccicheck namespacecheck export_report

includecheck:
	find $(srctree)/* $(RCS_FIND_IGNORE) \
		-name '*.[hcS]' -type f -print | sort \
		| xargs $(PERL) -w $(srctree)/scripts/checkincludes.pl

versioncheck:
	find $(srctree)/* $(RCS_FIND_IGNORE) \
		-name '*.[hcS]' -type f -print | sort \
		| xargs $(PERL) -w $(srctree)/scripts/checkversion.pl

coccicheck:
	$(Q)$(CONFIG_SHELL) $(srctree)/scripts/$@

namespacecheck:
	$(PERL) $(srctree)/scripts/namespace.pl

export_report:
	$(PERL) $(srctree)/scripts/export_report.pl

endif #ifeq ($(config-targets),1)
endif #ifeq ($(mixed-targets),1)

PHONY += checkstack kernelrelease kernelversion image_name

# UML needs a little special treatment here.  It wants to use the host
# toolchain, so needs $(SUBARCH) passed to checkstack.pl.  Everyone
# else wants $(ARCH), including people doing cross-builds, which means
# that $(SUBARCH) doesn't work here.
ifeq ($(ARCH), um)
CHECKSTACK_ARCH := $(SUBARCH)
else
CHECKSTACK_ARCH := $(ARCH)
endif
checkstack:
	$(OBJDUMP) -d vmlinux $$(find . -name '*.ko') | \
	$(PERL) $(src)/scripts/checkstack.pl $(CHECKSTACK_ARCH)

kernelrelease:
	@echo "$(KERNELVERSION)$$($(CONFIG_SHELL) $(srctree)/scripts/setlocalversion $(srctree))"

kernelversion:
	@echo $(KERNELVERSION)

image_name:
	@echo $(KBUILD_IMAGE)

# Clear a bunch of variables before executing the submake
tools/: FORCE
	$(Q)mkdir -p $(objtree)/tools
	$(Q)$(MAKE) LDFLAGS= MAKEFLAGS="$(tools_silent) $(filter --j% -j,$(MAKEFLAGS))" O=$(abspath $(objtree)) subdir=tools -C $(src)/tools/

tools/%: FORCE
	$(Q)mkdir -p $(objtree)/tools
	$(Q)$(MAKE) LDFLAGS= MAKEFLAGS="$(tools_silent) $(filter --j% -j,$(MAKEFLAGS))" O=$(abspath $(objtree)) subdir=tools -C $(src)/tools/ $*

# Single targets
# ---------------------------------------------------------------------------
# Single targets are compatible with:
# - build with mixed source and output
# - build with separate output dir 'make O=...'
# - external modules
#
#  target-dir => where to store outputfile
#  build-dir  => directory in kernel source tree to use

ifeq ($(KBUILD_EXTMOD),)
        build-dir  = $(patsubst %/,%,$(dir $@))
        target-dir = $(dir $@)
else
        zap-slash=$(filter-out .,$(patsubst %/,%,$(dir $@)))
        build-dir  = $(KBUILD_EXTMOD)$(if $(zap-slash),/$(zap-slash))
        target-dir = $(if $(KBUILD_EXTMOD),$(dir $<),$(dir $@))
endif

%.s: %.c prepare scripts FORCE
	$(Q)$(MAKE) $(build)=$(build-dir) $(target-dir)$(notdir $@)
%.i: %.c prepare scripts FORCE
	$(Q)$(MAKE) $(build)=$(build-dir) $(target-dir)$(notdir $@)
%.o: %.c prepare scripts FORCE
	$(Q)$(MAKE) $(build)=$(build-dir) $(target-dir)$(notdir $@)
%.lst: %.c prepare scripts FORCE
	$(Q)$(MAKE) $(build)=$(build-dir) $(target-dir)$(notdir $@)
%.s: %.S prepare scripts FORCE
	$(Q)$(MAKE) $(build)=$(build-dir) $(target-dir)$(notdir $@)
%.o: %.S prepare scripts FORCE
	$(Q)$(MAKE) $(build)=$(build-dir) $(target-dir)$(notdir $@)
%.symtypes: %.c prepare scripts FORCE
	$(Q)$(MAKE) $(build)=$(build-dir) $(target-dir)$(notdir $@)
%.ll: %.c prepare scripts FORCE
	$(Q)$(MAKE) $(build)=$(build-dir) $(target-dir)$(notdir $@)

# Modules
/: prepare scripts FORCE
	$(cmd_crmodverdir)
	$(Q)$(MAKE) KBUILD_MODULES=$(if $(CONFIG_MODULES),1) \
	$(build)=$(build-dir)
# Make sure the latest headers are built for Documentation
Documentation/ samples/: headers_install
%/: prepare scripts FORCE
	$(cmd_crmodverdir)
	$(Q)$(MAKE) KBUILD_MODULES=$(if $(CONFIG_MODULES),1) \
	$(build)=$(build-dir)
%.ko: prepare scripts FORCE
	$(cmd_crmodverdir)
	$(Q)$(MAKE) KBUILD_MODULES=$(if $(CONFIG_MODULES),1)   \
	$(build)=$(build-dir) $(@:.ko=.o)
	$(Q)$(MAKE) -f $(srctree)/scripts/Makefile.modpost

# FIXME Should go into a make.lib or something
# ===========================================================================

quiet_cmd_rmdirs = $(if $(wildcard $(rm-dirs)),CLEAN   $(wildcard $(rm-dirs)))
      cmd_rmdirs = rm -rf $(rm-dirs)

quiet_cmd_rmfiles = $(if $(wildcard $(rm-files)),CLEAN   $(wildcard $(rm-files)))
      cmd_rmfiles = rm -f $(rm-files)

# Run depmod only if we have System.map and depmod is executable
quiet_cmd_depmod = DEPMOD  $(KERNELRELEASE)
      cmd_depmod = $(CONFIG_SHELL) $(srctree)/scripts/depmod.sh $(DEPMOD) \
                   $(KERNELRELEASE) "$(patsubst y,_,$(CONFIG_HAVE_UNDERSCORE_SYMBOL_PREFIX))"

# Create temporary dir for module support files
# clean it up only when building all modules
cmd_crmodverdir = $(Q)mkdir -p $(MODVERDIR) \
                  $(if $(KBUILD_MODULES),; rm -f $(MODVERDIR)/*)

# read all saved command lines

cmd_files := $(wildcard .*.cmd $(foreach f,$(sort $(targets)),$(dir $(f)).$(notdir $(f)).cmd))

ifneq ($(cmd_files),)
  $(cmd_files): ;	# Do not try to update included dependency files
  include $(cmd_files)
endif

endif	# skip-makefile

PHONY += FORCE
FORCE:

# Declare the contents of the .PHONY variable as phony.  We keep that
# information in a variable so we can use it in if_changed and friends.
.PHONY: $(PHONY)<|MERGE_RESOLUTION|>--- conflicted
+++ resolved
@@ -2,7 +2,7 @@
 VERSION = 4
 PATCHLEVEL = 15
 SUBLEVEL = 0
-EXTRAVERSION = -rc7
+EXTRAVERSION = -rc8
 NAME = Fearless Coyote
 
 # *DOCUMENTATION*
@@ -478,46 +478,14 @@
 ifneq ($(CROSS_COMPILE),)
 CLANG_TARGET	:= --target=$(notdir $(CROSS_COMPILE:%-=%))
 GCC_TOOLCHAIN	:= $(realpath $(dir $(shell which $(LD)))/..)
-<<<<<<< HEAD
 endif
 ifneq ($(GCC_TOOLCHAIN),)
 CLANG_GCC_TC	:= --gcc-toolchain=$(GCC_TOOLCHAIN)
-=======
-endif
-ifneq ($(GCC_TOOLCHAIN),)
-CLANG_GCC_TC	:= --gcc-toolchain=$(GCC_TOOLCHAIN)
 endif
 KBUILD_CFLAGS += $(CLANG_TARGET) $(CLANG_GCC_TC)
 KBUILD_AFLAGS += $(CLANG_TARGET) $(CLANG_GCC_TC)
->>>>>>> 8f05b9c6
-endif
-KBUILD_CFLAGS += $(CLANG_TARGET) $(CLANG_GCC_TC)
-KBUILD_AFLAGS += $(CLANG_TARGET) $(CLANG_GCC_TC)
-KBUILD_CPPFLAGS += $(call cc-option,-Qunused-arguments,)
-KBUILD_CFLAGS += $(call cc-disable-warning, unused-variable)
-KBUILD_CFLAGS += $(call cc-disable-warning, format-invalid-specifier)
-KBUILD_CFLAGS += $(call cc-disable-warning, gnu)
-KBUILD_CFLAGS += $(call cc-disable-warning, address-of-packed-member)
-# Quiet clang warning: comparison of unsigned expression < 0 is always false
-KBUILD_CFLAGS += $(call cc-disable-warning, tautological-compare)
-# CLANG uses a _MergedGlobals as optimization, but this breaks modpost, as the
-# source of a reference will be _MergedGlobals and not on of the whitelisted names.
-# See modpost pattern 2
-KBUILD_CFLAGS += $(call cc-option, -mno-global-merge,)
-KBUILD_CFLAGS += $(call cc-option, -fcatch-undefined-behavior)
-KBUILD_CFLAGS += $(call cc-option, -no-integrated-as)
-KBUILD_AFLAGS += $(call cc-option, -no-integrated-as)
-else
-
-<<<<<<< HEAD
-# These warnings generated too much noise in a regular build.
-# Use make W=1 to enable them (see scripts/Makefile.extrawarn)
-KBUILD_CFLAGS += $(call cc-disable-warning, unused-but-set-variable)
-KBUILD_CFLAGS += $(call cc-disable-warning, unused-const-variable)
-endif
-
-=======
->>>>>>> 8f05b9c6
+endif
+
 ifeq ($(config-targets),1)
 # ===========================================================================
 # *config targets only - make sure prerequisites are updated, and descend
@@ -728,8 +696,6 @@
 endif
 KBUILD_CFLAGS += $(stackp-flag)
 
-<<<<<<< HEAD
-=======
 ifeq ($(cc-name),clang)
 KBUILD_CPPFLAGS += $(call cc-option,-Qunused-arguments,)
 KBUILD_CFLAGS += $(call cc-disable-warning, unused-variable)
@@ -753,7 +719,6 @@
 KBUILD_CFLAGS += $(call cc-disable-warning, unused-const-variable)
 endif
 
->>>>>>> 8f05b9c6
 ifdef CONFIG_FRAME_POINTER
 KBUILD_CFLAGS	+= -fno-omit-frame-pointer -fno-optimize-sibling-calls
 else
