# SPDX-License-Identifier: GPL-2.0
VERSION = 5
PATCHLEVEL = 4
SUBLEVEL = 0
<<<<<<< HEAD
EXTRAVERSION = -rc4
NAME = Nesting Opossum
=======
EXTRAVERSION = -rc5
NAME = Kleptomaniac Octopus
>>>>>>> 6da24534

# *DOCUMENTATION*
# To see a list of typical targets execute "make help"
# More info can be located in ./README
# Comments in this file are targeted only to the developer, do not
# expect to learn how to build the kernel reading this file.

# That's our default target when none is given on the command line
PHONY := _all
_all:

# We are using a recursive build, so we need to do a little thinking
# to get the ordering right.
#
# Most importantly: sub-Makefiles should only ever modify files in
# their own directory. If in some directory we have a dependency on
# a file in another dir (which doesn't happen often, but it's often
# unavoidable when linking the built-in.a targets which finally
# turn into vmlinux), we will call a sub make in that other dir, and
# after that we are sure that everything which is in that other dir
# is now up to date.
#
# The only cases where we need to modify files which have global
# effects are thus separated out and done before the recursive
# descending is started. They are now explicitly listed as the
# prepare rule.

ifneq ($(sub_make_done),1)

# Do not use make's built-in rules and variables
# (this increases performance and avoids hard-to-debug behaviour)
MAKEFLAGS += -rR

# Avoid funny character set dependencies
unexport LC_ALL
LC_COLLATE=C
LC_NUMERIC=C
export LC_COLLATE LC_NUMERIC

# Avoid interference with shell env settings
unexport GREP_OPTIONS

# Beautify output
# ---------------------------------------------------------------------------
#
# Normally, we echo the whole command before executing it. By making
# that echo $($(quiet)$(cmd)), we now have the possibility to set
# $(quiet) to choose other forms of output instead, e.g.
#
#         quiet_cmd_cc_o_c = Compiling $(RELDIR)/$@
#         cmd_cc_o_c       = $(CC) $(c_flags) -c -o $@ $<
#
# If $(quiet) is empty, the whole command will be printed.
# If it is set to "quiet_", only the short version will be printed.
# If it is set to "silent_", nothing will be printed at all, since
# the variable $(silent_cmd_cc_o_c) doesn't exist.
#
# A simple variant is to prefix commands with $(Q) - that's useful
# for commands that shall be hidden in non-verbose mode.
#
#	$(Q)ln $@ :<
#
# If KBUILD_VERBOSE equals 0 then the above command will be hidden.
# If KBUILD_VERBOSE equals 1 then the above command is displayed.
#
# To put more focus on warnings, be less verbose as default
# Use 'make V=1' to see the full commands

ifeq ("$(origin V)", "command line")
  KBUILD_VERBOSE = $(V)
endif
ifndef KBUILD_VERBOSE
  KBUILD_VERBOSE = 0
endif

ifeq ($(KBUILD_VERBOSE),1)
  quiet =
  Q =
else
  quiet=quiet_
  Q = @
endif

# If the user is running make -s (silent mode), suppress echoing of
# commands

ifneq ($(findstring s,$(filter-out --%,$(MAKEFLAGS))),)
  quiet=silent_
endif

export quiet Q KBUILD_VERBOSE

# Kbuild will save output files in the current working directory.
# This does not need to match to the root of the kernel source tree.
#
# For example, you can do this:
#
#  cd /dir/to/store/output/files; make -f /dir/to/kernel/source/Makefile
#
# If you want to save output files in a different location, there are
# two syntaxes to specify it.
#
# 1) O=
# Use "make O=dir/to/store/output/files/"
#
# 2) Set KBUILD_OUTPUT
# Set the environment variable KBUILD_OUTPUT to point to the output directory.
# export KBUILD_OUTPUT=dir/to/store/output/files/; make
#
# The O= assignment takes precedence over the KBUILD_OUTPUT environment
# variable.

# Do we want to change the working directory?
ifeq ("$(origin O)", "command line")
  KBUILD_OUTPUT := $(O)
endif

ifneq ($(KBUILD_OUTPUT),)
# Make's built-in functions such as $(abspath ...), $(realpath ...) cannot
# expand a shell special character '~'. We use a somewhat tedious way here.
abs_objtree := $(shell mkdir -p $(KBUILD_OUTPUT) && cd $(KBUILD_OUTPUT) && pwd)
$(if $(abs_objtree),, \
     $(error failed to create output directory "$(KBUILD_OUTPUT)"))

# $(realpath ...) resolves symlinks
abs_objtree := $(realpath $(abs_objtree))
else
abs_objtree := $(CURDIR)
endif # ifneq ($(KBUILD_OUTPUT),)

ifeq ($(abs_objtree),$(CURDIR))
# Suppress "Entering directory ..." unless we are changing the work directory.
MAKEFLAGS += --no-print-directory
else
need-sub-make := 1
endif

abs_srctree := $(realpath $(dir $(lastword $(MAKEFILE_LIST))))

ifneq ($(words $(subst :, ,$(abs_srctree))), 1)
$(error source directory cannot contain spaces or colons)
endif

ifneq ($(abs_srctree),$(abs_objtree))
# Look for make include files relative to root of kernel src
#
# This does not become effective immediately because MAKEFLAGS is re-parsed
# once after the Makefile is read. We need to invoke sub-make.
MAKEFLAGS += --include-dir=$(abs_srctree)
need-sub-make := 1
endif

ifneq ($(filter 3.%,$(MAKE_VERSION)),)
# 'MAKEFLAGS += -rR' does not immediately become effective for GNU Make 3.x
# We need to invoke sub-make to avoid implicit rules in the top Makefile.
need-sub-make := 1
# Cancel implicit rules for this Makefile.
$(lastword $(MAKEFILE_LIST)): ;
endif

export abs_srctree abs_objtree
export sub_make_done := 1

ifeq ($(need-sub-make),1)

PHONY += $(MAKECMDGOALS) sub-make

$(filter-out _all sub-make $(lastword $(MAKEFILE_LIST)), $(MAKECMDGOALS)) _all: sub-make
	@:

# Invoke a second make in the output directory, passing relevant variables
sub-make:
	$(Q)$(MAKE) -C $(abs_objtree) -f $(abs_srctree)/Makefile $(MAKECMDGOALS)

endif # need-sub-make
endif # sub_make_done

# We process the rest of the Makefile if this is the final invocation of make
ifeq ($(need-sub-make),)

# Do not print "Entering directory ...",
# but we want to display it when entering to the output directory
# so that IDEs/editors are able to understand relative filenames.
MAKEFLAGS += --no-print-directory

# Call a source code checker (by default, "sparse") as part of the
# C compilation.
#
# Use 'make C=1' to enable checking of only re-compiled files.
# Use 'make C=2' to enable checking of *all* source files, regardless
# of whether they are re-compiled or not.
#
# See the file "Documentation/dev-tools/sparse.rst" for more details,
# including where to get the "sparse" utility.

ifeq ("$(origin C)", "command line")
  KBUILD_CHECKSRC = $(C)
endif
ifndef KBUILD_CHECKSRC
  KBUILD_CHECKSRC = 0
endif

# Use make M=dir or set the environment variable KBUILD_EXTMOD to specify the
# directory of external module to build. Setting M= takes precedence.
ifeq ("$(origin M)", "command line")
  KBUILD_EXTMOD := $(M)
endif

export KBUILD_CHECKSRC KBUILD_EXTMOD

extmod-prefix = $(if $(KBUILD_EXTMOD),$(KBUILD_EXTMOD)/)

ifeq ($(abs_srctree),$(abs_objtree))
        # building in the source tree
        srctree := .
	building_out_of_srctree :=
else
        ifeq ($(abs_srctree)/,$(dir $(abs_objtree)))
                # building in a subdirectory of the source tree
                srctree := ..
        else
                srctree := $(abs_srctree)
        endif
	building_out_of_srctree := 1
endif

ifneq ($(KBUILD_ABS_SRCTREE),)
srctree := $(abs_srctree)
endif

objtree		:= .
VPATH		:= $(srctree)

export building_out_of_srctree srctree objtree VPATH

# To make sure we do not include .config for any of the *config targets
# catch them early, and hand them over to scripts/kconfig/Makefile
# It is allowed to specify more targets when calling make, including
# mixing *config targets and build targets.
# For example 'make oldconfig all'.
# Detect when mixed targets is specified, and make a second invocation
# of make so .config is not included in this case either (for *config).

version_h := include/generated/uapi/linux/version.h
old_version_h := include/linux/version.h

clean-targets := %clean mrproper cleandocs
no-dot-config-targets := $(clean-targets) \
			 cscope gtags TAGS tags help% %docs check% coccicheck \
			 $(version_h) headers headers_% archheaders archscripts \
			 %asm-generic kernelversion %src-pkg
no-sync-config-targets := $(no-dot-config-targets) install %install \
			   kernelrelease
single-targets := %.a %.i %.ko %.lds %.ll %.lst %.mod %.o %.s %.symtypes %/

config-build	:=
mixed-build	:=
need-config	:= 1
may-sync-config	:= 1
single-build	:=

ifneq ($(filter $(no-dot-config-targets), $(MAKECMDGOALS)),)
	ifeq ($(filter-out $(no-dot-config-targets), $(MAKECMDGOALS)),)
		need-config :=
	endif
endif

ifneq ($(filter $(no-sync-config-targets), $(MAKECMDGOALS)),)
	ifeq ($(filter-out $(no-sync-config-targets), $(MAKECMDGOALS)),)
		may-sync-config :=
	endif
endif

ifneq ($(KBUILD_EXTMOD),)
	may-sync-config :=
endif

ifeq ($(KBUILD_EXTMOD),)
        ifneq ($(filter config %config,$(MAKECMDGOALS)),)
		config-build := 1
                ifneq ($(words $(MAKECMDGOALS)),1)
			mixed-build := 1
                endif
        endif
endif

# We cannot build single targets and the others at the same time
ifneq ($(filter $(single-targets), $(MAKECMDGOALS)),)
	single-build := 1
	ifneq ($(filter-out $(single-targets), $(MAKECMDGOALS)),)
		mixed-build := 1
	endif
endif

# For "make -j clean all", "make -j mrproper defconfig all", etc.
ifneq ($(filter $(clean-targets),$(MAKECMDGOALS)),)
        ifneq ($(filter-out $(clean-targets),$(MAKECMDGOALS)),)
		mixed-build := 1
        endif
endif

# install and modules_install need also be processed one by one
ifneq ($(filter install,$(MAKECMDGOALS)),)
        ifneq ($(filter modules_install,$(MAKECMDGOALS)),)
		mixed-build := 1
        endif
endif

ifdef mixed-build
# ===========================================================================
# We're called with mixed targets (*config and build targets).
# Handle them one by one.

PHONY += $(MAKECMDGOALS) __build_one_by_one

$(filter-out __build_one_by_one, $(MAKECMDGOALS)): __build_one_by_one
	@:

__build_one_by_one:
	$(Q)set -e; \
	for i in $(MAKECMDGOALS); do \
		$(MAKE) -f $(srctree)/Makefile $$i; \
	done

else # !mixed-build

include scripts/Kbuild.include

# Read KERNELRELEASE from include/config/kernel.release (if it exists)
KERNELRELEASE = $(shell cat include/config/kernel.release 2> /dev/null)
KERNELVERSION = $(VERSION)$(if $(PATCHLEVEL),.$(PATCHLEVEL)$(if $(SUBLEVEL),.$(SUBLEVEL)))$(EXTRAVERSION)
export VERSION PATCHLEVEL SUBLEVEL KERNELRELEASE KERNELVERSION

include scripts/subarch.include

# Cross compiling and selecting different set of gcc/bin-utils
# ---------------------------------------------------------------------------
#
# When performing cross compilation for other architectures ARCH shall be set
# to the target architecture. (See arch/* for the possibilities).
# ARCH can be set during invocation of make:
# make ARCH=ia64
# Another way is to have ARCH set in the environment.
# The default ARCH is the host where make is executed.

# CROSS_COMPILE specify the prefix used for all executables used
# during compilation. Only gcc and related bin-utils executables
# are prefixed with $(CROSS_COMPILE).
# CROSS_COMPILE can be set on the command line
# make CROSS_COMPILE=ia64-linux-
# Alternatively CROSS_COMPILE can be set in the environment.
# Default value for CROSS_COMPILE is not to prefix executables
# Note: Some architectures assign CROSS_COMPILE in their arch/*/Makefile
ARCH		?= $(SUBARCH)

# Architecture as present in compile.h
UTS_MACHINE 	:= $(ARCH)
SRCARCH 	:= $(ARCH)

# Additional ARCH settings for x86
ifeq ($(ARCH),i386)
        SRCARCH := x86
endif
ifeq ($(ARCH),x86_64)
        SRCARCH := x86
endif

# Additional ARCH settings for sparc
ifeq ($(ARCH),sparc32)
       SRCARCH := sparc
endif
ifeq ($(ARCH),sparc64)
       SRCARCH := sparc
endif

# Additional ARCH settings for sh
ifeq ($(ARCH),sh64)
       SRCARCH := sh
endif

KCONFIG_CONFIG	?= .config
export KCONFIG_CONFIG

# SHELL used by kbuild
CONFIG_SHELL := sh

HOST_LFS_CFLAGS := $(shell getconf LFS_CFLAGS 2>/dev/null)
HOST_LFS_LDFLAGS := $(shell getconf LFS_LDFLAGS 2>/dev/null)
HOST_LFS_LIBS := $(shell getconf LFS_LIBS 2>/dev/null)

HOSTCC       = gcc
HOSTCXX      = g++
KBUILD_HOSTCFLAGS   := -Wall -Wmissing-prototypes -Wstrict-prototypes -O2 \
		-fomit-frame-pointer -std=gnu89 $(HOST_LFS_CFLAGS) \
		$(HOSTCFLAGS)
KBUILD_HOSTCXXFLAGS := -O2 $(HOST_LFS_CFLAGS) $(HOSTCXXFLAGS)
KBUILD_HOSTLDFLAGS  := $(HOST_LFS_LDFLAGS) $(HOSTLDFLAGS)
KBUILD_HOSTLDLIBS   := $(HOST_LFS_LIBS) $(HOSTLDLIBS)

# Make variables (CC, etc...)
AS		= $(CROSS_COMPILE)as
LD		= $(CROSS_COMPILE)ld
CC		= $(CROSS_COMPILE)gcc
CPP		= $(CC) -E
AR		= $(CROSS_COMPILE)ar
NM		= $(CROSS_COMPILE)nm
STRIP		= $(CROSS_COMPILE)strip
OBJCOPY		= $(CROSS_COMPILE)objcopy
OBJDUMP		= $(CROSS_COMPILE)objdump
OBJSIZE		= $(CROSS_COMPILE)size
PAHOLE		= pahole
LEX		= flex
YACC		= bison
AWK		= awk
INSTALLKERNEL  := installkernel
DEPMOD		= /sbin/depmod
PERL		= perl
PYTHON		= python
PYTHON2		= python2
PYTHON3		= python3
CHECK		= sparse
BASH		= bash

CHECKFLAGS     := -D__linux__ -Dlinux -D__STDC__ -Dunix -D__unix__ \
		  -Wbitwise -Wno-return-void -Wno-unknown-attribute $(CF)
NOSTDINC_FLAGS :=
CFLAGS_MODULE   =
AFLAGS_MODULE   =
LDFLAGS_MODULE  =
CFLAGS_KERNEL	=
AFLAGS_KERNEL	=
LDFLAGS_vmlinux =

# Use USERINCLUDE when you must reference the UAPI directories only.
USERINCLUDE    := \
		-I$(srctree)/arch/$(SRCARCH)/include/uapi \
		-I$(objtree)/arch/$(SRCARCH)/include/generated/uapi \
		-I$(srctree)/include/uapi \
		-I$(objtree)/include/generated/uapi \
                -include $(srctree)/include/linux/kconfig.h

# Use LINUXINCLUDE when you must reference the include/ directory.
# Needed to be compatible with the O= option
LINUXINCLUDE    := \
		-I$(srctree)/arch/$(SRCARCH)/include \
		-I$(objtree)/arch/$(SRCARCH)/include/generated \
		$(if $(building_out_of_srctree),-I$(srctree)/include) \
		-I$(objtree)/include \
		$(USERINCLUDE)

KBUILD_AFLAGS   := -D__ASSEMBLY__ -fno-PIE
KBUILD_CFLAGS   := -Wall -Wundef -Werror=strict-prototypes -Wno-trigraphs \
		   -fno-strict-aliasing -fno-common -fshort-wchar -fno-PIE \
		   -Werror=implicit-function-declaration -Werror=implicit-int \
		   -Wno-format-security \
		   -std=gnu89
KBUILD_CPPFLAGS := -D__KERNEL__
KBUILD_AFLAGS_KERNEL :=
KBUILD_CFLAGS_KERNEL :=
KBUILD_AFLAGS_MODULE  := -DMODULE
KBUILD_CFLAGS_MODULE  := -DMODULE
KBUILD_LDFLAGS_MODULE :=
export KBUILD_LDS_MODULE := $(srctree)/scripts/module-common.lds
KBUILD_LDFLAGS :=
GCC_PLUGINS_CFLAGS :=
CLANG_FLAGS :=

export ARCH SRCARCH CONFIG_SHELL BASH HOSTCC KBUILD_HOSTCFLAGS CROSS_COMPILE AS LD CC
export CPP AR NM STRIP OBJCOPY OBJDUMP OBJSIZE PAHOLE LEX YACC AWK INSTALLKERNEL
export PERL PYTHON PYTHON2 PYTHON3 CHECK CHECKFLAGS MAKE UTS_MACHINE HOSTCXX
export KBUILD_HOSTCXXFLAGS KBUILD_HOSTLDFLAGS KBUILD_HOSTLDLIBS LDFLAGS_MODULE

export KBUILD_CPPFLAGS NOSTDINC_FLAGS LINUXINCLUDE OBJCOPYFLAGS KBUILD_LDFLAGS
export KBUILD_CFLAGS CFLAGS_KERNEL CFLAGS_MODULE
export CFLAGS_KASAN CFLAGS_KASAN_NOSANITIZE CFLAGS_UBSAN
export KBUILD_AFLAGS AFLAGS_KERNEL AFLAGS_MODULE
export KBUILD_AFLAGS_MODULE KBUILD_CFLAGS_MODULE KBUILD_LDFLAGS_MODULE
export KBUILD_AFLAGS_KERNEL KBUILD_CFLAGS_KERNEL

# Files to ignore in find ... statements

export RCS_FIND_IGNORE := \( -name SCCS -o -name BitKeeper -o -name .svn -o    \
			  -name CVS -o -name .pc -o -name .hg -o -name .git \) \
			  -prune -o
export RCS_TAR_IGNORE := --exclude SCCS --exclude BitKeeper --exclude .svn \
			 --exclude CVS --exclude .pc --exclude .hg --exclude .git

# ===========================================================================
# Rules shared between *config targets and build targets

# Basic helpers built in scripts/basic/
PHONY += scripts_basic
scripts_basic:
	$(Q)$(MAKE) $(build)=scripts/basic
	$(Q)rm -f .tmp_quiet_recordmcount

PHONY += outputmakefile
# Before starting out-of-tree build, make sure the source tree is clean.
# outputmakefile generates a Makefile in the output directory, if using a
# separate output directory. This allows convenient use of make in the
# output directory.
# At the same time when output Makefile generated, generate .gitignore to
# ignore whole output directory
outputmakefile:
ifdef building_out_of_srctree
	$(Q)if [ -f $(srctree)/.config -o \
		 -d $(srctree)/include/config -o \
		 -d $(srctree)/arch/$(SRCARCH)/include/generated ]; then \
		echo >&2 "***"; \
		echo >&2 "*** The source tree is not clean, please run 'make$(if $(findstring command line, $(origin ARCH)), ARCH=$(ARCH)) mrproper'"; \
		echo >&2 "*** in $(abs_srctree)";\
		echo >&2 "***"; \
		false; \
	fi
	$(Q)ln -fsn $(srctree) source
	$(Q)$(CONFIG_SHELL) $(srctree)/scripts/mkmakefile $(srctree)
	$(Q)test -e .gitignore || \
	{ echo "# this is build directory, ignore it"; echo "*"; } > .gitignore
endif

ifneq ($(shell $(CC) --version 2>&1 | head -n 1 | grep clang),)
ifneq ($(CROSS_COMPILE),)
CLANG_FLAGS	+= --target=$(notdir $(CROSS_COMPILE:%-=%))
GCC_TOOLCHAIN_DIR := $(dir $(shell which $(CROSS_COMPILE)elfedit))
CLANG_FLAGS	+= --prefix=$(GCC_TOOLCHAIN_DIR)
GCC_TOOLCHAIN	:= $(realpath $(GCC_TOOLCHAIN_DIR)/..)
endif
ifneq ($(GCC_TOOLCHAIN),)
CLANG_FLAGS	+= --gcc-toolchain=$(GCC_TOOLCHAIN)
endif
ifeq ($(shell $(AS) --version 2>&1 | head -n 1 | grep clang),)
CLANG_FLAGS	+= -no-integrated-as
endif
CLANG_FLAGS	+= -Werror=unknown-warning-option
KBUILD_CFLAGS	+= $(CLANG_FLAGS)
KBUILD_AFLAGS	+= $(CLANG_FLAGS)
export CLANG_FLAGS
endif

# The expansion should be delayed until arch/$(SRCARCH)/Makefile is included.
# Some architectures define CROSS_COMPILE in arch/$(SRCARCH)/Makefile.
# CC_VERSION_TEXT is referenced from Kconfig (so it needs export),
# and from include/config/auto.conf.cmd to detect the compiler upgrade.
CC_VERSION_TEXT = $(shell $(CC) --version 2>/dev/null | head -n 1)

ifdef config-build
# ===========================================================================
# *config targets only - make sure prerequisites are updated, and descend
# in scripts/kconfig to make the *config target

# Read arch specific Makefile to set KBUILD_DEFCONFIG as needed.
# KBUILD_DEFCONFIG may point out an alternative default configuration
# used for 'make defconfig'
include arch/$(SRCARCH)/Makefile
export KBUILD_DEFCONFIG KBUILD_KCONFIG CC_VERSION_TEXT

config: outputmakefile scripts_basic FORCE
	$(Q)$(MAKE) $(build)=scripts/kconfig $@

%config: outputmakefile scripts_basic FORCE
	$(Q)$(MAKE) $(build)=scripts/kconfig $@

else #!config-build
# ===========================================================================
# Build targets only - this includes vmlinux, arch specific targets, clean
# targets and others. In general all targets except *config targets.

# If building an external module we do not care about the all: rule
# but instead _all depend on modules
PHONY += all
ifeq ($(KBUILD_EXTMOD),)
_all: all
else
_all: modules
endif

# Decide whether to build built-in, modular, or both.
# Normally, just do built-in.

KBUILD_MODULES :=
KBUILD_BUILTIN := 1

# If we have only "make modules", don't compile built-in objects.
# When we're building modules with modversions, we need to consider
# the built-in objects during the descend as well, in order to
# make sure the checksums are up to date before we record them.

ifeq ($(MAKECMDGOALS),modules)
  KBUILD_BUILTIN := $(if $(CONFIG_MODVERSIONS),1)
endif

# If we have "make <whatever> modules", compile modules
# in addition to whatever we do anyway.
# Just "make" or "make all" shall build modules as well

ifneq ($(filter all _all modules nsdeps,$(MAKECMDGOALS)),)
  KBUILD_MODULES := 1
endif

ifeq ($(MAKECMDGOALS),)
  KBUILD_MODULES := 1
endif

export KBUILD_MODULES KBUILD_BUILTIN

ifdef need-config
include include/config/auto.conf
endif

ifeq ($(KBUILD_EXTMOD),)
# Objects we will link into vmlinux / subdirs we need to visit
init-y		:= init/
drivers-y	:= drivers/ sound/
drivers-$(CONFIG_SAMPLES) += samples/
drivers-$(CONFIG_KERNEL_HEADER_TEST) += include/
net-y		:= net/
libs-y		:= lib/
core-y		:= usr/
virt-y		:= virt/
endif # KBUILD_EXTMOD

# The all: target is the default when no target is given on the
# command line.
# This allow a user to issue only 'make' to build a kernel including modules
# Defaults to vmlinux, but the arch makefile usually adds further targets
all: vmlinux

CFLAGS_GCOV	:= -fprofile-arcs -ftest-coverage \
	$(call cc-option,-fno-tree-loop-im) \
	$(call cc-disable-warning,maybe-uninitialized,)
export CFLAGS_GCOV

# The arch Makefiles can override CC_FLAGS_FTRACE. We may also append it later.
ifdef CONFIG_FUNCTION_TRACER
  CC_FLAGS_FTRACE := -pg
endif

RETPOLINE_CFLAGS_GCC := -mindirect-branch=thunk-extern -mindirect-branch-register
RETPOLINE_VDSO_CFLAGS_GCC := -mindirect-branch=thunk-inline -mindirect-branch-register
RETPOLINE_CFLAGS_CLANG := -mretpoline-external-thunk
RETPOLINE_VDSO_CFLAGS_CLANG := -mretpoline
RETPOLINE_CFLAGS := $(call cc-option,$(RETPOLINE_CFLAGS_GCC),$(call cc-option,$(RETPOLINE_CFLAGS_CLANG)))
RETPOLINE_VDSO_CFLAGS := $(call cc-option,$(RETPOLINE_VDSO_CFLAGS_GCC),$(call cc-option,$(RETPOLINE_VDSO_CFLAGS_CLANG)))
export RETPOLINE_CFLAGS
export RETPOLINE_VDSO_CFLAGS

include arch/$(SRCARCH)/Makefile

ifdef need-config
ifdef may-sync-config
# Read in dependencies to all Kconfig* files, make sure to run syncconfig if
# changes are detected. This should be included after arch/$(SRCARCH)/Makefile
# because some architectures define CROSS_COMPILE there.
include include/config/auto.conf.cmd

$(KCONFIG_CONFIG):
	@echo >&2 '***'
	@echo >&2 '*** Configuration file "$@" not found!'
	@echo >&2 '***'
	@echo >&2 '*** Please run some configurator (e.g. "make oldconfig" or'
	@echo >&2 '*** "make menuconfig" or "make xconfig").'
	@echo >&2 '***'
	@/bin/false

# The actual configuration files used during the build are stored in
# include/generated/ and include/config/. Update them if .config is newer than
# include/config/auto.conf (which mirrors .config).
#
# This exploits the 'multi-target pattern rule' trick.
# The syncconfig should be executed only once to make all the targets.
%/auto.conf %/auto.conf.cmd %/tristate.conf: $(KCONFIG_CONFIG)
	$(Q)$(MAKE) -f $(srctree)/Makefile syncconfig
else # !may-sync-config
# External modules and some install targets need include/generated/autoconf.h
# and include/config/auto.conf but do not care if they are up-to-date.
# Use auto.conf to trigger the test
PHONY += include/config/auto.conf

include/config/auto.conf:
	$(Q)test -e include/generated/autoconf.h -a -e $@ || (		\
	echo >&2;							\
	echo >&2 "  ERROR: Kernel configuration is invalid.";		\
	echo >&2 "         include/generated/autoconf.h or $@ are missing.";\
	echo >&2 "         Run 'make oldconfig && make prepare' on kernel src to fix it.";	\
	echo >&2 ;							\
	/bin/false)

endif # may-sync-config
endif # need-config

KBUILD_CFLAGS	+= $(call cc-option,-fno-delete-null-pointer-checks,)
KBUILD_CFLAGS	+= $(call cc-disable-warning,frame-address,)
KBUILD_CFLAGS	+= $(call cc-disable-warning, format-truncation)
KBUILD_CFLAGS	+= $(call cc-disable-warning, format-overflow)
KBUILD_CFLAGS	+= $(call cc-disable-warning, address-of-packed-member)

ifdef CONFIG_CC_OPTIMIZE_FOR_PERFORMANCE
KBUILD_CFLAGS += -O2
else ifdef CONFIG_CC_OPTIMIZE_FOR_PERFORMANCE_O3
KBUILD_CFLAGS += -O3
else ifdef CONFIG_CC_OPTIMIZE_FOR_SIZE
KBUILD_CFLAGS += -Os
endif

ifdef CONFIG_CC_DISABLE_WARN_MAYBE_UNINITIALIZED
KBUILD_CFLAGS   += -Wno-maybe-uninitialized
endif

# Tell gcc to never replace conditional load with a non-conditional one
KBUILD_CFLAGS	+= $(call cc-option,--param=allow-store-data-races=0)

include scripts/Makefile.kcov
include scripts/Makefile.gcc-plugins

ifdef CONFIG_READABLE_ASM
# Disable optimizations that make assembler listings hard to read.
# reorder blocks reorders the control in the function
# ipa clone creates specialized cloned functions
# partial inlining inlines only parts of functions
KBUILD_CFLAGS += $(call cc-option,-fno-reorder-blocks,) \
                 $(call cc-option,-fno-ipa-cp-clone,) \
                 $(call cc-option,-fno-partial-inlining)
endif

ifneq ($(CONFIG_FRAME_WARN),0)
KBUILD_CFLAGS += $(call cc-option,-Wframe-larger-than=${CONFIG_FRAME_WARN})
endif

stackp-flags-$(CONFIG_CC_HAS_STACKPROTECTOR_NONE) := -fno-stack-protector
stackp-flags-$(CONFIG_STACKPROTECTOR)             := -fstack-protector
stackp-flags-$(CONFIG_STACKPROTECTOR_STRONG)      := -fstack-protector-strong

KBUILD_CFLAGS += $(stackp-flags-y)

ifdef CONFIG_CC_IS_CLANG
KBUILD_CPPFLAGS += -Qunused-arguments
KBUILD_CFLAGS += -Wno-format-invalid-specifier
KBUILD_CFLAGS += -Wno-gnu
# Quiet clang warning: comparison of unsigned expression < 0 is always false
KBUILD_CFLAGS += -Wno-tautological-compare
# CLANG uses a _MergedGlobals as optimization, but this breaks modpost, as the
# source of a reference will be _MergedGlobals and not on of the whitelisted names.
# See modpost pattern 2
KBUILD_CFLAGS += -mno-global-merge
else

# These warnings generated too much noise in a regular build.
# Use make W=1 to enable them (see scripts/Makefile.extrawarn)
KBUILD_CFLAGS += -Wno-unused-but-set-variable

# Warn about unmarked fall-throughs in switch statement.
# Disabled for clang while comment to attribute conversion happens and
# https://github.com/ClangBuiltLinux/linux/issues/636 is discussed.
KBUILD_CFLAGS += $(call cc-option,-Wimplicit-fallthrough,)
endif

KBUILD_CFLAGS += $(call cc-disable-warning, unused-const-variable)
ifdef CONFIG_FRAME_POINTER
KBUILD_CFLAGS	+= -fno-omit-frame-pointer -fno-optimize-sibling-calls
else
# Some targets (ARM with Thumb2, for example), can't be built with frame
# pointers.  For those, we don't have FUNCTION_TRACER automatically
# select FRAME_POINTER.  However, FUNCTION_TRACER adds -pg, and this is
# incompatible with -fomit-frame-pointer with current GCC, so we don't use
# -fomit-frame-pointer with FUNCTION_TRACER.
ifndef CONFIG_FUNCTION_TRACER
KBUILD_CFLAGS	+= -fomit-frame-pointer
endif
endif

# Initialize all stack variables with a pattern, if desired.
ifdef CONFIG_INIT_STACK_ALL
KBUILD_CFLAGS	+= -ftrivial-auto-var-init=pattern
endif

DEBUG_CFLAGS	:= $(call cc-option, -fno-var-tracking-assignments)

ifdef CONFIG_DEBUG_INFO
ifdef CONFIG_DEBUG_INFO_SPLIT
DEBUG_CFLAGS	+= -gsplit-dwarf
else
DEBUG_CFLAGS	+= -g
endif
KBUILD_AFLAGS	+= -Wa,-gdwarf-2
endif
ifdef CONFIG_DEBUG_INFO_DWARF4
DEBUG_CFLAGS	+= -gdwarf-4
endif

ifdef CONFIG_DEBUG_INFO_REDUCED
DEBUG_CFLAGS	+= $(call cc-option, -femit-struct-debug-baseonly) \
		   $(call cc-option,-fno-var-tracking)
endif

KBUILD_CFLAGS += $(DEBUG_CFLAGS)
export DEBUG_CFLAGS

ifdef CONFIG_FUNCTION_TRACER
ifdef CONFIG_FTRACE_MCOUNT_RECORD
  # gcc 5 supports generating the mcount tables directly
  ifeq ($(call cc-option-yn,-mrecord-mcount),y)
    CC_FLAGS_FTRACE	+= -mrecord-mcount
    export CC_USING_RECORD_MCOUNT := 1
  endif
  ifdef CONFIG_HAVE_NOP_MCOUNT
    ifeq ($(call cc-option-yn, -mnop-mcount),y)
      CC_FLAGS_FTRACE	+= -mnop-mcount
      CC_FLAGS_USING	+= -DCC_USING_NOP_MCOUNT
    endif
  endif
endif
ifdef CONFIG_HAVE_FENTRY
  ifeq ($(call cc-option-yn, -mfentry),y)
    CC_FLAGS_FTRACE	+= -mfentry
    CC_FLAGS_USING	+= -DCC_USING_FENTRY
  endif
endif
export CC_FLAGS_FTRACE
KBUILD_CFLAGS	+= $(CC_FLAGS_FTRACE) $(CC_FLAGS_USING)
KBUILD_AFLAGS	+= $(CC_FLAGS_USING)
ifdef CONFIG_DYNAMIC_FTRACE
	ifdef CONFIG_HAVE_C_RECORDMCOUNT
		BUILD_C_RECORDMCOUNT := y
		export BUILD_C_RECORDMCOUNT
	endif
endif
endif

# We trigger additional mismatches with less inlining
ifdef CONFIG_DEBUG_SECTION_MISMATCH
KBUILD_CFLAGS += $(call cc-option, -fno-inline-functions-called-once)
endif

ifdef CONFIG_LD_DEAD_CODE_DATA_ELIMINATION
KBUILD_CFLAGS_KERNEL += -ffunction-sections -fdata-sections
LDFLAGS_vmlinux += --gc-sections
endif

ifdef CONFIG_LIVEPATCH
KBUILD_CFLAGS += $(call cc-option, -flive-patching=inline-clone)
endif

# arch Makefile may override CC so keep this after arch Makefile is included
NOSTDINC_FLAGS += -nostdinc -isystem $(shell $(CC) -print-file-name=include)

# warn about C99 declaration after statement
KBUILD_CFLAGS += -Wdeclaration-after-statement

# Variable Length Arrays (VLAs) should not be used anywhere in the kernel
KBUILD_CFLAGS += -Wvla

# disable pointer signed / unsigned warnings in gcc 4.0
KBUILD_CFLAGS += -Wno-pointer-sign

# disable stringop warnings in gcc 8+
KBUILD_CFLAGS += $(call cc-disable-warning, stringop-truncation)

# disable invalid "can't wrap" optimizations for signed / pointers
KBUILD_CFLAGS	+= $(call cc-option,-fno-strict-overflow)

# clang sets -fmerge-all-constants by default as optimization, but this
# is non-conforming behavior for C and in fact breaks the kernel, so we
# need to disable it here generally.
KBUILD_CFLAGS	+= $(call cc-option,-fno-merge-all-constants)

# for gcc -fno-merge-all-constants disables everything, but it is fine
# to have actual conforming behavior enabled.
KBUILD_CFLAGS	+= $(call cc-option,-fmerge-constants)

# Make sure -fstack-check isn't enabled (like gentoo apparently did)
KBUILD_CFLAGS  += $(call cc-option,-fno-stack-check,)

# conserve stack if available
KBUILD_CFLAGS   += $(call cc-option,-fconserve-stack)

# Prohibit date/time macros, which would make the build non-deterministic
KBUILD_CFLAGS   += $(call cc-option,-Werror=date-time)

# enforce correct pointer usage
KBUILD_CFLAGS   += $(call cc-option,-Werror=incompatible-pointer-types)

# Require designated initializers for all marked structures
KBUILD_CFLAGS   += $(call cc-option,-Werror=designated-init)

# change __FILE__ to the relative path from the srctree
KBUILD_CFLAGS	+= $(call cc-option,-fmacro-prefix-map=$(srctree)/=)

# ensure -fcf-protection is disabled when using retpoline as it is
# incompatible with -mindirect-branch=thunk-extern
ifdef CONFIG_RETPOLINE
KBUILD_CFLAGS += $(call cc-option,-fcf-protection=none)
endif

include scripts/Makefile.kasan
include scripts/Makefile.extrawarn
include scripts/Makefile.ubsan

# Add user supplied CPPFLAGS, AFLAGS and CFLAGS as the last assignments
KBUILD_CPPFLAGS += $(KCPPFLAGS)
KBUILD_AFLAGS   += $(KAFLAGS)
KBUILD_CFLAGS   += $(KCFLAGS)

KBUILD_LDFLAGS_MODULE += --build-id
LDFLAGS_vmlinux += --build-id

ifeq ($(CONFIG_STRIP_ASM_SYMS),y)
LDFLAGS_vmlinux	+= $(call ld-option, -X,)
endif

ifeq ($(CONFIG_RELR),y)
LDFLAGS_vmlinux	+= --pack-dyn-relocs=relr
endif

# insure the checker run with the right endianness
CHECKFLAGS += $(if $(CONFIG_CPU_BIG_ENDIAN),-mbig-endian,-mlittle-endian)

# the checker needs the correct machine size
CHECKFLAGS += $(if $(CONFIG_64BIT),-m64,-m32)

# Default kernel image to build when no specific target is given.
# KBUILD_IMAGE may be overruled on the command line or
# set in the environment
# Also any assignments in arch/$(ARCH)/Makefile take precedence over
# this default value
export KBUILD_IMAGE ?= vmlinux

#
# INSTALL_PATH specifies where to place the updated kernel and system map
# images. Default is /boot, but you can set it to other values
export	INSTALL_PATH ?= /boot

#
# INSTALL_DTBS_PATH specifies a prefix for relocations required by build roots.
# Like INSTALL_MOD_PATH, it isn't defined in the Makefile, but can be passed as
# an argument if needed. Otherwise it defaults to the kernel install path
#
export INSTALL_DTBS_PATH ?= $(INSTALL_PATH)/dtbs/$(KERNELRELEASE)

#
# INSTALL_MOD_PATH specifies a prefix to MODLIB for module directory
# relocations required by build roots.  This is not defined in the
# makefile but the argument can be passed to make if needed.
#

MODLIB	= $(INSTALL_MOD_PATH)/lib/modules/$(KERNELRELEASE)
export MODLIB

#
# INSTALL_MOD_STRIP, if defined, will cause modules to be
# stripped after they are installed.  If INSTALL_MOD_STRIP is '1', then
# the default option --strip-debug will be used.  Otherwise,
# INSTALL_MOD_STRIP value will be used as the options to the strip command.

ifdef INSTALL_MOD_STRIP
ifeq ($(INSTALL_MOD_STRIP),1)
mod_strip_cmd = $(STRIP) --strip-debug
else
mod_strip_cmd = $(STRIP) $(INSTALL_MOD_STRIP)
endif # INSTALL_MOD_STRIP=1
else
mod_strip_cmd = true
endif # INSTALL_MOD_STRIP
export mod_strip_cmd

# CONFIG_MODULE_COMPRESS, if defined, will cause module to be compressed
# after they are installed in agreement with CONFIG_MODULE_COMPRESS_GZIP
# or CONFIG_MODULE_COMPRESS_XZ.

mod_compress_cmd = true
ifdef CONFIG_MODULE_COMPRESS
  ifdef CONFIG_MODULE_COMPRESS_GZIP
    mod_compress_cmd = gzip -n -f
  endif # CONFIG_MODULE_COMPRESS_GZIP
  ifdef CONFIG_MODULE_COMPRESS_XZ
    mod_compress_cmd = xz -f
  endif # CONFIG_MODULE_COMPRESS_XZ
endif # CONFIG_MODULE_COMPRESS
export mod_compress_cmd

ifdef CONFIG_MODULE_SIG_ALL
$(eval $(call config_filename,MODULE_SIG_KEY))

mod_sign_cmd = scripts/sign-file $(CONFIG_MODULE_SIG_HASH) $(MODULE_SIG_KEY_SRCPREFIX)$(CONFIG_MODULE_SIG_KEY) certs/signing_key.x509
else
mod_sign_cmd = true
endif
export mod_sign_cmd

HOST_LIBELF_LIBS = $(shell pkg-config libelf --libs 2>/dev/null || echo -lelf)

ifdef CONFIG_STACK_VALIDATION
  has_libelf := $(call try-run,\
		echo "int main() {}" | $(HOSTCC) -xc -o /dev/null $(HOST_LIBELF_LIBS) -,1,0)
  ifeq ($(has_libelf),1)
    objtool_target := tools/objtool FORCE
  else
    SKIP_STACK_VALIDATION := 1
    export SKIP_STACK_VALIDATION
  endif
endif

PHONY += prepare0

export MODORDER := $(extmod-prefix)modules.order

ifeq ($(KBUILD_EXTMOD),)
core-y		+= kernel/ certs/ mm/ fs/ ipc/ security/ crypto/ block/

vmlinux-dirs	:= $(patsubst %/,%,$(filter %/, $(init-y) $(init-m) \
		     $(core-y) $(core-m) $(drivers-y) $(drivers-m) \
		     $(net-y) $(net-m) $(libs-y) $(libs-m) $(virt-y)))

vmlinux-alldirs	:= $(sort $(vmlinux-dirs) Documentation \
		     $(patsubst %/,%,$(filter %/, $(init-) $(core-) \
			$(drivers-) $(net-) $(libs-) $(virt-))))

build-dirs	:= $(vmlinux-dirs)
clean-dirs	:= $(vmlinux-alldirs)

init-y		:= $(patsubst %/, %/built-in.a, $(init-y))
core-y		:= $(patsubst %/, %/built-in.a, $(core-y))
drivers-y	:= $(patsubst %/, %/built-in.a, $(drivers-y))
net-y		:= $(patsubst %/, %/built-in.a, $(net-y))
libs-y1		:= $(patsubst %/, %/lib.a, $(libs-y))
libs-y2		:= $(patsubst %/, %/built-in.a, $(filter-out %.a, $(libs-y)))
virt-y		:= $(patsubst %/, %/built-in.a, $(virt-y))

# Externally visible symbols (used by link-vmlinux.sh)
export KBUILD_VMLINUX_OBJS := $(head-y) $(init-y) $(core-y) $(libs-y2) \
			      $(drivers-y) $(net-y) $(virt-y)
export KBUILD_VMLINUX_LIBS := $(libs-y1)
export KBUILD_LDS          := arch/$(SRCARCH)/kernel/vmlinux.lds
export LDFLAGS_vmlinux
# used by scripts/Makefile.package
export KBUILD_ALLDIRS := $(sort $(filter-out arch/%,$(vmlinux-alldirs)) LICENSES arch include scripts tools)

vmlinux-deps := $(KBUILD_LDS) $(KBUILD_VMLINUX_OBJS) $(KBUILD_VMLINUX_LIBS)

# Recurse until adjust_autoksyms.sh is satisfied
PHONY += autoksyms_recursive
ifdef CONFIG_TRIM_UNUSED_KSYMS
autoksyms_recursive: descend modules.order
	$(Q)$(CONFIG_SHELL) $(srctree)/scripts/adjust_autoksyms.sh \
	  "$(MAKE) -f $(srctree)/Makefile vmlinux"
endif

# For the kernel to actually contain only the needed exported symbols,
# we have to build modules as well to determine what those symbols are.
# (this can be evaluated only once include/config/auto.conf has been included)
ifdef CONFIG_TRIM_UNUSED_KSYMS
  KBUILD_MODULES := 1
endif

autoksyms_h := $(if $(CONFIG_TRIM_UNUSED_KSYMS), include/generated/autoksyms.h)

$(autoksyms_h):
	$(Q)mkdir -p $(dir $@)
	$(Q)touch $@

ARCH_POSTLINK := $(wildcard $(srctree)/arch/$(SRCARCH)/Makefile.postlink)

# Final link of vmlinux with optional arch pass after final link
cmd_link-vmlinux =                                                 \
	$(CONFIG_SHELL) $< $(LD) $(KBUILD_LDFLAGS) $(LDFLAGS_vmlinux) ;    \
	$(if $(ARCH_POSTLINK), $(MAKE) -f $(ARCH_POSTLINK) $@, true)

vmlinux: scripts/link-vmlinux.sh autoksyms_recursive $(vmlinux-deps) FORCE
	+$(call if_changed,link-vmlinux)

targets := vmlinux

# The actual objects are generated when descending,
# make sure no implicit rule kicks in
$(sort $(vmlinux-deps)): descend ;

filechk_kernel.release = \
	echo "$(KERNELVERSION)$$($(CONFIG_SHELL) $(srctree)/scripts/setlocalversion $(srctree))"

# Store (new) KERNELRELEASE string in include/config/kernel.release
include/config/kernel.release: FORCE
	$(call filechk,kernel.release)

# Additional helpers built in scripts/
# Carefully list dependencies so we do not try to build scripts twice
# in parallel
PHONY += scripts
scripts: scripts_basic scripts_dtc
	$(Q)$(MAKE) $(build)=$(@)

# Things we need to do before we recursively start building the kernel
# or the modules are listed in "prepare".
# A multi level approach is used. prepareN is processed before prepareN-1.
# archprepare is used in arch Makefiles and when processed asm symlink,
# version.h and scripts_basic is processed / created.

PHONY += prepare archprepare

archprepare: outputmakefile archheaders archscripts scripts include/config/kernel.release \
	asm-generic $(version_h) $(autoksyms_h) include/generated/utsrelease.h

prepare0: archprepare
	$(Q)$(MAKE) $(build)=scripts/mod
	$(Q)$(MAKE) $(build)=.

# All the preparing..
prepare: prepare0 prepare-objtool

# Support for using generic headers in asm-generic
asm-generic := -f $(srctree)/scripts/Makefile.asm-generic obj

PHONY += asm-generic uapi-asm-generic
asm-generic: uapi-asm-generic
	$(Q)$(MAKE) $(asm-generic)=arch/$(SRCARCH)/include/generated/asm \
	generic=include/asm-generic
uapi-asm-generic:
	$(Q)$(MAKE) $(asm-generic)=arch/$(SRCARCH)/include/generated/uapi/asm \
	generic=include/uapi/asm-generic

PHONY += prepare-objtool
prepare-objtool: $(objtool_target)
ifeq ($(SKIP_STACK_VALIDATION),1)
ifdef CONFIG_UNWINDER_ORC
	@echo "error: Cannot generate ORC metadata for CONFIG_UNWINDER_ORC=y, please install libelf-dev, libelf-devel or elfutils-libelf-devel" >&2
	@false
else
	@echo "warning: Cannot use CONFIG_STACK_VALIDATION=y, please install libelf-dev, libelf-devel or elfutils-libelf-devel" >&2
endif
endif

# Generate some files
# ---------------------------------------------------------------------------

# KERNELRELEASE can change from a few different places, meaning version.h
# needs to be updated, so this check is forced on all builds

uts_len := 64
define filechk_utsrelease.h
	if [ `echo -n "$(KERNELRELEASE)" | wc -c ` -gt $(uts_len) ]; then \
	  echo '"$(KERNELRELEASE)" exceeds $(uts_len) characters' >&2;    \
	  exit 1;                                                         \
	fi;                                                               \
	echo \#define UTS_RELEASE \"$(KERNELRELEASE)\"
endef

define filechk_version.h
	echo \#define LINUX_VERSION_CODE $(shell                         \
	expr $(VERSION) \* 65536 + 0$(PATCHLEVEL) \* 256 + 0$(SUBLEVEL)); \
	echo '#define KERNEL_VERSION(a,b,c) (((a) << 16) + ((b) << 8) + (c))'
endef

$(version_h): FORCE
	$(call filechk,version.h)
	$(Q)rm -f $(old_version_h)

include/generated/utsrelease.h: include/config/kernel.release FORCE
	$(call filechk,utsrelease.h)

PHONY += headerdep
headerdep:
	$(Q)find $(srctree)/include/ -name '*.h' | xargs --max-args 1 \
	$(srctree)/scripts/headerdep.pl -I$(srctree)/include

# ---------------------------------------------------------------------------
# Kernel headers

#Default location for installed headers
export INSTALL_HDR_PATH = $(objtree)/usr

quiet_cmd_headers_install = INSTALL $(INSTALL_HDR_PATH)/include
      cmd_headers_install = \
	mkdir -p $(INSTALL_HDR_PATH); \
	rsync -mrl --include='*/' --include='*\.h' --exclude='*' \
	usr/include $(INSTALL_HDR_PATH)

PHONY += headers_install
headers_install: headers
	$(call cmd,headers_install)

PHONY += archheaders archscripts

hdr-inst := -f $(srctree)/scripts/Makefile.headersinst obj

PHONY += headers
headers: $(version_h) scripts_unifdef uapi-asm-generic archheaders archscripts
	$(if $(wildcard $(srctree)/arch/$(SRCARCH)/include/uapi/asm/Kbuild),, \
	  $(error Headers not exportable for the $(SRCARCH) architecture))
	$(Q)$(MAKE) $(hdr-inst)=include/uapi
	$(Q)$(MAKE) $(hdr-inst)=arch/$(SRCARCH)/include/uapi

PHONY += headers_check
headers_check: headers
	$(Q)$(MAKE) $(hdr-inst)=include/uapi HDRCHECK=1
	$(Q)$(MAKE) $(hdr-inst)=arch/$(SRCARCH)/include/uapi HDRCHECK=1

ifdef CONFIG_HEADERS_INSTALL
prepare: headers
endif

ifdef CONFIG_HEADERS_CHECK
all: headers_check
endif

PHONY += scripts_unifdef
scripts_unifdef: scripts_basic
	$(Q)$(MAKE) $(build)=scripts scripts/unifdef

# ---------------------------------------------------------------------------
# Kernel selftest

PHONY += kselftest
kselftest:
	$(Q)$(MAKE) -C $(srctree)/tools/testing/selftests run_tests

kselftest-%: FORCE
	$(Q)$(MAKE) -C $(srctree)/tools/testing/selftests $*

PHONY += kselftest-merge
kselftest-merge:
	$(if $(wildcard $(objtree)/.config),, $(error No .config exists, config your kernel first!))
	$(Q)find $(srctree)/tools/testing/selftests -name config | \
		xargs $(srctree)/scripts/kconfig/merge_config.sh -m $(objtree)/.config
	$(Q)$(MAKE) -f $(srctree)/Makefile olddefconfig

# ---------------------------------------------------------------------------
# Devicetree files

ifneq ($(wildcard $(srctree)/arch/$(SRCARCH)/boot/dts/),)
dtstree := arch/$(SRCARCH)/boot/dts
endif

ifneq ($(dtstree),)

%.dtb: include/config/kernel.release scripts_dtc
	$(Q)$(MAKE) $(build)=$(dtstree) $(dtstree)/$@

PHONY += dtbs dtbs_install dt_binding_check
dtbs dtbs_check: include/config/kernel.release scripts_dtc
	$(Q)$(MAKE) $(build)=$(dtstree)

dtbs_check: export CHECK_DTBS=1
dtbs_check: dt_binding_check

dtbs_install:
	$(Q)$(MAKE) $(dtbinst)=$(dtstree)

ifdef CONFIG_OF_EARLY_FLATTREE
all: dtbs
endif

endif

PHONY += scripts_dtc
scripts_dtc: scripts_basic
	$(Q)$(MAKE) $(build)=scripts/dtc

dt_binding_check: scripts_dtc
	$(Q)$(MAKE) $(build)=Documentation/devicetree/bindings

# ---------------------------------------------------------------------------
# Modules

ifdef CONFIG_MODULES

# By default, build modules as well

all: modules

# Build modules
#
# A module can be listed more than once in obj-m resulting in
# duplicate lines in modules.order files.  Those are removed
# using awk while concatenating to the final file.

PHONY += modules
modules: $(if $(KBUILD_BUILTIN),vmlinux) modules.order modules.builtin
	$(Q)$(MAKE) -f $(srctree)/scripts/Makefile.modpost
	$(Q)$(CONFIG_SHELL) $(srctree)/scripts/modules-check.sh

modules.order: descend
	$(Q)$(AWK) '!x[$$0]++' $(addsuffix /$@, $(build-dirs)) > $@

modbuiltin-dirs := $(addprefix _modbuiltin_, $(build-dirs))

modules.builtin: $(modbuiltin-dirs)
	$(Q)$(AWK) '!x[$$0]++' $(addsuffix /$@, $(build-dirs)) > $@

PHONY += $(modbuiltin-dirs)
# tristate.conf is not included from this Makefile. Add it as a prerequisite
# here to make it self-healing in case somebody accidentally removes it.
$(modbuiltin-dirs): include/config/tristate.conf
	$(Q)$(MAKE) $(modbuiltin)=$(patsubst _modbuiltin_%,%,$@)

# Target to prepare building external modules
PHONY += modules_prepare
modules_prepare: prepare

# Target to install modules
PHONY += modules_install
modules_install: _modinst_ _modinst_post

PHONY += _modinst_
_modinst_:
	@rm -rf $(MODLIB)/kernel
	@rm -f $(MODLIB)/source
	@mkdir -p $(MODLIB)/kernel
	@ln -s $(abspath $(srctree)) $(MODLIB)/source
	@if [ ! $(objtree) -ef  $(MODLIB)/build ]; then \
		rm -f $(MODLIB)/build ; \
		ln -s $(CURDIR) $(MODLIB)/build ; \
	fi
	@sed 's:^:kernel/:' modules.order > $(MODLIB)/modules.order
	@sed 's:^:kernel/:' modules.builtin > $(MODLIB)/modules.builtin
	@cp -f $(objtree)/modules.builtin.modinfo $(MODLIB)/
	$(Q)$(MAKE) -f $(srctree)/scripts/Makefile.modinst

# This depmod is only for convenience to give the initial
# boot a modules.dep even before / is mounted read-write.  However the
# boot script depmod is the master version.
PHONY += _modinst_post
_modinst_post: _modinst_
	$(call cmd,depmod)

ifeq ($(CONFIG_MODULE_SIG), y)
PHONY += modules_sign
modules_sign:
	$(Q)$(MAKE) -f $(srctree)/scripts/Makefile.modsign
endif

else # CONFIG_MODULES

# Modules not configured
# ---------------------------------------------------------------------------

PHONY += modules modules_install
modules modules_install:
	@echo >&2
	@echo >&2 "The present kernel configuration has modules disabled."
	@echo >&2 "Type 'make config' and enable loadable module support."
	@echo >&2 "Then build a kernel with module support enabled."
	@echo >&2
	@exit 1

endif # CONFIG_MODULES

###
# Cleaning is done on three levels.
# make clean     Delete most generated files
#                Leave enough to build external modules
# make mrproper  Delete the current configuration, and all generated files
# make distclean Remove editor backup files, patch leftover files and the like

# Directories & files removed with 'make clean'
CLEAN_DIRS  += include/ksym
CLEAN_FILES += modules.builtin.modinfo

# Directories & files removed with 'make mrproper'
MRPROPER_DIRS  += include/config include/generated          \
		  arch/$(SRCARCH)/include/generated .tmp_objdiff \
		  debian/ snap/ tar-install/
MRPROPER_FILES += .config .config.old .version \
		  Module.symvers \
		  signing_key.pem signing_key.priv signing_key.x509	\
		  x509.genkey extra_certificates signing_key.x509.keyid	\
		  signing_key.x509.signer vmlinux-gdb.py \
		  *.spec

# Directories & files removed with 'make distclean'
DISTCLEAN_DIRS  +=
DISTCLEAN_FILES += tags TAGS cscope* GPATH GTAGS GRTAGS GSYMS

# clean - Delete most, but leave enough to build external modules
#
clean: rm-dirs  := $(CLEAN_DIRS)
clean: rm-files := $(CLEAN_FILES)

PHONY += archclean vmlinuxclean

vmlinuxclean:
	$(Q)$(CONFIG_SHELL) $(srctree)/scripts/link-vmlinux.sh clean
	$(Q)$(if $(ARCH_POSTLINK), $(MAKE) -f $(ARCH_POSTLINK) clean)

clean: archclean vmlinuxclean

# mrproper - Delete all generated files, including .config
#
mrproper: rm-dirs  := $(wildcard $(MRPROPER_DIRS))
mrproper: rm-files := $(wildcard $(MRPROPER_FILES))
mrproper-dirs      := $(addprefix _mrproper_,scripts)

PHONY += $(mrproper-dirs) mrproper
$(mrproper-dirs):
	$(Q)$(MAKE) $(clean)=$(patsubst _mrproper_%,%,$@)

mrproper: clean $(mrproper-dirs)
	$(call cmd,rmdirs)
	$(call cmd,rmfiles)

# distclean
#
distclean: rm-dirs  := $(wildcard $(DISTCLEAN_DIRS))
distclean: rm-files := $(wildcard $(DISTCLEAN_FILES))

PHONY += distclean

distclean: mrproper
	$(call cmd,rmdirs)
	$(call cmd,rmfiles)
	@find $(srctree) $(RCS_FIND_IGNORE) \
		\( -name '*.orig' -o -name '*.rej' -o -name '*~' \
		-o -name '*.bak' -o -name '#*#' -o -name '*%' \
		-o -name 'core' \) \
		-type f -print | xargs rm -f


# Packaging of the kernel to various formats
# ---------------------------------------------------------------------------

%src-pkg: FORCE
	$(Q)$(MAKE) -f $(srctree)/scripts/Makefile.package $@
%pkg: include/config/kernel.release FORCE
	$(Q)$(MAKE) -f $(srctree)/scripts/Makefile.package $@

# Brief documentation of the typical targets used
# ---------------------------------------------------------------------------

boards := $(wildcard $(srctree)/arch/$(SRCARCH)/configs/*_defconfig)
boards := $(sort $(notdir $(boards)))
board-dirs := $(dir $(wildcard $(srctree)/arch/$(SRCARCH)/configs/*/*_defconfig))
board-dirs := $(sort $(notdir $(board-dirs:/=)))

PHONY += help
help:
	@echo  'Cleaning targets:'
	@echo  '  clean		  - Remove most generated files but keep the config and'
	@echo  '                    enough build support to build external modules'
	@echo  '  mrproper	  - Remove all generated files + config + various backup files'
	@echo  '  distclean	  - mrproper + remove editor backup and patch files'
	@echo  ''
	@echo  'Configuration targets:'
	@$(MAKE) -f $(srctree)/scripts/kconfig/Makefile help
	@echo  ''
	@echo  'Other generic targets:'
	@echo  '  all		  - Build all targets marked with [*]'
	@echo  '* vmlinux	  - Build the bare kernel'
	@echo  '* modules	  - Build all modules'
	@echo  '  modules_install - Install all modules to INSTALL_MOD_PATH (default: /)'
	@echo  '  dir/            - Build all files in dir and below'
	@echo  '  dir/file.[ois]  - Build specified target only'
	@echo  '  dir/file.ll     - Build the LLVM assembly file'
	@echo  '                    (requires compiler support for LLVM assembly generation)'
	@echo  '  dir/file.lst    - Build specified mixed source/assembly target only'
	@echo  '                    (requires a recent binutils and recent build (System.map))'
	@echo  '  dir/file.ko     - Build module including final link'
	@echo  '  modules_prepare - Set up for building external modules'
	@echo  '  tags/TAGS	  - Generate tags file for editors'
	@echo  '  cscope	  - Generate cscope index'
	@echo  '  gtags           - Generate GNU GLOBAL index'
	@echo  '  kernelrelease	  - Output the release version string (use with make -s)'
	@echo  '  kernelversion	  - Output the version stored in Makefile (use with make -s)'
	@echo  '  image_name	  - Output the image name (use with make -s)'
	@echo  '  headers_install - Install sanitised kernel headers to INSTALL_HDR_PATH'; \
	 echo  '                    (default: $(INSTALL_HDR_PATH))'; \
	 echo  ''
	@echo  'Static analysers:'
	@echo  '  checkstack      - Generate a list of stack hogs'
	@echo  '  namespacecheck  - Name space analysis on compiled kernel'
	@echo  '  versioncheck    - Sanity check on version.h usage'
	@echo  '  includecheck    - Check for duplicate included header files'
	@echo  '  export_report   - List the usages of all exported symbols'
	@echo  '  headers_check   - Sanity check on exported headers'
	@echo  '  headerdep       - Detect inclusion cycles in headers'
	@echo  '  coccicheck      - Check with Coccinelle'
	@echo  ''
	@echo  'Tools:'
	@echo  '  nsdeps          - Generate missing symbol namespace dependencies'
	@echo  ''
	@echo  'Kernel selftest:'
	@echo  '  kselftest       - Build and run kernel selftest (run as root)'
	@echo  '                    Build, install, and boot kernel before'
	@echo  '                    running kselftest on it'
	@echo  '  kselftest-clean - Remove all generated kselftest files'
	@echo  '  kselftest-merge - Merge all the config dependencies of kselftest to existing'
	@echo  '                    .config.'
	@echo  ''
	@$(if $(dtstree), \
		echo 'Devicetree:'; \
		echo '* dtbs             - Build device tree blobs for enabled boards'; \
		echo '  dtbs_install     - Install dtbs to $(INSTALL_DTBS_PATH)'; \
		echo '  dt_binding_check - Validate device tree binding documents'; \
		echo '  dtbs_check       - Validate device tree source files';\
		echo '')

	@echo 'Userspace tools targets:'
	@echo '  use "make tools/help"'
	@echo '  or  "cd tools; make help"'
	@echo  ''
	@echo  'Kernel packaging:'
	@$(MAKE) -f $(srctree)/scripts/Makefile.package help
	@echo  ''
	@echo  'Documentation targets:'
	@$(MAKE) -f $(srctree)/Documentation/Makefile dochelp
	@echo  ''
	@echo  'Architecture specific targets ($(SRCARCH)):'
	@$(if $(archhelp),$(archhelp),\
		echo '  No architecture specific help defined for $(SRCARCH)')
	@echo  ''
	@$(if $(boards), \
		$(foreach b, $(boards), \
		printf "  %-24s - Build for %s\\n" $(b) $(subst _defconfig,,$(b));) \
		echo '')
	@$(if $(board-dirs), \
		$(foreach b, $(board-dirs), \
		printf "  %-16s - Show %s-specific targets\\n" help-$(b) $(b);) \
		printf "  %-16s - Show all of the above\\n" help-boards; \
		echo '')

	@echo  '  make V=0|1 [targets] 0 => quiet build (default), 1 => verbose build'
	@echo  '  make V=2   [targets] 2 => give reason for rebuild of target'
	@echo  '  make O=dir [targets] Locate all output files in "dir", including .config'
	@echo  '  make C=1   [targets] Check re-compiled c source with $$CHECK (sparse by default)'
	@echo  '  make C=2   [targets] Force check of all c source with $$CHECK'
	@echo  '  make RECORDMCOUNT_WARN=1 [targets] Warn about ignored mcount sections'
	@echo  '  make W=n   [targets] Enable extra build checks, n=1,2,3 where'
	@echo  '		1: warnings which may be relevant and do not occur too often'
	@echo  '		2: warnings which occur quite often but may still be relevant'
	@echo  '		3: more obscure warnings, can most likely be ignored'
	@echo  '		Multiple levels can be combined with W=12 or W=123'
	@echo  ''
	@echo  'Execute "make" or "make all" to build all targets marked with [*] '
	@echo  'For further info see the ./README file'


help-board-dirs := $(addprefix help-,$(board-dirs))

help-boards: $(help-board-dirs)

boards-per-dir = $(sort $(notdir $(wildcard $(srctree)/arch/$(SRCARCH)/configs/$*/*_defconfig)))

$(help-board-dirs): help-%:
	@echo  'Architecture specific targets ($(SRCARCH) $*):'
	@$(if $(boards-per-dir), \
		$(foreach b, $(boards-per-dir), \
		printf "  %-24s - Build for %s\\n" $*/$(b) $(subst _defconfig,,$(b));) \
		echo '')


# Documentation targets
# ---------------------------------------------------------------------------
DOC_TARGETS := xmldocs latexdocs pdfdocs htmldocs epubdocs cleandocs \
	       linkcheckdocs dochelp refcheckdocs
PHONY += $(DOC_TARGETS)
$(DOC_TARGETS):
	$(Q)$(MAKE) $(build)=Documentation $@

# Misc
# ---------------------------------------------------------------------------

PHONY += scripts_gdb
scripts_gdb: prepare0
	$(Q)$(MAKE) $(build)=scripts/gdb
	$(Q)ln -fsn $(abspath $(srctree)/scripts/gdb/vmlinux-gdb.py)

ifdef CONFIG_GDB_SCRIPTS
all: scripts_gdb
endif

else # KBUILD_EXTMOD

###
# External module support.
# When building external modules the kernel used as basis is considered
# read-only, and no consistency checks are made and the make
# system is not used on the basis kernel. If updates are required
# in the basis kernel ordinary make commands (without M=...) must
# be used.
#
# The following are the only valid targets when building external
# modules.
# make M=dir clean     Delete all automatically generated files
# make M=dir modules   Make all modules in specified dir
# make M=dir	       Same as 'make M=dir modules'
# make M=dir modules_install
#                      Install the modules built in the module directory
#                      Assumes install directory is already created

# We are always building modules
KBUILD_MODULES := 1

PHONY += $(objtree)/Module.symvers
$(objtree)/Module.symvers:
	@test -e $(objtree)/Module.symvers || ( \
	echo; \
	echo "  WARNING: Symbol version dump $(objtree)/Module.symvers"; \
	echo "           is missing; modules will have no dependencies and modversions."; \
	echo )

build-dirs := $(KBUILD_EXTMOD)
PHONY += modules
modules: descend $(objtree)/Module.symvers
	$(Q)$(MAKE) -f $(srctree)/scripts/Makefile.modpost

PHONY += modules_install
modules_install: _emodinst_ _emodinst_post

install-dir := $(if $(INSTALL_MOD_DIR),$(INSTALL_MOD_DIR),extra)
PHONY += _emodinst_
_emodinst_:
	$(Q)mkdir -p $(MODLIB)/$(install-dir)
	$(Q)$(MAKE) -f $(srctree)/scripts/Makefile.modinst

PHONY += _emodinst_post
_emodinst_post: _emodinst_
	$(call cmd,depmod)

clean-dirs := $(KBUILD_EXTMOD)
clean: rm-files := $(KBUILD_EXTMOD)/Module.symvers

PHONY += /
/:
	@echo >&2 '"$(MAKE) /" is no longer supported. Please use "$(MAKE) ./" instead.'

PHONY += help
help:
	@echo  '  Building external modules.'
	@echo  '  Syntax: make -C path/to/kernel/src M=$$PWD target'
	@echo  ''
	@echo  '  modules         - default target, build the module(s)'
	@echo  '  modules_install - install the module'
	@echo  '  clean           - remove generated files in module directory only'
	@echo  ''

PHONY += prepare
endif # KBUILD_EXTMOD

# Handle descending into subdirectories listed in $(build-dirs)
# Preset locale variables to speed up the build process. Limit locale
# tweaks to this spot to avoid wrong language settings when running
# make menuconfig etc.
# Error messages still appears in the original language
PHONY += descend $(build-dirs)
descend: $(build-dirs)
$(build-dirs): prepare
	$(Q)$(MAKE) $(build)=$@ single-build=$(single-build) need-builtin=1 need-modorder=1

clean-dirs := $(addprefix _clean_, $(clean-dirs))
PHONY += $(clean-dirs) clean
$(clean-dirs):
	$(Q)$(MAKE) $(clean)=$(patsubst _clean_%,%,$@)

clean: $(clean-dirs)
	$(call cmd,rmdirs)
	$(call cmd,rmfiles)
	@find $(if $(KBUILD_EXTMOD), $(KBUILD_EXTMOD), .) $(RCS_FIND_IGNORE) \
		\( -name '*.[aios]' -o -name '*.ko' -o -name '.*.cmd' \
		-o -name '*.ko.*' \
		-o -name '*.dtb' -o -name '*.dtb.S' -o -name '*.dt.yaml' \
		-o -name '*.dwo' -o -name '*.lst' \
		-o -name '*.su' -o -name '*.mod' -o -name '*.ns_deps' \
		-o -name '.*.d' -o -name '.*.tmp' -o -name '*.mod.c' \
		-o -name '*.lex.c' -o -name '*.tab.[ch]' \
		-o -name '*.asn1.[ch]' \
		-o -name '*.symtypes' -o -name 'modules.order' \
		-o -name modules.builtin -o -name '.tmp_*.o.*' \
		-o -name '*.c.[012]*.*' \
		-o -name '*.ll' \
		-o -name '*.gcno' \) -type f -print | xargs rm -f

# Generate tags for editors
# ---------------------------------------------------------------------------
quiet_cmd_tags = GEN     $@
      cmd_tags = $(BASH) $(srctree)/scripts/tags.sh $@

tags TAGS cscope gtags: FORCE
	$(call cmd,tags)

# Script to generate missing namespace dependencies
# ---------------------------------------------------------------------------

PHONY += nsdeps

nsdeps: modules
	$(Q)$(MAKE) -f $(srctree)/scripts/Makefile.modpost nsdeps
	$(Q)$(CONFIG_SHELL) $(srctree)/scripts/$@

# Scripts to check various things for consistency
# ---------------------------------------------------------------------------

PHONY += includecheck versioncheck coccicheck namespacecheck export_report

includecheck:
	find $(srctree)/* $(RCS_FIND_IGNORE) \
		-name '*.[hcS]' -type f -print | sort \
		| xargs $(PERL) -w $(srctree)/scripts/checkincludes.pl

versioncheck:
	find $(srctree)/* $(RCS_FIND_IGNORE) \
		-name '*.[hcS]' -type f -print | sort \
		| xargs $(PERL) -w $(srctree)/scripts/checkversion.pl

coccicheck:
	$(Q)$(BASH) $(srctree)/scripts/$@

namespacecheck:
	$(PERL) $(srctree)/scripts/namespace.pl

export_report:
	$(PERL) $(srctree)/scripts/export_report.pl

PHONY += checkstack kernelrelease kernelversion image_name

# UML needs a little special treatment here.  It wants to use the host
# toolchain, so needs $(SUBARCH) passed to checkstack.pl.  Everyone
# else wants $(ARCH), including people doing cross-builds, which means
# that $(SUBARCH) doesn't work here.
ifeq ($(ARCH), um)
CHECKSTACK_ARCH := $(SUBARCH)
else
CHECKSTACK_ARCH := $(ARCH)
endif
checkstack:
	$(OBJDUMP) -d vmlinux $$(find . -name '*.ko') | \
	$(PERL) $(srctree)/scripts/checkstack.pl $(CHECKSTACK_ARCH)

kernelrelease:
	@echo "$(KERNELVERSION)$$($(CONFIG_SHELL) $(srctree)/scripts/setlocalversion $(srctree))"

kernelversion:
	@echo $(KERNELVERSION)

image_name:
	@echo $(KBUILD_IMAGE)

# Clear a bunch of variables before executing the submake

ifeq ($(quiet),silent_)
tools_silent=s
endif

tools/: FORCE
	$(Q)mkdir -p $(objtree)/tools
	$(Q)$(MAKE) LDFLAGS= MAKEFLAGS="$(tools_silent) $(filter --j% -j,$(MAKEFLAGS))" O=$(abspath $(objtree)) subdir=tools -C $(srctree)/tools/

tools/%: FORCE
	$(Q)mkdir -p $(objtree)/tools
	$(Q)$(MAKE) LDFLAGS= MAKEFLAGS="$(tools_silent) $(filter --j% -j,$(MAKEFLAGS))" O=$(abspath $(objtree)) subdir=tools -C $(srctree)/tools/ $*

# Single targets
# ---------------------------------------------------------------------------
# To build individual files in subdirectories, you can do like this:
#
#   make foo/bar/baz.s
#
# The supported suffixes for single-target are listed in 'single-targets'
#
# To build only under specific subdirectories, you can do like this:
#
#   make foo/bar/baz/

ifdef single-build

single-all := $(filter $(single-targets), $(MAKECMDGOALS))

# .ko is special because modpost is needed
single-ko := $(sort $(filter %.ko, $(single-all)))
single-no-ko := $(sort $(patsubst %.ko,%.mod, $(single-all)))

$(single-ko): single_modpost
	@:
$(single-no-ko): descend
	@:

ifeq ($(KBUILD_EXTMOD),)
# For the single build of in-tree modules, use a temporary file to avoid
# the situation of modules_install installing an invalid modules.order.
MODORDER := .modules.tmp
endif

PHONY += single_modpost
single_modpost: $(single-no-ko)
	$(Q){ $(foreach m, $(single-ko), echo $(extmod-prefix)$m;) } > $(MODORDER)
	$(Q)$(MAKE) -f $(srctree)/scripts/Makefile.modpost

KBUILD_MODULES := 1

export KBUILD_SINGLE_TARGETS := $(addprefix $(extmod-prefix), $(single-no-ko))

single-build = $(if $(filter-out $@/, $(single-no-ko)),1)

endif

# FIXME Should go into a make.lib or something
# ===========================================================================

quiet_cmd_rmdirs = $(if $(wildcard $(rm-dirs)),CLEAN   $(wildcard $(rm-dirs)))
      cmd_rmdirs = rm -rf $(rm-dirs)

quiet_cmd_rmfiles = $(if $(wildcard $(rm-files)),CLEAN   $(wildcard $(rm-files)))
      cmd_rmfiles = rm -f $(rm-files)

# Run depmod only if we have System.map and depmod is executable
quiet_cmd_depmod = DEPMOD  $(KERNELRELEASE)
      cmd_depmod = $(CONFIG_SHELL) $(srctree)/scripts/depmod.sh $(DEPMOD) \
                   $(KERNELRELEASE)

# read saved command lines for existing targets
existing-targets := $(wildcard $(sort $(targets)))

-include $(foreach f,$(existing-targets),$(dir $(f)).$(notdir $(f)).cmd)

endif # config-targets
endif # mixed-build
endif # need-sub-make

PHONY += FORCE
FORCE:

# Declare the contents of the PHONY variable as phony.  We keep that
# information in a variable so we can use it in if_changed and friends.
.PHONY: $(PHONY)<|MERGE_RESOLUTION|>--- conflicted
+++ resolved
@@ -2,13 +2,8 @@
 VERSION = 5
 PATCHLEVEL = 4
 SUBLEVEL = 0
-<<<<<<< HEAD
-EXTRAVERSION = -rc4
-NAME = Nesting Opossum
-=======
 EXTRAVERSION = -rc5
 NAME = Kleptomaniac Octopus
->>>>>>> 6da24534
 
 # *DOCUMENTATION*
 # To see a list of typical targets execute "make help"
