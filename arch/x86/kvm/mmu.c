--- conflicted
+++ resolved
@@ -380,14 +380,11 @@
 {
 	MMU_WARN_ON(is_mmio_spte(spte));
 	return (spte & SPTE_SPECIAL_MASK) != SPTE_AD_ENABLED_MASK;
-<<<<<<< HEAD
-=======
 }
 
 static bool is_nx_huge_page_enabled(void)
 {
 	return READ_ONCE(nx_huge_pages);
->>>>>>> 00dc9e7d
 }
 
 static inline u64 spte_shadow_accessed_mask(u64 spte)
@@ -6256,8 +6253,6 @@
 		mask &= ~1ull;
 
 	kvm_mmu_set_mmio_spte_mask(mask, mask, ACC_WRITE_MASK | ACC_USER_MASK);
-<<<<<<< HEAD
-=======
 }
 
 static bool get_nx_auto_mode(void)
@@ -6304,7 +6299,6 @@
 	}
 
 	return 0;
->>>>>>> 00dc9e7d
 }
 
 int kvm_mmu_module_init(void)
