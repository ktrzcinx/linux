--- conflicted
+++ resolved
@@ -7195,18 +7195,12 @@
 
 		cpu = get_cpu();
 		policy = cpufreq_cpu_get(cpu);
-<<<<<<< HEAD
-		if (policy && policy->cpuinfo.max_freq)
-			max_tsc_khz = policy->cpuinfo.max_freq;
-=======
 		if (policy) {
 			if (policy->cpuinfo.max_freq)
 				max_tsc_khz = policy->cpuinfo.max_freq;
 			cpufreq_cpu_put(policy);
 		}
->>>>>>> 1a3d4700
 		put_cpu();
-		cpufreq_cpu_put(policy);
 #endif
 		cpufreq_register_notifier(&kvmclock_cpufreq_notifier_block,
 					  CPUFREQ_TRANSITION_NOTIFIER);
