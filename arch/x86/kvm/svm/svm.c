--- conflicted
+++ resolved
@@ -3660,16 +3660,11 @@
 		svm_handle_mce(svm);
 
 	svm_complete_interrupts(svm);
-<<<<<<< HEAD
-	exit_fastpath = svm_exit_handlers_fastpath(vcpu);
-	return exit_fastpath;
-=======
 
 	if (is_guest_mode(vcpu))
 		return EXIT_FASTPATH_NONE;
 
 	return svm_exit_handlers_fastpath(vcpu);
->>>>>>> 11811d61
 }
 
 static void svm_load_mmu_pgd(struct kvm_vcpu *vcpu, unsigned long root,
@@ -4038,11 +4033,7 @@
 	if (guest_cpuid_has(vcpu, X86_FEATURE_LM)) {
 		u64 saved_efer = GET_SMSTATE(u64, smstate, 0x7ed0);
 		u64 guest = GET_SMSTATE(u64, smstate, 0x7ed8);
-<<<<<<< HEAD
-		u64 vmcb = GET_SMSTATE(u64, smstate, 0x7ee0);
-=======
 		u64 vmcb12_gpa = GET_SMSTATE(u64, smstate, 0x7ee0);
->>>>>>> 11811d61
 
 		if (guest) {
 			if (!guest_cpuid_has(vcpu, X86_FEATURE_SVM))
@@ -4052,12 +4043,6 @@
 				return 1;
 
 			if (kvm_vcpu_map(&svm->vcpu,
-<<<<<<< HEAD
-					 gpa_to_gfn(vmcb), &map) == -EINVAL)
-				return 1;
-
-			ret = enter_svm_guest_mode(svm, vmcb, map.hva);
-=======
 					 gpa_to_gfn(vmcb12_gpa), &map) == -EINVAL)
 				return 1;
 
@@ -4065,7 +4050,6 @@
 				return 1;
 
 			ret = enter_svm_guest_mode(svm, vmcb12_gpa, map.hva);
->>>>>>> 11811d61
 			kvm_vcpu_unmap(&svm->vcpu, &map, true);
 		}
 	}
