--- conflicted
+++ resolved
@@ -475,10 +475,6 @@
 		case BPF_JMP | BPF_JSET | BPF_K:
 		case BPF_JMP | BPF_JSET | BPF_X:
 			true_cond = COND_NE;
-<<<<<<< HEAD
-			fallthrough;
-=======
->>>>>>> 11811d61
 		cond_branch:
 			/* same targets, can avoid doing the test :) */
 			if (filter[i].jt == filter[i].jf) {
