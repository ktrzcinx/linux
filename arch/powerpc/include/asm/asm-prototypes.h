--- conflicted
+++ resolved
@@ -13,15 +13,11 @@
  */
 
 #include <linux/threads.h>
-<<<<<<< HEAD
-#include <linux/kprobes.h>
 #include <asm/cacheflush.h>
 #include <asm/checksum.h>
 #include <asm/uaccess.h>
 #include <asm/epapr_hcalls.h>
 
-=======
->>>>>>> c6f66347
 #include <uapi/asm/ucontext.h>
 
 /* SMP */
