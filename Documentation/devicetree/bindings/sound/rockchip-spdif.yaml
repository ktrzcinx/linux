--- conflicted
+++ resolved
@@ -27,10 +27,7 @@
           - enum:
               - rockchip,rk3188-spdif
               - rockchip,rk3288-spdif
-<<<<<<< HEAD
-=======
               - rockchip,rk3308-spdif
->>>>>>> 8dba6988
           - const: rockchip,rk3066-spdif
 
   reg:
