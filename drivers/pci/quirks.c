--- conflicted
+++ resolved
@@ -5595,8 +5595,6 @@
 }
 DECLARE_PCI_FIXUP_FINAL(PCI_VENDOR_ID_ASMEDIA, 0x2142, pci_fixup_no_d0_pme);
 
-<<<<<<< HEAD
-=======
 /*
  * Device [12d8:0x400e] and [12d8:0x400f]
  * These devices advertise PME# support in all power states but don't
@@ -5610,7 +5608,6 @@
 DECLARE_PCI_FIXUP_FINAL(PCI_VENDOR_ID_PERICOM, 0x400e, pci_fixup_no_pme);
 DECLARE_PCI_FIXUP_FINAL(PCI_VENDOR_ID_PERICOM, 0x400f, pci_fixup_no_pme);
 
->>>>>>> 4775cbe7
 static void apex_pci_fixup_class(struct pci_dev *pdev)
 {
 	pdev->class = (PCI_CLASS_SYSTEM_OTHER << 8) | pdev->class;
