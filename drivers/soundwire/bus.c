// SPDX-License-Identifier: (GPL-2.0-only OR BSD-3-Clause)
// Copyright(c) 2015-17 Intel Corporation.

#include <linux/acpi.h>
#include <linux/delay.h>
#include <linux/mod_devicetable.h>
#include <linux/pm_runtime.h>
#include <linux/soundwire/sdw_registers.h>
#include <linux/soundwire/sdw.h>
#include "bus.h"
#include "sysfs_local.h"
<<<<<<< HEAD
=======

static DEFINE_IDA(sdw_ida);

static int sdw_get_id(struct sdw_bus *bus)
{
	int rc = ida_alloc(&sdw_ida, GFP_KERNEL);

	if (rc < 0)
		return rc;

	bus->id = rc;
	return 0;
}
>>>>>>> 46523b5b

/**
 * sdw_bus_master_add() - add a bus Master instance
 * @bus: bus instance
 * @parent: parent device
 * @fwnode: firmware node handle
 *
 * Initializes the bus instance, read properties and create child
 * devices.
 */
int sdw_bus_master_add(struct sdw_bus *bus, struct device *parent,
		       struct fwnode_handle *fwnode)
{
	struct sdw_master_prop *prop = NULL;
	int ret;

	if (!parent) {
		pr_err("SoundWire parent device is not set\n");
		return -ENODEV;
	}

	ret = sdw_get_id(bus);
	if (ret) {
		dev_err(parent, "Failed to get bus id\n");
		return ret;
	}

	ret = sdw_master_device_add(bus, parent, fwnode);
	if (ret) {
		dev_err(parent, "Failed to add master device at link %d\n",
			bus->link_id);
		return ret;
	}

	if (!bus->ops) {
		dev_err(bus->dev, "SoundWire Bus ops are not set\n");
		return -EINVAL;
	}

	if (!bus->compute_params) {
		dev_err(bus->dev,
			"Bandwidth allocation not configured, compute_parems no set\n");
		return -EINVAL;
	}

	mutex_init(&bus->msg_lock);
	mutex_init(&bus->bus_lock);
	INIT_LIST_HEAD(&bus->slaves);
	INIT_LIST_HEAD(&bus->m_rt_list);

	/*
	 * Initialize multi_link flag
	 * TODO: populate this flag by reading property from FW node
	 */
	bus->multi_link = false;
	if (bus->ops->read_prop) {
		ret = bus->ops->read_prop(bus);
		if (ret < 0) {
			dev_err(bus->dev,
				"Bus read properties failed:%d\n", ret);
			return ret;
		}
	}

	sdw_bus_debugfs_init(bus);

	/*
	 * Device numbers in SoundWire are 0 through 15. Enumeration device
	 * number (0), Broadcast device number (15), Group numbers (12 and
	 * 13) and Master device number (14) are not used for assignment so
	 * mask these and other higher bits.
	 */

	/* Set higher order bits */
	*bus->assigned = ~GENMASK(SDW_BROADCAST_DEV_NUM, SDW_ENUM_DEV_NUM);

	/* Set enumuration device number and broadcast device number */
	set_bit(SDW_ENUM_DEV_NUM, bus->assigned);
	set_bit(SDW_BROADCAST_DEV_NUM, bus->assigned);

	/* Set group device numbers and master device number */
	set_bit(SDW_GROUP12_DEV_NUM, bus->assigned);
	set_bit(SDW_GROUP13_DEV_NUM, bus->assigned);
	set_bit(SDW_MASTER_DEV_NUM, bus->assigned);

	/*
	 * SDW is an enumerable bus, but devices can be powered off. So,
	 * they won't be able to report as present.
	 *
	 * Create Slave devices based on Slaves described in
	 * the respective firmware (ACPI/DT)
	 */
	if (IS_ENABLED(CONFIG_ACPI) && ACPI_HANDLE(bus->dev))
		ret = sdw_acpi_find_slaves(bus);
	else if (IS_ENABLED(CONFIG_OF) && bus->dev->of_node)
		ret = sdw_of_find_slaves(bus);
	else
		ret = -ENOTSUPP; /* No ACPI/DT so error out */

	if (ret) {
		dev_err(bus->dev, "Finding slaves failed:%d\n", ret);
		return ret;
	}

	/*
	 * Initialize clock values based on Master properties. The max
	 * frequency is read from max_clk_freq property. Current assumption
	 * is that the bus will start at highest clock frequency when
	 * powered on.
	 *
	 * Default active bank will be 0 as out of reset the Slaves have
	 * to start with bank 0 (Table 40 of Spec)
	 */
	prop = &bus->prop;
	bus->params.max_dr_freq = prop->max_clk_freq * SDW_DOUBLE_RATE_FACTOR;
	bus->params.curr_dr_freq = bus->params.max_dr_freq;
	bus->params.curr_bank = SDW_BANK0;
	bus->params.next_bank = SDW_BANK1;

	return 0;
}
EXPORT_SYMBOL(sdw_bus_master_add);

static int sdw_delete_slave(struct device *dev, void *data)
{
	struct sdw_slave *slave = dev_to_sdw_dev(dev);
	struct sdw_bus *bus = slave->bus;

	pm_runtime_disable(dev);

	sdw_slave_debugfs_exit(slave);

	mutex_lock(&bus->bus_lock);

	if (slave->dev_num) /* clear dev_num if assigned */
		clear_bit(slave->dev_num, bus->assigned);

	list_del_init(&slave->node);
	mutex_unlock(&bus->bus_lock);

	device_unregister(dev);
	return 0;
}

/**
 * sdw_bus_master_delete() - delete the bus master instance
 * @bus: bus to be deleted
 *
 * Remove the instance, delete the child devices.
 */
void sdw_bus_master_delete(struct sdw_bus *bus)
{
	device_for_each_child(bus->dev, NULL, sdw_delete_slave);
	sdw_master_device_del(bus);

	sdw_bus_debugfs_exit(bus);
	ida_free(&sdw_ida, bus->id);
}
EXPORT_SYMBOL(sdw_bus_master_delete);

/*
 * SDW IO Calls
 */

static inline int find_response_code(enum sdw_command_response resp)
{
	switch (resp) {
	case SDW_CMD_OK:
		return 0;

	case SDW_CMD_IGNORED:
		return -ENODATA;

	case SDW_CMD_TIMEOUT:
		return -ETIMEDOUT;

	default:
		return -EIO;
	}
}

static inline int do_transfer(struct sdw_bus *bus, struct sdw_msg *msg)
{
	int retry = bus->prop.err_threshold;
	enum sdw_command_response resp;
	int ret = 0, i;

	for (i = 0; i <= retry; i++) {
		resp = bus->ops->xfer_msg(bus, msg);
		ret = find_response_code(resp);

		/* if cmd is ok or ignored return */
		if (ret == 0 || ret == -ENODATA)
			return ret;
	}

	return ret;
}

static inline int do_transfer_defer(struct sdw_bus *bus,
				    struct sdw_msg *msg,
				    struct sdw_defer *defer)
{
	int retry = bus->prop.err_threshold;
	enum sdw_command_response resp;
	int ret = 0, i;

	defer->msg = msg;
	defer->length = msg->len;
	init_completion(&defer->complete);

	for (i = 0; i <= retry; i++) {
		resp = bus->ops->xfer_msg_defer(bus, msg, defer);
		ret = find_response_code(resp);
		/* if cmd is ok or ignored return */
		if (ret == 0 || ret == -ENODATA)
			return ret;
	}

	return ret;
}

static int sdw_reset_page(struct sdw_bus *bus, u16 dev_num)
{
	int retry = bus->prop.err_threshold;
	enum sdw_command_response resp;
	int ret = 0, i;

	for (i = 0; i <= retry; i++) {
		resp = bus->ops->reset_page_addr(bus, dev_num);
		ret = find_response_code(resp);
		/* if cmd is ok or ignored return */
		if (ret == 0 || ret == -ENODATA)
			return ret;
	}

	return ret;
}

/**
 * sdw_transfer() - Synchronous transfer message to a SDW Slave device
 * @bus: SDW bus
 * @msg: SDW message to be xfered
 */
int sdw_transfer(struct sdw_bus *bus, struct sdw_msg *msg)
{
	int ret;

	mutex_lock(&bus->msg_lock);

	ret = do_transfer(bus, msg);
	if (ret != 0 && ret != -ENODATA)
		dev_err(bus->dev, "trf on Slave %d failed:%d\n",
			msg->dev_num, ret);

	if (msg->page)
		sdw_reset_page(bus, msg->dev_num);

	mutex_unlock(&bus->msg_lock);

	return ret;
}

/**
 * sdw_transfer_defer() - Asynchronously transfer message to a SDW Slave device
 * @bus: SDW bus
 * @msg: SDW message to be xfered
 * @defer: Defer block for signal completion
 *
 * Caller needs to hold the msg_lock lock while calling this
 */
int sdw_transfer_defer(struct sdw_bus *bus, struct sdw_msg *msg,
		       struct sdw_defer *defer)
{
	int ret;

	if (!bus->ops->xfer_msg_defer)
		return -ENOTSUPP;

	ret = do_transfer_defer(bus, msg, defer);
	if (ret != 0 && ret != -ENODATA)
		dev_err(bus->dev, "Defer trf on Slave %d failed:%d\n",
			msg->dev_num, ret);

	if (msg->page)
		sdw_reset_page(bus, msg->dev_num);

	return ret;
}

int sdw_fill_msg(struct sdw_msg *msg, struct sdw_slave *slave,
		 u32 addr, size_t count, u16 dev_num, u8 flags, u8 *buf)
{
	memset(msg, 0, sizeof(*msg));
	msg->addr = addr; /* addr is 16 bit and truncated here */
	msg->len = count;
	msg->dev_num = dev_num;
	msg->flags = flags;
	msg->buf = buf;

	if (addr < SDW_REG_NO_PAGE) /* no paging area */
		return 0;

	if (addr >= SDW_REG_MAX) { /* illegal addr */
		pr_err("SDW: Invalid address %x passed\n", addr);
		return -EINVAL;
	}

	if (addr < SDW_REG_OPTIONAL_PAGE) { /* 32k but no page */
		if (slave && !slave->prop.paging_support)
			return 0;
		/* no need for else as that will fall-through to paging */
	}

	/* paging mandatory */
	if (dev_num == SDW_ENUM_DEV_NUM || dev_num == SDW_BROADCAST_DEV_NUM) {
		pr_err("SDW: Invalid device for paging :%d\n", dev_num);
		return -EINVAL;
	}

	if (!slave) {
		pr_err("SDW: No slave for paging addr\n");
		return -EINVAL;
	}

	if (!slave->prop.paging_support) {
		dev_err(&slave->dev,
			"address %x needs paging but no support\n", addr);
		return -EINVAL;
	}

	msg->addr_page1 = (addr >> SDW_REG_SHIFT(SDW_SCP_ADDRPAGE1_MASK));
	msg->addr_page2 = (addr >> SDW_REG_SHIFT(SDW_SCP_ADDRPAGE2_MASK));
	msg->addr |= BIT(15);
	msg->page = true;

	return 0;
}

/*
 * Read/Write IO functions.
 * no_pm versions can only be called by the bus, e.g. while enumerating or
 * handling suspend-resume sequences.
 * all clients need to use the pm versions
 */

static int
sdw_nread_no_pm(struct sdw_slave *slave, u32 addr, size_t count, u8 *val)
{
	struct sdw_msg msg;
	int ret;

	ret = sdw_fill_msg(&msg, slave, addr, count,
			   slave->dev_num, SDW_MSG_FLAG_READ, val);
	if (ret < 0)
		return ret;

	return sdw_transfer(slave->bus, &msg);
}

static int
sdw_nwrite_no_pm(struct sdw_slave *slave, u32 addr, size_t count, u8 *val)
{
	struct sdw_msg msg;
	int ret;

	ret = sdw_fill_msg(&msg, slave, addr, count,
			   slave->dev_num, SDW_MSG_FLAG_WRITE, val);
	if (ret < 0)
		return ret;

	return sdw_transfer(slave->bus, &msg);
}

static int sdw_write_no_pm(struct sdw_slave *slave, u32 addr, u8 value)
{
	return sdw_nwrite_no_pm(slave, addr, 1, &value);
}

static int
sdw_bread_no_pm(struct sdw_bus *bus, u16 dev_num, u32 addr)
{
	struct sdw_msg msg;
	u8 buf;
	int ret;

	ret = sdw_fill_msg(&msg, NULL, addr, 1, dev_num,
			   SDW_MSG_FLAG_READ, &buf);
	if (ret)
		return ret;

	ret = sdw_transfer(bus, &msg);
	if (ret < 0)
		return ret;

	return buf;
}

static int
sdw_bwrite_no_pm(struct sdw_bus *bus, u16 dev_num, u32 addr, u8 value)
{
	struct sdw_msg msg;
	int ret;

	ret = sdw_fill_msg(&msg, NULL, addr, 1, dev_num,
			   SDW_MSG_FLAG_WRITE, &value);
	if (ret)
		return ret;

	return sdw_transfer(bus, &msg);
}

static int
sdw_read_no_pm(struct sdw_slave *slave, u32 addr)
{
	u8 buf;
	int ret;

	ret = sdw_nread_no_pm(slave, addr, 1, &buf);
	if (ret < 0)
		return ret;
	else
		return buf;
}

/**
 * sdw_nread() - Read "n" contiguous SDW Slave registers
 * @slave: SDW Slave
 * @addr: Register address
 * @count: length
 * @val: Buffer for values to be read
 */
int sdw_nread(struct sdw_slave *slave, u32 addr, size_t count, u8 *val)
{
	int ret;

	ret = pm_runtime_get_sync(slave->bus->dev);
	if (ret < 0 && ret != -EACCES) {
		pm_runtime_put_noidle(slave->bus->dev);
		return ret;
	}

	ret = sdw_nread_no_pm(slave, addr, count, val);

	pm_runtime_mark_last_busy(slave->bus->dev);
	pm_runtime_put(slave->bus->dev);

	return ret;
}
EXPORT_SYMBOL(sdw_nread);

/**
 * sdw_nwrite() - Write "n" contiguous SDW Slave registers
 * @slave: SDW Slave
 * @addr: Register address
 * @count: length
 * @val: Buffer for values to be read
 */
int sdw_nwrite(struct sdw_slave *slave, u32 addr, size_t count, u8 *val)
{
	int ret;

	ret = pm_runtime_get_sync(slave->bus->dev);
	if (ret < 0 && ret != -EACCES) {
		pm_runtime_put_noidle(slave->bus->dev);
		return ret;
	}

	ret = sdw_nwrite_no_pm(slave, addr, count, val);

	pm_runtime_mark_last_busy(slave->bus->dev);
	pm_runtime_put(slave->bus->dev);

	return ret;
}
EXPORT_SYMBOL(sdw_nwrite);

/**
 * sdw_read() - Read a SDW Slave register
 * @slave: SDW Slave
 * @addr: Register address
 */
int sdw_read(struct sdw_slave *slave, u32 addr)
{
	u8 buf;
	int ret;

	ret = sdw_nread(slave, addr, 1, &buf);
	if (ret < 0)
		return ret;

	return buf;
}
EXPORT_SYMBOL(sdw_read);

/**
 * sdw_write() - Write a SDW Slave register
 * @slave: SDW Slave
 * @addr: Register address
 * @value: Register value
 */
int sdw_write(struct sdw_slave *slave, u32 addr, u8 value)
{
	return sdw_nwrite(slave, addr, 1, &value);
}
EXPORT_SYMBOL(sdw_write);

/*
 * SDW alert handling
 */

/* called with bus_lock held */
static struct sdw_slave *sdw_get_slave(struct sdw_bus *bus, int i)
{
	struct sdw_slave *slave = NULL;

	list_for_each_entry(slave, &bus->slaves, node) {
		if (slave->dev_num == i)
			return slave;
	}

	return NULL;
}

static int sdw_compare_devid(struct sdw_slave *slave, struct sdw_slave_id id)
{
	if (slave->id.mfg_id != id.mfg_id ||
	    slave->id.part_id != id.part_id ||
	    slave->id.class_id != id.class_id ||
	    (slave->id.unique_id != SDW_IGNORED_UNIQUE_ID &&
	     slave->id.unique_id != id.unique_id))
		return -ENODEV;

	return 0;
}

/* called with bus_lock held */
static int sdw_get_device_num(struct sdw_slave *slave)
{
	int bit;

	bit = find_first_zero_bit(slave->bus->assigned, SDW_MAX_DEVICES);
	if (bit == SDW_MAX_DEVICES) {
		bit = -ENODEV;
		goto err;
	}

	/*
	 * Do not update dev_num in Slave data structure here,
	 * Update once program dev_num is successful
	 */
	set_bit(bit, slave->bus->assigned);

err:
	return bit;
}

static int sdw_assign_device_num(struct sdw_slave *slave)
{
	int ret, dev_num;
	bool new_device = false;

	/* check first if device number is assigned, if so reuse that */
	if (!slave->dev_num) {
		if (!slave->dev_num_sticky) {
			mutex_lock(&slave->bus->bus_lock);
			dev_num = sdw_get_device_num(slave);
			mutex_unlock(&slave->bus->bus_lock);
			if (dev_num < 0) {
				dev_err(slave->bus->dev, "Get dev_num failed: %d\n",
					dev_num);
				return dev_num;
			}
			slave->dev_num = dev_num;
			slave->dev_num_sticky = dev_num;
			new_device = true;
		} else {
			slave->dev_num = slave->dev_num_sticky;
		}
	}

	if (!new_device)
		dev_dbg(slave->bus->dev,
			"Slave already registered, reusing dev_num:%d\n",
			slave->dev_num);

	/* Clear the slave->dev_num to transfer message on device 0 */
	dev_num = slave->dev_num;
	slave->dev_num = 0;

	ret = sdw_write_no_pm(slave, SDW_SCP_DEVNUMBER, dev_num);
	if (ret < 0) {
		dev_err(&slave->dev, "Program device_num %d failed: %d\n",
			dev_num, ret);
		return ret;
	}

	/* After xfer of msg, restore dev_num */
	slave->dev_num = slave->dev_num_sticky;

	return 0;
}

void sdw_extract_slave_id(struct sdw_bus *bus,
			  u64 addr, struct sdw_slave_id *id)
{
	dev_dbg(bus->dev, "SDW Slave Addr: %llx\n", addr);

	id->sdw_version = SDW_VERSION(addr);
	id->unique_id = SDW_UNIQUE_ID(addr);
	id->mfg_id = SDW_MFG_ID(addr);
	id->part_id = SDW_PART_ID(addr);
	id->class_id = SDW_CLASS_ID(addr);

	dev_dbg(bus->dev,
		"SDW Slave class_id %x, part_id %x, mfg_id %x, unique_id %x, version %x\n",
				id->class_id, id->part_id, id->mfg_id,
				id->unique_id, id->sdw_version);
}

static int sdw_program_device_num(struct sdw_bus *bus)
{
	u8 buf[SDW_NUM_DEV_ID_REGISTERS] = {0};
	struct sdw_slave *slave, *_s;
	struct sdw_slave_id id;
	struct sdw_msg msg;
	bool found = false;
	int count = 0, ret;
	u64 addr;

	/* No Slave, so use raw xfer api */
	ret = sdw_fill_msg(&msg, NULL, SDW_SCP_DEVID_0,
			   SDW_NUM_DEV_ID_REGISTERS, 0, SDW_MSG_FLAG_READ, buf);
	if (ret < 0)
		return ret;

	do {
		ret = sdw_transfer(bus, &msg);
		if (ret == -ENODATA) { /* end of device id reads */
			dev_dbg(bus->dev, "No more devices to enumerate\n");
			ret = 0;
			break;
		}
		if (ret < 0) {
			dev_err(bus->dev, "DEVID read fail:%d\n", ret);
			break;
		}

		/*
		 * Construct the addr and extract. Cast the higher shift
		 * bits to avoid truncation due to size limit.
		 */
		addr = buf[5] | (buf[4] << 8) | (buf[3] << 16) |
			((u64)buf[2] << 24) | ((u64)buf[1] << 32) |
			((u64)buf[0] << 40);

		sdw_extract_slave_id(bus, addr, &id);

		/* Now compare with entries */
		list_for_each_entry_safe(slave, _s, &bus->slaves, node) {
			if (sdw_compare_devid(slave, id) == 0) {
				found = true;

				/*
				 * Assign a new dev_num to this Slave and
				 * not mark it present. It will be marked
				 * present after it reports ATTACHED on new
				 * dev_num
				 */
				ret = sdw_assign_device_num(slave);
				if (ret) {
					dev_err(slave->bus->dev,
						"Assign dev_num failed:%d\n",
						ret);
					return ret;
				}

				break;
			}
		}

		if (!found) {
			/* TODO: Park this device in Group 13 */
			dev_err(bus->dev, "Slave Entry not found\n");
		}

		count++;

		/*
		 * Check till error out or retry (count) exhausts.
		 * Device can drop off and rejoin during enumeration
		 * so count till twice the bound.
		 */

	} while (ret == 0 && count < (SDW_MAX_DEVICES * 2));

	return ret;
}

static void sdw_modify_slave_status(struct sdw_slave *slave,
				    enum sdw_slave_status status)
{
	mutex_lock(&slave->bus->bus_lock);

	dev_vdbg(&slave->dev,
		 "%s: changing status slave %d status %d new status %d\n",
		 __func__, slave->dev_num, slave->status, status);

	if (status == SDW_SLAVE_UNATTACHED) {
		dev_dbg(&slave->dev,
			"%s: initializing completion for Slave %d\n",
			__func__, slave->dev_num);

		init_completion(&slave->enumeration_complete);
		init_completion(&slave->initialization_complete);

	} else if ((status == SDW_SLAVE_ATTACHED) &&
		   (slave->status == SDW_SLAVE_UNATTACHED)) {
		dev_dbg(&slave->dev,
			"%s: signaling completion for Slave %d\n",
			__func__, slave->dev_num);

		complete(&slave->enumeration_complete);
	}
	slave->status = status;
	mutex_unlock(&slave->bus->bus_lock);
}

static enum sdw_clk_stop_mode sdw_get_clk_stop_mode(struct sdw_slave *slave)
{
	enum sdw_clk_stop_mode mode;

	/*
	 * Query for clock stop mode if Slave implements
	 * ops->get_clk_stop_mode, else read from property.
	 */
	if (slave->ops && slave->ops->get_clk_stop_mode) {
		mode = slave->ops->get_clk_stop_mode(slave);
	} else {
		if (slave->prop.clk_stop_mode1)
			mode = SDW_CLK_STOP_MODE1;
		else
			mode = SDW_CLK_STOP_MODE0;
	}

	return mode;
}

static int sdw_slave_clk_stop_callback(struct sdw_slave *slave,
				       enum sdw_clk_stop_mode mode,
				       enum sdw_clk_stop_type type)
{
	int ret;

	if (slave->ops && slave->ops->clk_stop) {
		ret = slave->ops->clk_stop(slave, mode, type);
		if (ret < 0) {
			dev_err(&slave->dev,
				"Clk Stop type =%d failed: %d\n", type, ret);
			return ret;
		}
	}

	return 0;
}

static int sdw_slave_clk_stop_prepare(struct sdw_slave *slave,
				      enum sdw_clk_stop_mode mode,
				      bool prepare)
{
	bool wake_en;
	u32 val = 0;
	int ret;

	wake_en = slave->prop.wake_capable;

	if (prepare) {
		val = SDW_SCP_SYSTEMCTRL_CLK_STP_PREP;

		if (mode == SDW_CLK_STOP_MODE1)
			val |= SDW_SCP_SYSTEMCTRL_CLK_STP_MODE1;

		if (wake_en)
			val |= SDW_SCP_SYSTEMCTRL_WAKE_UP_EN;
	} else {
		val = sdw_read_no_pm(slave, SDW_SCP_SYSTEMCTRL);

		val &= ~(SDW_SCP_SYSTEMCTRL_CLK_STP_PREP);
	}

	ret = sdw_write_no_pm(slave, SDW_SCP_SYSTEMCTRL, val);

	if (ret != 0)
		dev_err(&slave->dev,
			"Clock Stop prepare failed for slave: %d", ret);

	return ret;
}

static int sdw_bus_wait_for_clk_prep_deprep(struct sdw_bus *bus, u16 dev_num)
{
	int retry = bus->clk_stop_timeout;
	int val;

	do {
		val = sdw_bread_no_pm(bus, dev_num, SDW_SCP_STAT) &
			SDW_SCP_STAT_CLK_STP_NF;
		if (!val) {
			dev_info(bus->dev, "clock stop prep/de-prep done slave:%d",
				 dev_num);
			return 0;
		}

		usleep_range(1000, 1500);
		retry--;
	} while (retry);

	dev_err(bus->dev, "clock stop prep/de-prep failed slave:%d",
		dev_num);

	return -ETIMEDOUT;
}

/**
 * sdw_bus_prep_clk_stop: prepare Slave(s) for clock stop
 *
 * @bus: SDW bus instance
 *
 * Query Slave for clock stop mode and prepare for that mode.
 */
int sdw_bus_prep_clk_stop(struct sdw_bus *bus)
{
	enum sdw_clk_stop_mode slave_mode;
	bool simple_clk_stop = true;
	struct sdw_slave *slave;
	bool is_slave = false;
	int ret = 0;

	/*
	 * In order to save on transition time, prepare
	 * each Slave and then wait for all Slave(s) to be
	 * prepared for clock stop.
	 */
	list_for_each_entry(slave, &bus->slaves, node) {
		if (!slave->dev_num)
			continue;

		if (slave->status != SDW_SLAVE_ATTACHED &&
		    slave->status != SDW_SLAVE_ALERT)
			continue;

		/* Identify if Slave(s) are available on Bus */
		is_slave = true;

		slave_mode = sdw_get_clk_stop_mode(slave);
		slave->curr_clk_stop_mode = slave_mode;

		ret = sdw_slave_clk_stop_callback(slave, slave_mode,
						  SDW_CLK_PRE_PREPARE);
		if (ret < 0) {
			dev_err(&slave->dev,
				"pre-prepare failed:%d", ret);
			return ret;
		}

		ret = sdw_slave_clk_stop_prepare(slave,
						 slave_mode, true);
		if (ret < 0) {
			dev_err(&slave->dev,
				"pre-prepare failed:%d", ret);
			return ret;
		}

		if (slave_mode == SDW_CLK_STOP_MODE1)
			simple_clk_stop = false;
	}

	if (is_slave && !simple_clk_stop) {
		ret = sdw_bus_wait_for_clk_prep_deprep(bus,
						       SDW_BROADCAST_DEV_NUM);
		if (ret < 0)
			return ret;
	}

	/* Don't need to inform slaves if there is no slave attached */
	if (!is_slave)
		return ret;

	/* Inform slaves that prep is done */
	list_for_each_entry(slave, &bus->slaves, node) {
		if (!slave->dev_num)
			continue;

		if (slave->status != SDW_SLAVE_ATTACHED &&
		    slave->status != SDW_SLAVE_ALERT)
			continue;

		slave_mode = slave->curr_clk_stop_mode;

		if (slave_mode == SDW_CLK_STOP_MODE1) {
			ret = sdw_slave_clk_stop_callback(slave,
							  slave_mode,
							  SDW_CLK_POST_PREPARE);

			if (ret < 0) {
				dev_err(&slave->dev,
					"post-prepare failed:%d", ret);
			}
		}
	}

	return ret;
}
EXPORT_SYMBOL(sdw_bus_prep_clk_stop);

/**
 * sdw_bus_clk_stop: stop bus clock
 *
 * @bus: SDW bus instance
 *
 * After preparing the Slaves for clock stop, stop the clock by broadcasting
 * write to SCP_CTRL register.
 */
int sdw_bus_clk_stop(struct sdw_bus *bus)
{
	int ret;

	/*
	 * broadcast clock stop now, attached Slaves will ACK this,
	 * unattached will ignore
	 */
	ret = sdw_bwrite_no_pm(bus, SDW_BROADCAST_DEV_NUM,
			       SDW_SCP_CTRL, SDW_SCP_CTRL_CLK_STP_NOW);
	if (ret < 0) {
		if (ret == -ENODATA)
			dev_dbg(bus->dev,
				"ClockStopNow Broadcast msg ignored %d", ret);
		else
			dev_err(bus->dev,
				"ClockStopNow Broadcast msg failed %d", ret);
		return ret;
	}

	return 0;
}
EXPORT_SYMBOL(sdw_bus_clk_stop);

/**
 * sdw_bus_exit_clk_stop: Exit clock stop mode
 *
 * @bus: SDW bus instance
 *
 * This De-prepares the Slaves by exiting Clock Stop Mode 0. For the Slaves
 * exiting Clock Stop Mode 1, they will be de-prepared after they enumerate
 * back.
 */
int sdw_bus_exit_clk_stop(struct sdw_bus *bus)
{
	enum sdw_clk_stop_mode mode;
	bool simple_clk_stop = true;
	struct sdw_slave *slave;
	bool is_slave = false;
	int ret;

	/*
	 * In order to save on transition time, de-prepare
	 * each Slave and then wait for all Slave(s) to be
	 * de-prepared after clock resume.
	 */
	list_for_each_entry(slave, &bus->slaves, node) {
		if (!slave->dev_num)
			continue;

		if (slave->status != SDW_SLAVE_ATTACHED &&
		    slave->status != SDW_SLAVE_ALERT)
			continue;

		/* Identify if Slave(s) are available on Bus */
		is_slave = true;

		mode = slave->curr_clk_stop_mode;

		if (mode == SDW_CLK_STOP_MODE1) {
			simple_clk_stop = false;
			continue;
		}

		ret = sdw_slave_clk_stop_callback(slave, mode,
						  SDW_CLK_PRE_DEPREPARE);
		if (ret < 0)
			dev_warn(&slave->dev,
				 "clk stop deprep failed:%d", ret);

		ret = sdw_slave_clk_stop_prepare(slave, mode,
						 false);

		if (ret < 0)
			dev_warn(&slave->dev,
				 "clk stop deprep failed:%d", ret);
	}

	if (is_slave && !simple_clk_stop)
		sdw_bus_wait_for_clk_prep_deprep(bus, SDW_BROADCAST_DEV_NUM);

	/*
	 * Don't need to call slave callback function if there is no slave
	 * attached
	 */
	if (!is_slave)
		return 0;

	list_for_each_entry(slave, &bus->slaves, node) {
		if (!slave->dev_num)
			continue;

		if (slave->status != SDW_SLAVE_ATTACHED &&
		    slave->status != SDW_SLAVE_ALERT)
			continue;

		mode = slave->curr_clk_stop_mode;
		sdw_slave_clk_stop_callback(slave, mode,
					    SDW_CLK_POST_DEPREPARE);
	}

	return 0;
}
EXPORT_SYMBOL(sdw_bus_exit_clk_stop);

int sdw_configure_dpn_intr(struct sdw_slave *slave,
			   int port, bool enable, int mask)
{
	u32 addr;
	int ret;
	u8 val = 0;

	addr = SDW_DPN_INTMASK(port);

	/* Set/Clear port ready interrupt mask */
	if (enable) {
		val |= mask;
		val |= SDW_DPN_INT_PORT_READY;
	} else {
		val &= ~(mask);
		val &= ~SDW_DPN_INT_PORT_READY;
	}

	ret = sdw_update(slave, addr, (mask | SDW_DPN_INT_PORT_READY), val);
	if (ret < 0)
		dev_err(slave->bus->dev,
			"SDW_DPN_INTMASK write failed:%d\n", val);

	return ret;
}

static int sdw_initialize_slave(struct sdw_slave *slave)
{
	struct sdw_slave_prop *prop = &slave->prop;
	int ret;
	u8 val;

	/*
	 * Set bus clash, parity and SCP implementation
	 * defined interrupt mask
	 * TODO: Read implementation defined interrupt mask
	 * from Slave property
	 */
	val = SDW_SCP_INT1_IMPL_DEF | SDW_SCP_INT1_BUS_CLASH |
					SDW_SCP_INT1_PARITY;

	/* Enable SCP interrupts */
	ret = sdw_update(slave, SDW_SCP_INTMASK1, val, val);
	if (ret < 0) {
		dev_err(slave->bus->dev,
			"SDW_SCP_INTMASK1 write failed:%d\n", ret);
		return ret;
	}

	/* No need to continue if DP0 is not present */
	if (!slave->prop.dp0_prop)
		return 0;

	/* Enable DP0 interrupts */
	val = prop->dp0_prop->imp_def_interrupts;
	val |= SDW_DP0_INT_PORT_READY | SDW_DP0_INT_BRA_FAILURE;

	ret = sdw_update(slave, SDW_DP0_INTMASK, val, val);
	if (ret < 0)
		dev_err(slave->bus->dev,
			"SDW_DP0_INTMASK read failed:%d\n", ret);
	return ret;
}

static int sdw_handle_dp0_interrupt(struct sdw_slave *slave, u8 *slave_status)
{
	u8 clear = 0, impl_int_mask;
	int status, status2, ret, count = 0;

	status = sdw_read(slave, SDW_DP0_INT);
	if (status < 0) {
		dev_err(slave->bus->dev,
			"SDW_DP0_INT read failed:%d\n", status);
		return status;
	}

	do {
		if (status & SDW_DP0_INT_TEST_FAIL) {
			dev_err(&slave->dev, "Test fail for port 0\n");
			clear |= SDW_DP0_INT_TEST_FAIL;
		}

		/*
		 * Assumption: PORT_READY interrupt will be received only for
		 * ports implementing Channel Prepare state machine (CP_SM)
		 */

		if (status & SDW_DP0_INT_PORT_READY) {
			complete(&slave->port_ready[0]);
			clear |= SDW_DP0_INT_PORT_READY;
		}

		if (status & SDW_DP0_INT_BRA_FAILURE) {
			dev_err(&slave->dev, "BRA failed\n");
			clear |= SDW_DP0_INT_BRA_FAILURE;
		}

		impl_int_mask = SDW_DP0_INT_IMPDEF1 |
			SDW_DP0_INT_IMPDEF2 | SDW_DP0_INT_IMPDEF3;

		if (status & impl_int_mask) {
			clear |= impl_int_mask;
			*slave_status = clear;
		}

		/* clear the interrupt */
		ret = sdw_write(slave, SDW_DP0_INT, clear);
		if (ret < 0) {
			dev_err(slave->bus->dev,
				"SDW_DP0_INT write failed:%d\n", ret);
			return ret;
		}

		/* Read DP0 interrupt again */
		status2 = sdw_read(slave, SDW_DP0_INT);
		if (status2 < 0) {
			dev_err(slave->bus->dev,
				"SDW_DP0_INT read failed:%d\n", status2);
			return status2;
		}
		status &= status2;

		count++;

		/* we can get alerts while processing so keep retrying */
	} while (status != 0 && count < SDW_READ_INTR_CLEAR_RETRY);

	if (count == SDW_READ_INTR_CLEAR_RETRY)
		dev_warn(slave->bus->dev, "Reached MAX_RETRY on DP0 read\n");

	return ret;
}

static int sdw_handle_port_interrupt(struct sdw_slave *slave,
				     int port, u8 *slave_status)
{
	u8 clear = 0, impl_int_mask;
	int status, status2, ret, count = 0;
	u32 addr;

	if (port == 0)
		return sdw_handle_dp0_interrupt(slave, slave_status);

	addr = SDW_DPN_INT(port);
	status = sdw_read(slave, addr);
	if (status < 0) {
		dev_err(slave->bus->dev,
			"SDW_DPN_INT read failed:%d\n", status);

		return status;
	}

	do {
		if (status & SDW_DPN_INT_TEST_FAIL) {
			dev_err(&slave->dev, "Test fail for port:%d\n", port);
			clear |= SDW_DPN_INT_TEST_FAIL;
		}

		/*
		 * Assumption: PORT_READY interrupt will be received only
		 * for ports implementing CP_SM.
		 */
		if (status & SDW_DPN_INT_PORT_READY) {
			complete(&slave->port_ready[port]);
			clear |= SDW_DPN_INT_PORT_READY;
		}

		impl_int_mask = SDW_DPN_INT_IMPDEF1 |
			SDW_DPN_INT_IMPDEF2 | SDW_DPN_INT_IMPDEF3;

		if (status & impl_int_mask) {
			clear |= impl_int_mask;
			*slave_status = clear;
		}

		/* clear the interrupt */
		ret = sdw_write(slave, addr, clear);
		if (ret < 0) {
			dev_err(slave->bus->dev,
				"SDW_DPN_INT write failed:%d\n", ret);
			return ret;
		}

		/* Read DPN interrupt again */
		status2 = sdw_read(slave, addr);
		if (status2 < 0) {
			dev_err(slave->bus->dev,
				"SDW_DPN_INT read failed:%d\n", status2);
			return status2;
		}
		status &= status2;

		count++;

		/* we can get alerts while processing so keep retrying */
	} while (status != 0 && count < SDW_READ_INTR_CLEAR_RETRY);

	if (count == SDW_READ_INTR_CLEAR_RETRY)
		dev_warn(slave->bus->dev, "Reached MAX_RETRY on port read");

	return ret;
}

static int sdw_handle_slave_alerts(struct sdw_slave *slave)
{
	struct sdw_slave_intr_status slave_intr;
	u8 clear = 0, bit, port_status[15] = {0};
	int port_num, stat, ret, count = 0;
	unsigned long port;
	bool slave_notify = false;
	u8 buf, buf2[2], _buf, _buf2[2];

	sdw_modify_slave_status(slave, SDW_SLAVE_ALERT);

	ret = pm_runtime_get_sync(&slave->dev);
	if (ret < 0 && ret != -EACCES) {
		dev_err(&slave->dev, "Failed to resume device: %d\n", ret);
		pm_runtime_put_noidle(slave->bus->dev);
		return ret;
	}

	/* Read Instat 1, Instat 2 and Instat 3 registers */
	ret = sdw_read(slave, SDW_SCP_INT1);
	if (ret < 0) {
		dev_err(slave->bus->dev,
			"SDW_SCP_INT1 read failed:%d\n", ret);
		goto io_err;
	}
	buf = ret;

	ret = sdw_nread(slave, SDW_SCP_INTSTAT2, 2, buf2);
	if (ret < 0) {
		dev_err(slave->bus->dev,
			"SDW_SCP_INT2/3 read failed:%d\n", ret);
		goto io_err;
	}

	do {
		/*
		 * Check parity, bus clash and Slave (impl defined)
		 * interrupt
		 */
		if (buf & SDW_SCP_INT1_PARITY) {
			dev_err(&slave->dev, "Parity error detected\n");
			clear |= SDW_SCP_INT1_PARITY;
		}

		if (buf & SDW_SCP_INT1_BUS_CLASH) {
			dev_err(&slave->dev, "Bus clash error detected\n");
			clear |= SDW_SCP_INT1_BUS_CLASH;
		}

		/*
		 * When bus clash or parity errors are detected, such errors
		 * are unlikely to be recoverable errors.
		 * TODO: In such scenario, reset bus. Make this configurable
		 * via sysfs property with bus reset being the default.
		 */

		if (buf & SDW_SCP_INT1_IMPL_DEF) {
			dev_dbg(&slave->dev, "Slave impl defined interrupt\n");
			clear |= SDW_SCP_INT1_IMPL_DEF;
			slave_notify = true;
		}

		/* Check port 0 - 3 interrupts */
		port = buf & SDW_SCP_INT1_PORT0_3;

		/* To get port number corresponding to bits, shift it */
		port = port >> SDW_REG_SHIFT(SDW_SCP_INT1_PORT0_3);
		for_each_set_bit(bit, &port, 8) {
			sdw_handle_port_interrupt(slave, bit,
						  &port_status[bit]);
		}

		/* Check if cascade 2 interrupt is present */
		if (buf & SDW_SCP_INT1_SCP2_CASCADE) {
			port = buf2[0] & SDW_SCP_INTSTAT2_PORT4_10;
			for_each_set_bit(bit, &port, 8) {
				/* scp2 ports start from 4 */
				port_num = bit + 3;
				sdw_handle_port_interrupt(slave,
						port_num,
						&port_status[port_num]);
			}
		}

		/* now check last cascade */
		if (buf2[0] & SDW_SCP_INTSTAT2_SCP3_CASCADE) {
			port = buf2[1] & SDW_SCP_INTSTAT3_PORT11_14;
			for_each_set_bit(bit, &port, 8) {
				/* scp3 ports start from 11 */
				port_num = bit + 10;
				sdw_handle_port_interrupt(slave,
						port_num,
						&port_status[port_num]);
			}
		}

		/* Update the Slave driver */
		if (slave_notify && slave->ops &&
		    slave->ops->interrupt_callback) {
			slave_intr.control_port = clear;
			memcpy(slave_intr.port, &port_status,
			       sizeof(slave_intr.port));

			slave->ops->interrupt_callback(slave, &slave_intr);
		}

		/* Ack interrupt */
		ret = sdw_write(slave, SDW_SCP_INT1, clear);
		if (ret < 0) {
			dev_err(slave->bus->dev,
				"SDW_SCP_INT1 write failed:%d\n", ret);
			goto io_err;
		}

		/*
		 * Read status again to ensure no new interrupts arrived
		 * while servicing interrupts.
		 */
		ret = sdw_read(slave, SDW_SCP_INT1);
		if (ret < 0) {
			dev_err(slave->bus->dev,
				"SDW_SCP_INT1 read failed:%d\n", ret);
			goto io_err;
		}
		_buf = ret;

		ret = sdw_nread(slave, SDW_SCP_INTSTAT2, 2, _buf2);
		if (ret < 0) {
			dev_err(slave->bus->dev,
				"SDW_SCP_INT2/3 read failed:%d\n", ret);
			goto io_err;
		}

		/* Make sure no interrupts are pending */
		buf &= _buf;
		buf2[0] &= _buf2[0];
		buf2[1] &= _buf2[1];
		stat = buf || buf2[0] || buf2[1];

		/*
		 * Exit loop if Slave is continuously in ALERT state even
		 * after servicing the interrupt multiple times.
		 */
		count++;

		/* we can get alerts while processing so keep retrying */
	} while (stat != 0 && count < SDW_READ_INTR_CLEAR_RETRY);

	if (count == SDW_READ_INTR_CLEAR_RETRY)
		dev_warn(slave->bus->dev, "Reached MAX_RETRY on alert read\n");

io_err:
	pm_runtime_mark_last_busy(&slave->dev);
	pm_runtime_put_autosuspend(&slave->dev);

	return ret;
}

static int sdw_update_slave_status(struct sdw_slave *slave,
				   enum sdw_slave_status status)
{
	unsigned long time;

	if (!slave->probed) {
		/*
		 * the slave status update is typically handled in an
		 * interrupt thread, which can race with the driver
		 * probe, e.g. when a module needs to be loaded.
		 *
		 * make sure the probe is complete before updating
		 * status.
		 */
		time = wait_for_completion_timeout(&slave->probe_complete,
				msecs_to_jiffies(DEFAULT_PROBE_TIMEOUT));
		if (!time) {
			dev_err(&slave->dev, "Probe not complete, timed out\n");
			return -ETIMEDOUT;
		}
	}

	if (!slave->ops || !slave->ops->update_status)
		return 0;

	return slave->ops->update_status(slave, status);
}

/**
 * sdw_handle_slave_status() - Handle Slave status
 * @bus: SDW bus instance
 * @status: Status for all Slave(s)
 */
int sdw_handle_slave_status(struct sdw_bus *bus,
			    enum sdw_slave_status status[])
{
	enum sdw_slave_status prev_status;
	struct sdw_slave *slave;
	bool attached_initializing;
	int i, ret = 0;

	/* first check if any Slaves fell off the bus */
	for (i = 1; i <= SDW_MAX_DEVICES; i++) {
		mutex_lock(&bus->bus_lock);
		if (test_bit(i, bus->assigned) == false) {
			mutex_unlock(&bus->bus_lock);
			continue;
		}
		mutex_unlock(&bus->bus_lock);

		slave = sdw_get_slave(bus, i);
		if (!slave)
			continue;

		if (status[i] == SDW_SLAVE_UNATTACHED &&
		    slave->status != SDW_SLAVE_UNATTACHED)
			sdw_modify_slave_status(slave, SDW_SLAVE_UNATTACHED);
	}

	if (status[0] == SDW_SLAVE_ATTACHED) {
		dev_dbg(bus->dev, "Slave attached, programming device number\n");
		ret = sdw_program_device_num(bus);
		if (ret)
			dev_err(bus->dev, "Slave attach failed: %d\n", ret);
		/*
		 * programming a device number will have side effects,
		 * so we deal with other devices at a later time
		 */
		return ret;
	}

	/* Continue to check other slave statuses */
	for (i = 1; i <= SDW_MAX_DEVICES; i++) {
		mutex_lock(&bus->bus_lock);
		if (test_bit(i, bus->assigned) == false) {
			mutex_unlock(&bus->bus_lock);
			continue;
		}
		mutex_unlock(&bus->bus_lock);

		slave = sdw_get_slave(bus, i);
		if (!slave)
			continue;

		attached_initializing = false;

		switch (status[i]) {
		case SDW_SLAVE_UNATTACHED:
			if (slave->status == SDW_SLAVE_UNATTACHED)
				break;

			sdw_modify_slave_status(slave, SDW_SLAVE_UNATTACHED);
			break;

		case SDW_SLAVE_ALERT:
			ret = sdw_handle_slave_alerts(slave);
			if (ret)
				dev_err(bus->dev,
					"Slave %d alert handling failed: %d\n",
					i, ret);
			break;

		case SDW_SLAVE_ATTACHED:
			if (slave->status == SDW_SLAVE_ATTACHED)
				break;

			prev_status = slave->status;
			sdw_modify_slave_status(slave, SDW_SLAVE_ATTACHED);

			if (prev_status == SDW_SLAVE_ALERT)
				break;

			attached_initializing = true;

			ret = sdw_initialize_slave(slave);
			if (ret)
				dev_err(bus->dev,
					"Slave %d initialization failed: %d\n",
					i, ret);

			break;

		default:
			dev_err(bus->dev, "Invalid slave %d status:%d\n",
				i, status[i]);
			break;
		}

		ret = sdw_update_slave_status(slave, status[i]);
		if (ret)
			dev_err(slave->bus->dev,
				"Update Slave status failed:%d\n", ret);
		if (attached_initializing)
			complete(&slave->initialization_complete);
	}

	return ret;
}
EXPORT_SYMBOL(sdw_handle_slave_status);

void sdw_clear_slave_status(struct sdw_bus *bus, u32 request)
{
	struct sdw_slave *slave;
	int i;

	/* Check all non-zero devices */
	for (i = 1; i <= SDW_MAX_DEVICES; i++) {
		mutex_lock(&bus->bus_lock);
		if (test_bit(i, bus->assigned) == false) {
			mutex_unlock(&bus->bus_lock);
			continue;
		}
		mutex_unlock(&bus->bus_lock);

		slave = sdw_get_slave(bus, i);
		if (!slave)
			continue;

		if (slave->status != SDW_SLAVE_UNATTACHED)
			sdw_modify_slave_status(slave, SDW_SLAVE_UNATTACHED);

		/* keep track of request, used in pm_runtime resume */
		slave->unattach_request = request;
	}
}
EXPORT_SYMBOL(sdw_clear_slave_status);<|MERGE_RESOLUTION|>--- conflicted
+++ resolved
@@ -9,8 +9,6 @@
 #include <linux/soundwire/sdw.h>
 #include "bus.h"
 #include "sysfs_local.h"
-<<<<<<< HEAD
-=======
 
 static DEFINE_IDA(sdw_ida);
 
@@ -24,7 +22,6 @@
 	bus->id = rc;
 	return 0;
 }
->>>>>>> 46523b5b
 
 /**
  * sdw_bus_master_add() - add a bus Master instance
@@ -66,7 +63,7 @@
 
 	if (!bus->compute_params) {
 		dev_err(bus->dev,
-			"Bandwidth allocation not configured, compute_parems no set\n");
+			"Bandwidth allocation not configured, compute_params no set\n");
 		return -EINVAL;
 	}
 
