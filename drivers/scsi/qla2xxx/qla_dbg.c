--- conflicted
+++ resolved
@@ -2539,10 +2539,6 @@
 {
 	va_list va;
 	struct va_format vaf;
-<<<<<<< HEAD
-	char pbuf[64];
-=======
->>>>>>> 0595b2d9
 
 	va_start(va, fmt);
 
@@ -2550,11 +2546,8 @@
 	vaf.va = &va;
 
 	if (!ql_mask_match(level)) {
-<<<<<<< HEAD
-=======
 		char pbuf[64];
 
->>>>>>> 0595b2d9
 		if (vha != NULL) {
 			const struct pci_dev *pdev = vha->hw->pdev;
 			/* <module-name> <msg-id>:<host> Message */
