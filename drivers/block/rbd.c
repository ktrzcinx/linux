
/*
   rbd.c -- Export ceph rados objects as a Linux block device


   based on drivers/block/osdblk.c:

   Copyright 2009 Red Hat, Inc.

   This program is free software; you can redistribute it and/or modify
   it under the terms of the GNU General Public License as published by
   the Free Software Foundation.

   This program is distributed in the hope that it will be useful,
   but WITHOUT ANY WARRANTY; without even the implied warranty of
   MERCHANTABILITY or FITNESS FOR A PARTICULAR PURPOSE.  See the
   GNU General Public License for more details.

   You should have received a copy of the GNU General Public License
   along with this program; see the file COPYING.  If not, write to
   the Free Software Foundation, 675 Mass Ave, Cambridge, MA 02139, USA.



   For usage instructions, please refer to:

                 Documentation/ABI/testing/sysfs-bus-rbd

 */

#include <linux/ceph/libceph.h>
#include <linux/ceph/osd_client.h>
#include <linux/ceph/mon_client.h>
#include <linux/ceph/cls_lock_client.h>
#include <linux/ceph/striper.h>
#include <linux/ceph/decode.h>
#include <linux/fs_parser.h>
#include <linux/bsearch.h>

#include <linux/kernel.h>
#include <linux/device.h>
#include <linux/module.h>
#include <linux/blk-mq.h>
#include <linux/fs.h>
#include <linux/blkdev.h>
#include <linux/slab.h>
#include <linux/idr.h>
#include <linux/workqueue.h>

#include "rbd_types.h"

#define RBD_DEBUG	/* Activate rbd_assert() calls */

/*
 * Increment the given counter and return its updated value.
 * If the counter is already 0 it will not be incremented.
 * If the counter is already at its maximum value returns
 * -EINVAL without updating it.
 */
static int atomic_inc_return_safe(atomic_t *v)
{
	unsigned int counter;

	counter = (unsigned int)atomic_fetch_add_unless(v, 1, 0);
	if (counter <= (unsigned int)INT_MAX)
		return (int)counter;

	atomic_dec(v);

	return -EINVAL;
}

/* Decrement the counter.  Return the resulting value, or -EINVAL */
static int atomic_dec_return_safe(atomic_t *v)
{
	int counter;

	counter = atomic_dec_return(v);
	if (counter >= 0)
		return counter;

	atomic_inc(v);

	return -EINVAL;
}

#define RBD_DRV_NAME "rbd"

#define RBD_MINORS_PER_MAJOR		256
#define RBD_SINGLE_MAJOR_PART_SHIFT	4

#define RBD_MAX_PARENT_CHAIN_LEN	16

#define RBD_SNAP_DEV_NAME_PREFIX	"snap_"
#define RBD_MAX_SNAP_NAME_LEN	\
			(NAME_MAX - (sizeof (RBD_SNAP_DEV_NAME_PREFIX) - 1))

#define RBD_MAX_SNAP_COUNT	510	/* allows max snapc to fit in 4KB */

#define RBD_SNAP_HEAD_NAME	"-"

#define	BAD_SNAP_INDEX	U32_MAX		/* invalid index into snap array */

/* This allows a single page to hold an image name sent by OSD */
#define RBD_IMAGE_NAME_LEN_MAX	(PAGE_SIZE - sizeof (__le32) - 1)
#define RBD_IMAGE_ID_LEN_MAX	64

#define RBD_OBJ_PREFIX_LEN_MAX	64

#define RBD_NOTIFY_TIMEOUT	5	/* seconds */
#define RBD_RETRY_DELAY		msecs_to_jiffies(1000)

/* Feature bits */

#define RBD_FEATURE_LAYERING		(1ULL<<0)
#define RBD_FEATURE_STRIPINGV2		(1ULL<<1)
#define RBD_FEATURE_EXCLUSIVE_LOCK	(1ULL<<2)
#define RBD_FEATURE_OBJECT_MAP		(1ULL<<3)
#define RBD_FEATURE_FAST_DIFF		(1ULL<<4)
#define RBD_FEATURE_DEEP_FLATTEN	(1ULL<<5)
#define RBD_FEATURE_DATA_POOL		(1ULL<<7)
#define RBD_FEATURE_OPERATIONS		(1ULL<<8)

#define RBD_FEATURES_ALL	(RBD_FEATURE_LAYERING |		\
				 RBD_FEATURE_STRIPINGV2 |	\
				 RBD_FEATURE_EXCLUSIVE_LOCK |	\
				 RBD_FEATURE_OBJECT_MAP |	\
				 RBD_FEATURE_FAST_DIFF |	\
				 RBD_FEATURE_DEEP_FLATTEN |	\
				 RBD_FEATURE_DATA_POOL |	\
				 RBD_FEATURE_OPERATIONS)

/* Features supported by this (client software) implementation. */

#define RBD_FEATURES_SUPPORTED	(RBD_FEATURES_ALL)

/*
 * An RBD device name will be "rbd#", where the "rbd" comes from
 * RBD_DRV_NAME above, and # is a unique integer identifier.
 */
#define DEV_NAME_LEN		32

/*
 * block device image metadata (in-memory version)
 */
struct rbd_image_header {
	/* These six fields never change for a given rbd image */
	char *object_prefix;
	__u8 obj_order;
	u64 stripe_unit;
	u64 stripe_count;
	s64 data_pool_id;
	u64 features;		/* Might be changeable someday? */

	/* The remaining fields need to be updated occasionally */
	u64 image_size;
	struct ceph_snap_context *snapc;
	char *snap_names;	/* format 1 only */
	u64 *snap_sizes;	/* format 1 only */
};

/*
 * An rbd image specification.
 *
 * The tuple (pool_id, image_id, snap_id) is sufficient to uniquely
 * identify an image.  Each rbd_dev structure includes a pointer to
 * an rbd_spec structure that encapsulates this identity.
 *
 * Each of the id's in an rbd_spec has an associated name.  For a
 * user-mapped image, the names are supplied and the id's associated
 * with them are looked up.  For a layered image, a parent image is
 * defined by the tuple, and the names are looked up.
 *
 * An rbd_dev structure contains a parent_spec pointer which is
 * non-null if the image it represents is a child in a layered
 * image.  This pointer will refer to the rbd_spec structure used
 * by the parent rbd_dev for its own identity (i.e., the structure
 * is shared between the parent and child).
 *
 * Since these structures are populated once, during the discovery
 * phase of image construction, they are effectively immutable so
 * we make no effort to synchronize access to them.
 *
 * Note that code herein does not assume the image name is known (it
 * could be a null pointer).
 */
struct rbd_spec {
	u64		pool_id;
	const char	*pool_name;
	const char	*pool_ns;	/* NULL if default, never "" */

	const char	*image_id;
	const char	*image_name;

	u64		snap_id;
	const char	*snap_name;

	struct kref	kref;
};

/*
 * an instance of the client.  multiple devices may share an rbd client.
 */
struct rbd_client {
	struct ceph_client	*client;
	struct kref		kref;
	struct list_head	node;
};

struct pending_result {
	int			result;		/* first nonzero result */
	int			num_pending;
};

struct rbd_img_request;

enum obj_request_type {
	OBJ_REQUEST_NODATA = 1,
	OBJ_REQUEST_BIO,	/* pointer into provided bio (list) */
	OBJ_REQUEST_BVECS,	/* pointer into provided bio_vec array */
	OBJ_REQUEST_OWN_BVECS,	/* private bio_vec array, doesn't own pages */
};

enum obj_operation_type {
	OBJ_OP_READ = 1,
	OBJ_OP_WRITE,
	OBJ_OP_DISCARD,
	OBJ_OP_ZEROOUT,
};

#define RBD_OBJ_FLAG_DELETION			(1U << 0)
#define RBD_OBJ_FLAG_COPYUP_ENABLED		(1U << 1)
#define RBD_OBJ_FLAG_COPYUP_ZEROS		(1U << 2)
#define RBD_OBJ_FLAG_MAY_EXIST			(1U << 3)
#define RBD_OBJ_FLAG_NOOP_FOR_NONEXISTENT	(1U << 4)

enum rbd_obj_read_state {
	RBD_OBJ_READ_START = 1,
	RBD_OBJ_READ_OBJECT,
	RBD_OBJ_READ_PARENT,
};

/*
 * Writes go through the following state machine to deal with
 * layering:
 *
 *            . . . . . RBD_OBJ_WRITE_GUARD. . . . . . . . . . . . . .
 *            .                 |                                    .
 *            .                 v                                    .
 *            .    RBD_OBJ_WRITE_READ_FROM_PARENT. . .               .
 *            .                 |                    .               .
 *            .                 v                    v (deep-copyup  .
 *    (image  .   RBD_OBJ_WRITE_COPYUP_EMPTY_SNAPC   .  not needed)  .
 * flattened) v                 |                    .               .
 *            .                 v                    .               .
 *            . . . .RBD_OBJ_WRITE_COPYUP_OPS. . . . .      (copyup  .
 *                              |                        not needed) v
 *                              v                                    .
 *                            done . . . . . . . . . . . . . . . . . .
 *                              ^
 *                              |
 *                     RBD_OBJ_WRITE_FLAT
 *
 * Writes start in RBD_OBJ_WRITE_GUARD or _FLAT, depending on whether
 * assert_exists guard is needed or not (in some cases it's not needed
 * even if there is a parent).
 */
enum rbd_obj_write_state {
	RBD_OBJ_WRITE_START = 1,
	RBD_OBJ_WRITE_PRE_OBJECT_MAP,
	RBD_OBJ_WRITE_OBJECT,
	__RBD_OBJ_WRITE_COPYUP,
	RBD_OBJ_WRITE_COPYUP,
	RBD_OBJ_WRITE_POST_OBJECT_MAP,
};

enum rbd_obj_copyup_state {
	RBD_OBJ_COPYUP_START = 1,
	RBD_OBJ_COPYUP_READ_PARENT,
	__RBD_OBJ_COPYUP_OBJECT_MAPS,
	RBD_OBJ_COPYUP_OBJECT_MAPS,
	__RBD_OBJ_COPYUP_WRITE_OBJECT,
	RBD_OBJ_COPYUP_WRITE_OBJECT,
};

struct rbd_obj_request {
	struct ceph_object_extent ex;
	unsigned int		flags;	/* RBD_OBJ_FLAG_* */
	union {
		enum rbd_obj_read_state	 read_state;	/* for reads */
		enum rbd_obj_write_state write_state;	/* for writes */
	};

	struct rbd_img_request	*img_request;
	struct ceph_file_extent	*img_extents;
	u32			num_img_extents;

	union {
		struct ceph_bio_iter	bio_pos;
		struct {
			struct ceph_bvec_iter	bvec_pos;
			u32			bvec_count;
			u32			bvec_idx;
		};
	};

	enum rbd_obj_copyup_state copyup_state;
	struct bio_vec		*copyup_bvecs;
	u32			copyup_bvec_count;

	struct list_head	osd_reqs;	/* w/ r_private_item */

	struct mutex		state_mutex;
	struct pending_result	pending;
	struct kref		kref;
};

enum img_req_flags {
	IMG_REQ_CHILD,		/* initiator: block = 0, child image = 1 */
	IMG_REQ_LAYERED,	/* ENOENT handling: normal = 0, layered = 1 */
};

enum rbd_img_state {
	RBD_IMG_START = 1,
	RBD_IMG_EXCLUSIVE_LOCK,
	__RBD_IMG_OBJECT_REQUESTS,
	RBD_IMG_OBJECT_REQUESTS,
};

struct rbd_img_request {
	struct rbd_device	*rbd_dev;
	enum obj_operation_type	op_type;
	enum obj_request_type	data_type;
	unsigned long		flags;
	enum rbd_img_state	state;
	union {
		u64			snap_id;	/* for reads */
		struct ceph_snap_context *snapc;	/* for writes */
	};
	struct rbd_obj_request	*obj_request;	/* obj req initiator */

	struct list_head	lock_item;
	struct list_head	object_extents;	/* obj_req.ex structs */

	struct mutex		state_mutex;
	struct pending_result	pending;
	struct work_struct	work;
	int			work_result;
};

#define for_each_obj_request(ireq, oreq) \
	list_for_each_entry(oreq, &(ireq)->object_extents, ex.oe_item)
#define for_each_obj_request_safe(ireq, oreq, n) \
	list_for_each_entry_safe(oreq, n, &(ireq)->object_extents, ex.oe_item)

enum rbd_watch_state {
	RBD_WATCH_STATE_UNREGISTERED,
	RBD_WATCH_STATE_REGISTERED,
	RBD_WATCH_STATE_ERROR,
};

enum rbd_lock_state {
	RBD_LOCK_STATE_UNLOCKED,
	RBD_LOCK_STATE_LOCKED,
	RBD_LOCK_STATE_RELEASING,
};

/* WatchNotify::ClientId */
struct rbd_client_id {
	u64 gid;
	u64 handle;
};

struct rbd_mapping {
	u64                     size;
};

/*
 * a single device
 */
struct rbd_device {
	int			dev_id;		/* blkdev unique id */

	int			major;		/* blkdev assigned major */
	int			minor;
	struct gendisk		*disk;		/* blkdev's gendisk and rq */

	u32			image_format;	/* Either 1 or 2 */
	struct rbd_client	*rbd_client;

	char			name[DEV_NAME_LEN]; /* blkdev name, e.g. rbd3 */

	spinlock_t		lock;		/* queue, flags, open_count */

	struct rbd_image_header	header;
	unsigned long		flags;		/* possibly lock protected */
	struct rbd_spec		*spec;
	struct rbd_options	*opts;
	char			*config_info;	/* add{,_single_major} string */

	struct ceph_object_id	header_oid;
	struct ceph_object_locator header_oloc;

	struct ceph_file_layout	layout;		/* used for all rbd requests */

	struct mutex		watch_mutex;
	enum rbd_watch_state	watch_state;
	struct ceph_osd_linger_request *watch_handle;
	u64			watch_cookie;
	struct delayed_work	watch_dwork;

	struct rw_semaphore	lock_rwsem;
	enum rbd_lock_state	lock_state;
	char			lock_cookie[32];
	struct rbd_client_id	owner_cid;
	struct work_struct	acquired_lock_work;
	struct work_struct	released_lock_work;
	struct delayed_work	lock_dwork;
	struct work_struct	unlock_work;
	spinlock_t		lock_lists_lock;
	struct list_head	acquiring_list;
	struct list_head	running_list;
	struct completion	acquire_wait;
	int			acquire_err;
	struct completion	releasing_wait;

	spinlock_t		object_map_lock;
	u8			*object_map;
	u64			object_map_size;	/* in objects */
	u64			object_map_flags;

	struct workqueue_struct	*task_wq;

	struct rbd_spec		*parent_spec;
	u64			parent_overlap;
	atomic_t		parent_ref;
	struct rbd_device	*parent;

	/* Block layer tags. */
	struct blk_mq_tag_set	tag_set;

	/* protects updating the header */
	struct rw_semaphore     header_rwsem;

	struct rbd_mapping	mapping;

	struct list_head	node;

	/* sysfs related */
	struct device		dev;
	unsigned long		open_count;	/* protected by lock */
};

/*
 * Flag bits for rbd_dev->flags:
 * - REMOVING (which is coupled with rbd_dev->open_count) is protected
 *   by rbd_dev->lock
 */
enum rbd_dev_flags {
	RBD_DEV_FLAG_EXISTS,	/* rbd_dev_device_setup() ran */
	RBD_DEV_FLAG_REMOVING,	/* this mapping is being removed */
	RBD_DEV_FLAG_READONLY,  /* -o ro or snapshot */
};

static DEFINE_MUTEX(client_mutex);	/* Serialize client creation */

static LIST_HEAD(rbd_dev_list);    /* devices */
static DEFINE_SPINLOCK(rbd_dev_list_lock);

static LIST_HEAD(rbd_client_list);		/* clients */
static DEFINE_SPINLOCK(rbd_client_list_lock);

/* Slab caches for frequently-allocated structures */

static struct kmem_cache	*rbd_img_request_cache;
static struct kmem_cache	*rbd_obj_request_cache;

static int rbd_major;
static DEFINE_IDA(rbd_dev_id_ida);

static struct workqueue_struct *rbd_wq;

static struct ceph_snap_context rbd_empty_snapc = {
	.nref = REFCOUNT_INIT(1),
};

/*
 * single-major requires >= 0.75 version of userspace rbd utility.
 */
static bool single_major = true;
module_param(single_major, bool, 0444);
MODULE_PARM_DESC(single_major, "Use a single major number for all rbd devices (default: true)");

static ssize_t add_store(struct bus_type *bus, const char *buf, size_t count);
static ssize_t remove_store(struct bus_type *bus, const char *buf,
			    size_t count);
static ssize_t add_single_major_store(struct bus_type *bus, const char *buf,
				      size_t count);
static ssize_t remove_single_major_store(struct bus_type *bus, const char *buf,
					 size_t count);
static int rbd_dev_image_probe(struct rbd_device *rbd_dev, int depth);

static int rbd_dev_id_to_minor(int dev_id)
{
	return dev_id << RBD_SINGLE_MAJOR_PART_SHIFT;
}

static int minor_to_rbd_dev_id(int minor)
{
	return minor >> RBD_SINGLE_MAJOR_PART_SHIFT;
}

static bool rbd_is_ro(struct rbd_device *rbd_dev)
{
	return test_bit(RBD_DEV_FLAG_READONLY, &rbd_dev->flags);
}

static bool rbd_is_snap(struct rbd_device *rbd_dev)
{
	return rbd_dev->spec->snap_id != CEPH_NOSNAP;
}

static bool __rbd_is_lock_owner(struct rbd_device *rbd_dev)
{
	lockdep_assert_held(&rbd_dev->lock_rwsem);

	return rbd_dev->lock_state == RBD_LOCK_STATE_LOCKED ||
	       rbd_dev->lock_state == RBD_LOCK_STATE_RELEASING;
}

static bool rbd_is_lock_owner(struct rbd_device *rbd_dev)
{
	bool is_lock_owner;

	down_read(&rbd_dev->lock_rwsem);
	is_lock_owner = __rbd_is_lock_owner(rbd_dev);
	up_read(&rbd_dev->lock_rwsem);
	return is_lock_owner;
}

static ssize_t supported_features_show(struct bus_type *bus, char *buf)
{
	return sprintf(buf, "0x%llx\n", RBD_FEATURES_SUPPORTED);
}

static BUS_ATTR_WO(add);
static BUS_ATTR_WO(remove);
static BUS_ATTR_WO(add_single_major);
static BUS_ATTR_WO(remove_single_major);
static BUS_ATTR_RO(supported_features);

static struct attribute *rbd_bus_attrs[] = {
	&bus_attr_add.attr,
	&bus_attr_remove.attr,
	&bus_attr_add_single_major.attr,
	&bus_attr_remove_single_major.attr,
	&bus_attr_supported_features.attr,
	NULL,
};

static umode_t rbd_bus_is_visible(struct kobject *kobj,
				  struct attribute *attr, int index)
{
	if (!single_major &&
	    (attr == &bus_attr_add_single_major.attr ||
	     attr == &bus_attr_remove_single_major.attr))
		return 0;

	return attr->mode;
}

static const struct attribute_group rbd_bus_group = {
	.attrs = rbd_bus_attrs,
	.is_visible = rbd_bus_is_visible,
};
__ATTRIBUTE_GROUPS(rbd_bus);

static struct bus_type rbd_bus_type = {
	.name		= "rbd",
	.bus_groups	= rbd_bus_groups,
};

static void rbd_root_dev_release(struct device *dev)
{
}

static struct device rbd_root_dev = {
	.init_name =    "rbd",
	.release =      rbd_root_dev_release,
};

static __printf(2, 3)
void rbd_warn(struct rbd_device *rbd_dev, const char *fmt, ...)
{
	struct va_format vaf;
	va_list args;

	va_start(args, fmt);
	vaf.fmt = fmt;
	vaf.va = &args;

	if (!rbd_dev)
		printk(KERN_WARNING "%s: %pV\n", RBD_DRV_NAME, &vaf);
	else if (rbd_dev->disk)
		printk(KERN_WARNING "%s: %s: %pV\n",
			RBD_DRV_NAME, rbd_dev->disk->disk_name, &vaf);
	else if (rbd_dev->spec && rbd_dev->spec->image_name)
		printk(KERN_WARNING "%s: image %s: %pV\n",
			RBD_DRV_NAME, rbd_dev->spec->image_name, &vaf);
	else if (rbd_dev->spec && rbd_dev->spec->image_id)
		printk(KERN_WARNING "%s: id %s: %pV\n",
			RBD_DRV_NAME, rbd_dev->spec->image_id, &vaf);
	else	/* punt */
		printk(KERN_WARNING "%s: rbd_dev %p: %pV\n",
			RBD_DRV_NAME, rbd_dev, &vaf);
	va_end(args);
}

#ifdef RBD_DEBUG
#define rbd_assert(expr)						\
		if (unlikely(!(expr))) {				\
			printk(KERN_ERR "\nAssertion failure in %s() "	\
						"at line %d:\n\n"	\
					"\trbd_assert(%s);\n\n",	\
					__func__, __LINE__, #expr);	\
			BUG();						\
		}
#else /* !RBD_DEBUG */
#  define rbd_assert(expr)	((void) 0)
#endif /* !RBD_DEBUG */

static void rbd_dev_remove_parent(struct rbd_device *rbd_dev);

static int rbd_dev_refresh(struct rbd_device *rbd_dev);
static int rbd_dev_v2_header_onetime(struct rbd_device *rbd_dev);
static int rbd_dev_header_info(struct rbd_device *rbd_dev);
static int rbd_dev_v2_parent_info(struct rbd_device *rbd_dev);
static const char *rbd_dev_v2_snap_name(struct rbd_device *rbd_dev,
					u64 snap_id);
static int _rbd_dev_v2_snap_size(struct rbd_device *rbd_dev, u64 snap_id,
				u8 *order, u64 *snap_size);
static int rbd_dev_v2_get_flags(struct rbd_device *rbd_dev);

static void rbd_obj_handle_request(struct rbd_obj_request *obj_req, int result);
static void rbd_img_handle_request(struct rbd_img_request *img_req, int result);

/*
 * Return true if nothing else is pending.
 */
static bool pending_result_dec(struct pending_result *pending, int *result)
{
	rbd_assert(pending->num_pending > 0);

	if (*result && !pending->result)
		pending->result = *result;
	if (--pending->num_pending)
		return false;

	*result = pending->result;
	return true;
}

static int rbd_open(struct block_device *bdev, fmode_t mode)
{
	struct rbd_device *rbd_dev = bdev->bd_disk->private_data;
	bool removing = false;

	spin_lock_irq(&rbd_dev->lock);
	if (test_bit(RBD_DEV_FLAG_REMOVING, &rbd_dev->flags))
		removing = true;
	else
		rbd_dev->open_count++;
	spin_unlock_irq(&rbd_dev->lock);
	if (removing)
		return -ENOENT;

	(void) get_device(&rbd_dev->dev);

	return 0;
}

static void rbd_release(struct gendisk *disk, fmode_t mode)
{
	struct rbd_device *rbd_dev = disk->private_data;
	unsigned long open_count_before;

	spin_lock_irq(&rbd_dev->lock);
	open_count_before = rbd_dev->open_count--;
	spin_unlock_irq(&rbd_dev->lock);
	rbd_assert(open_count_before > 0);

	put_device(&rbd_dev->dev);
}

static int rbd_ioctl_set_ro(struct rbd_device *rbd_dev, unsigned long arg)
{
	int ro;

	if (get_user(ro, (int __user *)arg))
		return -EFAULT;

	/*
	 * Both images mapped read-only and snapshots can't be marked
	 * read-write.
	 */
	if (!ro) {
		if (rbd_is_ro(rbd_dev))
			return -EROFS;

		rbd_assert(!rbd_is_snap(rbd_dev));
	}

	/* Let blkdev_roset() handle it */
	return -ENOTTY;
}

static int rbd_ioctl(struct block_device *bdev, fmode_t mode,
			unsigned int cmd, unsigned long arg)
{
	struct rbd_device *rbd_dev = bdev->bd_disk->private_data;
	int ret;

	switch (cmd) {
	case BLKROSET:
		ret = rbd_ioctl_set_ro(rbd_dev, arg);
		break;
	default:
		ret = -ENOTTY;
	}

	return ret;
}

#ifdef CONFIG_COMPAT
static int rbd_compat_ioctl(struct block_device *bdev, fmode_t mode,
				unsigned int cmd, unsigned long arg)
{
	return rbd_ioctl(bdev, mode, cmd, arg);
}
#endif /* CONFIG_COMPAT */

static const struct block_device_operations rbd_bd_ops = {
	.owner			= THIS_MODULE,
	.open			= rbd_open,
	.release		= rbd_release,
	.ioctl			= rbd_ioctl,
#ifdef CONFIG_COMPAT
	.compat_ioctl		= rbd_compat_ioctl,
#endif
};

/*
 * Initialize an rbd client instance.  Success or not, this function
 * consumes ceph_opts.  Caller holds client_mutex.
 */
static struct rbd_client *rbd_client_create(struct ceph_options *ceph_opts)
{
	struct rbd_client *rbdc;
	int ret = -ENOMEM;

	dout("%s:\n", __func__);
	rbdc = kmalloc(sizeof(struct rbd_client), GFP_KERNEL);
	if (!rbdc)
		goto out_opt;

	kref_init(&rbdc->kref);
	INIT_LIST_HEAD(&rbdc->node);

	rbdc->client = ceph_create_client(ceph_opts, rbdc);
	if (IS_ERR(rbdc->client))
		goto out_rbdc;
	ceph_opts = NULL; /* Now rbdc->client is responsible for ceph_opts */

	ret = ceph_open_session(rbdc->client);
	if (ret < 0)
		goto out_client;

	spin_lock(&rbd_client_list_lock);
	list_add_tail(&rbdc->node, &rbd_client_list);
	spin_unlock(&rbd_client_list_lock);

	dout("%s: rbdc %p\n", __func__, rbdc);

	return rbdc;
out_client:
	ceph_destroy_client(rbdc->client);
out_rbdc:
	kfree(rbdc);
out_opt:
	if (ceph_opts)
		ceph_destroy_options(ceph_opts);
	dout("%s: error %d\n", __func__, ret);

	return ERR_PTR(ret);
}

static struct rbd_client *__rbd_get_client(struct rbd_client *rbdc)
{
	kref_get(&rbdc->kref);

	return rbdc;
}

/*
 * Find a ceph client with specific addr and configuration.  If
 * found, bump its reference count.
 */
static struct rbd_client *rbd_client_find(struct ceph_options *ceph_opts)
{
	struct rbd_client *client_node;
	bool found = false;

	if (ceph_opts->flags & CEPH_OPT_NOSHARE)
		return NULL;

	spin_lock(&rbd_client_list_lock);
	list_for_each_entry(client_node, &rbd_client_list, node) {
		if (!ceph_compare_options(ceph_opts, client_node->client)) {
			__rbd_get_client(client_node);

			found = true;
			break;
		}
	}
	spin_unlock(&rbd_client_list_lock);

	return found ? client_node : NULL;
}

/*
 * (Per device) rbd map options
 */
enum {
	Opt_queue_depth,
	Opt_alloc_size,
	Opt_lock_timeout,
	/* int args above */
	Opt_pool_ns,
	/* string args above */
	Opt_read_only,
	Opt_read_write,
	Opt_lock_on_read,
	Opt_exclusive,
	Opt_notrim,
};

static const struct fs_parameter_spec rbd_parameters[] = {
	fsparam_u32	("alloc_size",			Opt_alloc_size),
	fsparam_flag	("exclusive",			Opt_exclusive),
	fsparam_flag	("lock_on_read",		Opt_lock_on_read),
	fsparam_u32	("lock_timeout",		Opt_lock_timeout),
	fsparam_flag	("notrim",			Opt_notrim),
	fsparam_string	("_pool_ns",			Opt_pool_ns),
	fsparam_u32	("queue_depth",			Opt_queue_depth),
	fsparam_flag	("read_only",			Opt_read_only),
	fsparam_flag	("read_write",			Opt_read_write),
	fsparam_flag	("ro",				Opt_read_only),
	fsparam_flag	("rw",				Opt_read_write),
	{}
};

struct rbd_options {
	int	queue_depth;
	int	alloc_size;
	unsigned long	lock_timeout;
	bool	read_only;
	bool	lock_on_read;
	bool	exclusive;
	bool	trim;
};

#define RBD_QUEUE_DEPTH_DEFAULT	BLKDEV_MAX_RQ
#define RBD_ALLOC_SIZE_DEFAULT	(64 * 1024)
#define RBD_LOCK_TIMEOUT_DEFAULT 0  /* no timeout */
#define RBD_READ_ONLY_DEFAULT	false
#define RBD_LOCK_ON_READ_DEFAULT false
#define RBD_EXCLUSIVE_DEFAULT	false
#define RBD_TRIM_DEFAULT	true

struct rbd_parse_opts_ctx {
	struct rbd_spec		*spec;
	struct ceph_options	*copts;
	struct rbd_options	*opts;
};

static char* obj_op_name(enum obj_operation_type op_type)
{
	switch (op_type) {
	case OBJ_OP_READ:
		return "read";
	case OBJ_OP_WRITE:
		return "write";
	case OBJ_OP_DISCARD:
		return "discard";
	case OBJ_OP_ZEROOUT:
		return "zeroout";
	default:
		return "???";
	}
}

/*
 * Destroy ceph client
 *
 * Caller must hold rbd_client_list_lock.
 */
static void rbd_client_release(struct kref *kref)
{
	struct rbd_client *rbdc = container_of(kref, struct rbd_client, kref);

	dout("%s: rbdc %p\n", __func__, rbdc);
	spin_lock(&rbd_client_list_lock);
	list_del(&rbdc->node);
	spin_unlock(&rbd_client_list_lock);

	ceph_destroy_client(rbdc->client);
	kfree(rbdc);
}

/*
 * Drop reference to ceph client node. If it's not referenced anymore, release
 * it.
 */
static void rbd_put_client(struct rbd_client *rbdc)
{
	if (rbdc)
		kref_put(&rbdc->kref, rbd_client_release);
}

/*
 * Get a ceph client with specific addr and configuration, if one does
 * not exist create it.  Either way, ceph_opts is consumed by this
 * function.
 */
static struct rbd_client *rbd_get_client(struct ceph_options *ceph_opts)
{
	struct rbd_client *rbdc;
	int ret;

	mutex_lock(&client_mutex);
	rbdc = rbd_client_find(ceph_opts);
	if (rbdc) {
		ceph_destroy_options(ceph_opts);

		/*
		 * Using an existing client.  Make sure ->pg_pools is up to
		 * date before we look up the pool id in do_rbd_add().
		 */
		ret = ceph_wait_for_latest_osdmap(rbdc->client,
					rbdc->client->options->mount_timeout);
		if (ret) {
			rbd_warn(NULL, "failed to get latest osdmap: %d", ret);
			rbd_put_client(rbdc);
			rbdc = ERR_PTR(ret);
		}
	} else {
		rbdc = rbd_client_create(ceph_opts);
	}
	mutex_unlock(&client_mutex);

	return rbdc;
}

static bool rbd_image_format_valid(u32 image_format)
{
	return image_format == 1 || image_format == 2;
}

static bool rbd_dev_ondisk_valid(struct rbd_image_header_ondisk *ondisk)
{
	size_t size;
	u32 snap_count;

	/* The header has to start with the magic rbd header text */
	if (memcmp(&ondisk->text, RBD_HEADER_TEXT, sizeof (RBD_HEADER_TEXT)))
		return false;

	/* The bio layer requires at least sector-sized I/O */

	if (ondisk->options.order < SECTOR_SHIFT)
		return false;

	/* If we use u64 in a few spots we may be able to loosen this */

	if (ondisk->options.order > 8 * sizeof (int) - 1)
		return false;

	/*
	 * The size of a snapshot header has to fit in a size_t, and
	 * that limits the number of snapshots.
	 */
	snap_count = le32_to_cpu(ondisk->snap_count);
	size = SIZE_MAX - sizeof (struct ceph_snap_context);
	if (snap_count > size / sizeof (__le64))
		return false;

	/*
	 * Not only that, but the size of the entire the snapshot
	 * header must also be representable in a size_t.
	 */
	size -= snap_count * sizeof (__le64);
	if ((u64) size < le64_to_cpu(ondisk->snap_names_len))
		return false;

	return true;
}

/*
 * returns the size of an object in the image
 */
static u32 rbd_obj_bytes(struct rbd_image_header *header)
{
	return 1U << header->obj_order;
}

static void rbd_init_layout(struct rbd_device *rbd_dev)
{
	if (rbd_dev->header.stripe_unit == 0 ||
	    rbd_dev->header.stripe_count == 0) {
		rbd_dev->header.stripe_unit = rbd_obj_bytes(&rbd_dev->header);
		rbd_dev->header.stripe_count = 1;
	}

	rbd_dev->layout.stripe_unit = rbd_dev->header.stripe_unit;
	rbd_dev->layout.stripe_count = rbd_dev->header.stripe_count;
	rbd_dev->layout.object_size = rbd_obj_bytes(&rbd_dev->header);
	rbd_dev->layout.pool_id = rbd_dev->header.data_pool_id == CEPH_NOPOOL ?
			  rbd_dev->spec->pool_id : rbd_dev->header.data_pool_id;
	RCU_INIT_POINTER(rbd_dev->layout.pool_ns, NULL);
}

/*
 * Fill an rbd image header with information from the given format 1
 * on-disk header.
 */
static int rbd_header_from_disk(struct rbd_device *rbd_dev,
				 struct rbd_image_header_ondisk *ondisk)
{
	struct rbd_image_header *header = &rbd_dev->header;
	bool first_time = header->object_prefix == NULL;
	struct ceph_snap_context *snapc;
	char *object_prefix = NULL;
	char *snap_names = NULL;
	u64 *snap_sizes = NULL;
	u32 snap_count;
	int ret = -ENOMEM;
	u32 i;

	/* Allocate this now to avoid having to handle failure below */

	if (first_time) {
		object_prefix = kstrndup(ondisk->object_prefix,
					 sizeof(ondisk->object_prefix),
					 GFP_KERNEL);
		if (!object_prefix)
			return -ENOMEM;
	}

	/* Allocate the snapshot context and fill it in */

	snap_count = le32_to_cpu(ondisk->snap_count);
	snapc = ceph_create_snap_context(snap_count, GFP_KERNEL);
	if (!snapc)
		goto out_err;
	snapc->seq = le64_to_cpu(ondisk->snap_seq);
	if (snap_count) {
		struct rbd_image_snap_ondisk *snaps;
		u64 snap_names_len = le64_to_cpu(ondisk->snap_names_len);

		/* We'll keep a copy of the snapshot names... */

		if (snap_names_len > (u64)SIZE_MAX)
			goto out_2big;
		snap_names = kmalloc(snap_names_len, GFP_KERNEL);
		if (!snap_names)
			goto out_err;

		/* ...as well as the array of their sizes. */
		snap_sizes = kmalloc_array(snap_count,
					   sizeof(*header->snap_sizes),
					   GFP_KERNEL);
		if (!snap_sizes)
			goto out_err;

		/*
		 * Copy the names, and fill in each snapshot's id
		 * and size.
		 *
		 * Note that rbd_dev_v1_header_info() guarantees the
		 * ondisk buffer we're working with has
		 * snap_names_len bytes beyond the end of the
		 * snapshot id array, this memcpy() is safe.
		 */
		memcpy(snap_names, &ondisk->snaps[snap_count], snap_names_len);
		snaps = ondisk->snaps;
		for (i = 0; i < snap_count; i++) {
			snapc->snaps[i] = le64_to_cpu(snaps[i].id);
			snap_sizes[i] = le64_to_cpu(snaps[i].image_size);
		}
	}

	/* We won't fail any more, fill in the header */

	if (first_time) {
		header->object_prefix = object_prefix;
		header->obj_order = ondisk->options.order;
		rbd_init_layout(rbd_dev);
	} else {
		ceph_put_snap_context(header->snapc);
		kfree(header->snap_names);
		kfree(header->snap_sizes);
	}

	/* The remaining fields always get updated (when we refresh) */

	header->image_size = le64_to_cpu(ondisk->image_size);
	header->snapc = snapc;
	header->snap_names = snap_names;
	header->snap_sizes = snap_sizes;

	return 0;
out_2big:
	ret = -EIO;
out_err:
	kfree(snap_sizes);
	kfree(snap_names);
	ceph_put_snap_context(snapc);
	kfree(object_prefix);

	return ret;
}

static const char *_rbd_dev_v1_snap_name(struct rbd_device *rbd_dev, u32 which)
{
	const char *snap_name;

	rbd_assert(which < rbd_dev->header.snapc->num_snaps);

	/* Skip over names until we find the one we are looking for */

	snap_name = rbd_dev->header.snap_names;
	while (which--)
		snap_name += strlen(snap_name) + 1;

	return kstrdup(snap_name, GFP_KERNEL);
}

/*
 * Snapshot id comparison function for use with qsort()/bsearch().
 * Note that result is for snapshots in *descending* order.
 */
static int snapid_compare_reverse(const void *s1, const void *s2)
{
	u64 snap_id1 = *(u64 *)s1;
	u64 snap_id2 = *(u64 *)s2;

	if (snap_id1 < snap_id2)
		return 1;
	return snap_id1 == snap_id2 ? 0 : -1;
}

/*
 * Search a snapshot context to see if the given snapshot id is
 * present.
 *
 * Returns the position of the snapshot id in the array if it's found,
 * or BAD_SNAP_INDEX otherwise.
 *
 * Note: The snapshot array is in kept sorted (by the osd) in
 * reverse order, highest snapshot id first.
 */
static u32 rbd_dev_snap_index(struct rbd_device *rbd_dev, u64 snap_id)
{
	struct ceph_snap_context *snapc = rbd_dev->header.snapc;
	u64 *found;

	found = bsearch(&snap_id, &snapc->snaps, snapc->num_snaps,
				sizeof (snap_id), snapid_compare_reverse);

	return found ? (u32)(found - &snapc->snaps[0]) : BAD_SNAP_INDEX;
}

static const char *rbd_dev_v1_snap_name(struct rbd_device *rbd_dev,
					u64 snap_id)
{
	u32 which;
	const char *snap_name;

	which = rbd_dev_snap_index(rbd_dev, snap_id);
	if (which == BAD_SNAP_INDEX)
		return ERR_PTR(-ENOENT);

	snap_name = _rbd_dev_v1_snap_name(rbd_dev, which);
	return snap_name ? snap_name : ERR_PTR(-ENOMEM);
}

static const char *rbd_snap_name(struct rbd_device *rbd_dev, u64 snap_id)
{
	if (snap_id == CEPH_NOSNAP)
		return RBD_SNAP_HEAD_NAME;

	rbd_assert(rbd_image_format_valid(rbd_dev->image_format));
	if (rbd_dev->image_format == 1)
		return rbd_dev_v1_snap_name(rbd_dev, snap_id);

	return rbd_dev_v2_snap_name(rbd_dev, snap_id);
}

static int rbd_snap_size(struct rbd_device *rbd_dev, u64 snap_id,
				u64 *snap_size)
{
	rbd_assert(rbd_image_format_valid(rbd_dev->image_format));
	if (snap_id == CEPH_NOSNAP) {
		*snap_size = rbd_dev->header.image_size;
	} else if (rbd_dev->image_format == 1) {
		u32 which;

		which = rbd_dev_snap_index(rbd_dev, snap_id);
		if (which == BAD_SNAP_INDEX)
			return -ENOENT;

		*snap_size = rbd_dev->header.snap_sizes[which];
	} else {
		u64 size = 0;
		int ret;

		ret = _rbd_dev_v2_snap_size(rbd_dev, snap_id, NULL, &size);
		if (ret)
			return ret;

		*snap_size = size;
	}
	return 0;
}

static int rbd_dev_mapping_set(struct rbd_device *rbd_dev)
{
	u64 snap_id = rbd_dev->spec->snap_id;
	u64 size = 0;
	int ret;

	ret = rbd_snap_size(rbd_dev, snap_id, &size);
	if (ret)
		return ret;

	rbd_dev->mapping.size = size;
	return 0;
}

static void rbd_dev_mapping_clear(struct rbd_device *rbd_dev)
{
	rbd_dev->mapping.size = 0;
}

static void zero_bvec(struct bio_vec *bv)
{
	void *buf;
	unsigned long flags;

	buf = bvec_kmap_irq(bv, &flags);
	memset(buf, 0, bv->bv_len);
	flush_dcache_page(bv->bv_page);
	bvec_kunmap_irq(buf, &flags);
}

static void zero_bios(struct ceph_bio_iter *bio_pos, u32 off, u32 bytes)
{
	struct ceph_bio_iter it = *bio_pos;

	ceph_bio_iter_advance(&it, off);
	ceph_bio_iter_advance_step(&it, bytes, ({
		zero_bvec(&bv);
	}));
}

static void zero_bvecs(struct ceph_bvec_iter *bvec_pos, u32 off, u32 bytes)
{
	struct ceph_bvec_iter it = *bvec_pos;

	ceph_bvec_iter_advance(&it, off);
	ceph_bvec_iter_advance_step(&it, bytes, ({
		zero_bvec(&bv);
	}));
}

/*
 * Zero a range in @obj_req data buffer defined by a bio (list) or
 * (private) bio_vec array.
 *
 * @off is relative to the start of the data buffer.
 */
static void rbd_obj_zero_range(struct rbd_obj_request *obj_req, u32 off,
			       u32 bytes)
{
	dout("%s %p data buf %u~%u\n", __func__, obj_req, off, bytes);

	switch (obj_req->img_request->data_type) {
	case OBJ_REQUEST_BIO:
		zero_bios(&obj_req->bio_pos, off, bytes);
		break;
	case OBJ_REQUEST_BVECS:
	case OBJ_REQUEST_OWN_BVECS:
		zero_bvecs(&obj_req->bvec_pos, off, bytes);
		break;
	default:
		BUG();
	}
}

static void rbd_obj_request_destroy(struct kref *kref);
static void rbd_obj_request_put(struct rbd_obj_request *obj_request)
{
	rbd_assert(obj_request != NULL);
	dout("%s: obj %p (was %d)\n", __func__, obj_request,
		kref_read(&obj_request->kref));
	kref_put(&obj_request->kref, rbd_obj_request_destroy);
}

static inline void rbd_img_obj_request_add(struct rbd_img_request *img_request,
					struct rbd_obj_request *obj_request)
{
	rbd_assert(obj_request->img_request == NULL);

	/* Image request now owns object's original reference */
	obj_request->img_request = img_request;
	dout("%s: img %p obj %p\n", __func__, img_request, obj_request);
}

static inline void rbd_img_obj_request_del(struct rbd_img_request *img_request,
					struct rbd_obj_request *obj_request)
{
	dout("%s: img %p obj %p\n", __func__, img_request, obj_request);
	list_del(&obj_request->ex.oe_item);
	rbd_assert(obj_request->img_request == img_request);
	rbd_obj_request_put(obj_request);
}

static void rbd_osd_submit(struct ceph_osd_request *osd_req)
{
	struct rbd_obj_request *obj_req = osd_req->r_priv;

	dout("%s osd_req %p for obj_req %p objno %llu %llu~%llu\n",
	     __func__, osd_req, obj_req, obj_req->ex.oe_objno,
	     obj_req->ex.oe_off, obj_req->ex.oe_len);
	ceph_osdc_start_request(osd_req->r_osdc, osd_req, false);
}

/*
 * The default/initial value for all image request flags is 0.  Each
 * is conditionally set to 1 at image request initialization time
 * and currently never change thereafter.
 */
static void img_request_layered_set(struct rbd_img_request *img_request)
{
	set_bit(IMG_REQ_LAYERED, &img_request->flags);
}

static bool img_request_layered_test(struct rbd_img_request *img_request)
{
	return test_bit(IMG_REQ_LAYERED, &img_request->flags) != 0;
}

static bool rbd_obj_is_entire(struct rbd_obj_request *obj_req)
{
	struct rbd_device *rbd_dev = obj_req->img_request->rbd_dev;

	return !obj_req->ex.oe_off &&
	       obj_req->ex.oe_len == rbd_dev->layout.object_size;
}

static bool rbd_obj_is_tail(struct rbd_obj_request *obj_req)
{
	struct rbd_device *rbd_dev = obj_req->img_request->rbd_dev;

	return obj_req->ex.oe_off + obj_req->ex.oe_len ==
					rbd_dev->layout.object_size;
}

/*
 * Must be called after rbd_obj_calc_img_extents().
 */
static bool rbd_obj_copyup_enabled(struct rbd_obj_request *obj_req)
{
	if (!obj_req->num_img_extents ||
	    (rbd_obj_is_entire(obj_req) &&
	     !obj_req->img_request->snapc->num_snaps))
		return false;

	return true;
}

static u64 rbd_obj_img_extents_bytes(struct rbd_obj_request *obj_req)
{
	return ceph_file_extents_bytes(obj_req->img_extents,
				       obj_req->num_img_extents);
}

static bool rbd_img_is_write(struct rbd_img_request *img_req)
{
	switch (img_req->op_type) {
	case OBJ_OP_READ:
		return false;
	case OBJ_OP_WRITE:
	case OBJ_OP_DISCARD:
	case OBJ_OP_ZEROOUT:
		return true;
	default:
		BUG();
	}
}

static void rbd_osd_req_callback(struct ceph_osd_request *osd_req)
{
	struct rbd_obj_request *obj_req = osd_req->r_priv;
	int result;

	dout("%s osd_req %p result %d for obj_req %p\n", __func__, osd_req,
	     osd_req->r_result, obj_req);

	/*
	 * Writes aren't allowed to return a data payload.  In some
	 * guarded write cases (e.g. stat + zero on an empty object)
	 * a stat response makes it through, but we don't care.
	 */
	if (osd_req->r_result > 0 && rbd_img_is_write(obj_req->img_request))
		result = 0;
	else
		result = osd_req->r_result;

	rbd_obj_handle_request(obj_req, result);
}

static void rbd_osd_format_read(struct ceph_osd_request *osd_req)
{
	struct rbd_obj_request *obj_request = osd_req->r_priv;

	osd_req->r_flags = CEPH_OSD_FLAG_READ;
	osd_req->r_snapid = obj_request->img_request->snap_id;
}

static void rbd_osd_format_write(struct ceph_osd_request *osd_req)
{
	struct rbd_obj_request *obj_request = osd_req->r_priv;

	osd_req->r_flags = CEPH_OSD_FLAG_WRITE;
	ktime_get_real_ts64(&osd_req->r_mtime);
	osd_req->r_data_offset = obj_request->ex.oe_off;
}

static struct ceph_osd_request *
__rbd_obj_add_osd_request(struct rbd_obj_request *obj_req,
			  struct ceph_snap_context *snapc, int num_ops)
{
	struct rbd_device *rbd_dev = obj_req->img_request->rbd_dev;
	struct ceph_osd_client *osdc = &rbd_dev->rbd_client->client->osdc;
	struct ceph_osd_request *req;
	const char *name_format = rbd_dev->image_format == 1 ?
				      RBD_V1_DATA_FORMAT : RBD_V2_DATA_FORMAT;
	int ret;

	req = ceph_osdc_alloc_request(osdc, snapc, num_ops, false, GFP_NOIO);
	if (!req)
		return ERR_PTR(-ENOMEM);

	list_add_tail(&req->r_private_item, &obj_req->osd_reqs);
	req->r_callback = rbd_osd_req_callback;
	req->r_priv = obj_req;

	/*
	 * Data objects may be stored in a separate pool, but always in
	 * the same namespace in that pool as the header in its pool.
	 */
	ceph_oloc_copy(&req->r_base_oloc, &rbd_dev->header_oloc);
	req->r_base_oloc.pool = rbd_dev->layout.pool_id;

	ret = ceph_oid_aprintf(&req->r_base_oid, GFP_NOIO, name_format,
			       rbd_dev->header.object_prefix,
			       obj_req->ex.oe_objno);
	if (ret)
		return ERR_PTR(ret);

	return req;
}

static struct ceph_osd_request *
rbd_obj_add_osd_request(struct rbd_obj_request *obj_req, int num_ops)
{
	return __rbd_obj_add_osd_request(obj_req, obj_req->img_request->snapc,
					 num_ops);
}

static struct rbd_obj_request *rbd_obj_request_create(void)
{
	struct rbd_obj_request *obj_request;

	obj_request = kmem_cache_zalloc(rbd_obj_request_cache, GFP_NOIO);
	if (!obj_request)
		return NULL;

	ceph_object_extent_init(&obj_request->ex);
	INIT_LIST_HEAD(&obj_request->osd_reqs);
	mutex_init(&obj_request->state_mutex);
	kref_init(&obj_request->kref);

	dout("%s %p\n", __func__, obj_request);
	return obj_request;
}

static void rbd_obj_request_destroy(struct kref *kref)
{
	struct rbd_obj_request *obj_request;
	struct ceph_osd_request *osd_req;
	u32 i;

	obj_request = container_of(kref, struct rbd_obj_request, kref);

	dout("%s: obj %p\n", __func__, obj_request);

	while (!list_empty(&obj_request->osd_reqs)) {
		osd_req = list_first_entry(&obj_request->osd_reqs,
				    struct ceph_osd_request, r_private_item);
		list_del_init(&osd_req->r_private_item);
		ceph_osdc_put_request(osd_req);
	}

	switch (obj_request->img_request->data_type) {
	case OBJ_REQUEST_NODATA:
	case OBJ_REQUEST_BIO:
	case OBJ_REQUEST_BVECS:
		break;		/* Nothing to do */
	case OBJ_REQUEST_OWN_BVECS:
		kfree(obj_request->bvec_pos.bvecs);
		break;
	default:
		BUG();
	}

	kfree(obj_request->img_extents);
	if (obj_request->copyup_bvecs) {
		for (i = 0; i < obj_request->copyup_bvec_count; i++) {
			if (obj_request->copyup_bvecs[i].bv_page)
				__free_page(obj_request->copyup_bvecs[i].bv_page);
		}
		kfree(obj_request->copyup_bvecs);
	}

	kmem_cache_free(rbd_obj_request_cache, obj_request);
}

/* It's OK to call this for a device with no parent */

static void rbd_spec_put(struct rbd_spec *spec);
static void rbd_dev_unparent(struct rbd_device *rbd_dev)
{
	rbd_dev_remove_parent(rbd_dev);
	rbd_spec_put(rbd_dev->parent_spec);
	rbd_dev->parent_spec = NULL;
	rbd_dev->parent_overlap = 0;
}

/*
 * Parent image reference counting is used to determine when an
 * image's parent fields can be safely torn down--after there are no
 * more in-flight requests to the parent image.  When the last
 * reference is dropped, cleaning them up is safe.
 */
static void rbd_dev_parent_put(struct rbd_device *rbd_dev)
{
	int counter;

	if (!rbd_dev->parent_spec)
		return;

	counter = atomic_dec_return_safe(&rbd_dev->parent_ref);
	if (counter > 0)
		return;

	/* Last reference; clean up parent data structures */

	if (!counter)
		rbd_dev_unparent(rbd_dev);
	else
		rbd_warn(rbd_dev, "parent reference underflow");
}

/*
 * If an image has a non-zero parent overlap, get a reference to its
 * parent.
 *
 * Returns true if the rbd device has a parent with a non-zero
 * overlap and a reference for it was successfully taken, or
 * false otherwise.
 */
static bool rbd_dev_parent_get(struct rbd_device *rbd_dev)
{
	int counter = 0;

	if (!rbd_dev->parent_spec)
		return false;

	if (rbd_dev->parent_overlap)
		counter = atomic_inc_return_safe(&rbd_dev->parent_ref);

	if (counter < 0)
		rbd_warn(rbd_dev, "parent reference overflow");

	return counter > 0;
}

static void rbd_img_request_init(struct rbd_img_request *img_request,
				 struct rbd_device *rbd_dev,
				 enum obj_operation_type op_type)
{
	memset(img_request, 0, sizeof(*img_request));

	img_request->rbd_dev = rbd_dev;
	img_request->op_type = op_type;

	INIT_LIST_HEAD(&img_request->lock_item);
	INIT_LIST_HEAD(&img_request->object_extents);
	mutex_init(&img_request->state_mutex);
}

static void rbd_img_capture_header(struct rbd_img_request *img_req)
{
	struct rbd_device *rbd_dev = img_req->rbd_dev;
<<<<<<< HEAD

	lockdep_assert_held(&rbd_dev->header_rwsem);

=======

	lockdep_assert_held(&rbd_dev->header_rwsem);

>>>>>>> 0595b2d9
	if (rbd_img_is_write(img_req))
		img_req->snapc = ceph_get_snap_context(rbd_dev->header.snapc);
	else
		img_req->snap_id = rbd_dev->spec->snap_id;

	if (rbd_dev_parent_get(rbd_dev))
		img_request_layered_set(img_req);
}

static void rbd_img_request_destroy(struct rbd_img_request *img_request)
{
	struct rbd_obj_request *obj_request;
	struct rbd_obj_request *next_obj_request;

	dout("%s: img %p\n", __func__, img_request);

	WARN_ON(!list_empty(&img_request->lock_item));
	for_each_obj_request_safe(img_request, obj_request, next_obj_request)
		rbd_img_obj_request_del(img_request, obj_request);

	if (img_request_layered_test(img_request))
		rbd_dev_parent_put(img_request->rbd_dev);

	if (rbd_img_is_write(img_request))
		ceph_put_snap_context(img_request->snapc);

	if (test_bit(IMG_REQ_CHILD, &img_request->flags))
		kmem_cache_free(rbd_img_request_cache, img_request);
}

#define BITS_PER_OBJ	2
#define OBJS_PER_BYTE	(BITS_PER_BYTE / BITS_PER_OBJ)
#define OBJ_MASK	((1 << BITS_PER_OBJ) - 1)

static void __rbd_object_map_index(struct rbd_device *rbd_dev, u64 objno,
				   u64 *index, u8 *shift)
{
	u32 off;

	rbd_assert(objno < rbd_dev->object_map_size);
	*index = div_u64_rem(objno, OBJS_PER_BYTE, &off);
	*shift = (OBJS_PER_BYTE - off - 1) * BITS_PER_OBJ;
}

static u8 __rbd_object_map_get(struct rbd_device *rbd_dev, u64 objno)
{
	u64 index;
	u8 shift;

	lockdep_assert_held(&rbd_dev->object_map_lock);
	__rbd_object_map_index(rbd_dev, objno, &index, &shift);
	return (rbd_dev->object_map[index] >> shift) & OBJ_MASK;
}

static void __rbd_object_map_set(struct rbd_device *rbd_dev, u64 objno, u8 val)
{
	u64 index;
	u8 shift;
	u8 *p;

	lockdep_assert_held(&rbd_dev->object_map_lock);
	rbd_assert(!(val & ~OBJ_MASK));

	__rbd_object_map_index(rbd_dev, objno, &index, &shift);
	p = &rbd_dev->object_map[index];
	*p = (*p & ~(OBJ_MASK << shift)) | (val << shift);
}

static u8 rbd_object_map_get(struct rbd_device *rbd_dev, u64 objno)
{
	u8 state;

	spin_lock(&rbd_dev->object_map_lock);
	state = __rbd_object_map_get(rbd_dev, objno);
	spin_unlock(&rbd_dev->object_map_lock);
	return state;
}

static bool use_object_map(struct rbd_device *rbd_dev)
{
	/*
	 * An image mapped read-only can't use the object map -- it isn't
	 * loaded because the header lock isn't acquired.  Someone else can
	 * write to the image and update the object map behind our back.
	 *
	 * A snapshot can't be written to, so using the object map is always
	 * safe.
	 */
	if (!rbd_is_snap(rbd_dev) && rbd_is_ro(rbd_dev))
		return false;

	return ((rbd_dev->header.features & RBD_FEATURE_OBJECT_MAP) &&
		!(rbd_dev->object_map_flags & RBD_FLAG_OBJECT_MAP_INVALID));
}

static bool rbd_object_map_may_exist(struct rbd_device *rbd_dev, u64 objno)
{
	u8 state;

	/* fall back to default logic if object map is disabled or invalid */
	if (!use_object_map(rbd_dev))
		return true;

	state = rbd_object_map_get(rbd_dev, objno);
	return state != OBJECT_NONEXISTENT;
}

static void rbd_object_map_name(struct rbd_device *rbd_dev, u64 snap_id,
				struct ceph_object_id *oid)
{
	if (snap_id == CEPH_NOSNAP)
		ceph_oid_printf(oid, "%s%s", RBD_OBJECT_MAP_PREFIX,
				rbd_dev->spec->image_id);
	else
		ceph_oid_printf(oid, "%s%s.%016llx", RBD_OBJECT_MAP_PREFIX,
				rbd_dev->spec->image_id, snap_id);
}

static int rbd_object_map_lock(struct rbd_device *rbd_dev)
{
	struct ceph_osd_client *osdc = &rbd_dev->rbd_client->client->osdc;
	CEPH_DEFINE_OID_ONSTACK(oid);
	u8 lock_type;
	char *lock_tag;
	struct ceph_locker *lockers;
	u32 num_lockers;
	bool broke_lock = false;
	int ret;

	rbd_object_map_name(rbd_dev, CEPH_NOSNAP, &oid);

again:
	ret = ceph_cls_lock(osdc, &oid, &rbd_dev->header_oloc, RBD_LOCK_NAME,
			    CEPH_CLS_LOCK_EXCLUSIVE, "", "", "", 0);
	if (ret != -EBUSY || broke_lock) {
		if (ret == -EEXIST)
			ret = 0; /* already locked by myself */
		if (ret)
			rbd_warn(rbd_dev, "failed to lock object map: %d", ret);
		return ret;
	}

	ret = ceph_cls_lock_info(osdc, &oid, &rbd_dev->header_oloc,
				 RBD_LOCK_NAME, &lock_type, &lock_tag,
				 &lockers, &num_lockers);
	if (ret) {
		if (ret == -ENOENT)
			goto again;

		rbd_warn(rbd_dev, "failed to get object map lockers: %d", ret);
		return ret;
	}

	kfree(lock_tag);
	if (num_lockers == 0)
		goto again;

	rbd_warn(rbd_dev, "breaking object map lock owned by %s%llu",
		 ENTITY_NAME(lockers[0].id.name));

	ret = ceph_cls_break_lock(osdc, &oid, &rbd_dev->header_oloc,
				  RBD_LOCK_NAME, lockers[0].id.cookie,
				  &lockers[0].id.name);
	ceph_free_lockers(lockers, num_lockers);
	if (ret) {
		if (ret == -ENOENT)
			goto again;

		rbd_warn(rbd_dev, "failed to break object map lock: %d", ret);
		return ret;
	}

	broke_lock = true;
	goto again;
}

static void rbd_object_map_unlock(struct rbd_device *rbd_dev)
{
	struct ceph_osd_client *osdc = &rbd_dev->rbd_client->client->osdc;
	CEPH_DEFINE_OID_ONSTACK(oid);
	int ret;

	rbd_object_map_name(rbd_dev, CEPH_NOSNAP, &oid);

	ret = ceph_cls_unlock(osdc, &oid, &rbd_dev->header_oloc, RBD_LOCK_NAME,
			      "");
	if (ret && ret != -ENOENT)
		rbd_warn(rbd_dev, "failed to unlock object map: %d", ret);
}

static int decode_object_map_header(void **p, void *end, u64 *object_map_size)
{
	u8 struct_v;
	u32 struct_len;
	u32 header_len;
	void *header_end;
	int ret;

	ceph_decode_32_safe(p, end, header_len, e_inval);
	header_end = *p + header_len;

	ret = ceph_start_decoding(p, end, 1, "BitVector header", &struct_v,
				  &struct_len);
	if (ret)
		return ret;

	ceph_decode_64_safe(p, end, *object_map_size, e_inval);

	*p = header_end;
	return 0;

e_inval:
	return -EINVAL;
}

static int __rbd_object_map_load(struct rbd_device *rbd_dev)
{
	struct ceph_osd_client *osdc = &rbd_dev->rbd_client->client->osdc;
	CEPH_DEFINE_OID_ONSTACK(oid);
	struct page **pages;
	void *p, *end;
	size_t reply_len;
	u64 num_objects;
	u64 object_map_bytes;
	u64 object_map_size;
	int num_pages;
	int ret;

	rbd_assert(!rbd_dev->object_map && !rbd_dev->object_map_size);

	num_objects = ceph_get_num_objects(&rbd_dev->layout,
					   rbd_dev->mapping.size);
	object_map_bytes = DIV_ROUND_UP_ULL(num_objects * BITS_PER_OBJ,
					    BITS_PER_BYTE);
	num_pages = calc_pages_for(0, object_map_bytes) + 1;
	pages = ceph_alloc_page_vector(num_pages, GFP_KERNEL);
	if (IS_ERR(pages))
		return PTR_ERR(pages);

	reply_len = num_pages * PAGE_SIZE;
	rbd_object_map_name(rbd_dev, rbd_dev->spec->snap_id, &oid);
	ret = ceph_osdc_call(osdc, &oid, &rbd_dev->header_oloc,
			     "rbd", "object_map_load", CEPH_OSD_FLAG_READ,
			     NULL, 0, pages, &reply_len);
	if (ret)
		goto out;

	p = page_address(pages[0]);
	end = p + min(reply_len, (size_t)PAGE_SIZE);
	ret = decode_object_map_header(&p, end, &object_map_size);
	if (ret)
		goto out;

	if (object_map_size != num_objects) {
		rbd_warn(rbd_dev, "object map size mismatch: %llu vs %llu",
			 object_map_size, num_objects);
		ret = -EINVAL;
		goto out;
	}

	if (offset_in_page(p) + object_map_bytes > reply_len) {
		ret = -EINVAL;
		goto out;
	}

	rbd_dev->object_map = kvmalloc(object_map_bytes, GFP_KERNEL);
	if (!rbd_dev->object_map) {
		ret = -ENOMEM;
		goto out;
	}

	rbd_dev->object_map_size = object_map_size;
	ceph_copy_from_page_vector(pages, rbd_dev->object_map,
				   offset_in_page(p), object_map_bytes);

out:
	ceph_release_page_vector(pages, num_pages);
	return ret;
}

static void rbd_object_map_free(struct rbd_device *rbd_dev)
{
	kvfree(rbd_dev->object_map);
	rbd_dev->object_map = NULL;
	rbd_dev->object_map_size = 0;
}

static int rbd_object_map_load(struct rbd_device *rbd_dev)
{
	int ret;

	ret = __rbd_object_map_load(rbd_dev);
	if (ret)
		return ret;

	ret = rbd_dev_v2_get_flags(rbd_dev);
	if (ret) {
		rbd_object_map_free(rbd_dev);
		return ret;
	}

	if (rbd_dev->object_map_flags & RBD_FLAG_OBJECT_MAP_INVALID)
		rbd_warn(rbd_dev, "object map is invalid");

	return 0;
}

static int rbd_object_map_open(struct rbd_device *rbd_dev)
{
	int ret;

	ret = rbd_object_map_lock(rbd_dev);
	if (ret)
		return ret;

	ret = rbd_object_map_load(rbd_dev);
	if (ret) {
		rbd_object_map_unlock(rbd_dev);
		return ret;
	}

	return 0;
}

static void rbd_object_map_close(struct rbd_device *rbd_dev)
{
	rbd_object_map_free(rbd_dev);
	rbd_object_map_unlock(rbd_dev);
}

/*
 * This function needs snap_id (or more precisely just something to
 * distinguish between HEAD and snapshot object maps), new_state and
 * current_state that were passed to rbd_object_map_update().
 *
 * To avoid allocating and stashing a context we piggyback on the OSD
 * request.  A HEAD update has two ops (assert_locked).  For new_state
 * and current_state we decode our own object_map_update op, encoded in
 * rbd_cls_object_map_update().
 */
static int rbd_object_map_update_finish(struct rbd_obj_request *obj_req,
					struct ceph_osd_request *osd_req)
{
	struct rbd_device *rbd_dev = obj_req->img_request->rbd_dev;
	struct ceph_osd_data *osd_data;
	u64 objno;
	u8 state, new_state, uninitialized_var(current_state);
	bool has_current_state;
	void *p;

	if (osd_req->r_result)
		return osd_req->r_result;

	/*
	 * Nothing to do for a snapshot object map.
	 */
	if (osd_req->r_num_ops == 1)
		return 0;

	/*
	 * Update in-memory HEAD object map.
	 */
	rbd_assert(osd_req->r_num_ops == 2);
	osd_data = osd_req_op_data(osd_req, 1, cls, request_data);
	rbd_assert(osd_data->type == CEPH_OSD_DATA_TYPE_PAGES);

	p = page_address(osd_data->pages[0]);
	objno = ceph_decode_64(&p);
	rbd_assert(objno == obj_req->ex.oe_objno);
	rbd_assert(ceph_decode_64(&p) == objno + 1);
	new_state = ceph_decode_8(&p);
	has_current_state = ceph_decode_8(&p);
	if (has_current_state)
		current_state = ceph_decode_8(&p);

	spin_lock(&rbd_dev->object_map_lock);
	state = __rbd_object_map_get(rbd_dev, objno);
	if (!has_current_state || current_state == state ||
	    (current_state == OBJECT_EXISTS && state == OBJECT_EXISTS_CLEAN))
		__rbd_object_map_set(rbd_dev, objno, new_state);
	spin_unlock(&rbd_dev->object_map_lock);

	return 0;
}

static void rbd_object_map_callback(struct ceph_osd_request *osd_req)
{
	struct rbd_obj_request *obj_req = osd_req->r_priv;
	int result;

	dout("%s osd_req %p result %d for obj_req %p\n", __func__, osd_req,
	     osd_req->r_result, obj_req);

	result = rbd_object_map_update_finish(obj_req, osd_req);
	rbd_obj_handle_request(obj_req, result);
}

static bool update_needed(struct rbd_device *rbd_dev, u64 objno, u8 new_state)
{
	u8 state = rbd_object_map_get(rbd_dev, objno);

	if (state == new_state ||
	    (new_state == OBJECT_PENDING && state == OBJECT_NONEXISTENT) ||
	    (new_state == OBJECT_NONEXISTENT && state != OBJECT_PENDING))
		return false;

	return true;
}

static int rbd_cls_object_map_update(struct ceph_osd_request *req,
				     int which, u64 objno, u8 new_state,
				     const u8 *current_state)
{
	struct page **pages;
	void *p, *start;
	int ret;

	ret = osd_req_op_cls_init(req, which, "rbd", "object_map_update");
	if (ret)
		return ret;

	pages = ceph_alloc_page_vector(1, GFP_NOIO);
	if (IS_ERR(pages))
		return PTR_ERR(pages);

	p = start = page_address(pages[0]);
	ceph_encode_64(&p, objno);
	ceph_encode_64(&p, objno + 1);
	ceph_encode_8(&p, new_state);
	if (current_state) {
		ceph_encode_8(&p, 1);
		ceph_encode_8(&p, *current_state);
	} else {
		ceph_encode_8(&p, 0);
	}

	osd_req_op_cls_request_data_pages(req, which, pages, p - start, 0,
					  false, true);
	return 0;
}

/*
 * Return:
 *   0 - object map update sent
 *   1 - object map update isn't needed
 *  <0 - error
 */
static int rbd_object_map_update(struct rbd_obj_request *obj_req, u64 snap_id,
				 u8 new_state, const u8 *current_state)
{
	struct rbd_device *rbd_dev = obj_req->img_request->rbd_dev;
	struct ceph_osd_client *osdc = &rbd_dev->rbd_client->client->osdc;
	struct ceph_osd_request *req;
	int num_ops = 1;
	int which = 0;
	int ret;

	if (snap_id == CEPH_NOSNAP) {
		if (!update_needed(rbd_dev, obj_req->ex.oe_objno, new_state))
			return 1;

		num_ops++; /* assert_locked */
	}

	req = ceph_osdc_alloc_request(osdc, NULL, num_ops, false, GFP_NOIO);
	if (!req)
		return -ENOMEM;

	list_add_tail(&req->r_private_item, &obj_req->osd_reqs);
	req->r_callback = rbd_object_map_callback;
	req->r_priv = obj_req;

	rbd_object_map_name(rbd_dev, snap_id, &req->r_base_oid);
	ceph_oloc_copy(&req->r_base_oloc, &rbd_dev->header_oloc);
	req->r_flags = CEPH_OSD_FLAG_WRITE;
	ktime_get_real_ts64(&req->r_mtime);

	if (snap_id == CEPH_NOSNAP) {
		/*
		 * Protect against possible race conditions during lock
		 * ownership transitions.
		 */
		ret = ceph_cls_assert_locked(req, which++, RBD_LOCK_NAME,
					     CEPH_CLS_LOCK_EXCLUSIVE, "", "");
		if (ret)
			return ret;
	}

	ret = rbd_cls_object_map_update(req, which, obj_req->ex.oe_objno,
					new_state, current_state);
	if (ret)
		return ret;

	ret = ceph_osdc_alloc_messages(req, GFP_NOIO);
	if (ret)
		return ret;

	ceph_osdc_start_request(osdc, req, false);
	return 0;
}

static void prune_extents(struct ceph_file_extent *img_extents,
			  u32 *num_img_extents, u64 overlap)
{
	u32 cnt = *num_img_extents;

	/* drop extents completely beyond the overlap */
	while (cnt && img_extents[cnt - 1].fe_off >= overlap)
		cnt--;

	if (cnt) {
		struct ceph_file_extent *ex = &img_extents[cnt - 1];

		/* trim final overlapping extent */
		if (ex->fe_off + ex->fe_len > overlap)
			ex->fe_len = overlap - ex->fe_off;
	}

	*num_img_extents = cnt;
}

/*
 * Determine the byte range(s) covered by either just the object extent
 * or the entire object in the parent image.
 */
static int rbd_obj_calc_img_extents(struct rbd_obj_request *obj_req,
				    bool entire)
{
	struct rbd_device *rbd_dev = obj_req->img_request->rbd_dev;
	int ret;

	if (!rbd_dev->parent_overlap)
		return 0;

	ret = ceph_extent_to_file(&rbd_dev->layout, obj_req->ex.oe_objno,
				  entire ? 0 : obj_req->ex.oe_off,
				  entire ? rbd_dev->layout.object_size :
							obj_req->ex.oe_len,
				  &obj_req->img_extents,
				  &obj_req->num_img_extents);
	if (ret)
		return ret;

	prune_extents(obj_req->img_extents, &obj_req->num_img_extents,
		      rbd_dev->parent_overlap);
	return 0;
}

static void rbd_osd_setup_data(struct ceph_osd_request *osd_req, int which)
{
	struct rbd_obj_request *obj_req = osd_req->r_priv;

	switch (obj_req->img_request->data_type) {
	case OBJ_REQUEST_BIO:
		osd_req_op_extent_osd_data_bio(osd_req, which,
					       &obj_req->bio_pos,
					       obj_req->ex.oe_len);
		break;
	case OBJ_REQUEST_BVECS:
	case OBJ_REQUEST_OWN_BVECS:
		rbd_assert(obj_req->bvec_pos.iter.bi_size ==
							obj_req->ex.oe_len);
		rbd_assert(obj_req->bvec_idx == obj_req->bvec_count);
		osd_req_op_extent_osd_data_bvec_pos(osd_req, which,
						    &obj_req->bvec_pos);
		break;
	default:
		BUG();
	}
}

static int rbd_osd_setup_stat(struct ceph_osd_request *osd_req, int which)
{
	struct page **pages;

	/*
	 * The response data for a STAT call consists of:
	 *     le64 length;
	 *     struct {
	 *         le32 tv_sec;
	 *         le32 tv_nsec;
	 *     } mtime;
	 */
	pages = ceph_alloc_page_vector(1, GFP_NOIO);
	if (IS_ERR(pages))
		return PTR_ERR(pages);

	osd_req_op_init(osd_req, which, CEPH_OSD_OP_STAT, 0);
	osd_req_op_raw_data_in_pages(osd_req, which, pages,
				     8 + sizeof(struct ceph_timespec),
				     0, false, true);
	return 0;
}

static int rbd_osd_setup_copyup(struct ceph_osd_request *osd_req, int which,
				u32 bytes)
{
	struct rbd_obj_request *obj_req = osd_req->r_priv;
	int ret;

	ret = osd_req_op_cls_init(osd_req, which, "rbd", "copyup");
	if (ret)
		return ret;

	osd_req_op_cls_request_data_bvecs(osd_req, which, obj_req->copyup_bvecs,
					  obj_req->copyup_bvec_count, bytes);
	return 0;
}

static int rbd_obj_init_read(struct rbd_obj_request *obj_req)
{
	obj_req->read_state = RBD_OBJ_READ_START;
	return 0;
}

static void __rbd_osd_setup_write_ops(struct ceph_osd_request *osd_req,
				      int which)
{
	struct rbd_obj_request *obj_req = osd_req->r_priv;
	struct rbd_device *rbd_dev = obj_req->img_request->rbd_dev;
	u16 opcode;

	if (!use_object_map(rbd_dev) ||
	    !(obj_req->flags & RBD_OBJ_FLAG_MAY_EXIST)) {
		osd_req_op_alloc_hint_init(osd_req, which++,
					   rbd_dev->layout.object_size,
					   rbd_dev->layout.object_size);
	}

	if (rbd_obj_is_entire(obj_req))
		opcode = CEPH_OSD_OP_WRITEFULL;
	else
		opcode = CEPH_OSD_OP_WRITE;

	osd_req_op_extent_init(osd_req, which, opcode,
			       obj_req->ex.oe_off, obj_req->ex.oe_len, 0, 0);
	rbd_osd_setup_data(osd_req, which);
}

static int rbd_obj_init_write(struct rbd_obj_request *obj_req)
{
	int ret;

	/* reverse map the entire object onto the parent */
	ret = rbd_obj_calc_img_extents(obj_req, true);
	if (ret)
		return ret;

	if (rbd_obj_copyup_enabled(obj_req))
		obj_req->flags |= RBD_OBJ_FLAG_COPYUP_ENABLED;

	obj_req->write_state = RBD_OBJ_WRITE_START;
	return 0;
}

static u16 truncate_or_zero_opcode(struct rbd_obj_request *obj_req)
{
	return rbd_obj_is_tail(obj_req) ? CEPH_OSD_OP_TRUNCATE :
					  CEPH_OSD_OP_ZERO;
}

static void __rbd_osd_setup_discard_ops(struct ceph_osd_request *osd_req,
					int which)
{
	struct rbd_obj_request *obj_req = osd_req->r_priv;

	if (rbd_obj_is_entire(obj_req) && !obj_req->num_img_extents) {
		rbd_assert(obj_req->flags & RBD_OBJ_FLAG_DELETION);
		osd_req_op_init(osd_req, which, CEPH_OSD_OP_DELETE, 0);
	} else {
		osd_req_op_extent_init(osd_req, which,
				       truncate_or_zero_opcode(obj_req),
				       obj_req->ex.oe_off, obj_req->ex.oe_len,
				       0, 0);
	}
}

static int rbd_obj_init_discard(struct rbd_obj_request *obj_req)
{
	struct rbd_device *rbd_dev = obj_req->img_request->rbd_dev;
	u64 off, next_off;
	int ret;

	/*
	 * Align the range to alloc_size boundary and punt on discards
	 * that are too small to free up any space.
	 *
	 * alloc_size == object_size && is_tail() is a special case for
	 * filestore with filestore_punch_hole = false, needed to allow
	 * truncate (in addition to delete).
	 */
	if (rbd_dev->opts->alloc_size != rbd_dev->layout.object_size ||
	    !rbd_obj_is_tail(obj_req)) {
		off = round_up(obj_req->ex.oe_off, rbd_dev->opts->alloc_size);
		next_off = round_down(obj_req->ex.oe_off + obj_req->ex.oe_len,
				      rbd_dev->opts->alloc_size);
		if (off >= next_off)
			return 1;

		dout("%s %p %llu~%llu -> %llu~%llu\n", __func__,
		     obj_req, obj_req->ex.oe_off, obj_req->ex.oe_len,
		     off, next_off - off);
		obj_req->ex.oe_off = off;
		obj_req->ex.oe_len = next_off - off;
	}

	/* reverse map the entire object onto the parent */
	ret = rbd_obj_calc_img_extents(obj_req, true);
	if (ret)
		return ret;

	obj_req->flags |= RBD_OBJ_FLAG_NOOP_FOR_NONEXISTENT;
	if (rbd_obj_is_entire(obj_req) && !obj_req->num_img_extents)
		obj_req->flags |= RBD_OBJ_FLAG_DELETION;

	obj_req->write_state = RBD_OBJ_WRITE_START;
	return 0;
}

static void __rbd_osd_setup_zeroout_ops(struct ceph_osd_request *osd_req,
					int which)
{
	struct rbd_obj_request *obj_req = osd_req->r_priv;
	u16 opcode;

	if (rbd_obj_is_entire(obj_req)) {
		if (obj_req->num_img_extents) {
			if (!(obj_req->flags & RBD_OBJ_FLAG_COPYUP_ENABLED))
				osd_req_op_init(osd_req, which++,
						CEPH_OSD_OP_CREATE, 0);
			opcode = CEPH_OSD_OP_TRUNCATE;
		} else {
			rbd_assert(obj_req->flags & RBD_OBJ_FLAG_DELETION);
			osd_req_op_init(osd_req, which++,
					CEPH_OSD_OP_DELETE, 0);
			opcode = 0;
		}
	} else {
		opcode = truncate_or_zero_opcode(obj_req);
	}

	if (opcode)
		osd_req_op_extent_init(osd_req, which, opcode,
				       obj_req->ex.oe_off, obj_req->ex.oe_len,
				       0, 0);
}

static int rbd_obj_init_zeroout(struct rbd_obj_request *obj_req)
{
	int ret;

	/* reverse map the entire object onto the parent */
	ret = rbd_obj_calc_img_extents(obj_req, true);
	if (ret)
		return ret;

	if (rbd_obj_copyup_enabled(obj_req))
		obj_req->flags |= RBD_OBJ_FLAG_COPYUP_ENABLED;
	if (!obj_req->num_img_extents) {
		obj_req->flags |= RBD_OBJ_FLAG_NOOP_FOR_NONEXISTENT;
		if (rbd_obj_is_entire(obj_req))
			obj_req->flags |= RBD_OBJ_FLAG_DELETION;
	}

	obj_req->write_state = RBD_OBJ_WRITE_START;
	return 0;
}

static int count_write_ops(struct rbd_obj_request *obj_req)
{
	struct rbd_img_request *img_req = obj_req->img_request;

	switch (img_req->op_type) {
	case OBJ_OP_WRITE:
		if (!use_object_map(img_req->rbd_dev) ||
		    !(obj_req->flags & RBD_OBJ_FLAG_MAY_EXIST))
			return 2; /* setallochint + write/writefull */

		return 1; /* write/writefull */
	case OBJ_OP_DISCARD:
		return 1; /* delete/truncate/zero */
	case OBJ_OP_ZEROOUT:
		if (rbd_obj_is_entire(obj_req) && obj_req->num_img_extents &&
		    !(obj_req->flags & RBD_OBJ_FLAG_COPYUP_ENABLED))
			return 2; /* create + truncate */

		return 1; /* delete/truncate/zero */
	default:
		BUG();
	}
}

static void rbd_osd_setup_write_ops(struct ceph_osd_request *osd_req,
				    int which)
{
	struct rbd_obj_request *obj_req = osd_req->r_priv;

	switch (obj_req->img_request->op_type) {
	case OBJ_OP_WRITE:
		__rbd_osd_setup_write_ops(osd_req, which);
		break;
	case OBJ_OP_DISCARD:
		__rbd_osd_setup_discard_ops(osd_req, which);
		break;
	case OBJ_OP_ZEROOUT:
		__rbd_osd_setup_zeroout_ops(osd_req, which);
		break;
	default:
		BUG();
	}
}

/*
 * Prune the list of object requests (adjust offset and/or length, drop
 * redundant requests).  Prepare object request state machines and image
 * request state machine for execution.
 */
static int __rbd_img_fill_request(struct rbd_img_request *img_req)
{
	struct rbd_obj_request *obj_req, *next_obj_req;
	int ret;

	for_each_obj_request_safe(img_req, obj_req, next_obj_req) {
		switch (img_req->op_type) {
		case OBJ_OP_READ:
			ret = rbd_obj_init_read(obj_req);
			break;
		case OBJ_OP_WRITE:
			ret = rbd_obj_init_write(obj_req);
			break;
		case OBJ_OP_DISCARD:
			ret = rbd_obj_init_discard(obj_req);
			break;
		case OBJ_OP_ZEROOUT:
			ret = rbd_obj_init_zeroout(obj_req);
			break;
		default:
			BUG();
		}
		if (ret < 0)
			return ret;
		if (ret > 0) {
			rbd_img_obj_request_del(img_req, obj_req);
			continue;
		}
	}

	img_req->state = RBD_IMG_START;
	return 0;
}

union rbd_img_fill_iter {
	struct ceph_bio_iter	bio_iter;
	struct ceph_bvec_iter	bvec_iter;
};

struct rbd_img_fill_ctx {
	enum obj_request_type	pos_type;
	union rbd_img_fill_iter	*pos;
	union rbd_img_fill_iter	iter;
	ceph_object_extent_fn_t	set_pos_fn;
	ceph_object_extent_fn_t	count_fn;
	ceph_object_extent_fn_t	copy_fn;
};

static struct ceph_object_extent *alloc_object_extent(void *arg)
{
	struct rbd_img_request *img_req = arg;
	struct rbd_obj_request *obj_req;

	obj_req = rbd_obj_request_create();
	if (!obj_req)
		return NULL;

	rbd_img_obj_request_add(img_req, obj_req);
	return &obj_req->ex;
}

/*
 * While su != os && sc == 1 is technically not fancy (it's the same
 * layout as su == os && sc == 1), we can't use the nocopy path for it
 * because ->set_pos_fn() should be called only once per object.
 * ceph_file_to_extents() invokes action_fn once per stripe unit, so
 * treat su != os && sc == 1 as fancy.
 */
static bool rbd_layout_is_fancy(struct ceph_file_layout *l)
{
	return l->stripe_unit != l->object_size;
}

static int rbd_img_fill_request_nocopy(struct rbd_img_request *img_req,
				       struct ceph_file_extent *img_extents,
				       u32 num_img_extents,
				       struct rbd_img_fill_ctx *fctx)
{
	u32 i;
	int ret;

	img_req->data_type = fctx->pos_type;

	/*
	 * Create object requests and set each object request's starting
	 * position in the provided bio (list) or bio_vec array.
	 */
	fctx->iter = *fctx->pos;
	for (i = 0; i < num_img_extents; i++) {
		ret = ceph_file_to_extents(&img_req->rbd_dev->layout,
					   img_extents[i].fe_off,
					   img_extents[i].fe_len,
					   &img_req->object_extents,
					   alloc_object_extent, img_req,
					   fctx->set_pos_fn, &fctx->iter);
		if (ret)
			return ret;
	}

	return __rbd_img_fill_request(img_req);
}

/*
 * Map a list of image extents to a list of object extents, create the
 * corresponding object requests (normally each to a different object,
 * but not always) and add them to @img_req.  For each object request,
 * set up its data descriptor to point to the corresponding chunk(s) of
 * @fctx->pos data buffer.
 *
 * Because ceph_file_to_extents() will merge adjacent object extents
 * together, each object request's data descriptor may point to multiple
 * different chunks of @fctx->pos data buffer.
 *
 * @fctx->pos data buffer is assumed to be large enough.
 */
static int rbd_img_fill_request(struct rbd_img_request *img_req,
				struct ceph_file_extent *img_extents,
				u32 num_img_extents,
				struct rbd_img_fill_ctx *fctx)
{
	struct rbd_device *rbd_dev = img_req->rbd_dev;
	struct rbd_obj_request *obj_req;
	u32 i;
	int ret;

	if (fctx->pos_type == OBJ_REQUEST_NODATA ||
	    !rbd_layout_is_fancy(&rbd_dev->layout))
		return rbd_img_fill_request_nocopy(img_req, img_extents,
						   num_img_extents, fctx);

	img_req->data_type = OBJ_REQUEST_OWN_BVECS;

	/*
	 * Create object requests and determine ->bvec_count for each object
	 * request.  Note that ->bvec_count sum over all object requests may
	 * be greater than the number of bio_vecs in the provided bio (list)
	 * or bio_vec array because when mapped, those bio_vecs can straddle
	 * stripe unit boundaries.
	 */
	fctx->iter = *fctx->pos;
	for (i = 0; i < num_img_extents; i++) {
		ret = ceph_file_to_extents(&rbd_dev->layout,
					   img_extents[i].fe_off,
					   img_extents[i].fe_len,
					   &img_req->object_extents,
					   alloc_object_extent, img_req,
					   fctx->count_fn, &fctx->iter);
		if (ret)
			return ret;
	}

	for_each_obj_request(img_req, obj_req) {
		obj_req->bvec_pos.bvecs = kmalloc_array(obj_req->bvec_count,
					      sizeof(*obj_req->bvec_pos.bvecs),
					      GFP_NOIO);
		if (!obj_req->bvec_pos.bvecs)
			return -ENOMEM;
	}

	/*
	 * Fill in each object request's private bio_vec array, splitting and
	 * rearranging the provided bio_vecs in stripe unit chunks as needed.
	 */
	fctx->iter = *fctx->pos;
	for (i = 0; i < num_img_extents; i++) {
		ret = ceph_iterate_extents(&rbd_dev->layout,
					   img_extents[i].fe_off,
					   img_extents[i].fe_len,
					   &img_req->object_extents,
					   fctx->copy_fn, &fctx->iter);
		if (ret)
			return ret;
	}

	return __rbd_img_fill_request(img_req);
}

static int rbd_img_fill_nodata(struct rbd_img_request *img_req,
			       u64 off, u64 len)
{
	struct ceph_file_extent ex = { off, len };
	union rbd_img_fill_iter dummy = {};
	struct rbd_img_fill_ctx fctx = {
		.pos_type = OBJ_REQUEST_NODATA,
		.pos = &dummy,
	};

	return rbd_img_fill_request(img_req, &ex, 1, &fctx);
}

static void set_bio_pos(struct ceph_object_extent *ex, u32 bytes, void *arg)
{
	struct rbd_obj_request *obj_req =
	    container_of(ex, struct rbd_obj_request, ex);
	struct ceph_bio_iter *it = arg;

	dout("%s objno %llu bytes %u\n", __func__, ex->oe_objno, bytes);
	obj_req->bio_pos = *it;
	ceph_bio_iter_advance(it, bytes);
}

static void count_bio_bvecs(struct ceph_object_extent *ex, u32 bytes, void *arg)
{
	struct rbd_obj_request *obj_req =
	    container_of(ex, struct rbd_obj_request, ex);
	struct ceph_bio_iter *it = arg;

	dout("%s objno %llu bytes %u\n", __func__, ex->oe_objno, bytes);
	ceph_bio_iter_advance_step(it, bytes, ({
		obj_req->bvec_count++;
	}));

}

static void copy_bio_bvecs(struct ceph_object_extent *ex, u32 bytes, void *arg)
{
	struct rbd_obj_request *obj_req =
	    container_of(ex, struct rbd_obj_request, ex);
	struct ceph_bio_iter *it = arg;

	dout("%s objno %llu bytes %u\n", __func__, ex->oe_objno, bytes);
	ceph_bio_iter_advance_step(it, bytes, ({
		obj_req->bvec_pos.bvecs[obj_req->bvec_idx++] = bv;
		obj_req->bvec_pos.iter.bi_size += bv.bv_len;
	}));
}

static int __rbd_img_fill_from_bio(struct rbd_img_request *img_req,
				   struct ceph_file_extent *img_extents,
				   u32 num_img_extents,
				   struct ceph_bio_iter *bio_pos)
{
	struct rbd_img_fill_ctx fctx = {
		.pos_type = OBJ_REQUEST_BIO,
		.pos = (union rbd_img_fill_iter *)bio_pos,
		.set_pos_fn = set_bio_pos,
		.count_fn = count_bio_bvecs,
		.copy_fn = copy_bio_bvecs,
	};

	return rbd_img_fill_request(img_req, img_extents, num_img_extents,
				    &fctx);
}

static int rbd_img_fill_from_bio(struct rbd_img_request *img_req,
				 u64 off, u64 len, struct bio *bio)
{
	struct ceph_file_extent ex = { off, len };
	struct ceph_bio_iter it = { .bio = bio, .iter = bio->bi_iter };

	return __rbd_img_fill_from_bio(img_req, &ex, 1, &it);
}

static void set_bvec_pos(struct ceph_object_extent *ex, u32 bytes, void *arg)
{
	struct rbd_obj_request *obj_req =
	    container_of(ex, struct rbd_obj_request, ex);
	struct ceph_bvec_iter *it = arg;

	obj_req->bvec_pos = *it;
	ceph_bvec_iter_shorten(&obj_req->bvec_pos, bytes);
	ceph_bvec_iter_advance(it, bytes);
}

static void count_bvecs(struct ceph_object_extent *ex, u32 bytes, void *arg)
{
	struct rbd_obj_request *obj_req =
	    container_of(ex, struct rbd_obj_request, ex);
	struct ceph_bvec_iter *it = arg;

	ceph_bvec_iter_advance_step(it, bytes, ({
		obj_req->bvec_count++;
	}));
}

static void copy_bvecs(struct ceph_object_extent *ex, u32 bytes, void *arg)
{
	struct rbd_obj_request *obj_req =
	    container_of(ex, struct rbd_obj_request, ex);
	struct ceph_bvec_iter *it = arg;

	ceph_bvec_iter_advance_step(it, bytes, ({
		obj_req->bvec_pos.bvecs[obj_req->bvec_idx++] = bv;
		obj_req->bvec_pos.iter.bi_size += bv.bv_len;
	}));
}

static int __rbd_img_fill_from_bvecs(struct rbd_img_request *img_req,
				     struct ceph_file_extent *img_extents,
				     u32 num_img_extents,
				     struct ceph_bvec_iter *bvec_pos)
{
	struct rbd_img_fill_ctx fctx = {
		.pos_type = OBJ_REQUEST_BVECS,
		.pos = (union rbd_img_fill_iter *)bvec_pos,
		.set_pos_fn = set_bvec_pos,
		.count_fn = count_bvecs,
		.copy_fn = copy_bvecs,
	};

	return rbd_img_fill_request(img_req, img_extents, num_img_extents,
				    &fctx);
}

static int rbd_img_fill_from_bvecs(struct rbd_img_request *img_req,
				   struct ceph_file_extent *img_extents,
				   u32 num_img_extents,
				   struct bio_vec *bvecs)
{
	struct ceph_bvec_iter it = {
		.bvecs = bvecs,
		.iter = { .bi_size = ceph_file_extents_bytes(img_extents,
							     num_img_extents) },
	};

	return __rbd_img_fill_from_bvecs(img_req, img_extents, num_img_extents,
					 &it);
}

static void rbd_img_handle_request_work(struct work_struct *work)
{
	struct rbd_img_request *img_req =
	    container_of(work, struct rbd_img_request, work);

	rbd_img_handle_request(img_req, img_req->work_result);
}

static void rbd_img_schedule(struct rbd_img_request *img_req, int result)
{
	INIT_WORK(&img_req->work, rbd_img_handle_request_work);
	img_req->work_result = result;
	queue_work(rbd_wq, &img_req->work);
}

static bool rbd_obj_may_exist(struct rbd_obj_request *obj_req)
{
	struct rbd_device *rbd_dev = obj_req->img_request->rbd_dev;

	if (rbd_object_map_may_exist(rbd_dev, obj_req->ex.oe_objno)) {
		obj_req->flags |= RBD_OBJ_FLAG_MAY_EXIST;
		return true;
	}

	dout("%s %p objno %llu assuming dne\n", __func__, obj_req,
	     obj_req->ex.oe_objno);
	return false;
}

static int rbd_obj_read_object(struct rbd_obj_request *obj_req)
{
	struct ceph_osd_request *osd_req;
	int ret;

	osd_req = __rbd_obj_add_osd_request(obj_req, NULL, 1);
	if (IS_ERR(osd_req))
		return PTR_ERR(osd_req);

	osd_req_op_extent_init(osd_req, 0, CEPH_OSD_OP_READ,
			       obj_req->ex.oe_off, obj_req->ex.oe_len, 0, 0);
	rbd_osd_setup_data(osd_req, 0);
	rbd_osd_format_read(osd_req);

	ret = ceph_osdc_alloc_messages(osd_req, GFP_NOIO);
	if (ret)
		return ret;

	rbd_osd_submit(osd_req);
	return 0;
}

static int rbd_obj_read_from_parent(struct rbd_obj_request *obj_req)
{
	struct rbd_img_request *img_req = obj_req->img_request;
	struct rbd_device *parent = img_req->rbd_dev->parent;
	struct rbd_img_request *child_img_req;
	int ret;

	child_img_req = kmem_cache_alloc(rbd_img_request_cache, GFP_NOIO);
	if (!child_img_req)
		return -ENOMEM;

	rbd_img_request_init(child_img_req, parent, OBJ_OP_READ);
	__set_bit(IMG_REQ_CHILD, &child_img_req->flags);
	child_img_req->obj_request = obj_req;

	down_read(&parent->header_rwsem);
	rbd_img_capture_header(child_img_req);
	up_read(&parent->header_rwsem);

	dout("%s child_img_req %p for obj_req %p\n", __func__, child_img_req,
	     obj_req);

	if (!rbd_img_is_write(img_req)) {
		switch (img_req->data_type) {
		case OBJ_REQUEST_BIO:
			ret = __rbd_img_fill_from_bio(child_img_req,
						      obj_req->img_extents,
						      obj_req->num_img_extents,
						      &obj_req->bio_pos);
			break;
		case OBJ_REQUEST_BVECS:
		case OBJ_REQUEST_OWN_BVECS:
			ret = __rbd_img_fill_from_bvecs(child_img_req,
						      obj_req->img_extents,
						      obj_req->num_img_extents,
						      &obj_req->bvec_pos);
			break;
		default:
			BUG();
		}
	} else {
		ret = rbd_img_fill_from_bvecs(child_img_req,
					      obj_req->img_extents,
					      obj_req->num_img_extents,
					      obj_req->copyup_bvecs);
	}
	if (ret) {
		rbd_img_request_destroy(child_img_req);
		return ret;
	}

	/* avoid parent chain recursion */
	rbd_img_schedule(child_img_req, 0);
	return 0;
}

static bool rbd_obj_advance_read(struct rbd_obj_request *obj_req, int *result)
{
	struct rbd_device *rbd_dev = obj_req->img_request->rbd_dev;
	int ret;

again:
	switch (obj_req->read_state) {
	case RBD_OBJ_READ_START:
		rbd_assert(!*result);

		if (!rbd_obj_may_exist(obj_req)) {
			*result = -ENOENT;
			obj_req->read_state = RBD_OBJ_READ_OBJECT;
			goto again;
		}

		ret = rbd_obj_read_object(obj_req);
		if (ret) {
			*result = ret;
			return true;
		}
		obj_req->read_state = RBD_OBJ_READ_OBJECT;
		return false;
	case RBD_OBJ_READ_OBJECT:
		if (*result == -ENOENT && rbd_dev->parent_overlap) {
			/* reverse map this object extent onto the parent */
			ret = rbd_obj_calc_img_extents(obj_req, false);
			if (ret) {
				*result = ret;
				return true;
			}
			if (obj_req->num_img_extents) {
				ret = rbd_obj_read_from_parent(obj_req);
				if (ret) {
					*result = ret;
					return true;
				}
				obj_req->read_state = RBD_OBJ_READ_PARENT;
				return false;
			}
		}

		/*
		 * -ENOENT means a hole in the image -- zero-fill the entire
		 * length of the request.  A short read also implies zero-fill
		 * to the end of the request.
		 */
		if (*result == -ENOENT) {
			rbd_obj_zero_range(obj_req, 0, obj_req->ex.oe_len);
			*result = 0;
		} else if (*result >= 0) {
			if (*result < obj_req->ex.oe_len)
				rbd_obj_zero_range(obj_req, *result,
						obj_req->ex.oe_len - *result);
			else
				rbd_assert(*result == obj_req->ex.oe_len);
			*result = 0;
		}
		return true;
	case RBD_OBJ_READ_PARENT:
		/*
		 * The parent image is read only up to the overlap -- zero-fill
		 * from the overlap to the end of the request.
		 */
		if (!*result) {
			u32 obj_overlap = rbd_obj_img_extents_bytes(obj_req);

			if (obj_overlap < obj_req->ex.oe_len)
				rbd_obj_zero_range(obj_req, obj_overlap,
					    obj_req->ex.oe_len - obj_overlap);
		}
		return true;
	default:
		BUG();
	}
}

static bool rbd_obj_write_is_noop(struct rbd_obj_request *obj_req)
{
	struct rbd_device *rbd_dev = obj_req->img_request->rbd_dev;

	if (rbd_object_map_may_exist(rbd_dev, obj_req->ex.oe_objno))
		obj_req->flags |= RBD_OBJ_FLAG_MAY_EXIST;

	if (!(obj_req->flags & RBD_OBJ_FLAG_MAY_EXIST) &&
	    (obj_req->flags & RBD_OBJ_FLAG_NOOP_FOR_NONEXISTENT)) {
		dout("%s %p noop for nonexistent\n", __func__, obj_req);
		return true;
	}

	return false;
}

/*
 * Return:
 *   0 - object map update sent
 *   1 - object map update isn't needed
 *  <0 - error
 */
static int rbd_obj_write_pre_object_map(struct rbd_obj_request *obj_req)
{
	struct rbd_device *rbd_dev = obj_req->img_request->rbd_dev;
	u8 new_state;

	if (!(rbd_dev->header.features & RBD_FEATURE_OBJECT_MAP))
		return 1;

	if (obj_req->flags & RBD_OBJ_FLAG_DELETION)
		new_state = OBJECT_PENDING;
	else
		new_state = OBJECT_EXISTS;

	return rbd_object_map_update(obj_req, CEPH_NOSNAP, new_state, NULL);
}

static int rbd_obj_write_object(struct rbd_obj_request *obj_req)
{
	struct ceph_osd_request *osd_req;
	int num_ops = count_write_ops(obj_req);
	int which = 0;
	int ret;

	if (obj_req->flags & RBD_OBJ_FLAG_COPYUP_ENABLED)
		num_ops++; /* stat */

	osd_req = rbd_obj_add_osd_request(obj_req, num_ops);
	if (IS_ERR(osd_req))
		return PTR_ERR(osd_req);

	if (obj_req->flags & RBD_OBJ_FLAG_COPYUP_ENABLED) {
		ret = rbd_osd_setup_stat(osd_req, which++);
		if (ret)
			return ret;
	}

	rbd_osd_setup_write_ops(osd_req, which);
	rbd_osd_format_write(osd_req);

	ret = ceph_osdc_alloc_messages(osd_req, GFP_NOIO);
	if (ret)
		return ret;

	rbd_osd_submit(osd_req);
	return 0;
}

/*
 * copyup_bvecs pages are never highmem pages
 */
static bool is_zero_bvecs(struct bio_vec *bvecs, u32 bytes)
{
	struct ceph_bvec_iter it = {
		.bvecs = bvecs,
		.iter = { .bi_size = bytes },
	};

	ceph_bvec_iter_advance_step(&it, bytes, ({
		if (memchr_inv(page_address(bv.bv_page) + bv.bv_offset, 0,
			       bv.bv_len))
			return false;
	}));
	return true;
}

#define MODS_ONLY	U32_MAX

static int rbd_obj_copyup_empty_snapc(struct rbd_obj_request *obj_req,
				      u32 bytes)
{
	struct ceph_osd_request *osd_req;
	int ret;

	dout("%s obj_req %p bytes %u\n", __func__, obj_req, bytes);
	rbd_assert(bytes > 0 && bytes != MODS_ONLY);

	osd_req = __rbd_obj_add_osd_request(obj_req, &rbd_empty_snapc, 1);
	if (IS_ERR(osd_req))
		return PTR_ERR(osd_req);

	ret = rbd_osd_setup_copyup(osd_req, 0, bytes);
	if (ret)
		return ret;

	rbd_osd_format_write(osd_req);

	ret = ceph_osdc_alloc_messages(osd_req, GFP_NOIO);
	if (ret)
		return ret;

	rbd_osd_submit(osd_req);
	return 0;
}

static int rbd_obj_copyup_current_snapc(struct rbd_obj_request *obj_req,
					u32 bytes)
{
	struct ceph_osd_request *osd_req;
	int num_ops = count_write_ops(obj_req);
	int which = 0;
	int ret;

	dout("%s obj_req %p bytes %u\n", __func__, obj_req, bytes);

	if (bytes != MODS_ONLY)
		num_ops++; /* copyup */

	osd_req = rbd_obj_add_osd_request(obj_req, num_ops);
	if (IS_ERR(osd_req))
		return PTR_ERR(osd_req);

	if (bytes != MODS_ONLY) {
		ret = rbd_osd_setup_copyup(osd_req, which++, bytes);
		if (ret)
			return ret;
	}

	rbd_osd_setup_write_ops(osd_req, which);
	rbd_osd_format_write(osd_req);

	ret = ceph_osdc_alloc_messages(osd_req, GFP_NOIO);
	if (ret)
		return ret;

	rbd_osd_submit(osd_req);
	return 0;
}

static int setup_copyup_bvecs(struct rbd_obj_request *obj_req, u64 obj_overlap)
{
	u32 i;

	rbd_assert(!obj_req->copyup_bvecs);
	obj_req->copyup_bvec_count = calc_pages_for(0, obj_overlap);
	obj_req->copyup_bvecs = kcalloc(obj_req->copyup_bvec_count,
					sizeof(*obj_req->copyup_bvecs),
					GFP_NOIO);
	if (!obj_req->copyup_bvecs)
		return -ENOMEM;

	for (i = 0; i < obj_req->copyup_bvec_count; i++) {
		unsigned int len = min(obj_overlap, (u64)PAGE_SIZE);

		obj_req->copyup_bvecs[i].bv_page = alloc_page(GFP_NOIO);
		if (!obj_req->copyup_bvecs[i].bv_page)
			return -ENOMEM;

		obj_req->copyup_bvecs[i].bv_offset = 0;
		obj_req->copyup_bvecs[i].bv_len = len;
		obj_overlap -= len;
	}

	rbd_assert(!obj_overlap);
	return 0;
}

/*
 * The target object doesn't exist.  Read the data for the entire
 * target object up to the overlap point (if any) from the parent,
 * so we can use it for a copyup.
 */
static int rbd_obj_copyup_read_parent(struct rbd_obj_request *obj_req)
{
	struct rbd_device *rbd_dev = obj_req->img_request->rbd_dev;
	int ret;

	rbd_assert(obj_req->num_img_extents);
	prune_extents(obj_req->img_extents, &obj_req->num_img_extents,
		      rbd_dev->parent_overlap);
	if (!obj_req->num_img_extents) {
		/*
		 * The overlap has become 0 (most likely because the
		 * image has been flattened).  Re-submit the original write
		 * request -- pass MODS_ONLY since the copyup isn't needed
		 * anymore.
		 */
		return rbd_obj_copyup_current_snapc(obj_req, MODS_ONLY);
	}

	ret = setup_copyup_bvecs(obj_req, rbd_obj_img_extents_bytes(obj_req));
	if (ret)
		return ret;

	return rbd_obj_read_from_parent(obj_req);
}

static void rbd_obj_copyup_object_maps(struct rbd_obj_request *obj_req)
{
	struct rbd_device *rbd_dev = obj_req->img_request->rbd_dev;
	struct ceph_snap_context *snapc = obj_req->img_request->snapc;
	u8 new_state;
	u32 i;
	int ret;

	rbd_assert(!obj_req->pending.result && !obj_req->pending.num_pending);

	if (!(rbd_dev->header.features & RBD_FEATURE_OBJECT_MAP))
		return;

	if (obj_req->flags & RBD_OBJ_FLAG_COPYUP_ZEROS)
		return;

	for (i = 0; i < snapc->num_snaps; i++) {
		if ((rbd_dev->header.features & RBD_FEATURE_FAST_DIFF) &&
		    i + 1 < snapc->num_snaps)
			new_state = OBJECT_EXISTS_CLEAN;
		else
			new_state = OBJECT_EXISTS;

		ret = rbd_object_map_update(obj_req, snapc->snaps[i],
					    new_state, NULL);
		if (ret < 0) {
			obj_req->pending.result = ret;
			return;
		}

		rbd_assert(!ret);
		obj_req->pending.num_pending++;
	}
}

static void rbd_obj_copyup_write_object(struct rbd_obj_request *obj_req)
{
	u32 bytes = rbd_obj_img_extents_bytes(obj_req);
	int ret;

	rbd_assert(!obj_req->pending.result && !obj_req->pending.num_pending);

	/*
	 * Only send non-zero copyup data to save some I/O and network
	 * bandwidth -- zero copyup data is equivalent to the object not
	 * existing.
	 */
	if (obj_req->flags & RBD_OBJ_FLAG_COPYUP_ZEROS)
		bytes = 0;

	if (obj_req->img_request->snapc->num_snaps && bytes > 0) {
		/*
		 * Send a copyup request with an empty snapshot context to
		 * deep-copyup the object through all existing snapshots.
		 * A second request with the current snapshot context will be
		 * sent for the actual modification.
		 */
		ret = rbd_obj_copyup_empty_snapc(obj_req, bytes);
		if (ret) {
			obj_req->pending.result = ret;
			return;
		}

		obj_req->pending.num_pending++;
		bytes = MODS_ONLY;
	}

	ret = rbd_obj_copyup_current_snapc(obj_req, bytes);
	if (ret) {
		obj_req->pending.result = ret;
		return;
	}

	obj_req->pending.num_pending++;
}

static bool rbd_obj_advance_copyup(struct rbd_obj_request *obj_req, int *result)
{
	struct rbd_device *rbd_dev = obj_req->img_request->rbd_dev;
	int ret;

again:
	switch (obj_req->copyup_state) {
	case RBD_OBJ_COPYUP_START:
		rbd_assert(!*result);

		ret = rbd_obj_copyup_read_parent(obj_req);
		if (ret) {
			*result = ret;
			return true;
		}
		if (obj_req->num_img_extents)
			obj_req->copyup_state = RBD_OBJ_COPYUP_READ_PARENT;
		else
			obj_req->copyup_state = RBD_OBJ_COPYUP_WRITE_OBJECT;
		return false;
	case RBD_OBJ_COPYUP_READ_PARENT:
		if (*result)
			return true;

		if (is_zero_bvecs(obj_req->copyup_bvecs,
				  rbd_obj_img_extents_bytes(obj_req))) {
			dout("%s %p detected zeros\n", __func__, obj_req);
			obj_req->flags |= RBD_OBJ_FLAG_COPYUP_ZEROS;
		}

		rbd_obj_copyup_object_maps(obj_req);
		if (!obj_req->pending.num_pending) {
			*result = obj_req->pending.result;
			obj_req->copyup_state = RBD_OBJ_COPYUP_OBJECT_MAPS;
			goto again;
		}
		obj_req->copyup_state = __RBD_OBJ_COPYUP_OBJECT_MAPS;
		return false;
	case __RBD_OBJ_COPYUP_OBJECT_MAPS:
		if (!pending_result_dec(&obj_req->pending, result))
			return false;
		/* fall through */
	case RBD_OBJ_COPYUP_OBJECT_MAPS:
		if (*result) {
			rbd_warn(rbd_dev, "snap object map update failed: %d",
				 *result);
			return true;
		}

		rbd_obj_copyup_write_object(obj_req);
		if (!obj_req->pending.num_pending) {
			*result = obj_req->pending.result;
			obj_req->copyup_state = RBD_OBJ_COPYUP_WRITE_OBJECT;
			goto again;
		}
		obj_req->copyup_state = __RBD_OBJ_COPYUP_WRITE_OBJECT;
		return false;
	case __RBD_OBJ_COPYUP_WRITE_OBJECT:
		if (!pending_result_dec(&obj_req->pending, result))
			return false;
		/* fall through */
	case RBD_OBJ_COPYUP_WRITE_OBJECT:
		return true;
	default:
		BUG();
	}
}

/*
 * Return:
 *   0 - object map update sent
 *   1 - object map update isn't needed
 *  <0 - error
 */
static int rbd_obj_write_post_object_map(struct rbd_obj_request *obj_req)
{
	struct rbd_device *rbd_dev = obj_req->img_request->rbd_dev;
	u8 current_state = OBJECT_PENDING;

	if (!(rbd_dev->header.features & RBD_FEATURE_OBJECT_MAP))
		return 1;

	if (!(obj_req->flags & RBD_OBJ_FLAG_DELETION))
		return 1;

	return rbd_object_map_update(obj_req, CEPH_NOSNAP, OBJECT_NONEXISTENT,
				     &current_state);
}

static bool rbd_obj_advance_write(struct rbd_obj_request *obj_req, int *result)
{
	struct rbd_device *rbd_dev = obj_req->img_request->rbd_dev;
	int ret;

again:
	switch (obj_req->write_state) {
	case RBD_OBJ_WRITE_START:
		rbd_assert(!*result);

		if (rbd_obj_write_is_noop(obj_req))
			return true;

		ret = rbd_obj_write_pre_object_map(obj_req);
		if (ret < 0) {
			*result = ret;
			return true;
		}
		obj_req->write_state = RBD_OBJ_WRITE_PRE_OBJECT_MAP;
		if (ret > 0)
			goto again;
		return false;
	case RBD_OBJ_WRITE_PRE_OBJECT_MAP:
		if (*result) {
			rbd_warn(rbd_dev, "pre object map update failed: %d",
				 *result);
			return true;
		}
		ret = rbd_obj_write_object(obj_req);
		if (ret) {
			*result = ret;
			return true;
		}
		obj_req->write_state = RBD_OBJ_WRITE_OBJECT;
		return false;
	case RBD_OBJ_WRITE_OBJECT:
		if (*result == -ENOENT) {
			if (obj_req->flags & RBD_OBJ_FLAG_COPYUP_ENABLED) {
				*result = 0;
				obj_req->copyup_state = RBD_OBJ_COPYUP_START;
				obj_req->write_state = __RBD_OBJ_WRITE_COPYUP;
				goto again;
			}
			/*
			 * On a non-existent object:
			 *   delete - -ENOENT, truncate/zero - 0
			 */
			if (obj_req->flags & RBD_OBJ_FLAG_DELETION)
				*result = 0;
		}
		if (*result)
			return true;

		obj_req->write_state = RBD_OBJ_WRITE_COPYUP;
		goto again;
	case __RBD_OBJ_WRITE_COPYUP:
		if (!rbd_obj_advance_copyup(obj_req, result))
			return false;
		/* fall through */
	case RBD_OBJ_WRITE_COPYUP:
		if (*result) {
			rbd_warn(rbd_dev, "copyup failed: %d", *result);
			return true;
		}
		ret = rbd_obj_write_post_object_map(obj_req);
		if (ret < 0) {
			*result = ret;
			return true;
		}
		obj_req->write_state = RBD_OBJ_WRITE_POST_OBJECT_MAP;
		if (ret > 0)
			goto again;
		return false;
	case RBD_OBJ_WRITE_POST_OBJECT_MAP:
		if (*result)
			rbd_warn(rbd_dev, "post object map update failed: %d",
				 *result);
		return true;
	default:
		BUG();
	}
}

/*
 * Return true if @obj_req is completed.
 */
static bool __rbd_obj_handle_request(struct rbd_obj_request *obj_req,
				     int *result)
{
	struct rbd_img_request *img_req = obj_req->img_request;
	struct rbd_device *rbd_dev = img_req->rbd_dev;
	bool done;

	mutex_lock(&obj_req->state_mutex);
	if (!rbd_img_is_write(img_req))
		done = rbd_obj_advance_read(obj_req, result);
	else
		done = rbd_obj_advance_write(obj_req, result);
	mutex_unlock(&obj_req->state_mutex);

	if (done && *result) {
		rbd_assert(*result < 0);
		rbd_warn(rbd_dev, "%s at objno %llu %llu~%llu result %d",
			 obj_op_name(img_req->op_type), obj_req->ex.oe_objno,
			 obj_req->ex.oe_off, obj_req->ex.oe_len, *result);
	}
	return done;
}

/*
 * This is open-coded in rbd_img_handle_request() to avoid parent chain
 * recursion.
 */
static void rbd_obj_handle_request(struct rbd_obj_request *obj_req, int result)
{
	if (__rbd_obj_handle_request(obj_req, &result))
		rbd_img_handle_request(obj_req->img_request, result);
}

static bool need_exclusive_lock(struct rbd_img_request *img_req)
{
	struct rbd_device *rbd_dev = img_req->rbd_dev;

	if (!(rbd_dev->header.features & RBD_FEATURE_EXCLUSIVE_LOCK))
		return false;

	if (rbd_is_ro(rbd_dev))
		return false;

	rbd_assert(!test_bit(IMG_REQ_CHILD, &img_req->flags));
	if (rbd_dev->opts->lock_on_read ||
	    (rbd_dev->header.features & RBD_FEATURE_OBJECT_MAP))
		return true;

	return rbd_img_is_write(img_req);
}

static bool rbd_lock_add_request(struct rbd_img_request *img_req)
{
	struct rbd_device *rbd_dev = img_req->rbd_dev;
	bool locked;

	lockdep_assert_held(&rbd_dev->lock_rwsem);
	locked = rbd_dev->lock_state == RBD_LOCK_STATE_LOCKED;
	spin_lock(&rbd_dev->lock_lists_lock);
	rbd_assert(list_empty(&img_req->lock_item));
	if (!locked)
		list_add_tail(&img_req->lock_item, &rbd_dev->acquiring_list);
	else
		list_add_tail(&img_req->lock_item, &rbd_dev->running_list);
	spin_unlock(&rbd_dev->lock_lists_lock);
	return locked;
}

static void rbd_lock_del_request(struct rbd_img_request *img_req)
{
	struct rbd_device *rbd_dev = img_req->rbd_dev;
	bool need_wakeup;

	lockdep_assert_held(&rbd_dev->lock_rwsem);
	spin_lock(&rbd_dev->lock_lists_lock);
	rbd_assert(!list_empty(&img_req->lock_item));
	list_del_init(&img_req->lock_item);
	need_wakeup = (rbd_dev->lock_state == RBD_LOCK_STATE_RELEASING &&
		       list_empty(&rbd_dev->running_list));
	spin_unlock(&rbd_dev->lock_lists_lock);
	if (need_wakeup)
		complete(&rbd_dev->releasing_wait);
}

static int rbd_img_exclusive_lock(struct rbd_img_request *img_req)
{
	struct rbd_device *rbd_dev = img_req->rbd_dev;

	if (!need_exclusive_lock(img_req))
		return 1;

	if (rbd_lock_add_request(img_req))
		return 1;

	if (rbd_dev->opts->exclusive) {
		WARN_ON(1); /* lock got released? */
		return -EROFS;
	}

	/*
	 * Note the use of mod_delayed_work() in rbd_acquire_lock()
	 * and cancel_delayed_work() in wake_lock_waiters().
	 */
	dout("%s rbd_dev %p queueing lock_dwork\n", __func__, rbd_dev);
	queue_delayed_work(rbd_dev->task_wq, &rbd_dev->lock_dwork, 0);
	return 0;
}

static void rbd_img_object_requests(struct rbd_img_request *img_req)
{
	struct rbd_obj_request *obj_req;

	rbd_assert(!img_req->pending.result && !img_req->pending.num_pending);

	for_each_obj_request(img_req, obj_req) {
		int result = 0;

		if (__rbd_obj_handle_request(obj_req, &result)) {
			if (result) {
				img_req->pending.result = result;
				return;
			}
		} else {
			img_req->pending.num_pending++;
		}
	}
}

static bool rbd_img_advance(struct rbd_img_request *img_req, int *result)
{
	struct rbd_device *rbd_dev = img_req->rbd_dev;
	int ret;

again:
	switch (img_req->state) {
	case RBD_IMG_START:
		rbd_assert(!*result);

		ret = rbd_img_exclusive_lock(img_req);
		if (ret < 0) {
			*result = ret;
			return true;
		}
		img_req->state = RBD_IMG_EXCLUSIVE_LOCK;
		if (ret > 0)
			goto again;
		return false;
	case RBD_IMG_EXCLUSIVE_LOCK:
		if (*result)
			return true;

		rbd_assert(!need_exclusive_lock(img_req) ||
			   __rbd_is_lock_owner(rbd_dev));

		rbd_img_object_requests(img_req);
		if (!img_req->pending.num_pending) {
			*result = img_req->pending.result;
			img_req->state = RBD_IMG_OBJECT_REQUESTS;
			goto again;
		}
		img_req->state = __RBD_IMG_OBJECT_REQUESTS;
		return false;
	case __RBD_IMG_OBJECT_REQUESTS:
		if (!pending_result_dec(&img_req->pending, result))
			return false;
		/* fall through */
	case RBD_IMG_OBJECT_REQUESTS:
		return true;
	default:
		BUG();
	}
}

/*
 * Return true if @img_req is completed.
 */
static bool __rbd_img_handle_request(struct rbd_img_request *img_req,
				     int *result)
{
	struct rbd_device *rbd_dev = img_req->rbd_dev;
	bool done;

	if (need_exclusive_lock(img_req)) {
		down_read(&rbd_dev->lock_rwsem);
		mutex_lock(&img_req->state_mutex);
		done = rbd_img_advance(img_req, result);
		if (done)
			rbd_lock_del_request(img_req);
		mutex_unlock(&img_req->state_mutex);
		up_read(&rbd_dev->lock_rwsem);
	} else {
		mutex_lock(&img_req->state_mutex);
		done = rbd_img_advance(img_req, result);
		mutex_unlock(&img_req->state_mutex);
	}

	if (done && *result) {
		rbd_assert(*result < 0);
		rbd_warn(rbd_dev, "%s%s result %d",
		      test_bit(IMG_REQ_CHILD, &img_req->flags) ? "child " : "",
		      obj_op_name(img_req->op_type), *result);
	}
	return done;
}

static void rbd_img_handle_request(struct rbd_img_request *img_req, int result)
{
again:
	if (!__rbd_img_handle_request(img_req, &result))
		return;

	if (test_bit(IMG_REQ_CHILD, &img_req->flags)) {
		struct rbd_obj_request *obj_req = img_req->obj_request;

		rbd_img_request_destroy(img_req);
		if (__rbd_obj_handle_request(obj_req, &result)) {
			img_req = obj_req->img_request;
			goto again;
		}
	} else {
		struct request *rq = blk_mq_rq_from_pdu(img_req);

		rbd_img_request_destroy(img_req);
		blk_mq_end_request(rq, errno_to_blk_status(result));
	}
}

static const struct rbd_client_id rbd_empty_cid;

static bool rbd_cid_equal(const struct rbd_client_id *lhs,
			  const struct rbd_client_id *rhs)
{
	return lhs->gid == rhs->gid && lhs->handle == rhs->handle;
}

static struct rbd_client_id rbd_get_cid(struct rbd_device *rbd_dev)
{
	struct rbd_client_id cid;

	mutex_lock(&rbd_dev->watch_mutex);
	cid.gid = ceph_client_gid(rbd_dev->rbd_client->client);
	cid.handle = rbd_dev->watch_cookie;
	mutex_unlock(&rbd_dev->watch_mutex);
	return cid;
}

/*
 * lock_rwsem must be held for write
 */
static void rbd_set_owner_cid(struct rbd_device *rbd_dev,
			      const struct rbd_client_id *cid)
{
	dout("%s rbd_dev %p %llu-%llu -> %llu-%llu\n", __func__, rbd_dev,
	     rbd_dev->owner_cid.gid, rbd_dev->owner_cid.handle,
	     cid->gid, cid->handle);
	rbd_dev->owner_cid = *cid; /* struct */
}

static void format_lock_cookie(struct rbd_device *rbd_dev, char *buf)
{
	mutex_lock(&rbd_dev->watch_mutex);
	sprintf(buf, "%s %llu", RBD_LOCK_COOKIE_PREFIX, rbd_dev->watch_cookie);
	mutex_unlock(&rbd_dev->watch_mutex);
}

static void __rbd_lock(struct rbd_device *rbd_dev, const char *cookie)
{
	struct rbd_client_id cid = rbd_get_cid(rbd_dev);

	rbd_dev->lock_state = RBD_LOCK_STATE_LOCKED;
	strcpy(rbd_dev->lock_cookie, cookie);
	rbd_set_owner_cid(rbd_dev, &cid);
	queue_work(rbd_dev->task_wq, &rbd_dev->acquired_lock_work);
}

/*
 * lock_rwsem must be held for write
 */
static int rbd_lock(struct rbd_device *rbd_dev)
{
	struct ceph_osd_client *osdc = &rbd_dev->rbd_client->client->osdc;
	char cookie[32];
	int ret;

	WARN_ON(__rbd_is_lock_owner(rbd_dev) ||
		rbd_dev->lock_cookie[0] != '\0');

	format_lock_cookie(rbd_dev, cookie);
	ret = ceph_cls_lock(osdc, &rbd_dev->header_oid, &rbd_dev->header_oloc,
			    RBD_LOCK_NAME, CEPH_CLS_LOCK_EXCLUSIVE, cookie,
			    RBD_LOCK_TAG, "", 0);
	if (ret)
		return ret;

	__rbd_lock(rbd_dev, cookie);
	return 0;
}

/*
 * lock_rwsem must be held for write
 */
static void rbd_unlock(struct rbd_device *rbd_dev)
{
	struct ceph_osd_client *osdc = &rbd_dev->rbd_client->client->osdc;
	int ret;

	WARN_ON(!__rbd_is_lock_owner(rbd_dev) ||
		rbd_dev->lock_cookie[0] == '\0');

	ret = ceph_cls_unlock(osdc, &rbd_dev->header_oid, &rbd_dev->header_oloc,
			      RBD_LOCK_NAME, rbd_dev->lock_cookie);
	if (ret && ret != -ENOENT)
		rbd_warn(rbd_dev, "failed to unlock header: %d", ret);

	/* treat errors as the image is unlocked */
	rbd_dev->lock_state = RBD_LOCK_STATE_UNLOCKED;
	rbd_dev->lock_cookie[0] = '\0';
	rbd_set_owner_cid(rbd_dev, &rbd_empty_cid);
	queue_work(rbd_dev->task_wq, &rbd_dev->released_lock_work);
}

static int __rbd_notify_op_lock(struct rbd_device *rbd_dev,
				enum rbd_notify_op notify_op,
				struct page ***preply_pages,
				size_t *preply_len)
{
	struct ceph_osd_client *osdc = &rbd_dev->rbd_client->client->osdc;
	struct rbd_client_id cid = rbd_get_cid(rbd_dev);
	char buf[4 + 8 + 8 + CEPH_ENCODING_START_BLK_LEN];
	int buf_size = sizeof(buf);
	void *p = buf;

	dout("%s rbd_dev %p notify_op %d\n", __func__, rbd_dev, notify_op);

	/* encode *LockPayload NotifyMessage (op + ClientId) */
	ceph_start_encoding(&p, 2, 1, buf_size - CEPH_ENCODING_START_BLK_LEN);
	ceph_encode_32(&p, notify_op);
	ceph_encode_64(&p, cid.gid);
	ceph_encode_64(&p, cid.handle);

	return ceph_osdc_notify(osdc, &rbd_dev->header_oid,
				&rbd_dev->header_oloc, buf, buf_size,
				RBD_NOTIFY_TIMEOUT, preply_pages, preply_len);
}

static void rbd_notify_op_lock(struct rbd_device *rbd_dev,
			       enum rbd_notify_op notify_op)
{
	__rbd_notify_op_lock(rbd_dev, notify_op, NULL, NULL);
}

static void rbd_notify_acquired_lock(struct work_struct *work)
{
	struct rbd_device *rbd_dev = container_of(work, struct rbd_device,
						  acquired_lock_work);

	rbd_notify_op_lock(rbd_dev, RBD_NOTIFY_OP_ACQUIRED_LOCK);
}

static void rbd_notify_released_lock(struct work_struct *work)
{
	struct rbd_device *rbd_dev = container_of(work, struct rbd_device,
						  released_lock_work);

	rbd_notify_op_lock(rbd_dev, RBD_NOTIFY_OP_RELEASED_LOCK);
}

static int rbd_request_lock(struct rbd_device *rbd_dev)
{
	struct page **reply_pages;
	size_t reply_len;
	bool lock_owner_responded = false;
	int ret;

	dout("%s rbd_dev %p\n", __func__, rbd_dev);

	ret = __rbd_notify_op_lock(rbd_dev, RBD_NOTIFY_OP_REQUEST_LOCK,
				   &reply_pages, &reply_len);
	if (ret && ret != -ETIMEDOUT) {
		rbd_warn(rbd_dev, "failed to request lock: %d", ret);
		goto out;
	}

	if (reply_len > 0 && reply_len <= PAGE_SIZE) {
		void *p = page_address(reply_pages[0]);
		void *const end = p + reply_len;
		u32 n;

		ceph_decode_32_safe(&p, end, n, e_inval); /* num_acks */
		while (n--) {
			u8 struct_v;
			u32 len;

			ceph_decode_need(&p, end, 8 + 8, e_inval);
			p += 8 + 8; /* skip gid and cookie */

			ceph_decode_32_safe(&p, end, len, e_inval);
			if (!len)
				continue;

			if (lock_owner_responded) {
				rbd_warn(rbd_dev,
					 "duplicate lock owners detected");
				ret = -EIO;
				goto out;
			}

			lock_owner_responded = true;
			ret = ceph_start_decoding(&p, end, 1, "ResponseMessage",
						  &struct_v, &len);
			if (ret) {
				rbd_warn(rbd_dev,
					 "failed to decode ResponseMessage: %d",
					 ret);
				goto e_inval;
			}

			ret = ceph_decode_32(&p);
		}
	}

	if (!lock_owner_responded) {
		rbd_warn(rbd_dev, "no lock owners detected");
		ret = -ETIMEDOUT;
	}

out:
	ceph_release_page_vector(reply_pages, calc_pages_for(0, reply_len));
	return ret;

e_inval:
	ret = -EINVAL;
	goto out;
}

/*
 * Either image request state machine(s) or rbd_add_acquire_lock()
 * (i.e. "rbd map").
 */
static void wake_lock_waiters(struct rbd_device *rbd_dev, int result)
{
	struct rbd_img_request *img_req;

	dout("%s rbd_dev %p result %d\n", __func__, rbd_dev, result);
	lockdep_assert_held_write(&rbd_dev->lock_rwsem);

	cancel_delayed_work(&rbd_dev->lock_dwork);
	if (!completion_done(&rbd_dev->acquire_wait)) {
		rbd_assert(list_empty(&rbd_dev->acquiring_list) &&
			   list_empty(&rbd_dev->running_list));
		rbd_dev->acquire_err = result;
		complete_all(&rbd_dev->acquire_wait);
		return;
	}

	list_for_each_entry(img_req, &rbd_dev->acquiring_list, lock_item) {
		mutex_lock(&img_req->state_mutex);
		rbd_assert(img_req->state == RBD_IMG_EXCLUSIVE_LOCK);
		rbd_img_schedule(img_req, result);
		mutex_unlock(&img_req->state_mutex);
	}

	list_splice_tail_init(&rbd_dev->acquiring_list, &rbd_dev->running_list);
}

static int get_lock_owner_info(struct rbd_device *rbd_dev,
			       struct ceph_locker **lockers, u32 *num_lockers)
{
	struct ceph_osd_client *osdc = &rbd_dev->rbd_client->client->osdc;
	u8 lock_type;
	char *lock_tag;
	int ret;

	dout("%s rbd_dev %p\n", __func__, rbd_dev);

	ret = ceph_cls_lock_info(osdc, &rbd_dev->header_oid,
				 &rbd_dev->header_oloc, RBD_LOCK_NAME,
				 &lock_type, &lock_tag, lockers, num_lockers);
	if (ret)
		return ret;

	if (*num_lockers == 0) {
		dout("%s rbd_dev %p no lockers detected\n", __func__, rbd_dev);
		goto out;
	}

	if (strcmp(lock_tag, RBD_LOCK_TAG)) {
		rbd_warn(rbd_dev, "locked by external mechanism, tag %s",
			 lock_tag);
		ret = -EBUSY;
		goto out;
	}

	if (lock_type == CEPH_CLS_LOCK_SHARED) {
		rbd_warn(rbd_dev, "shared lock type detected");
		ret = -EBUSY;
		goto out;
	}

	if (strncmp((*lockers)[0].id.cookie, RBD_LOCK_COOKIE_PREFIX,
		    strlen(RBD_LOCK_COOKIE_PREFIX))) {
		rbd_warn(rbd_dev, "locked by external mechanism, cookie %s",
			 (*lockers)[0].id.cookie);
		ret = -EBUSY;
		goto out;
	}

out:
	kfree(lock_tag);
	return ret;
}

static int find_watcher(struct rbd_device *rbd_dev,
			const struct ceph_locker *locker)
{
	struct ceph_osd_client *osdc = &rbd_dev->rbd_client->client->osdc;
	struct ceph_watch_item *watchers;
	u32 num_watchers;
	u64 cookie;
	int i;
	int ret;

	ret = ceph_osdc_list_watchers(osdc, &rbd_dev->header_oid,
				      &rbd_dev->header_oloc, &watchers,
				      &num_watchers);
	if (ret)
		return ret;

	sscanf(locker->id.cookie, RBD_LOCK_COOKIE_PREFIX " %llu", &cookie);
	for (i = 0; i < num_watchers; i++) {
		if (!memcmp(&watchers[i].addr, &locker->info.addr,
			    sizeof(locker->info.addr)) &&
		    watchers[i].cookie == cookie) {
			struct rbd_client_id cid = {
				.gid = le64_to_cpu(watchers[i].name.num),
				.handle = cookie,
			};

			dout("%s rbd_dev %p found cid %llu-%llu\n", __func__,
			     rbd_dev, cid.gid, cid.handle);
			rbd_set_owner_cid(rbd_dev, &cid);
			ret = 1;
			goto out;
		}
	}

	dout("%s rbd_dev %p no watchers\n", __func__, rbd_dev);
	ret = 0;
out:
	kfree(watchers);
	return ret;
}

/*
 * lock_rwsem must be held for write
 */
static int rbd_try_lock(struct rbd_device *rbd_dev)
{
	struct ceph_client *client = rbd_dev->rbd_client->client;
	struct ceph_locker *lockers;
	u32 num_lockers;
	int ret;

	for (;;) {
		ret = rbd_lock(rbd_dev);
		if (ret != -EBUSY)
			return ret;

		/* determine if the current lock holder is still alive */
		ret = get_lock_owner_info(rbd_dev, &lockers, &num_lockers);
		if (ret)
			return ret;

		if (num_lockers == 0)
			goto again;

		ret = find_watcher(rbd_dev, lockers);
		if (ret)
			goto out; /* request lock or error */

		rbd_warn(rbd_dev, "breaking header lock owned by %s%llu",
			 ENTITY_NAME(lockers[0].id.name));

		ret = ceph_monc_blacklist_add(&client->monc,
					      &lockers[0].info.addr);
		if (ret) {
			rbd_warn(rbd_dev, "blacklist of %s%llu failed: %d",
				 ENTITY_NAME(lockers[0].id.name), ret);
			goto out;
		}

		ret = ceph_cls_break_lock(&client->osdc, &rbd_dev->header_oid,
					  &rbd_dev->header_oloc, RBD_LOCK_NAME,
					  lockers[0].id.cookie,
					  &lockers[0].id.name);
		if (ret && ret != -ENOENT)
			goto out;

again:
		ceph_free_lockers(lockers, num_lockers);
	}

out:
	ceph_free_lockers(lockers, num_lockers);
	return ret;
}

static int rbd_post_acquire_action(struct rbd_device *rbd_dev)
{
	int ret;

	if (rbd_dev->header.features & RBD_FEATURE_OBJECT_MAP) {
		ret = rbd_object_map_open(rbd_dev);
		if (ret)
			return ret;
	}

	return 0;
}

/*
 * Return:
 *   0 - lock acquired
 *   1 - caller should call rbd_request_lock()
 *  <0 - error
 */
static int rbd_try_acquire_lock(struct rbd_device *rbd_dev)
{
	int ret;

	down_read(&rbd_dev->lock_rwsem);
	dout("%s rbd_dev %p read lock_state %d\n", __func__, rbd_dev,
	     rbd_dev->lock_state);
	if (__rbd_is_lock_owner(rbd_dev)) {
		up_read(&rbd_dev->lock_rwsem);
		return 0;
	}

	up_read(&rbd_dev->lock_rwsem);
	down_write(&rbd_dev->lock_rwsem);
	dout("%s rbd_dev %p write lock_state %d\n", __func__, rbd_dev,
	     rbd_dev->lock_state);
	if (__rbd_is_lock_owner(rbd_dev)) {
		up_write(&rbd_dev->lock_rwsem);
		return 0;
	}

	ret = rbd_try_lock(rbd_dev);
	if (ret < 0) {
		rbd_warn(rbd_dev, "failed to lock header: %d", ret);
		if (ret == -EBLACKLISTED)
			goto out;

		ret = 1; /* request lock anyway */
	}
	if (ret > 0) {
		up_write(&rbd_dev->lock_rwsem);
		return ret;
	}

	rbd_assert(rbd_dev->lock_state == RBD_LOCK_STATE_LOCKED);
	rbd_assert(list_empty(&rbd_dev->running_list));

	ret = rbd_post_acquire_action(rbd_dev);
	if (ret) {
		rbd_warn(rbd_dev, "post-acquire action failed: %d", ret);
		/*
		 * Can't stay in RBD_LOCK_STATE_LOCKED because
		 * rbd_lock_add_request() would let the request through,
		 * assuming that e.g. object map is locked and loaded.
		 */
		rbd_unlock(rbd_dev);
	}

out:
	wake_lock_waiters(rbd_dev, ret);
	up_write(&rbd_dev->lock_rwsem);
	return ret;
}

static void rbd_acquire_lock(struct work_struct *work)
{
	struct rbd_device *rbd_dev = container_of(to_delayed_work(work),
					    struct rbd_device, lock_dwork);
	int ret;

	dout("%s rbd_dev %p\n", __func__, rbd_dev);
again:
	ret = rbd_try_acquire_lock(rbd_dev);
	if (ret <= 0) {
		dout("%s rbd_dev %p ret %d - done\n", __func__, rbd_dev, ret);
		return;
	}

	ret = rbd_request_lock(rbd_dev);
	if (ret == -ETIMEDOUT) {
		goto again; /* treat this as a dead client */
	} else if (ret == -EROFS) {
		rbd_warn(rbd_dev, "peer will not release lock");
		down_write(&rbd_dev->lock_rwsem);
		wake_lock_waiters(rbd_dev, ret);
		up_write(&rbd_dev->lock_rwsem);
	} else if (ret < 0) {
		rbd_warn(rbd_dev, "error requesting lock: %d", ret);
		mod_delayed_work(rbd_dev->task_wq, &rbd_dev->lock_dwork,
				 RBD_RETRY_DELAY);
	} else {
		/*
		 * lock owner acked, but resend if we don't see them
		 * release the lock
		 */
		dout("%s rbd_dev %p requeuing lock_dwork\n", __func__,
		     rbd_dev);
		mod_delayed_work(rbd_dev->task_wq, &rbd_dev->lock_dwork,
		    msecs_to_jiffies(2 * RBD_NOTIFY_TIMEOUT * MSEC_PER_SEC));
	}
}

static bool rbd_quiesce_lock(struct rbd_device *rbd_dev)
{
	bool need_wait;

	dout("%s rbd_dev %p\n", __func__, rbd_dev);
	lockdep_assert_held_write(&rbd_dev->lock_rwsem);

	if (rbd_dev->lock_state != RBD_LOCK_STATE_LOCKED)
		return false;

	/*
	 * Ensure that all in-flight IO is flushed.
	 */
	rbd_dev->lock_state = RBD_LOCK_STATE_RELEASING;
	rbd_assert(!completion_done(&rbd_dev->releasing_wait));
	need_wait = !list_empty(&rbd_dev->running_list);
	downgrade_write(&rbd_dev->lock_rwsem);
	if (need_wait)
		wait_for_completion(&rbd_dev->releasing_wait);
	up_read(&rbd_dev->lock_rwsem);

	down_write(&rbd_dev->lock_rwsem);
	if (rbd_dev->lock_state != RBD_LOCK_STATE_RELEASING)
		return false;

	rbd_assert(list_empty(&rbd_dev->running_list));
	return true;
}

static void rbd_pre_release_action(struct rbd_device *rbd_dev)
{
	if (rbd_dev->header.features & RBD_FEATURE_OBJECT_MAP)
		rbd_object_map_close(rbd_dev);
}

static void __rbd_release_lock(struct rbd_device *rbd_dev)
{
	rbd_assert(list_empty(&rbd_dev->running_list));

	rbd_pre_release_action(rbd_dev);
	rbd_unlock(rbd_dev);
}

/*
 * lock_rwsem must be held for write
 */
static void rbd_release_lock(struct rbd_device *rbd_dev)
{
	if (!rbd_quiesce_lock(rbd_dev))
		return;

	__rbd_release_lock(rbd_dev);

	/*
	 * Give others a chance to grab the lock - we would re-acquire
	 * almost immediately if we got new IO while draining the running
	 * list otherwise.  We need to ack our own notifications, so this
	 * lock_dwork will be requeued from rbd_handle_released_lock() by
	 * way of maybe_kick_acquire().
	 */
	cancel_delayed_work(&rbd_dev->lock_dwork);
}

static void rbd_release_lock_work(struct work_struct *work)
{
	struct rbd_device *rbd_dev = container_of(work, struct rbd_device,
						  unlock_work);

	down_write(&rbd_dev->lock_rwsem);
	rbd_release_lock(rbd_dev);
	up_write(&rbd_dev->lock_rwsem);
}

static void maybe_kick_acquire(struct rbd_device *rbd_dev)
{
	bool have_requests;

	dout("%s rbd_dev %p\n", __func__, rbd_dev);
	if (__rbd_is_lock_owner(rbd_dev))
		return;

	spin_lock(&rbd_dev->lock_lists_lock);
	have_requests = !list_empty(&rbd_dev->acquiring_list);
	spin_unlock(&rbd_dev->lock_lists_lock);
	if (have_requests || delayed_work_pending(&rbd_dev->lock_dwork)) {
		dout("%s rbd_dev %p kicking lock_dwork\n", __func__, rbd_dev);
		mod_delayed_work(rbd_dev->task_wq, &rbd_dev->lock_dwork, 0);
	}
}

static void rbd_handle_acquired_lock(struct rbd_device *rbd_dev, u8 struct_v,
				     void **p)
{
	struct rbd_client_id cid = { 0 };

	if (struct_v >= 2) {
		cid.gid = ceph_decode_64(p);
		cid.handle = ceph_decode_64(p);
	}

	dout("%s rbd_dev %p cid %llu-%llu\n", __func__, rbd_dev, cid.gid,
	     cid.handle);
	if (!rbd_cid_equal(&cid, &rbd_empty_cid)) {
		down_write(&rbd_dev->lock_rwsem);
		if (rbd_cid_equal(&cid, &rbd_dev->owner_cid)) {
			/*
			 * we already know that the remote client is
			 * the owner
			 */
			up_write(&rbd_dev->lock_rwsem);
			return;
		}

		rbd_set_owner_cid(rbd_dev, &cid);
		downgrade_write(&rbd_dev->lock_rwsem);
	} else {
		down_read(&rbd_dev->lock_rwsem);
	}

	maybe_kick_acquire(rbd_dev);
	up_read(&rbd_dev->lock_rwsem);
}

static void rbd_handle_released_lock(struct rbd_device *rbd_dev, u8 struct_v,
				     void **p)
{
	struct rbd_client_id cid = { 0 };

	if (struct_v >= 2) {
		cid.gid = ceph_decode_64(p);
		cid.handle = ceph_decode_64(p);
	}

	dout("%s rbd_dev %p cid %llu-%llu\n", __func__, rbd_dev, cid.gid,
	     cid.handle);
	if (!rbd_cid_equal(&cid, &rbd_empty_cid)) {
		down_write(&rbd_dev->lock_rwsem);
		if (!rbd_cid_equal(&cid, &rbd_dev->owner_cid)) {
			dout("%s rbd_dev %p unexpected owner, cid %llu-%llu != owner_cid %llu-%llu\n",
			     __func__, rbd_dev, cid.gid, cid.handle,
			     rbd_dev->owner_cid.gid, rbd_dev->owner_cid.handle);
			up_write(&rbd_dev->lock_rwsem);
			return;
		}

		rbd_set_owner_cid(rbd_dev, &rbd_empty_cid);
		downgrade_write(&rbd_dev->lock_rwsem);
	} else {
		down_read(&rbd_dev->lock_rwsem);
	}

	maybe_kick_acquire(rbd_dev);
	up_read(&rbd_dev->lock_rwsem);
}

/*
 * Returns result for ResponseMessage to be encoded (<= 0), or 1 if no
 * ResponseMessage is needed.
 */
static int rbd_handle_request_lock(struct rbd_device *rbd_dev, u8 struct_v,
				   void **p)
{
	struct rbd_client_id my_cid = rbd_get_cid(rbd_dev);
	struct rbd_client_id cid = { 0 };
	int result = 1;

	if (struct_v >= 2) {
		cid.gid = ceph_decode_64(p);
		cid.handle = ceph_decode_64(p);
	}

	dout("%s rbd_dev %p cid %llu-%llu\n", __func__, rbd_dev, cid.gid,
	     cid.handle);
	if (rbd_cid_equal(&cid, &my_cid))
		return result;

	down_read(&rbd_dev->lock_rwsem);
	if (__rbd_is_lock_owner(rbd_dev)) {
		if (rbd_dev->lock_state == RBD_LOCK_STATE_LOCKED &&
		    rbd_cid_equal(&rbd_dev->owner_cid, &rbd_empty_cid))
			goto out_unlock;

		/*
		 * encode ResponseMessage(0) so the peer can detect
		 * a missing owner
		 */
		result = 0;

		if (rbd_dev->lock_state == RBD_LOCK_STATE_LOCKED) {
			if (!rbd_dev->opts->exclusive) {
				dout("%s rbd_dev %p queueing unlock_work\n",
				     __func__, rbd_dev);
				queue_work(rbd_dev->task_wq,
					   &rbd_dev->unlock_work);
			} else {
				/* refuse to release the lock */
				result = -EROFS;
			}
		}
	}

out_unlock:
	up_read(&rbd_dev->lock_rwsem);
	return result;
}

static void __rbd_acknowledge_notify(struct rbd_device *rbd_dev,
				     u64 notify_id, u64 cookie, s32 *result)
{
	struct ceph_osd_client *osdc = &rbd_dev->rbd_client->client->osdc;
	char buf[4 + CEPH_ENCODING_START_BLK_LEN];
	int buf_size = sizeof(buf);
	int ret;

	if (result) {
		void *p = buf;

		/* encode ResponseMessage */
		ceph_start_encoding(&p, 1, 1,
				    buf_size - CEPH_ENCODING_START_BLK_LEN);
		ceph_encode_32(&p, *result);
	} else {
		buf_size = 0;
	}

	ret = ceph_osdc_notify_ack(osdc, &rbd_dev->header_oid,
				   &rbd_dev->header_oloc, notify_id, cookie,
				   buf, buf_size);
	if (ret)
		rbd_warn(rbd_dev, "acknowledge_notify failed: %d", ret);
}

static void rbd_acknowledge_notify(struct rbd_device *rbd_dev, u64 notify_id,
				   u64 cookie)
{
	dout("%s rbd_dev %p\n", __func__, rbd_dev);
	__rbd_acknowledge_notify(rbd_dev, notify_id, cookie, NULL);
}

static void rbd_acknowledge_notify_result(struct rbd_device *rbd_dev,
					  u64 notify_id, u64 cookie, s32 result)
{
	dout("%s rbd_dev %p result %d\n", __func__, rbd_dev, result);
	__rbd_acknowledge_notify(rbd_dev, notify_id, cookie, &result);
}

static void rbd_watch_cb(void *arg, u64 notify_id, u64 cookie,
			 u64 notifier_id, void *data, size_t data_len)
{
	struct rbd_device *rbd_dev = arg;
	void *p = data;
	void *const end = p + data_len;
	u8 struct_v = 0;
	u32 len;
	u32 notify_op;
	int ret;

	dout("%s rbd_dev %p cookie %llu notify_id %llu data_len %zu\n",
	     __func__, rbd_dev, cookie, notify_id, data_len);
	if (data_len) {
		ret = ceph_start_decoding(&p, end, 1, "NotifyMessage",
					  &struct_v, &len);
		if (ret) {
			rbd_warn(rbd_dev, "failed to decode NotifyMessage: %d",
				 ret);
			return;
		}

		notify_op = ceph_decode_32(&p);
	} else {
		/* legacy notification for header updates */
		notify_op = RBD_NOTIFY_OP_HEADER_UPDATE;
		len = 0;
	}

	dout("%s rbd_dev %p notify_op %u\n", __func__, rbd_dev, notify_op);
	switch (notify_op) {
	case RBD_NOTIFY_OP_ACQUIRED_LOCK:
		rbd_handle_acquired_lock(rbd_dev, struct_v, &p);
		rbd_acknowledge_notify(rbd_dev, notify_id, cookie);
		break;
	case RBD_NOTIFY_OP_RELEASED_LOCK:
		rbd_handle_released_lock(rbd_dev, struct_v, &p);
		rbd_acknowledge_notify(rbd_dev, notify_id, cookie);
		break;
	case RBD_NOTIFY_OP_REQUEST_LOCK:
		ret = rbd_handle_request_lock(rbd_dev, struct_v, &p);
		if (ret <= 0)
			rbd_acknowledge_notify_result(rbd_dev, notify_id,
						      cookie, ret);
		else
			rbd_acknowledge_notify(rbd_dev, notify_id, cookie);
		break;
	case RBD_NOTIFY_OP_HEADER_UPDATE:
		ret = rbd_dev_refresh(rbd_dev);
		if (ret)
			rbd_warn(rbd_dev, "refresh failed: %d", ret);

		rbd_acknowledge_notify(rbd_dev, notify_id, cookie);
		break;
	default:
		if (rbd_is_lock_owner(rbd_dev))
			rbd_acknowledge_notify_result(rbd_dev, notify_id,
						      cookie, -EOPNOTSUPP);
		else
			rbd_acknowledge_notify(rbd_dev, notify_id, cookie);
		break;
	}
}

static void __rbd_unregister_watch(struct rbd_device *rbd_dev);

static void rbd_watch_errcb(void *arg, u64 cookie, int err)
{
	struct rbd_device *rbd_dev = arg;

	rbd_warn(rbd_dev, "encountered watch error: %d", err);

	down_write(&rbd_dev->lock_rwsem);
	rbd_set_owner_cid(rbd_dev, &rbd_empty_cid);
	up_write(&rbd_dev->lock_rwsem);

	mutex_lock(&rbd_dev->watch_mutex);
	if (rbd_dev->watch_state == RBD_WATCH_STATE_REGISTERED) {
		__rbd_unregister_watch(rbd_dev);
		rbd_dev->watch_state = RBD_WATCH_STATE_ERROR;

		queue_delayed_work(rbd_dev->task_wq, &rbd_dev->watch_dwork, 0);
	}
	mutex_unlock(&rbd_dev->watch_mutex);
}

/*
 * watch_mutex must be locked
 */
static int __rbd_register_watch(struct rbd_device *rbd_dev)
{
	struct ceph_osd_client *osdc = &rbd_dev->rbd_client->client->osdc;
	struct ceph_osd_linger_request *handle;

	rbd_assert(!rbd_dev->watch_handle);
	dout("%s rbd_dev %p\n", __func__, rbd_dev);

	handle = ceph_osdc_watch(osdc, &rbd_dev->header_oid,
				 &rbd_dev->header_oloc, rbd_watch_cb,
				 rbd_watch_errcb, rbd_dev);
	if (IS_ERR(handle))
		return PTR_ERR(handle);

	rbd_dev->watch_handle = handle;
	return 0;
}

/*
 * watch_mutex must be locked
 */
static void __rbd_unregister_watch(struct rbd_device *rbd_dev)
{
	struct ceph_osd_client *osdc = &rbd_dev->rbd_client->client->osdc;
	int ret;

	rbd_assert(rbd_dev->watch_handle);
	dout("%s rbd_dev %p\n", __func__, rbd_dev);

	ret = ceph_osdc_unwatch(osdc, rbd_dev->watch_handle);
	if (ret)
		rbd_warn(rbd_dev, "failed to unwatch: %d", ret);

	rbd_dev->watch_handle = NULL;
}

static int rbd_register_watch(struct rbd_device *rbd_dev)
{
	int ret;

	mutex_lock(&rbd_dev->watch_mutex);
	rbd_assert(rbd_dev->watch_state == RBD_WATCH_STATE_UNREGISTERED);
	ret = __rbd_register_watch(rbd_dev);
	if (ret)
		goto out;

	rbd_dev->watch_state = RBD_WATCH_STATE_REGISTERED;
	rbd_dev->watch_cookie = rbd_dev->watch_handle->linger_id;

out:
	mutex_unlock(&rbd_dev->watch_mutex);
	return ret;
}

static void cancel_tasks_sync(struct rbd_device *rbd_dev)
{
	dout("%s rbd_dev %p\n", __func__, rbd_dev);

	cancel_work_sync(&rbd_dev->acquired_lock_work);
	cancel_work_sync(&rbd_dev->released_lock_work);
	cancel_delayed_work_sync(&rbd_dev->lock_dwork);
	cancel_work_sync(&rbd_dev->unlock_work);
}

/*
 * header_rwsem must not be held to avoid a deadlock with
 * rbd_dev_refresh() when flushing notifies.
 */
static void rbd_unregister_watch(struct rbd_device *rbd_dev)
{
	cancel_tasks_sync(rbd_dev);

	mutex_lock(&rbd_dev->watch_mutex);
	if (rbd_dev->watch_state == RBD_WATCH_STATE_REGISTERED)
		__rbd_unregister_watch(rbd_dev);
	rbd_dev->watch_state = RBD_WATCH_STATE_UNREGISTERED;
	mutex_unlock(&rbd_dev->watch_mutex);

	cancel_delayed_work_sync(&rbd_dev->watch_dwork);
	ceph_osdc_flush_notifies(&rbd_dev->rbd_client->client->osdc);
}

/*
 * lock_rwsem must be held for write
 */
static void rbd_reacquire_lock(struct rbd_device *rbd_dev)
{
	struct ceph_osd_client *osdc = &rbd_dev->rbd_client->client->osdc;
	char cookie[32];
	int ret;

	if (!rbd_quiesce_lock(rbd_dev))
		return;

	format_lock_cookie(rbd_dev, cookie);
	ret = ceph_cls_set_cookie(osdc, &rbd_dev->header_oid,
				  &rbd_dev->header_oloc, RBD_LOCK_NAME,
				  CEPH_CLS_LOCK_EXCLUSIVE, rbd_dev->lock_cookie,
				  RBD_LOCK_TAG, cookie);
	if (ret) {
		if (ret != -EOPNOTSUPP)
			rbd_warn(rbd_dev, "failed to update lock cookie: %d",
				 ret);

		/*
		 * Lock cookie cannot be updated on older OSDs, so do
		 * a manual release and queue an acquire.
		 */
		__rbd_release_lock(rbd_dev);
		queue_delayed_work(rbd_dev->task_wq, &rbd_dev->lock_dwork, 0);
	} else {
		__rbd_lock(rbd_dev, cookie);
		wake_lock_waiters(rbd_dev, 0);
	}
}

static void rbd_reregister_watch(struct work_struct *work)
{
	struct rbd_device *rbd_dev = container_of(to_delayed_work(work),
					    struct rbd_device, watch_dwork);
	int ret;

	dout("%s rbd_dev %p\n", __func__, rbd_dev);

	mutex_lock(&rbd_dev->watch_mutex);
	if (rbd_dev->watch_state != RBD_WATCH_STATE_ERROR) {
		mutex_unlock(&rbd_dev->watch_mutex);
		return;
	}

	ret = __rbd_register_watch(rbd_dev);
	if (ret) {
		rbd_warn(rbd_dev, "failed to reregister watch: %d", ret);
		if (ret != -EBLACKLISTED && ret != -ENOENT) {
			queue_delayed_work(rbd_dev->task_wq,
					   &rbd_dev->watch_dwork,
					   RBD_RETRY_DELAY);
			mutex_unlock(&rbd_dev->watch_mutex);
			return;
		}

		mutex_unlock(&rbd_dev->watch_mutex);
		down_write(&rbd_dev->lock_rwsem);
		wake_lock_waiters(rbd_dev, ret);
		up_write(&rbd_dev->lock_rwsem);
		return;
	}

	rbd_dev->watch_state = RBD_WATCH_STATE_REGISTERED;
	rbd_dev->watch_cookie = rbd_dev->watch_handle->linger_id;
	mutex_unlock(&rbd_dev->watch_mutex);

	down_write(&rbd_dev->lock_rwsem);
	if (rbd_dev->lock_state == RBD_LOCK_STATE_LOCKED)
		rbd_reacquire_lock(rbd_dev);
	up_write(&rbd_dev->lock_rwsem);

	ret = rbd_dev_refresh(rbd_dev);
	if (ret)
		rbd_warn(rbd_dev, "reregistration refresh failed: %d", ret);
}

/*
 * Synchronous osd object method call.  Returns the number of bytes
 * returned in the outbound buffer, or a negative error code.
 */
static int rbd_obj_method_sync(struct rbd_device *rbd_dev,
			     struct ceph_object_id *oid,
			     struct ceph_object_locator *oloc,
			     const char *method_name,
			     const void *outbound,
			     size_t outbound_size,
			     void *inbound,
			     size_t inbound_size)
{
	struct ceph_osd_client *osdc = &rbd_dev->rbd_client->client->osdc;
	struct page *req_page = NULL;
	struct page *reply_page;
	int ret;

	/*
	 * Method calls are ultimately read operations.  The result
	 * should placed into the inbound buffer provided.  They
	 * also supply outbound data--parameters for the object
	 * method.  Currently if this is present it will be a
	 * snapshot id.
	 */
	if (outbound) {
		if (outbound_size > PAGE_SIZE)
			return -E2BIG;

		req_page = alloc_page(GFP_KERNEL);
		if (!req_page)
			return -ENOMEM;

		memcpy(page_address(req_page), outbound, outbound_size);
	}

	reply_page = alloc_page(GFP_KERNEL);
	if (!reply_page) {
		if (req_page)
			__free_page(req_page);
		return -ENOMEM;
	}

	ret = ceph_osdc_call(osdc, oid, oloc, RBD_DRV_NAME, method_name,
			     CEPH_OSD_FLAG_READ, req_page, outbound_size,
			     &reply_page, &inbound_size);
	if (!ret) {
		memcpy(inbound, page_address(reply_page), inbound_size);
		ret = inbound_size;
	}

	if (req_page)
		__free_page(req_page);
	__free_page(reply_page);
	return ret;
}

static void rbd_queue_workfn(struct work_struct *work)
{
	struct rbd_img_request *img_request =
	    container_of(work, struct rbd_img_request, work);
	struct rbd_device *rbd_dev = img_request->rbd_dev;
	enum obj_operation_type op_type = img_request->op_type;
	struct request *rq = blk_mq_rq_from_pdu(img_request);
	u64 offset = (u64)blk_rq_pos(rq) << SECTOR_SHIFT;
	u64 length = blk_rq_bytes(rq);
	u64 mapping_size;
	int result;

	/* Ignore/skip any zero-length requests */
	if (!length) {
		dout("%s: zero-length request\n", __func__);
		result = 0;
		goto err_img_request;
	}

	blk_mq_start_request(rq);

	down_read(&rbd_dev->header_rwsem);
	mapping_size = rbd_dev->mapping.size;
	rbd_img_capture_header(img_request);
	up_read(&rbd_dev->header_rwsem);

	if (offset + length > mapping_size) {
		rbd_warn(rbd_dev, "beyond EOD (%llu~%llu > %llu)", offset,
			 length, mapping_size);
		result = -EIO;
		goto err_img_request;
	}

	dout("%s rbd_dev %p img_req %p %s %llu~%llu\n", __func__, rbd_dev,
	     img_request, obj_op_name(op_type), offset, length);

	if (op_type == OBJ_OP_DISCARD || op_type == OBJ_OP_ZEROOUT)
		result = rbd_img_fill_nodata(img_request, offset, length);
	else
		result = rbd_img_fill_from_bio(img_request, offset, length,
					       rq->bio);
	if (result)
		goto err_img_request;

	rbd_img_handle_request(img_request, 0);
	return;

err_img_request:
	rbd_img_request_destroy(img_request);
	if (result)
		rbd_warn(rbd_dev, "%s %llx at %llx result %d",
			 obj_op_name(op_type), length, offset, result);
	blk_mq_end_request(rq, errno_to_blk_status(result));
}

static blk_status_t rbd_queue_rq(struct blk_mq_hw_ctx *hctx,
		const struct blk_mq_queue_data *bd)
{
	struct rbd_device *rbd_dev = hctx->queue->queuedata;
	struct rbd_img_request *img_req = blk_mq_rq_to_pdu(bd->rq);
	enum obj_operation_type op_type;
<<<<<<< HEAD

	switch (req_op(bd->rq)) {
	case REQ_OP_DISCARD:
		op_type = OBJ_OP_DISCARD;
		break;
	case REQ_OP_WRITE_ZEROES:
		op_type = OBJ_OP_ZEROOUT;
		break;
	case REQ_OP_WRITE:
		op_type = OBJ_OP_WRITE;
		break;
	case REQ_OP_READ:
		op_type = OBJ_OP_READ;
		break;
	default:
		rbd_warn(rbd_dev, "unknown req_op %d", req_op(bd->rq));
		return BLK_STS_IOERR;
	}

	rbd_img_request_init(img_req, rbd_dev, op_type);

=======

	switch (req_op(bd->rq)) {
	case REQ_OP_DISCARD:
		op_type = OBJ_OP_DISCARD;
		break;
	case REQ_OP_WRITE_ZEROES:
		op_type = OBJ_OP_ZEROOUT;
		break;
	case REQ_OP_WRITE:
		op_type = OBJ_OP_WRITE;
		break;
	case REQ_OP_READ:
		op_type = OBJ_OP_READ;
		break;
	default:
		rbd_warn(rbd_dev, "unknown req_op %d", req_op(bd->rq));
		return BLK_STS_IOERR;
	}

	rbd_img_request_init(img_req, rbd_dev, op_type);

>>>>>>> 0595b2d9
	if (rbd_img_is_write(img_req)) {
		if (rbd_is_ro(rbd_dev)) {
			rbd_warn(rbd_dev, "%s on read-only mapping",
				 obj_op_name(img_req->op_type));
			return BLK_STS_IOERR;
		}
		rbd_assert(!rbd_is_snap(rbd_dev));
	}

	INIT_WORK(&img_req->work, rbd_queue_workfn);
	queue_work(rbd_wq, &img_req->work);
	return BLK_STS_OK;
}

static void rbd_free_disk(struct rbd_device *rbd_dev)
{
	blk_cleanup_queue(rbd_dev->disk->queue);
	blk_mq_free_tag_set(&rbd_dev->tag_set);
	put_disk(rbd_dev->disk);
	rbd_dev->disk = NULL;
}

static int rbd_obj_read_sync(struct rbd_device *rbd_dev,
			     struct ceph_object_id *oid,
			     struct ceph_object_locator *oloc,
			     void *buf, int buf_len)

{
	struct ceph_osd_client *osdc = &rbd_dev->rbd_client->client->osdc;
	struct ceph_osd_request *req;
	struct page **pages;
	int num_pages = calc_pages_for(0, buf_len);
	int ret;

	req = ceph_osdc_alloc_request(osdc, NULL, 1, false, GFP_KERNEL);
	if (!req)
		return -ENOMEM;

	ceph_oid_copy(&req->r_base_oid, oid);
	ceph_oloc_copy(&req->r_base_oloc, oloc);
	req->r_flags = CEPH_OSD_FLAG_READ;

	pages = ceph_alloc_page_vector(num_pages, GFP_KERNEL);
	if (IS_ERR(pages)) {
		ret = PTR_ERR(pages);
		goto out_req;
	}

	osd_req_op_extent_init(req, 0, CEPH_OSD_OP_READ, 0, buf_len, 0, 0);
	osd_req_op_extent_osd_data_pages(req, 0, pages, buf_len, 0, false,
					 true);

	ret = ceph_osdc_alloc_messages(req, GFP_KERNEL);
	if (ret)
		goto out_req;

	ceph_osdc_start_request(osdc, req, false);
	ret = ceph_osdc_wait_request(osdc, req);
	if (ret >= 0)
		ceph_copy_from_page_vector(pages, buf, 0, ret);

out_req:
	ceph_osdc_put_request(req);
	return ret;
}

/*
 * Read the complete header for the given rbd device.  On successful
 * return, the rbd_dev->header field will contain up-to-date
 * information about the image.
 */
static int rbd_dev_v1_header_info(struct rbd_device *rbd_dev)
{
	struct rbd_image_header_ondisk *ondisk = NULL;
	u32 snap_count = 0;
	u64 names_size = 0;
	u32 want_count;
	int ret;

	/*
	 * The complete header will include an array of its 64-bit
	 * snapshot ids, followed by the names of those snapshots as
	 * a contiguous block of NUL-terminated strings.  Note that
	 * the number of snapshots could change by the time we read
	 * it in, in which case we re-read it.
	 */
	do {
		size_t size;

		kfree(ondisk);

		size = sizeof (*ondisk);
		size += snap_count * sizeof (struct rbd_image_snap_ondisk);
		size += names_size;
		ondisk = kmalloc(size, GFP_KERNEL);
		if (!ondisk)
			return -ENOMEM;

		ret = rbd_obj_read_sync(rbd_dev, &rbd_dev->header_oid,
					&rbd_dev->header_oloc, ondisk, size);
		if (ret < 0)
			goto out;
		if ((size_t)ret < size) {
			ret = -ENXIO;
			rbd_warn(rbd_dev, "short header read (want %zd got %d)",
				size, ret);
			goto out;
		}
		if (!rbd_dev_ondisk_valid(ondisk)) {
			ret = -ENXIO;
			rbd_warn(rbd_dev, "invalid header");
			goto out;
		}

		names_size = le64_to_cpu(ondisk->snap_names_len);
		want_count = snap_count;
		snap_count = le32_to_cpu(ondisk->snap_count);
	} while (snap_count != want_count);

	ret = rbd_header_from_disk(rbd_dev, ondisk);
out:
	kfree(ondisk);

	return ret;
}

static void rbd_dev_update_size(struct rbd_device *rbd_dev)
{
	sector_t size;

	/*
	 * If EXISTS is not set, rbd_dev->disk may be NULL, so don't
	 * try to update its size.  If REMOVING is set, updating size
	 * is just useless work since the device can't be opened.
	 */
	if (test_bit(RBD_DEV_FLAG_EXISTS, &rbd_dev->flags) &&
	    !test_bit(RBD_DEV_FLAG_REMOVING, &rbd_dev->flags)) {
		size = (sector_t)rbd_dev->mapping.size / SECTOR_SIZE;
		dout("setting size to %llu sectors", (unsigned long long)size);
		set_capacity(rbd_dev->disk, size);
		revalidate_disk(rbd_dev->disk);
	}
}

static int rbd_dev_refresh(struct rbd_device *rbd_dev)
{
	u64 mapping_size;
	int ret;

	down_write(&rbd_dev->header_rwsem);
	mapping_size = rbd_dev->mapping.size;

	ret = rbd_dev_header_info(rbd_dev);
	if (ret)
		goto out;

	/*
	 * If there is a parent, see if it has disappeared due to the
	 * mapped image getting flattened.
	 */
	if (rbd_dev->parent) {
		ret = rbd_dev_v2_parent_info(rbd_dev);
		if (ret)
			goto out;
	}

	rbd_assert(!rbd_is_snap(rbd_dev));
	rbd_dev->mapping.size = rbd_dev->header.image_size;

out:
	up_write(&rbd_dev->header_rwsem);
	if (!ret && mapping_size != rbd_dev->mapping.size)
		rbd_dev_update_size(rbd_dev);

	return ret;
}

static const struct blk_mq_ops rbd_mq_ops = {
	.queue_rq	= rbd_queue_rq,
};

static int rbd_init_disk(struct rbd_device *rbd_dev)
{
	struct gendisk *disk;
	struct request_queue *q;
	unsigned int objset_bytes =
	    rbd_dev->layout.object_size * rbd_dev->layout.stripe_count;
	int err;

	/* create gendisk info */
	disk = alloc_disk(single_major ?
			  (1 << RBD_SINGLE_MAJOR_PART_SHIFT) :
			  RBD_MINORS_PER_MAJOR);
	if (!disk)
		return -ENOMEM;

	snprintf(disk->disk_name, sizeof(disk->disk_name), RBD_DRV_NAME "%d",
		 rbd_dev->dev_id);
	disk->major = rbd_dev->major;
	disk->first_minor = rbd_dev->minor;
	if (single_major)
		disk->flags |= GENHD_FL_EXT_DEVT;
	disk->fops = &rbd_bd_ops;
	disk->private_data = rbd_dev;

	memset(&rbd_dev->tag_set, 0, sizeof(rbd_dev->tag_set));
	rbd_dev->tag_set.ops = &rbd_mq_ops;
	rbd_dev->tag_set.queue_depth = rbd_dev->opts->queue_depth;
	rbd_dev->tag_set.numa_node = NUMA_NO_NODE;
	rbd_dev->tag_set.flags = BLK_MQ_F_SHOULD_MERGE;
	rbd_dev->tag_set.nr_hw_queues = num_present_cpus();
	rbd_dev->tag_set.cmd_size = sizeof(struct rbd_img_request);

	err = blk_mq_alloc_tag_set(&rbd_dev->tag_set);
	if (err)
		goto out_disk;

	q = blk_mq_init_queue(&rbd_dev->tag_set);
	if (IS_ERR(q)) {
		err = PTR_ERR(q);
		goto out_tag_set;
	}

	blk_queue_flag_set(QUEUE_FLAG_NONROT, q);
	/* QUEUE_FLAG_ADD_RANDOM is off by default for blk-mq */

	blk_queue_max_hw_sectors(q, objset_bytes >> SECTOR_SHIFT);
	q->limits.max_sectors = queue_max_hw_sectors(q);
	blk_queue_max_segments(q, USHRT_MAX);
	blk_queue_max_segment_size(q, UINT_MAX);
	blk_queue_io_min(q, rbd_dev->opts->alloc_size);
	blk_queue_io_opt(q, rbd_dev->opts->alloc_size);

	if (rbd_dev->opts->trim) {
		blk_queue_flag_set(QUEUE_FLAG_DISCARD, q);
		q->limits.discard_granularity = rbd_dev->opts->alloc_size;
		blk_queue_max_discard_sectors(q, objset_bytes >> SECTOR_SHIFT);
		blk_queue_max_write_zeroes_sectors(q, objset_bytes >> SECTOR_SHIFT);
	}

	if (!ceph_test_opt(rbd_dev->rbd_client->client, NOCRC))
		q->backing_dev_info->capabilities |= BDI_CAP_STABLE_WRITES;

	/*
	 * disk_release() expects a queue ref from add_disk() and will
	 * put it.  Hold an extra ref until add_disk() is called.
	 */
	WARN_ON(!blk_get_queue(q));
	disk->queue = q;
	q->queuedata = rbd_dev;

	rbd_dev->disk = disk;

	return 0;
out_tag_set:
	blk_mq_free_tag_set(&rbd_dev->tag_set);
out_disk:
	put_disk(disk);
	return err;
}

/*
  sysfs
*/

static struct rbd_device *dev_to_rbd_dev(struct device *dev)
{
	return container_of(dev, struct rbd_device, dev);
}

static ssize_t rbd_size_show(struct device *dev,
			     struct device_attribute *attr, char *buf)
{
	struct rbd_device *rbd_dev = dev_to_rbd_dev(dev);

	return sprintf(buf, "%llu\n",
		(unsigned long long)rbd_dev->mapping.size);
}

static ssize_t rbd_features_show(struct device *dev,
			     struct device_attribute *attr, char *buf)
{
	struct rbd_device *rbd_dev = dev_to_rbd_dev(dev);

	return sprintf(buf, "0x%016llx\n", rbd_dev->header.features);
}

static ssize_t rbd_major_show(struct device *dev,
			      struct device_attribute *attr, char *buf)
{
	struct rbd_device *rbd_dev = dev_to_rbd_dev(dev);

	if (rbd_dev->major)
		return sprintf(buf, "%d\n", rbd_dev->major);

	return sprintf(buf, "(none)\n");
}

static ssize_t rbd_minor_show(struct device *dev,
			      struct device_attribute *attr, char *buf)
{
	struct rbd_device *rbd_dev = dev_to_rbd_dev(dev);

	return sprintf(buf, "%d\n", rbd_dev->minor);
}

static ssize_t rbd_client_addr_show(struct device *dev,
				    struct device_attribute *attr, char *buf)
{
	struct rbd_device *rbd_dev = dev_to_rbd_dev(dev);
	struct ceph_entity_addr *client_addr =
	    ceph_client_addr(rbd_dev->rbd_client->client);

	return sprintf(buf, "%pISpc/%u\n", &client_addr->in_addr,
		       le32_to_cpu(client_addr->nonce));
}

static ssize_t rbd_client_id_show(struct device *dev,
				  struct device_attribute *attr, char *buf)
{
	struct rbd_device *rbd_dev = dev_to_rbd_dev(dev);

	return sprintf(buf, "client%lld\n",
		       ceph_client_gid(rbd_dev->rbd_client->client));
}

static ssize_t rbd_cluster_fsid_show(struct device *dev,
				     struct device_attribute *attr, char *buf)
{
	struct rbd_device *rbd_dev = dev_to_rbd_dev(dev);

	return sprintf(buf, "%pU\n", &rbd_dev->rbd_client->client->fsid);
}

static ssize_t rbd_config_info_show(struct device *dev,
				    struct device_attribute *attr, char *buf)
{
	struct rbd_device *rbd_dev = dev_to_rbd_dev(dev);

	return sprintf(buf, "%s\n", rbd_dev->config_info);
}

static ssize_t rbd_pool_show(struct device *dev,
			     struct device_attribute *attr, char *buf)
{
	struct rbd_device *rbd_dev = dev_to_rbd_dev(dev);

	return sprintf(buf, "%s\n", rbd_dev->spec->pool_name);
}

static ssize_t rbd_pool_id_show(struct device *dev,
			     struct device_attribute *attr, char *buf)
{
	struct rbd_device *rbd_dev = dev_to_rbd_dev(dev);

	return sprintf(buf, "%llu\n",
			(unsigned long long) rbd_dev->spec->pool_id);
}

static ssize_t rbd_pool_ns_show(struct device *dev,
				struct device_attribute *attr, char *buf)
{
	struct rbd_device *rbd_dev = dev_to_rbd_dev(dev);

	return sprintf(buf, "%s\n", rbd_dev->spec->pool_ns ?: "");
}

static ssize_t rbd_name_show(struct device *dev,
			     struct device_attribute *attr, char *buf)
{
	struct rbd_device *rbd_dev = dev_to_rbd_dev(dev);

	if (rbd_dev->spec->image_name)
		return sprintf(buf, "%s\n", rbd_dev->spec->image_name);

	return sprintf(buf, "(unknown)\n");
}

static ssize_t rbd_image_id_show(struct device *dev,
			     struct device_attribute *attr, char *buf)
{
	struct rbd_device *rbd_dev = dev_to_rbd_dev(dev);

	return sprintf(buf, "%s\n", rbd_dev->spec->image_id);
}

/*
 * Shows the name of the currently-mapped snapshot (or
 * RBD_SNAP_HEAD_NAME for the base image).
 */
static ssize_t rbd_snap_show(struct device *dev,
			     struct device_attribute *attr,
			     char *buf)
{
	struct rbd_device *rbd_dev = dev_to_rbd_dev(dev);

	return sprintf(buf, "%s\n", rbd_dev->spec->snap_name);
}

static ssize_t rbd_snap_id_show(struct device *dev,
				struct device_attribute *attr, char *buf)
{
	struct rbd_device *rbd_dev = dev_to_rbd_dev(dev);

	return sprintf(buf, "%llu\n", rbd_dev->spec->snap_id);
}

/*
 * For a v2 image, shows the chain of parent images, separated by empty
 * lines.  For v1 images or if there is no parent, shows "(no parent
 * image)".
 */
static ssize_t rbd_parent_show(struct device *dev,
			       struct device_attribute *attr,
			       char *buf)
{
	struct rbd_device *rbd_dev = dev_to_rbd_dev(dev);
	ssize_t count = 0;

	if (!rbd_dev->parent)
		return sprintf(buf, "(no parent image)\n");

	for ( ; rbd_dev->parent; rbd_dev = rbd_dev->parent) {
		struct rbd_spec *spec = rbd_dev->parent_spec;

		count += sprintf(&buf[count], "%s"
			    "pool_id %llu\npool_name %s\n"
			    "pool_ns %s\n"
			    "image_id %s\nimage_name %s\n"
			    "snap_id %llu\nsnap_name %s\n"
			    "overlap %llu\n",
			    !count ? "" : "\n", /* first? */
			    spec->pool_id, spec->pool_name,
			    spec->pool_ns ?: "",
			    spec->image_id, spec->image_name ?: "(unknown)",
			    spec->snap_id, spec->snap_name,
			    rbd_dev->parent_overlap);
	}

	return count;
}

static ssize_t rbd_image_refresh(struct device *dev,
				 struct device_attribute *attr,
				 const char *buf,
				 size_t size)
{
	struct rbd_device *rbd_dev = dev_to_rbd_dev(dev);
	int ret;

	ret = rbd_dev_refresh(rbd_dev);
	if (ret)
		return ret;

	return size;
}

static DEVICE_ATTR(size, 0444, rbd_size_show, NULL);
static DEVICE_ATTR(features, 0444, rbd_features_show, NULL);
static DEVICE_ATTR(major, 0444, rbd_major_show, NULL);
static DEVICE_ATTR(minor, 0444, rbd_minor_show, NULL);
static DEVICE_ATTR(client_addr, 0444, rbd_client_addr_show, NULL);
static DEVICE_ATTR(client_id, 0444, rbd_client_id_show, NULL);
static DEVICE_ATTR(cluster_fsid, 0444, rbd_cluster_fsid_show, NULL);
static DEVICE_ATTR(config_info, 0400, rbd_config_info_show, NULL);
static DEVICE_ATTR(pool, 0444, rbd_pool_show, NULL);
static DEVICE_ATTR(pool_id, 0444, rbd_pool_id_show, NULL);
static DEVICE_ATTR(pool_ns, 0444, rbd_pool_ns_show, NULL);
static DEVICE_ATTR(name, 0444, rbd_name_show, NULL);
static DEVICE_ATTR(image_id, 0444, rbd_image_id_show, NULL);
static DEVICE_ATTR(refresh, 0200, NULL, rbd_image_refresh);
static DEVICE_ATTR(current_snap, 0444, rbd_snap_show, NULL);
static DEVICE_ATTR(snap_id, 0444, rbd_snap_id_show, NULL);
static DEVICE_ATTR(parent, 0444, rbd_parent_show, NULL);

static struct attribute *rbd_attrs[] = {
	&dev_attr_size.attr,
	&dev_attr_features.attr,
	&dev_attr_major.attr,
	&dev_attr_minor.attr,
	&dev_attr_client_addr.attr,
	&dev_attr_client_id.attr,
	&dev_attr_cluster_fsid.attr,
	&dev_attr_config_info.attr,
	&dev_attr_pool.attr,
	&dev_attr_pool_id.attr,
	&dev_attr_pool_ns.attr,
	&dev_attr_name.attr,
	&dev_attr_image_id.attr,
	&dev_attr_current_snap.attr,
	&dev_attr_snap_id.attr,
	&dev_attr_parent.attr,
	&dev_attr_refresh.attr,
	NULL
};

static struct attribute_group rbd_attr_group = {
	.attrs = rbd_attrs,
};

static const struct attribute_group *rbd_attr_groups[] = {
	&rbd_attr_group,
	NULL
};

static void rbd_dev_release(struct device *dev);

static const struct device_type rbd_device_type = {
	.name		= "rbd",
	.groups		= rbd_attr_groups,
	.release	= rbd_dev_release,
};

static struct rbd_spec *rbd_spec_get(struct rbd_spec *spec)
{
	kref_get(&spec->kref);

	return spec;
}

static void rbd_spec_free(struct kref *kref);
static void rbd_spec_put(struct rbd_spec *spec)
{
	if (spec)
		kref_put(&spec->kref, rbd_spec_free);
}

static struct rbd_spec *rbd_spec_alloc(void)
{
	struct rbd_spec *spec;

	spec = kzalloc(sizeof (*spec), GFP_KERNEL);
	if (!spec)
		return NULL;

	spec->pool_id = CEPH_NOPOOL;
	spec->snap_id = CEPH_NOSNAP;
	kref_init(&spec->kref);

	return spec;
}

static void rbd_spec_free(struct kref *kref)
{
	struct rbd_spec *spec = container_of(kref, struct rbd_spec, kref);

	kfree(spec->pool_name);
	kfree(spec->pool_ns);
	kfree(spec->image_id);
	kfree(spec->image_name);
	kfree(spec->snap_name);
	kfree(spec);
}

static void rbd_dev_free(struct rbd_device *rbd_dev)
{
	WARN_ON(rbd_dev->watch_state != RBD_WATCH_STATE_UNREGISTERED);
	WARN_ON(rbd_dev->lock_state != RBD_LOCK_STATE_UNLOCKED);

	ceph_oid_destroy(&rbd_dev->header_oid);
	ceph_oloc_destroy(&rbd_dev->header_oloc);
	kfree(rbd_dev->config_info);

	rbd_put_client(rbd_dev->rbd_client);
	rbd_spec_put(rbd_dev->spec);
	kfree(rbd_dev->opts);
	kfree(rbd_dev);
}

static void rbd_dev_release(struct device *dev)
{
	struct rbd_device *rbd_dev = dev_to_rbd_dev(dev);
	bool need_put = !!rbd_dev->opts;

	if (need_put) {
		destroy_workqueue(rbd_dev->task_wq);
		ida_simple_remove(&rbd_dev_id_ida, rbd_dev->dev_id);
	}

	rbd_dev_free(rbd_dev);

	/*
	 * This is racy, but way better than putting module outside of
	 * the release callback.  The race window is pretty small, so
	 * doing something similar to dm (dm-builtin.c) is overkill.
	 */
	if (need_put)
		module_put(THIS_MODULE);
}

static struct rbd_device *__rbd_dev_create(struct rbd_client *rbdc,
					   struct rbd_spec *spec)
{
	struct rbd_device *rbd_dev;

	rbd_dev = kzalloc(sizeof(*rbd_dev), GFP_KERNEL);
	if (!rbd_dev)
		return NULL;

	spin_lock_init(&rbd_dev->lock);
	INIT_LIST_HEAD(&rbd_dev->node);
	init_rwsem(&rbd_dev->header_rwsem);

	rbd_dev->header.data_pool_id = CEPH_NOPOOL;
	ceph_oid_init(&rbd_dev->header_oid);
	rbd_dev->header_oloc.pool = spec->pool_id;
	if (spec->pool_ns) {
		WARN_ON(!*spec->pool_ns);
		rbd_dev->header_oloc.pool_ns =
		    ceph_find_or_create_string(spec->pool_ns,
					       strlen(spec->pool_ns));
	}

	mutex_init(&rbd_dev->watch_mutex);
	rbd_dev->watch_state = RBD_WATCH_STATE_UNREGISTERED;
	INIT_DELAYED_WORK(&rbd_dev->watch_dwork, rbd_reregister_watch);

	init_rwsem(&rbd_dev->lock_rwsem);
	rbd_dev->lock_state = RBD_LOCK_STATE_UNLOCKED;
	INIT_WORK(&rbd_dev->acquired_lock_work, rbd_notify_acquired_lock);
	INIT_WORK(&rbd_dev->released_lock_work, rbd_notify_released_lock);
	INIT_DELAYED_WORK(&rbd_dev->lock_dwork, rbd_acquire_lock);
	INIT_WORK(&rbd_dev->unlock_work, rbd_release_lock_work);
	spin_lock_init(&rbd_dev->lock_lists_lock);
	INIT_LIST_HEAD(&rbd_dev->acquiring_list);
	INIT_LIST_HEAD(&rbd_dev->running_list);
	init_completion(&rbd_dev->acquire_wait);
	init_completion(&rbd_dev->releasing_wait);

	spin_lock_init(&rbd_dev->object_map_lock);

	rbd_dev->dev.bus = &rbd_bus_type;
	rbd_dev->dev.type = &rbd_device_type;
	rbd_dev->dev.parent = &rbd_root_dev;
	device_initialize(&rbd_dev->dev);

	rbd_dev->rbd_client = rbdc;
	rbd_dev->spec = spec;

	return rbd_dev;
}

/*
 * Create a mapping rbd_dev.
 */
static struct rbd_device *rbd_dev_create(struct rbd_client *rbdc,
					 struct rbd_spec *spec,
					 struct rbd_options *opts)
{
	struct rbd_device *rbd_dev;

	rbd_dev = __rbd_dev_create(rbdc, spec);
	if (!rbd_dev)
		return NULL;

	rbd_dev->opts = opts;

	/* get an id and fill in device name */
	rbd_dev->dev_id = ida_simple_get(&rbd_dev_id_ida, 0,
					 minor_to_rbd_dev_id(1 << MINORBITS),
					 GFP_KERNEL);
	if (rbd_dev->dev_id < 0)
		goto fail_rbd_dev;

	sprintf(rbd_dev->name, RBD_DRV_NAME "%d", rbd_dev->dev_id);
	rbd_dev->task_wq = alloc_ordered_workqueue("%s-tasks", WQ_MEM_RECLAIM,
						   rbd_dev->name);
	if (!rbd_dev->task_wq)
		goto fail_dev_id;

	/* we have a ref from do_rbd_add() */
	__module_get(THIS_MODULE);

	dout("%s rbd_dev %p dev_id %d\n", __func__, rbd_dev, rbd_dev->dev_id);
	return rbd_dev;

fail_dev_id:
	ida_simple_remove(&rbd_dev_id_ida, rbd_dev->dev_id);
fail_rbd_dev:
	rbd_dev_free(rbd_dev);
	return NULL;
}

static void rbd_dev_destroy(struct rbd_device *rbd_dev)
{
	if (rbd_dev)
		put_device(&rbd_dev->dev);
}

/*
 * Get the size and object order for an image snapshot, or if
 * snap_id is CEPH_NOSNAP, gets this information for the base
 * image.
 */
static int _rbd_dev_v2_snap_size(struct rbd_device *rbd_dev, u64 snap_id,
				u8 *order, u64 *snap_size)
{
	__le64 snapid = cpu_to_le64(snap_id);
	int ret;
	struct {
		u8 order;
		__le64 size;
	} __attribute__ ((packed)) size_buf = { 0 };

	ret = rbd_obj_method_sync(rbd_dev, &rbd_dev->header_oid,
				  &rbd_dev->header_oloc, "get_size",
				  &snapid, sizeof(snapid),
				  &size_buf, sizeof(size_buf));
	dout("%s: rbd_obj_method_sync returned %d\n", __func__, ret);
	if (ret < 0)
		return ret;
	if (ret < sizeof (size_buf))
		return -ERANGE;

	if (order) {
		*order = size_buf.order;
		dout("  order %u", (unsigned int)*order);
	}
	*snap_size = le64_to_cpu(size_buf.size);

	dout("  snap_id 0x%016llx snap_size = %llu\n",
		(unsigned long long)snap_id,
		(unsigned long long)*snap_size);

	return 0;
}

static int rbd_dev_v2_image_size(struct rbd_device *rbd_dev)
{
	return _rbd_dev_v2_snap_size(rbd_dev, CEPH_NOSNAP,
					&rbd_dev->header.obj_order,
					&rbd_dev->header.image_size);
}

static int rbd_dev_v2_object_prefix(struct rbd_device *rbd_dev)
{
	size_t size;
	void *reply_buf;
	int ret;
	void *p;

	/* Response will be an encoded string, which includes a length */
	size = sizeof(__le32) + RBD_OBJ_PREFIX_LEN_MAX;
	reply_buf = kzalloc(size, GFP_KERNEL);
	if (!reply_buf)
		return -ENOMEM;

	ret = rbd_obj_method_sync(rbd_dev, &rbd_dev->header_oid,
				  &rbd_dev->header_oloc, "get_object_prefix",
				  NULL, 0, reply_buf, size);
	dout("%s: rbd_obj_method_sync returned %d\n", __func__, ret);
	if (ret < 0)
		goto out;

	p = reply_buf;
	rbd_dev->header.object_prefix = ceph_extract_encoded_string(&p,
						p + ret, NULL, GFP_NOIO);
	ret = 0;

	if (IS_ERR(rbd_dev->header.object_prefix)) {
		ret = PTR_ERR(rbd_dev->header.object_prefix);
		rbd_dev->header.object_prefix = NULL;
	} else {
		dout("  object_prefix = %s\n", rbd_dev->header.object_prefix);
	}
out:
	kfree(reply_buf);

	return ret;
}

static int _rbd_dev_v2_snap_features(struct rbd_device *rbd_dev, u64 snap_id,
				     bool read_only, u64 *snap_features)
{
	struct {
		__le64 snap_id;
		u8 read_only;
	} features_in;
	struct {
		__le64 features;
		__le64 incompat;
	} __attribute__ ((packed)) features_buf = { 0 };
	u64 unsup;
	int ret;

	features_in.snap_id = cpu_to_le64(snap_id);
	features_in.read_only = read_only;

	ret = rbd_obj_method_sync(rbd_dev, &rbd_dev->header_oid,
				  &rbd_dev->header_oloc, "get_features",
				  &features_in, sizeof(features_in),
				  &features_buf, sizeof(features_buf));
	dout("%s: rbd_obj_method_sync returned %d\n", __func__, ret);
	if (ret < 0)
		return ret;
	if (ret < sizeof (features_buf))
		return -ERANGE;

	unsup = le64_to_cpu(features_buf.incompat) & ~RBD_FEATURES_SUPPORTED;
	if (unsup) {
		rbd_warn(rbd_dev, "image uses unsupported features: 0x%llx",
			 unsup);
		return -ENXIO;
	}

	*snap_features = le64_to_cpu(features_buf.features);

	dout("  snap_id 0x%016llx features = 0x%016llx incompat = 0x%016llx\n",
		(unsigned long long)snap_id,
		(unsigned long long)*snap_features,
		(unsigned long long)le64_to_cpu(features_buf.incompat));

	return 0;
}

static int rbd_dev_v2_features(struct rbd_device *rbd_dev)
{
	return _rbd_dev_v2_snap_features(rbd_dev, CEPH_NOSNAP,
					 rbd_is_ro(rbd_dev),
					 &rbd_dev->header.features);
}

/*
 * These are generic image flags, but since they are used only for
 * object map, store them in rbd_dev->object_map_flags.
 *
 * For the same reason, this function is called only on object map
 * (re)load and not on header refresh.
 */
static int rbd_dev_v2_get_flags(struct rbd_device *rbd_dev)
{
	__le64 snapid = cpu_to_le64(rbd_dev->spec->snap_id);
	__le64 flags;
	int ret;

	ret = rbd_obj_method_sync(rbd_dev, &rbd_dev->header_oid,
				  &rbd_dev->header_oloc, "get_flags",
				  &snapid, sizeof(snapid),
				  &flags, sizeof(flags));
	if (ret < 0)
		return ret;
	if (ret < sizeof(flags))
		return -EBADMSG;

	rbd_dev->object_map_flags = le64_to_cpu(flags);
	return 0;
}

struct parent_image_info {
	u64		pool_id;
	const char	*pool_ns;
	const char	*image_id;
	u64		snap_id;

	bool		has_overlap;
	u64		overlap;
};

/*
 * The caller is responsible for @pii.
 */
static int decode_parent_image_spec(void **p, void *end,
				    struct parent_image_info *pii)
{
	u8 struct_v;
	u32 struct_len;
	int ret;

	ret = ceph_start_decoding(p, end, 1, "ParentImageSpec",
				  &struct_v, &struct_len);
	if (ret)
		return ret;

	ceph_decode_64_safe(p, end, pii->pool_id, e_inval);
	pii->pool_ns = ceph_extract_encoded_string(p, end, NULL, GFP_KERNEL);
	if (IS_ERR(pii->pool_ns)) {
		ret = PTR_ERR(pii->pool_ns);
		pii->pool_ns = NULL;
		return ret;
	}
	pii->image_id = ceph_extract_encoded_string(p, end, NULL, GFP_KERNEL);
	if (IS_ERR(pii->image_id)) {
		ret = PTR_ERR(pii->image_id);
		pii->image_id = NULL;
		return ret;
	}
	ceph_decode_64_safe(p, end, pii->snap_id, e_inval);
	return 0;

e_inval:
	return -EINVAL;
}

static int __get_parent_info(struct rbd_device *rbd_dev,
			     struct page *req_page,
			     struct page *reply_page,
			     struct parent_image_info *pii)
{
	struct ceph_osd_client *osdc = &rbd_dev->rbd_client->client->osdc;
	size_t reply_len = PAGE_SIZE;
	void *p, *end;
	int ret;

	ret = ceph_osdc_call(osdc, &rbd_dev->header_oid, &rbd_dev->header_oloc,
			     "rbd", "parent_get", CEPH_OSD_FLAG_READ,
			     req_page, sizeof(u64), &reply_page, &reply_len);
	if (ret)
		return ret == -EOPNOTSUPP ? 1 : ret;

	p = page_address(reply_page);
	end = p + reply_len;
	ret = decode_parent_image_spec(&p, end, pii);
	if (ret)
		return ret;

	ret = ceph_osdc_call(osdc, &rbd_dev->header_oid, &rbd_dev->header_oloc,
			     "rbd", "parent_overlap_get", CEPH_OSD_FLAG_READ,
			     req_page, sizeof(u64), &reply_page, &reply_len);
	if (ret)
		return ret;

	p = page_address(reply_page);
	end = p + reply_len;
	ceph_decode_8_safe(&p, end, pii->has_overlap, e_inval);
	if (pii->has_overlap)
		ceph_decode_64_safe(&p, end, pii->overlap, e_inval);

	return 0;

e_inval:
	return -EINVAL;
}

/*
 * The caller is responsible for @pii.
 */
static int __get_parent_info_legacy(struct rbd_device *rbd_dev,
				    struct page *req_page,
				    struct page *reply_page,
				    struct parent_image_info *pii)
{
	struct ceph_osd_client *osdc = &rbd_dev->rbd_client->client->osdc;
	size_t reply_len = PAGE_SIZE;
	void *p, *end;
	int ret;

	ret = ceph_osdc_call(osdc, &rbd_dev->header_oid, &rbd_dev->header_oloc,
			     "rbd", "get_parent", CEPH_OSD_FLAG_READ,
			     req_page, sizeof(u64), &reply_page, &reply_len);
	if (ret)
		return ret;

	p = page_address(reply_page);
	end = p + reply_len;
	ceph_decode_64_safe(&p, end, pii->pool_id, e_inval);
	pii->image_id = ceph_extract_encoded_string(&p, end, NULL, GFP_KERNEL);
	if (IS_ERR(pii->image_id)) {
		ret = PTR_ERR(pii->image_id);
		pii->image_id = NULL;
		return ret;
	}
	ceph_decode_64_safe(&p, end, pii->snap_id, e_inval);
	pii->has_overlap = true;
	ceph_decode_64_safe(&p, end, pii->overlap, e_inval);

	return 0;

e_inval:
	return -EINVAL;
}

static int get_parent_info(struct rbd_device *rbd_dev,
			   struct parent_image_info *pii)
{
	struct page *req_page, *reply_page;
	void *p;
	int ret;

	req_page = alloc_page(GFP_KERNEL);
	if (!req_page)
		return -ENOMEM;

	reply_page = alloc_page(GFP_KERNEL);
	if (!reply_page) {
		__free_page(req_page);
		return -ENOMEM;
	}

	p = page_address(req_page);
	ceph_encode_64(&p, rbd_dev->spec->snap_id);
	ret = __get_parent_info(rbd_dev, req_page, reply_page, pii);
	if (ret > 0)
		ret = __get_parent_info_legacy(rbd_dev, req_page, reply_page,
					       pii);

	__free_page(req_page);
	__free_page(reply_page);
	return ret;
}

static int rbd_dev_v2_parent_info(struct rbd_device *rbd_dev)
{
	struct rbd_spec *parent_spec;
	struct parent_image_info pii = { 0 };
	int ret;

	parent_spec = rbd_spec_alloc();
	if (!parent_spec)
		return -ENOMEM;

	ret = get_parent_info(rbd_dev, &pii);
	if (ret)
		goto out_err;

	dout("%s pool_id %llu pool_ns %s image_id %s snap_id %llu has_overlap %d overlap %llu\n",
	     __func__, pii.pool_id, pii.pool_ns, pii.image_id, pii.snap_id,
	     pii.has_overlap, pii.overlap);

	if (pii.pool_id == CEPH_NOPOOL || !pii.has_overlap) {
		/*
		 * Either the parent never existed, or we have
		 * record of it but the image got flattened so it no
		 * longer has a parent.  When the parent of a
		 * layered image disappears we immediately set the
		 * overlap to 0.  The effect of this is that all new
		 * requests will be treated as if the image had no
		 * parent.
		 *
		 * If !pii.has_overlap, the parent image spec is not
		 * applicable.  It's there to avoid duplication in each
		 * snapshot record.
		 */
		if (rbd_dev->parent_overlap) {
			rbd_dev->parent_overlap = 0;
			rbd_dev_parent_put(rbd_dev);
			pr_info("%s: clone image has been flattened\n",
				rbd_dev->disk->disk_name);
		}

		goto out;	/* No parent?  No problem. */
	}

	/* The ceph file layout needs to fit pool id in 32 bits */

	ret = -EIO;
	if (pii.pool_id > (u64)U32_MAX) {
		rbd_warn(NULL, "parent pool id too large (%llu > %u)",
			(unsigned long long)pii.pool_id, U32_MAX);
		goto out_err;
	}

	/*
	 * The parent won't change (except when the clone is
	 * flattened, already handled that).  So we only need to
	 * record the parent spec we have not already done so.
	 */
	if (!rbd_dev->parent_spec) {
		parent_spec->pool_id = pii.pool_id;
		if (pii.pool_ns && *pii.pool_ns) {
			parent_spec->pool_ns = pii.pool_ns;
			pii.pool_ns = NULL;
		}
		parent_spec->image_id = pii.image_id;
		pii.image_id = NULL;
		parent_spec->snap_id = pii.snap_id;

		rbd_dev->parent_spec = parent_spec;
		parent_spec = NULL;	/* rbd_dev now owns this */
	}

	/*
	 * We always update the parent overlap.  If it's zero we issue
	 * a warning, as we will proceed as if there was no parent.
	 */
	if (!pii.overlap) {
		if (parent_spec) {
			/* refresh, careful to warn just once */
			if (rbd_dev->parent_overlap)
				rbd_warn(rbd_dev,
				    "clone now standalone (overlap became 0)");
		} else {
			/* initial probe */
			rbd_warn(rbd_dev, "clone is standalone (overlap 0)");
		}
	}
	rbd_dev->parent_overlap = pii.overlap;

out:
	ret = 0;
out_err:
	kfree(pii.pool_ns);
	kfree(pii.image_id);
	rbd_spec_put(parent_spec);
	return ret;
}

static int rbd_dev_v2_striping_info(struct rbd_device *rbd_dev)
{
	struct {
		__le64 stripe_unit;
		__le64 stripe_count;
	} __attribute__ ((packed)) striping_info_buf = { 0 };
	size_t size = sizeof (striping_info_buf);
	void *p;
	int ret;

	ret = rbd_obj_method_sync(rbd_dev, &rbd_dev->header_oid,
				&rbd_dev->header_oloc, "get_stripe_unit_count",
				NULL, 0, &striping_info_buf, size);
	dout("%s: rbd_obj_method_sync returned %d\n", __func__, ret);
	if (ret < 0)
		return ret;
	if (ret < size)
		return -ERANGE;

	p = &striping_info_buf;
	rbd_dev->header.stripe_unit = ceph_decode_64(&p);
	rbd_dev->header.stripe_count = ceph_decode_64(&p);
	return 0;
}

static int rbd_dev_v2_data_pool(struct rbd_device *rbd_dev)
{
	__le64 data_pool_id;
	int ret;

	ret = rbd_obj_method_sync(rbd_dev, &rbd_dev->header_oid,
				  &rbd_dev->header_oloc, "get_data_pool",
				  NULL, 0, &data_pool_id, sizeof(data_pool_id));
	if (ret < 0)
		return ret;
	if (ret < sizeof(data_pool_id))
		return -EBADMSG;

	rbd_dev->header.data_pool_id = le64_to_cpu(data_pool_id);
	WARN_ON(rbd_dev->header.data_pool_id == CEPH_NOPOOL);
	return 0;
}

static char *rbd_dev_image_name(struct rbd_device *rbd_dev)
{
	CEPH_DEFINE_OID_ONSTACK(oid);
	size_t image_id_size;
	char *image_id;
	void *p;
	void *end;
	size_t size;
	void *reply_buf = NULL;
	size_t len = 0;
	char *image_name = NULL;
	int ret;

	rbd_assert(!rbd_dev->spec->image_name);

	len = strlen(rbd_dev->spec->image_id);
	image_id_size = sizeof (__le32) + len;
	image_id = kmalloc(image_id_size, GFP_KERNEL);
	if (!image_id)
		return NULL;

	p = image_id;
	end = image_id + image_id_size;
	ceph_encode_string(&p, end, rbd_dev->spec->image_id, (u32)len);

	size = sizeof (__le32) + RBD_IMAGE_NAME_LEN_MAX;
	reply_buf = kmalloc(size, GFP_KERNEL);
	if (!reply_buf)
		goto out;

	ceph_oid_printf(&oid, "%s", RBD_DIRECTORY);
	ret = rbd_obj_method_sync(rbd_dev, &oid, &rbd_dev->header_oloc,
				  "dir_get_name", image_id, image_id_size,
				  reply_buf, size);
	if (ret < 0)
		goto out;
	p = reply_buf;
	end = reply_buf + ret;

	image_name = ceph_extract_encoded_string(&p, end, &len, GFP_KERNEL);
	if (IS_ERR(image_name))
		image_name = NULL;
	else
		dout("%s: name is %s len is %zd\n", __func__, image_name, len);
out:
	kfree(reply_buf);
	kfree(image_id);

	return image_name;
}

static u64 rbd_v1_snap_id_by_name(struct rbd_device *rbd_dev, const char *name)
{
	struct ceph_snap_context *snapc = rbd_dev->header.snapc;
	const char *snap_name;
	u32 which = 0;

	/* Skip over names until we find the one we are looking for */

	snap_name = rbd_dev->header.snap_names;
	while (which < snapc->num_snaps) {
		if (!strcmp(name, snap_name))
			return snapc->snaps[which];
		snap_name += strlen(snap_name) + 1;
		which++;
	}
	return CEPH_NOSNAP;
}

static u64 rbd_v2_snap_id_by_name(struct rbd_device *rbd_dev, const char *name)
{
	struct ceph_snap_context *snapc = rbd_dev->header.snapc;
	u32 which;
	bool found = false;
	u64 snap_id;

	for (which = 0; !found && which < snapc->num_snaps; which++) {
		const char *snap_name;

		snap_id = snapc->snaps[which];
		snap_name = rbd_dev_v2_snap_name(rbd_dev, snap_id);
		if (IS_ERR(snap_name)) {
			/* ignore no-longer existing snapshots */
			if (PTR_ERR(snap_name) == -ENOENT)
				continue;
			else
				break;
		}
		found = !strcmp(name, snap_name);
		kfree(snap_name);
	}
	return found ? snap_id : CEPH_NOSNAP;
}

/*
 * Assumes name is never RBD_SNAP_HEAD_NAME; returns CEPH_NOSNAP if
 * no snapshot by that name is found, or if an error occurs.
 */
static u64 rbd_snap_id_by_name(struct rbd_device *rbd_dev, const char *name)
{
	if (rbd_dev->image_format == 1)
		return rbd_v1_snap_id_by_name(rbd_dev, name);

	return rbd_v2_snap_id_by_name(rbd_dev, name);
}

/*
 * An image being mapped will have everything but the snap id.
 */
static int rbd_spec_fill_snap_id(struct rbd_device *rbd_dev)
{
	struct rbd_spec *spec = rbd_dev->spec;

	rbd_assert(spec->pool_id != CEPH_NOPOOL && spec->pool_name);
	rbd_assert(spec->image_id && spec->image_name);
	rbd_assert(spec->snap_name);

	if (strcmp(spec->snap_name, RBD_SNAP_HEAD_NAME)) {
		u64 snap_id;

		snap_id = rbd_snap_id_by_name(rbd_dev, spec->snap_name);
		if (snap_id == CEPH_NOSNAP)
			return -ENOENT;

		spec->snap_id = snap_id;
	} else {
		spec->snap_id = CEPH_NOSNAP;
	}

	return 0;
}

/*
 * A parent image will have all ids but none of the names.
 *
 * All names in an rbd spec are dynamically allocated.  It's OK if we
 * can't figure out the name for an image id.
 */
static int rbd_spec_fill_names(struct rbd_device *rbd_dev)
{
	struct ceph_osd_client *osdc = &rbd_dev->rbd_client->client->osdc;
	struct rbd_spec *spec = rbd_dev->spec;
	const char *pool_name;
	const char *image_name;
	const char *snap_name;
	int ret;

	rbd_assert(spec->pool_id != CEPH_NOPOOL);
	rbd_assert(spec->image_id);
	rbd_assert(spec->snap_id != CEPH_NOSNAP);

	/* Get the pool name; we have to make our own copy of this */

	pool_name = ceph_pg_pool_name_by_id(osdc->osdmap, spec->pool_id);
	if (!pool_name) {
		rbd_warn(rbd_dev, "no pool with id %llu", spec->pool_id);
		return -EIO;
	}
	pool_name = kstrdup(pool_name, GFP_KERNEL);
	if (!pool_name)
		return -ENOMEM;

	/* Fetch the image name; tolerate failure here */

	image_name = rbd_dev_image_name(rbd_dev);
	if (!image_name)
		rbd_warn(rbd_dev, "unable to get image name");

	/* Fetch the snapshot name */

	snap_name = rbd_snap_name(rbd_dev, spec->snap_id);
	if (IS_ERR(snap_name)) {
		ret = PTR_ERR(snap_name);
		goto out_err;
	}

	spec->pool_name = pool_name;
	spec->image_name = image_name;
	spec->snap_name = snap_name;

	return 0;

out_err:
	kfree(image_name);
	kfree(pool_name);
	return ret;
}

static int rbd_dev_v2_snap_context(struct rbd_device *rbd_dev)
{
	size_t size;
	int ret;
	void *reply_buf;
	void *p;
	void *end;
	u64 seq;
	u32 snap_count;
	struct ceph_snap_context *snapc;
	u32 i;

	/*
	 * We'll need room for the seq value (maximum snapshot id),
	 * snapshot count, and array of that many snapshot ids.
	 * For now we have a fixed upper limit on the number we're
	 * prepared to receive.
	 */
	size = sizeof (__le64) + sizeof (__le32) +
			RBD_MAX_SNAP_COUNT * sizeof (__le64);
	reply_buf = kzalloc(size, GFP_KERNEL);
	if (!reply_buf)
		return -ENOMEM;

	ret = rbd_obj_method_sync(rbd_dev, &rbd_dev->header_oid,
				  &rbd_dev->header_oloc, "get_snapcontext",
				  NULL, 0, reply_buf, size);
	dout("%s: rbd_obj_method_sync returned %d\n", __func__, ret);
	if (ret < 0)
		goto out;

	p = reply_buf;
	end = reply_buf + ret;
	ret = -ERANGE;
	ceph_decode_64_safe(&p, end, seq, out);
	ceph_decode_32_safe(&p, end, snap_count, out);

	/*
	 * Make sure the reported number of snapshot ids wouldn't go
	 * beyond the end of our buffer.  But before checking that,
	 * make sure the computed size of the snapshot context we
	 * allocate is representable in a size_t.
	 */
	if (snap_count > (SIZE_MAX - sizeof (struct ceph_snap_context))
				 / sizeof (u64)) {
		ret = -EINVAL;
		goto out;
	}
	if (!ceph_has_room(&p, end, snap_count * sizeof (__le64)))
		goto out;
	ret = 0;

	snapc = ceph_create_snap_context(snap_count, GFP_KERNEL);
	if (!snapc) {
		ret = -ENOMEM;
		goto out;
	}
	snapc->seq = seq;
	for (i = 0; i < snap_count; i++)
		snapc->snaps[i] = ceph_decode_64(&p);

	ceph_put_snap_context(rbd_dev->header.snapc);
	rbd_dev->header.snapc = snapc;

	dout("  snap context seq = %llu, snap_count = %u\n",
		(unsigned long long)seq, (unsigned int)snap_count);
out:
	kfree(reply_buf);

	return ret;
}

static const char *rbd_dev_v2_snap_name(struct rbd_device *rbd_dev,
					u64 snap_id)
{
	size_t size;
	void *reply_buf;
	__le64 snapid;
	int ret;
	void *p;
	void *end;
	char *snap_name;

	size = sizeof (__le32) + RBD_MAX_SNAP_NAME_LEN;
	reply_buf = kmalloc(size, GFP_KERNEL);
	if (!reply_buf)
		return ERR_PTR(-ENOMEM);

	snapid = cpu_to_le64(snap_id);
	ret = rbd_obj_method_sync(rbd_dev, &rbd_dev->header_oid,
				  &rbd_dev->header_oloc, "get_snapshot_name",
				  &snapid, sizeof(snapid), reply_buf, size);
	dout("%s: rbd_obj_method_sync returned %d\n", __func__, ret);
	if (ret < 0) {
		snap_name = ERR_PTR(ret);
		goto out;
	}

	p = reply_buf;
	end = reply_buf + ret;
	snap_name = ceph_extract_encoded_string(&p, end, NULL, GFP_KERNEL);
	if (IS_ERR(snap_name))
		goto out;

	dout("  snap_id 0x%016llx snap_name = %s\n",
		(unsigned long long)snap_id, snap_name);
out:
	kfree(reply_buf);

	return snap_name;
}

static int rbd_dev_v2_header_info(struct rbd_device *rbd_dev)
{
	bool first_time = rbd_dev->header.object_prefix == NULL;
	int ret;

	ret = rbd_dev_v2_image_size(rbd_dev);
	if (ret)
		return ret;

	if (first_time) {
		ret = rbd_dev_v2_header_onetime(rbd_dev);
		if (ret)
			return ret;
	}

	ret = rbd_dev_v2_snap_context(rbd_dev);
	if (ret && first_time) {
		kfree(rbd_dev->header.object_prefix);
		rbd_dev->header.object_prefix = NULL;
	}

	return ret;
}

static int rbd_dev_header_info(struct rbd_device *rbd_dev)
{
	rbd_assert(rbd_image_format_valid(rbd_dev->image_format));

	if (rbd_dev->image_format == 1)
		return rbd_dev_v1_header_info(rbd_dev);

	return rbd_dev_v2_header_info(rbd_dev);
}

/*
 * Skips over white space at *buf, and updates *buf to point to the
 * first found non-space character (if any). Returns the length of
 * the token (string of non-white space characters) found.  Note
 * that *buf must be terminated with '\0'.
 */
static inline size_t next_token(const char **buf)
{
        /*
        * These are the characters that produce nonzero for
        * isspace() in the "C" and "POSIX" locales.
        */
        const char *spaces = " \f\n\r\t\v";

        *buf += strspn(*buf, spaces);	/* Find start of token */

	return strcspn(*buf, spaces);   /* Return token length */
}

/*
 * Finds the next token in *buf, dynamically allocates a buffer big
 * enough to hold a copy of it, and copies the token into the new
 * buffer.  The copy is guaranteed to be terminated with '\0'.  Note
 * that a duplicate buffer is created even for a zero-length token.
 *
 * Returns a pointer to the newly-allocated duplicate, or a null
 * pointer if memory for the duplicate was not available.  If
 * the lenp argument is a non-null pointer, the length of the token
 * (not including the '\0') is returned in *lenp.
 *
 * If successful, the *buf pointer will be updated to point beyond
 * the end of the found token.
 *
 * Note: uses GFP_KERNEL for allocation.
 */
static inline char *dup_token(const char **buf, size_t *lenp)
{
	char *dup;
	size_t len;

	len = next_token(buf);
	dup = kmemdup(*buf, len + 1, GFP_KERNEL);
	if (!dup)
		return NULL;
	*(dup + len) = '\0';
	*buf += len;

	if (lenp)
		*lenp = len;

	return dup;
}

static int rbd_parse_param(struct fs_parameter *param,
			    struct rbd_parse_opts_ctx *pctx)
{
	struct rbd_options *opt = pctx->opts;
	struct fs_parse_result result;
	struct p_log log = {.prefix = "rbd"};
	int token, ret;

	ret = ceph_parse_param(param, pctx->copts, NULL);
	if (ret != -ENOPARAM)
		return ret;

	token = __fs_parse(&log, rbd_parameters, param, &result);
	dout("%s fs_parse '%s' token %d\n", __func__, param->key, token);
	if (token < 0) {
		if (token == -ENOPARAM)
			return inval_plog(&log, "Unknown parameter '%s'",
					  param->key);
		return token;
	}

	switch (token) {
	case Opt_queue_depth:
		if (result.uint_32 < 1)
			goto out_of_range;
		opt->queue_depth = result.uint_32;
		break;
	case Opt_alloc_size:
		if (result.uint_32 < SECTOR_SIZE)
			goto out_of_range;
		if (!is_power_of_2(result.uint_32))
			return inval_plog(&log, "alloc_size must be a power of 2");
		opt->alloc_size = result.uint_32;
		break;
	case Opt_lock_timeout:
		/* 0 is "wait forever" (i.e. infinite timeout) */
		if (result.uint_32 > INT_MAX / 1000)
			goto out_of_range;
		opt->lock_timeout = msecs_to_jiffies(result.uint_32 * 1000);
		break;
	case Opt_pool_ns:
		kfree(pctx->spec->pool_ns);
		pctx->spec->pool_ns = param->string;
		param->string = NULL;
		break;
	case Opt_read_only:
		opt->read_only = true;
		break;
	case Opt_read_write:
		opt->read_only = false;
		break;
	case Opt_lock_on_read:
		opt->lock_on_read = true;
		break;
	case Opt_exclusive:
		opt->exclusive = true;
		break;
	case Opt_notrim:
		opt->trim = false;
		break;
	default:
		BUG();
	}

	return 0;

out_of_range:
	return inval_plog(&log, "%s out of range", param->key);
}

/*
 * This duplicates most of generic_parse_monolithic(), untying it from
 * fs_context and skipping standard superblock and security options.
 */
static int rbd_parse_options(char *options, struct rbd_parse_opts_ctx *pctx)
{
	char *key;
	int ret = 0;

	dout("%s '%s'\n", __func__, options);
	while ((key = strsep(&options, ",")) != NULL) {
		if (*key) {
			struct fs_parameter param = {
				.key	= key,
				.type	= fs_value_is_flag,
			};
			char *value = strchr(key, '=');
			size_t v_len = 0;

			if (value) {
				if (value == key)
					continue;
				*value++ = 0;
				v_len = strlen(value);
				param.string = kmemdup_nul(value, v_len,
							   GFP_KERNEL);
				if (!param.string)
					return -ENOMEM;
				param.type = fs_value_is_string;
			}
			param.size = v_len;

			ret = rbd_parse_param(&param, pctx);
			kfree(param.string);
			if (ret)
				break;
		}
	}

	return ret;
}

/*
 * Parse the options provided for an "rbd add" (i.e., rbd image
 * mapping) request.  These arrive via a write to /sys/bus/rbd/add,
 * and the data written is passed here via a NUL-terminated buffer.
 * Returns 0 if successful or an error code otherwise.
 *
 * The information extracted from these options is recorded in
 * the other parameters which return dynamically-allocated
 * structures:
 *  ceph_opts
 *      The address of a pointer that will refer to a ceph options
 *      structure.  Caller must release the returned pointer using
 *      ceph_destroy_options() when it is no longer needed.
 *  rbd_opts
 *	Address of an rbd options pointer.  Fully initialized by
 *	this function; caller must release with kfree().
 *  spec
 *	Address of an rbd image specification pointer.  Fully
 *	initialized by this function based on parsed options.
 *	Caller must release with rbd_spec_put().
 *
 * The options passed take this form:
 *  <mon_addrs> <options> <pool_name> <image_name> [<snap_id>]
 * where:
 *  <mon_addrs>
 *      A comma-separated list of one or more monitor addresses.
 *      A monitor address is an ip address, optionally followed
 *      by a port number (separated by a colon).
 *        I.e.:  ip1[:port1][,ip2[:port2]...]
 *  <options>
 *      A comma-separated list of ceph and/or rbd options.
 *  <pool_name>
 *      The name of the rados pool containing the rbd image.
 *  <image_name>
 *      The name of the image in that pool to map.
 *  <snap_id>
 *      An optional snapshot id.  If provided, the mapping will
 *      present data from the image at the time that snapshot was
 *      created.  The image head is used if no snapshot id is
 *      provided.  Snapshot mappings are always read-only.
 */
static int rbd_add_parse_args(const char *buf,
				struct ceph_options **ceph_opts,
				struct rbd_options **opts,
				struct rbd_spec **rbd_spec)
{
	size_t len;
	char *options;
	const char *mon_addrs;
	char *snap_name;
	size_t mon_addrs_size;
	struct rbd_parse_opts_ctx pctx = { 0 };
	int ret;

	/* The first four tokens are required */

	len = next_token(&buf);
	if (!len) {
		rbd_warn(NULL, "no monitor address(es) provided");
		return -EINVAL;
	}
	mon_addrs = buf;
	mon_addrs_size = len;
	buf += len;

	ret = -EINVAL;
	options = dup_token(&buf, NULL);
	if (!options)
		return -ENOMEM;
	if (!*options) {
		rbd_warn(NULL, "no options provided");
		goto out_err;
	}

	pctx.spec = rbd_spec_alloc();
	if (!pctx.spec)
		goto out_mem;

	pctx.spec->pool_name = dup_token(&buf, NULL);
	if (!pctx.spec->pool_name)
		goto out_mem;
	if (!*pctx.spec->pool_name) {
		rbd_warn(NULL, "no pool name provided");
		goto out_err;
	}

	pctx.spec->image_name = dup_token(&buf, NULL);
	if (!pctx.spec->image_name)
		goto out_mem;
	if (!*pctx.spec->image_name) {
		rbd_warn(NULL, "no image name provided");
		goto out_err;
	}

	/*
	 * Snapshot name is optional; default is to use "-"
	 * (indicating the head/no snapshot).
	 */
	len = next_token(&buf);
	if (!len) {
		buf = RBD_SNAP_HEAD_NAME; /* No snapshot supplied */
		len = sizeof (RBD_SNAP_HEAD_NAME) - 1;
	} else if (len > RBD_MAX_SNAP_NAME_LEN) {
		ret = -ENAMETOOLONG;
		goto out_err;
	}
	snap_name = kmemdup(buf, len + 1, GFP_KERNEL);
	if (!snap_name)
		goto out_mem;
	*(snap_name + len) = '\0';
	pctx.spec->snap_name = snap_name;

	pctx.copts = ceph_alloc_options();
	if (!pctx.copts)
		goto out_mem;

	/* Initialize all rbd options to the defaults */

	pctx.opts = kzalloc(sizeof(*pctx.opts), GFP_KERNEL);
	if (!pctx.opts)
		goto out_mem;

	pctx.opts->read_only = RBD_READ_ONLY_DEFAULT;
	pctx.opts->queue_depth = RBD_QUEUE_DEPTH_DEFAULT;
	pctx.opts->alloc_size = RBD_ALLOC_SIZE_DEFAULT;
	pctx.opts->lock_timeout = RBD_LOCK_TIMEOUT_DEFAULT;
	pctx.opts->lock_on_read = RBD_LOCK_ON_READ_DEFAULT;
	pctx.opts->exclusive = RBD_EXCLUSIVE_DEFAULT;
	pctx.opts->trim = RBD_TRIM_DEFAULT;

	ret = ceph_parse_mon_ips(mon_addrs, mon_addrs_size, pctx.copts, NULL);
	if (ret)
		goto out_err;

	ret = rbd_parse_options(options, &pctx);
	if (ret)
		goto out_err;

	*ceph_opts = pctx.copts;
	*opts = pctx.opts;
	*rbd_spec = pctx.spec;
	kfree(options);
	return 0;

out_mem:
	ret = -ENOMEM;
out_err:
	kfree(pctx.opts);
	ceph_destroy_options(pctx.copts);
	rbd_spec_put(pctx.spec);
	kfree(options);
	return ret;
}

static void rbd_dev_image_unlock(struct rbd_device *rbd_dev)
{
	down_write(&rbd_dev->lock_rwsem);
	if (__rbd_is_lock_owner(rbd_dev))
		__rbd_release_lock(rbd_dev);
	up_write(&rbd_dev->lock_rwsem);
}

/*
 * If the wait is interrupted, an error is returned even if the lock
 * was successfully acquired.  rbd_dev_image_unlock() will release it
 * if needed.
 */
static int rbd_add_acquire_lock(struct rbd_device *rbd_dev)
{
	long ret;

	if (!(rbd_dev->header.features & RBD_FEATURE_EXCLUSIVE_LOCK)) {
		if (!rbd_dev->opts->exclusive && !rbd_dev->opts->lock_on_read)
			return 0;

		rbd_warn(rbd_dev, "exclusive-lock feature is not enabled");
		return -EINVAL;
	}

	if (rbd_is_ro(rbd_dev))
		return 0;

	rbd_assert(!rbd_is_lock_owner(rbd_dev));
	queue_delayed_work(rbd_dev->task_wq, &rbd_dev->lock_dwork, 0);
	ret = wait_for_completion_killable_timeout(&rbd_dev->acquire_wait,
			    ceph_timeout_jiffies(rbd_dev->opts->lock_timeout));
	if (ret > 0) {
		ret = rbd_dev->acquire_err;
	} else {
		cancel_delayed_work_sync(&rbd_dev->lock_dwork);
		if (!ret)
			ret = -ETIMEDOUT;
	}

	if (ret) {
		rbd_warn(rbd_dev, "failed to acquire exclusive lock: %ld", ret);
		return ret;
	}

	/*
	 * The lock may have been released by now, unless automatic lock
	 * transitions are disabled.
	 */
	rbd_assert(!rbd_dev->opts->exclusive || rbd_is_lock_owner(rbd_dev));
	return 0;
}

/*
 * An rbd format 2 image has a unique identifier, distinct from the
 * name given to it by the user.  Internally, that identifier is
 * what's used to specify the names of objects related to the image.
 *
 * A special "rbd id" object is used to map an rbd image name to its
 * id.  If that object doesn't exist, then there is no v2 rbd image
 * with the supplied name.
 *
 * This function will record the given rbd_dev's image_id field if
 * it can be determined, and in that case will return 0.  If any
 * errors occur a negative errno will be returned and the rbd_dev's
 * image_id field will be unchanged (and should be NULL).
 */
static int rbd_dev_image_id(struct rbd_device *rbd_dev)
{
	int ret;
	size_t size;
	CEPH_DEFINE_OID_ONSTACK(oid);
	void *response;
	char *image_id;

	/*
	 * When probing a parent image, the image id is already
	 * known (and the image name likely is not).  There's no
	 * need to fetch the image id again in this case.  We
	 * do still need to set the image format though.
	 */
	if (rbd_dev->spec->image_id) {
		rbd_dev->image_format = *rbd_dev->spec->image_id ? 2 : 1;

		return 0;
	}

	/*
	 * First, see if the format 2 image id file exists, and if
	 * so, get the image's persistent id from it.
	 */
	ret = ceph_oid_aprintf(&oid, GFP_KERNEL, "%s%s", RBD_ID_PREFIX,
			       rbd_dev->spec->image_name);
	if (ret)
		return ret;

	dout("rbd id object name is %s\n", oid.name);

	/* Response will be an encoded string, which includes a length */
	size = sizeof (__le32) + RBD_IMAGE_ID_LEN_MAX;
	response = kzalloc(size, GFP_NOIO);
	if (!response) {
		ret = -ENOMEM;
		goto out;
	}

	/* If it doesn't exist we'll assume it's a format 1 image */

	ret = rbd_obj_method_sync(rbd_dev, &oid, &rbd_dev->header_oloc,
				  "get_id", NULL, 0,
				  response, size);
	dout("%s: rbd_obj_method_sync returned %d\n", __func__, ret);
	if (ret == -ENOENT) {
		image_id = kstrdup("", GFP_KERNEL);
		ret = image_id ? 0 : -ENOMEM;
		if (!ret)
			rbd_dev->image_format = 1;
	} else if (ret >= 0) {
		void *p = response;

		image_id = ceph_extract_encoded_string(&p, p + ret,
						NULL, GFP_NOIO);
		ret = PTR_ERR_OR_ZERO(image_id);
		if (!ret)
			rbd_dev->image_format = 2;
	}

	if (!ret) {
		rbd_dev->spec->image_id = image_id;
		dout("image_id is %s\n", image_id);
	}
out:
	kfree(response);
	ceph_oid_destroy(&oid);
	return ret;
}

/*
 * Undo whatever state changes are made by v1 or v2 header info
 * call.
 */
static void rbd_dev_unprobe(struct rbd_device *rbd_dev)
{
	struct rbd_image_header	*header;

	rbd_dev_parent_put(rbd_dev);
	rbd_object_map_free(rbd_dev);
	rbd_dev_mapping_clear(rbd_dev);

	/* Free dynamic fields from the header, then zero it out */

	header = &rbd_dev->header;
	ceph_put_snap_context(header->snapc);
	kfree(header->snap_sizes);
	kfree(header->snap_names);
	kfree(header->object_prefix);
	memset(header, 0, sizeof (*header));
}

static int rbd_dev_v2_header_onetime(struct rbd_device *rbd_dev)
{
	int ret;

	ret = rbd_dev_v2_object_prefix(rbd_dev);
	if (ret)
		goto out_err;

	/*
	 * Get the and check features for the image.  Currently the
	 * features are assumed to never change.
	 */
	ret = rbd_dev_v2_features(rbd_dev);
	if (ret)
		goto out_err;

	/* If the image supports fancy striping, get its parameters */

	if (rbd_dev->header.features & RBD_FEATURE_STRIPINGV2) {
		ret = rbd_dev_v2_striping_info(rbd_dev);
		if (ret < 0)
			goto out_err;
	}

	if (rbd_dev->header.features & RBD_FEATURE_DATA_POOL) {
		ret = rbd_dev_v2_data_pool(rbd_dev);
		if (ret)
			goto out_err;
	}

	rbd_init_layout(rbd_dev);
	return 0;

out_err:
	rbd_dev->header.features = 0;
	kfree(rbd_dev->header.object_prefix);
	rbd_dev->header.object_prefix = NULL;
	return ret;
}

/*
 * @depth is rbd_dev_image_probe() -> rbd_dev_probe_parent() ->
 * rbd_dev_image_probe() recursion depth, which means it's also the
 * length of the already discovered part of the parent chain.
 */
static int rbd_dev_probe_parent(struct rbd_device *rbd_dev, int depth)
{
	struct rbd_device *parent = NULL;
	int ret;

	if (!rbd_dev->parent_spec)
		return 0;

	if (++depth > RBD_MAX_PARENT_CHAIN_LEN) {
		pr_info("parent chain is too long (%d)\n", depth);
		ret = -EINVAL;
		goto out_err;
	}

	parent = __rbd_dev_create(rbd_dev->rbd_client, rbd_dev->parent_spec);
	if (!parent) {
		ret = -ENOMEM;
		goto out_err;
	}

	/*
	 * Images related by parent/child relationships always share
	 * rbd_client and spec/parent_spec, so bump their refcounts.
	 */
	__rbd_get_client(rbd_dev->rbd_client);
	rbd_spec_get(rbd_dev->parent_spec);

	__set_bit(RBD_DEV_FLAG_READONLY, &parent->flags);

	ret = rbd_dev_image_probe(parent, depth);
	if (ret < 0)
		goto out_err;

	rbd_dev->parent = parent;
	atomic_set(&rbd_dev->parent_ref, 1);
	return 0;

out_err:
	rbd_dev_unparent(rbd_dev);
	rbd_dev_destroy(parent);
	return ret;
}

static void rbd_dev_device_release(struct rbd_device *rbd_dev)
{
	clear_bit(RBD_DEV_FLAG_EXISTS, &rbd_dev->flags);
	rbd_free_disk(rbd_dev);
	if (!single_major)
		unregister_blkdev(rbd_dev->major, rbd_dev->name);
}

/*
 * rbd_dev->header_rwsem must be locked for write and will be unlocked
 * upon return.
 */
static int rbd_dev_device_setup(struct rbd_device *rbd_dev)
{
	int ret;

	/* Record our major and minor device numbers. */

	if (!single_major) {
		ret = register_blkdev(0, rbd_dev->name);
		if (ret < 0)
			goto err_out_unlock;

		rbd_dev->major = ret;
		rbd_dev->minor = 0;
	} else {
		rbd_dev->major = rbd_major;
		rbd_dev->minor = rbd_dev_id_to_minor(rbd_dev->dev_id);
	}

	/* Set up the blkdev mapping. */

	ret = rbd_init_disk(rbd_dev);
	if (ret)
		goto err_out_blkdev;

	set_capacity(rbd_dev->disk, rbd_dev->mapping.size / SECTOR_SIZE);
	set_disk_ro(rbd_dev->disk, rbd_is_ro(rbd_dev));

	ret = dev_set_name(&rbd_dev->dev, "%d", rbd_dev->dev_id);
	if (ret)
		goto err_out_disk;

	set_bit(RBD_DEV_FLAG_EXISTS, &rbd_dev->flags);
	up_write(&rbd_dev->header_rwsem);
	return 0;

err_out_disk:
	rbd_free_disk(rbd_dev);
err_out_blkdev:
	if (!single_major)
		unregister_blkdev(rbd_dev->major, rbd_dev->name);
err_out_unlock:
	up_write(&rbd_dev->header_rwsem);
	return ret;
}

static int rbd_dev_header_name(struct rbd_device *rbd_dev)
{
	struct rbd_spec *spec = rbd_dev->spec;
	int ret;

	/* Record the header object name for this rbd image. */

	rbd_assert(rbd_image_format_valid(rbd_dev->image_format));
	if (rbd_dev->image_format == 1)
		ret = ceph_oid_aprintf(&rbd_dev->header_oid, GFP_KERNEL, "%s%s",
				       spec->image_name, RBD_SUFFIX);
	else
		ret = ceph_oid_aprintf(&rbd_dev->header_oid, GFP_KERNEL, "%s%s",
				       RBD_HEADER_PREFIX, spec->image_id);

	return ret;
}

static void rbd_print_dne(struct rbd_device *rbd_dev, bool is_snap)
{
	if (!is_snap) {
		pr_info("image %s/%s%s%s does not exist\n",
			rbd_dev->spec->pool_name,
			rbd_dev->spec->pool_ns ?: "",
			rbd_dev->spec->pool_ns ? "/" : "",
			rbd_dev->spec->image_name);
	} else {
		pr_info("snap %s/%s%s%s@%s does not exist\n",
			rbd_dev->spec->pool_name,
			rbd_dev->spec->pool_ns ?: "",
			rbd_dev->spec->pool_ns ? "/" : "",
			rbd_dev->spec->image_name,
			rbd_dev->spec->snap_name);
	}
}

static void rbd_dev_image_release(struct rbd_device *rbd_dev)
{
	if (!rbd_is_ro(rbd_dev))
		rbd_unregister_watch(rbd_dev);

	rbd_dev_unprobe(rbd_dev);
	rbd_dev->image_format = 0;
	kfree(rbd_dev->spec->image_id);
	rbd_dev->spec->image_id = NULL;
}

/*
 * Probe for the existence of the header object for the given rbd
 * device.  If this image is the one being mapped (i.e., not a
 * parent), initiate a watch on its header object before using that
 * object to get detailed information about the rbd image.
 *
 * On success, returns with header_rwsem held for write if called
 * with @depth == 0.
 */
static int rbd_dev_image_probe(struct rbd_device *rbd_dev, int depth)
{
	bool need_watch = !rbd_is_ro(rbd_dev);
	int ret;

	/*
	 * Get the id from the image id object.  Unless there's an
	 * error, rbd_dev->spec->image_id will be filled in with
	 * a dynamically-allocated string, and rbd_dev->image_format
	 * will be set to either 1 or 2.
	 */
	ret = rbd_dev_image_id(rbd_dev);
	if (ret)
		return ret;

	ret = rbd_dev_header_name(rbd_dev);
	if (ret)
		goto err_out_format;

	if (need_watch) {
		ret = rbd_register_watch(rbd_dev);
		if (ret) {
			if (ret == -ENOENT)
				rbd_print_dne(rbd_dev, false);
			goto err_out_format;
		}
	}

	if (!depth)
		down_write(&rbd_dev->header_rwsem);

	ret = rbd_dev_header_info(rbd_dev);
	if (ret) {
		if (ret == -ENOENT && !need_watch)
			rbd_print_dne(rbd_dev, false);
		goto err_out_probe;
	}

	/*
	 * If this image is the one being mapped, we have pool name and
	 * id, image name and id, and snap name - need to fill snap id.
	 * Otherwise this is a parent image, identified by pool, image
	 * and snap ids - need to fill in names for those ids.
	 */
	if (!depth)
		ret = rbd_spec_fill_snap_id(rbd_dev);
	else
		ret = rbd_spec_fill_names(rbd_dev);
	if (ret) {
		if (ret == -ENOENT)
			rbd_print_dne(rbd_dev, true);
		goto err_out_probe;
	}

	ret = rbd_dev_mapping_set(rbd_dev);
	if (ret)
		goto err_out_probe;

	if (rbd_is_snap(rbd_dev) &&
	    (rbd_dev->header.features & RBD_FEATURE_OBJECT_MAP)) {
		ret = rbd_object_map_load(rbd_dev);
		if (ret)
			goto err_out_probe;
	}

	if (rbd_dev->header.features & RBD_FEATURE_LAYERING) {
		ret = rbd_dev_v2_parent_info(rbd_dev);
		if (ret)
			goto err_out_probe;
	}

	ret = rbd_dev_probe_parent(rbd_dev, depth);
	if (ret)
		goto err_out_probe;

	dout("discovered format %u image, header name is %s\n",
		rbd_dev->image_format, rbd_dev->header_oid.name);
	return 0;

err_out_probe:
	if (!depth)
		up_write(&rbd_dev->header_rwsem);
	if (need_watch)
		rbd_unregister_watch(rbd_dev);
	rbd_dev_unprobe(rbd_dev);
err_out_format:
	rbd_dev->image_format = 0;
	kfree(rbd_dev->spec->image_id);
	rbd_dev->spec->image_id = NULL;
	return ret;
}

static ssize_t do_rbd_add(struct bus_type *bus,
			  const char *buf,
			  size_t count)
{
	struct rbd_device *rbd_dev = NULL;
	struct ceph_options *ceph_opts = NULL;
	struct rbd_options *rbd_opts = NULL;
	struct rbd_spec *spec = NULL;
	struct rbd_client *rbdc;
	int rc;

	if (!try_module_get(THIS_MODULE))
		return -ENODEV;

	/* parse add command */
	rc = rbd_add_parse_args(buf, &ceph_opts, &rbd_opts, &spec);
	if (rc < 0)
		goto out;

	rbdc = rbd_get_client(ceph_opts);
	if (IS_ERR(rbdc)) {
		rc = PTR_ERR(rbdc);
		goto err_out_args;
	}

	/* pick the pool */
	rc = ceph_pg_poolid_by_name(rbdc->client->osdc.osdmap, spec->pool_name);
	if (rc < 0) {
		if (rc == -ENOENT)
			pr_info("pool %s does not exist\n", spec->pool_name);
		goto err_out_client;
	}
	spec->pool_id = (u64)rc;

	rbd_dev = rbd_dev_create(rbdc, spec, rbd_opts);
	if (!rbd_dev) {
		rc = -ENOMEM;
		goto err_out_client;
	}
	rbdc = NULL;		/* rbd_dev now owns this */
	spec = NULL;		/* rbd_dev now owns this */
	rbd_opts = NULL;	/* rbd_dev now owns this */

	/* if we are mapping a snapshot it will be a read-only mapping */
	if (rbd_dev->opts->read_only ||
	    strcmp(rbd_dev->spec->snap_name, RBD_SNAP_HEAD_NAME))
		__set_bit(RBD_DEV_FLAG_READONLY, &rbd_dev->flags);

	rbd_dev->config_info = kstrdup(buf, GFP_KERNEL);
	if (!rbd_dev->config_info) {
		rc = -ENOMEM;
		goto err_out_rbd_dev;
	}

	rc = rbd_dev_image_probe(rbd_dev, 0);
	if (rc < 0)
		goto err_out_rbd_dev;

	if (rbd_dev->opts->alloc_size > rbd_dev->layout.object_size) {
		rbd_warn(rbd_dev, "alloc_size adjusted to %u",
			 rbd_dev->layout.object_size);
		rbd_dev->opts->alloc_size = rbd_dev->layout.object_size;
	}

	rc = rbd_dev_device_setup(rbd_dev);
	if (rc)
		goto err_out_image_probe;

	rc = rbd_add_acquire_lock(rbd_dev);
	if (rc)
		goto err_out_image_lock;

	/* Everything's ready.  Announce the disk to the world. */

	rc = device_add(&rbd_dev->dev);
	if (rc)
		goto err_out_image_lock;

	device_add_disk(&rbd_dev->dev, rbd_dev->disk, NULL);
	/* see rbd_init_disk() */
	blk_put_queue(rbd_dev->disk->queue);

	spin_lock(&rbd_dev_list_lock);
	list_add_tail(&rbd_dev->node, &rbd_dev_list);
	spin_unlock(&rbd_dev_list_lock);

	pr_info("%s: capacity %llu features 0x%llx\n", rbd_dev->disk->disk_name,
		(unsigned long long)get_capacity(rbd_dev->disk) << SECTOR_SHIFT,
		rbd_dev->header.features);
	rc = count;
out:
	module_put(THIS_MODULE);
	return rc;

err_out_image_lock:
	rbd_dev_image_unlock(rbd_dev);
	rbd_dev_device_release(rbd_dev);
err_out_image_probe:
	rbd_dev_image_release(rbd_dev);
err_out_rbd_dev:
	rbd_dev_destroy(rbd_dev);
err_out_client:
	rbd_put_client(rbdc);
err_out_args:
	rbd_spec_put(spec);
	kfree(rbd_opts);
	goto out;
}

static ssize_t add_store(struct bus_type *bus, const char *buf, size_t count)
{
	if (single_major)
		return -EINVAL;

	return do_rbd_add(bus, buf, count);
}

static ssize_t add_single_major_store(struct bus_type *bus, const char *buf,
				      size_t count)
{
	return do_rbd_add(bus, buf, count);
}

static void rbd_dev_remove_parent(struct rbd_device *rbd_dev)
{
	while (rbd_dev->parent) {
		struct rbd_device *first = rbd_dev;
		struct rbd_device *second = first->parent;
		struct rbd_device *third;

		/*
		 * Follow to the parent with no grandparent and
		 * remove it.
		 */
		while (second && (third = second->parent)) {
			first = second;
			second = third;
		}
		rbd_assert(second);
		rbd_dev_image_release(second);
		rbd_dev_destroy(second);
		first->parent = NULL;
		first->parent_overlap = 0;

		rbd_assert(first->parent_spec);
		rbd_spec_put(first->parent_spec);
		first->parent_spec = NULL;
	}
}

static ssize_t do_rbd_remove(struct bus_type *bus,
			     const char *buf,
			     size_t count)
{
	struct rbd_device *rbd_dev = NULL;
	struct list_head *tmp;
	int dev_id;
	char opt_buf[6];
	bool force = false;
	int ret;

	dev_id = -1;
	opt_buf[0] = '\0';
	sscanf(buf, "%d %5s", &dev_id, opt_buf);
	if (dev_id < 0) {
		pr_err("dev_id out of range\n");
		return -EINVAL;
	}
	if (opt_buf[0] != '\0') {
		if (!strcmp(opt_buf, "force")) {
			force = true;
		} else {
			pr_err("bad remove option at '%s'\n", opt_buf);
			return -EINVAL;
		}
	}

	ret = -ENOENT;
	spin_lock(&rbd_dev_list_lock);
	list_for_each(tmp, &rbd_dev_list) {
		rbd_dev = list_entry(tmp, struct rbd_device, node);
		if (rbd_dev->dev_id == dev_id) {
			ret = 0;
			break;
		}
	}
	if (!ret) {
		spin_lock_irq(&rbd_dev->lock);
		if (rbd_dev->open_count && !force)
			ret = -EBUSY;
		else if (test_and_set_bit(RBD_DEV_FLAG_REMOVING,
					  &rbd_dev->flags))
			ret = -EINPROGRESS;
		spin_unlock_irq(&rbd_dev->lock);
	}
	spin_unlock(&rbd_dev_list_lock);
	if (ret)
		return ret;

	if (force) {
		/*
		 * Prevent new IO from being queued and wait for existing
		 * IO to complete/fail.
		 */
		blk_mq_freeze_queue(rbd_dev->disk->queue);
		blk_set_queue_dying(rbd_dev->disk->queue);
	}

	del_gendisk(rbd_dev->disk);
	spin_lock(&rbd_dev_list_lock);
	list_del_init(&rbd_dev->node);
	spin_unlock(&rbd_dev_list_lock);
	device_del(&rbd_dev->dev);

	rbd_dev_image_unlock(rbd_dev);
	rbd_dev_device_release(rbd_dev);
	rbd_dev_image_release(rbd_dev);
	rbd_dev_destroy(rbd_dev);
	return count;
}

static ssize_t remove_store(struct bus_type *bus, const char *buf, size_t count)
{
	if (single_major)
		return -EINVAL;

	return do_rbd_remove(bus, buf, count);
}

static ssize_t remove_single_major_store(struct bus_type *bus, const char *buf,
					 size_t count)
{
	return do_rbd_remove(bus, buf, count);
}

/*
 * create control files in sysfs
 * /sys/bus/rbd/...
 */
static int __init rbd_sysfs_init(void)
{
	int ret;

	ret = device_register(&rbd_root_dev);
	if (ret < 0)
		return ret;

	ret = bus_register(&rbd_bus_type);
	if (ret < 0)
		device_unregister(&rbd_root_dev);

	return ret;
}

static void __exit rbd_sysfs_cleanup(void)
{
	bus_unregister(&rbd_bus_type);
	device_unregister(&rbd_root_dev);
}

static int __init rbd_slab_init(void)
{
	rbd_assert(!rbd_img_request_cache);
	rbd_img_request_cache = KMEM_CACHE(rbd_img_request, 0);
	if (!rbd_img_request_cache)
		return -ENOMEM;

	rbd_assert(!rbd_obj_request_cache);
	rbd_obj_request_cache = KMEM_CACHE(rbd_obj_request, 0);
	if (!rbd_obj_request_cache)
		goto out_err;

	return 0;

out_err:
	kmem_cache_destroy(rbd_img_request_cache);
	rbd_img_request_cache = NULL;
	return -ENOMEM;
}

static void rbd_slab_exit(void)
{
	rbd_assert(rbd_obj_request_cache);
	kmem_cache_destroy(rbd_obj_request_cache);
	rbd_obj_request_cache = NULL;

	rbd_assert(rbd_img_request_cache);
	kmem_cache_destroy(rbd_img_request_cache);
	rbd_img_request_cache = NULL;
}

static int __init rbd_init(void)
{
	int rc;

	if (!libceph_compatible(NULL)) {
		rbd_warn(NULL, "libceph incompatibility (quitting)");
		return -EINVAL;
	}

	rc = rbd_slab_init();
	if (rc)
		return rc;

	/*
	 * The number of active work items is limited by the number of
	 * rbd devices * queue depth, so leave @max_active at default.
	 */
	rbd_wq = alloc_workqueue(RBD_DRV_NAME, WQ_MEM_RECLAIM, 0);
	if (!rbd_wq) {
		rc = -ENOMEM;
		goto err_out_slab;
	}

	if (single_major) {
		rbd_major = register_blkdev(0, RBD_DRV_NAME);
		if (rbd_major < 0) {
			rc = rbd_major;
			goto err_out_wq;
		}
	}

	rc = rbd_sysfs_init();
	if (rc)
		goto err_out_blkdev;

	if (single_major)
		pr_info("loaded (major %d)\n", rbd_major);
	else
		pr_info("loaded\n");

	return 0;

err_out_blkdev:
	if (single_major)
		unregister_blkdev(rbd_major, RBD_DRV_NAME);
err_out_wq:
	destroy_workqueue(rbd_wq);
err_out_slab:
	rbd_slab_exit();
	return rc;
}

static void __exit rbd_exit(void)
{
	ida_destroy(&rbd_dev_id_ida);
	rbd_sysfs_cleanup();
	if (single_major)
		unregister_blkdev(rbd_major, RBD_DRV_NAME);
	destroy_workqueue(rbd_wq);
	rbd_slab_exit();
}

module_init(rbd_init);
module_exit(rbd_exit);

MODULE_AUTHOR("Alex Elder <elder@inktank.com>");
MODULE_AUTHOR("Sage Weil <sage@newdream.net>");
MODULE_AUTHOR("Yehuda Sadeh <yehuda@hq.newdream.net>");
/* following authorship retained from original osdblk.c */
MODULE_AUTHOR("Jeff Garzik <jeff@garzik.org>");

MODULE_DESCRIPTION("RADOS Block Device (RBD) driver");
MODULE_LICENSE("GPL");<|MERGE_RESOLUTION|>--- conflicted
+++ resolved
@@ -1624,15 +1624,9 @@
 static void rbd_img_capture_header(struct rbd_img_request *img_req)
 {
 	struct rbd_device *rbd_dev = img_req->rbd_dev;
-<<<<<<< HEAD
 
 	lockdep_assert_held(&rbd_dev->header_rwsem);
 
-=======
-
-	lockdep_assert_held(&rbd_dev->header_rwsem);
-
->>>>>>> 0595b2d9
 	if (rbd_img_is_write(img_req))
 		img_req->snapc = ceph_get_snap_context(rbd_dev->header.snapc);
 	else
@@ -4745,7 +4739,6 @@
 	struct rbd_device *rbd_dev = hctx->queue->queuedata;
 	struct rbd_img_request *img_req = blk_mq_rq_to_pdu(bd->rq);
 	enum obj_operation_type op_type;
-<<<<<<< HEAD
 
 	switch (req_op(bd->rq)) {
 	case REQ_OP_DISCARD:
@@ -4767,29 +4760,6 @@
 
 	rbd_img_request_init(img_req, rbd_dev, op_type);
 
-=======
-
-	switch (req_op(bd->rq)) {
-	case REQ_OP_DISCARD:
-		op_type = OBJ_OP_DISCARD;
-		break;
-	case REQ_OP_WRITE_ZEROES:
-		op_type = OBJ_OP_ZEROOUT;
-		break;
-	case REQ_OP_WRITE:
-		op_type = OBJ_OP_WRITE;
-		break;
-	case REQ_OP_READ:
-		op_type = OBJ_OP_READ;
-		break;
-	default:
-		rbd_warn(rbd_dev, "unknown req_op %d", req_op(bd->rq));
-		return BLK_STS_IOERR;
-	}
-
-	rbd_img_request_init(img_req, rbd_dev, op_type);
-
->>>>>>> 0595b2d9
 	if (rbd_img_is_write(img_req)) {
 		if (rbd_is_ro(rbd_dev)) {
 			rbd_warn(rbd_dev, "%s on read-only mapping",
