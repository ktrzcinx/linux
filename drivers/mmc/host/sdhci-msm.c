/*
 * drivers/mmc/host/sdhci-msm.c - Qualcomm SDHCI Platform driver
 *
 * Copyright (c) 2013-2014, The Linux Foundation. All rights reserved.
 *
 * This program is free software; you can redistribute it and/or modify
 * it under the terms of the GNU General Public License version 2 and
 * only version 2 as published by the Free Software Foundation.
 *
 * This program is distributed in the hope that it will be useful,
 * but WITHOUT ANY WARRANTY; without even the implied warranty of
 * MERCHANTABILITY or FITNESS FOR A PARTICULAR PURPOSE.  See the
 * GNU General Public License for more details.
 *
 */

#include <linux/module.h>
#include <linux/of_device.h>
#include <linux/delay.h>
#include <linux/mmc/mmc.h>
#include <linux/pm_runtime.h>
#include <linux/slab.h>
#include <linux/iopoll.h>
#include <linux/regulator/consumer.h>

#include "sdhci-pltfm.h"

#define CORE_MCI_VERSION		0x50
#define CORE_VERSION_MAJOR_SHIFT	28
#define CORE_VERSION_MAJOR_MASK		(0xf << CORE_VERSION_MAJOR_SHIFT)
#define CORE_VERSION_MINOR_MASK		0xff

#define CORE_MCI_GENERICS		0x70
#define SWITCHABLE_SIGNALING_VOLTAGE	BIT(29)

#define HC_MODE_EN		0x1
#define CORE_POWER		0x0
#define CORE_SW_RST		BIT(7)
#define FF_CLK_SW_RST_DIS	BIT(13)

#define CORE_PWRCTL_BUS_OFF	BIT(0)
#define CORE_PWRCTL_BUS_ON	BIT(1)
#define CORE_PWRCTL_IO_LOW	BIT(2)
#define CORE_PWRCTL_IO_HIGH	BIT(3)
#define CORE_PWRCTL_BUS_SUCCESS BIT(0)
#define CORE_PWRCTL_IO_SUCCESS	BIT(2)
#define REQ_BUS_OFF		BIT(0)
#define REQ_BUS_ON		BIT(1)
#define REQ_IO_LOW		BIT(2)
#define REQ_IO_HIGH		BIT(3)
#define INT_MASK		0xf
#define MAX_PHASES		16
#define CORE_DLL_LOCK		BIT(7)
#define CORE_DDR_DLL_LOCK	BIT(11)
#define CORE_DLL_EN		BIT(16)
#define CORE_CDR_EN		BIT(17)
#define CORE_CK_OUT_EN		BIT(18)
#define CORE_CDR_EXT_EN		BIT(19)
#define CORE_DLL_PDN		BIT(29)
#define CORE_DLL_RST		BIT(30)
#define CORE_CMD_DAT_TRACK_SEL	BIT(0)

#define CORE_DDR_CAL_EN		BIT(0)
#define CORE_FLL_CYCLE_CNT	BIT(18)
#define CORE_DLL_CLOCK_DISABLE	BIT(21)

#define CORE_VENDOR_SPEC_POR_VAL 0xa1c
#define CORE_CLK_PWRSAVE	BIT(1)
#define CORE_HC_MCLK_SEL_DFLT	(2 << 8)
#define CORE_HC_MCLK_SEL_HS400	(3 << 8)
#define CORE_HC_MCLK_SEL_MASK	(3 << 8)
#define CORE_IO_PAD_PWR_SWITCH_EN	(1 << 15)
#define CORE_IO_PAD_PWR_SWITCH  (1 << 16)
#define CORE_HC_SELECT_IN_EN	BIT(18)
#define CORE_HC_SELECT_IN_HS400	(6 << 19)
#define CORE_HC_SELECT_IN_MASK	(7 << 19)

#define CORE_3_0V_SUPPORT	(1 << 25)
#define CORE_1_8V_SUPPORT	(1 << 26)
#define CORE_VOLT_SUPPORT	(CORE_3_0V_SUPPORT | CORE_1_8V_SUPPORT)

#define CORE_CSR_CDC_CTLR_CFG0		0x130
#define CORE_SW_TRIG_FULL_CALIB		BIT(16)
#define CORE_HW_AUTOCAL_ENA		BIT(17)

#define CORE_CSR_CDC_CTLR_CFG1		0x134
#define CORE_CSR_CDC_CAL_TIMER_CFG0	0x138
#define CORE_TIMER_ENA			BIT(16)

#define CORE_CSR_CDC_CAL_TIMER_CFG1	0x13C
#define CORE_CSR_CDC_REFCOUNT_CFG	0x140
#define CORE_CSR_CDC_COARSE_CAL_CFG	0x144
#define CORE_CDC_OFFSET_CFG		0x14C
#define CORE_CSR_CDC_DELAY_CFG		0x150
#define CORE_CDC_SLAVE_DDA_CFG		0x160
#define CORE_CSR_CDC_STATUS0		0x164
#define CORE_CALIBRATION_DONE		BIT(0)

#define CORE_CDC_ERROR_CODE_MASK	0x7000000

#define CORE_CSR_CDC_GEN_CFG		0x178
#define CORE_CDC_SWITCH_BYPASS_OFF	BIT(0)
#define CORE_CDC_SWITCH_RC_EN		BIT(1)

#define CORE_CDC_T4_DLY_SEL		BIT(0)
#define CORE_CMDIN_RCLK_EN		BIT(1)
#define CORE_START_CDC_TRAFFIC		BIT(6)

#define CORE_PWRSAVE_DLL	BIT(3)

#define DDR_CONFIG_POR_VAL	0x80040853


#define INVALID_TUNING_PHASE	-1
#define SDHCI_MSM_MIN_CLOCK	400000
#define CORE_FREQ_100MHZ	(100 * 1000 * 1000)

#define CDR_SELEXT_SHIFT	20
#define CDR_SELEXT_MASK		(0xf << CDR_SELEXT_SHIFT)
#define CMUX_SHIFT_PHASE_SHIFT	24
#define CMUX_SHIFT_PHASE_MASK	(7 << CMUX_SHIFT_PHASE_SHIFT)

#define MSM_MMC_AUTOSUSPEND_DELAY_MS	50

/* Timeout value to avoid infinite waiting for pwr_irq */
#define MSM_PWR_IRQ_TIMEOUT_MS 5000

#define msm_host_readl(msm_host, host, offset) \
	msm_host->var_ops->msm_readl_relaxed(host, offset)

#define msm_host_writel(msm_host, val, host, offset) \
	msm_host->var_ops->msm_writel_relaxed(val, host, offset)

struct sdhci_msm_offset {
	u32 core_hc_mode;
	u32 core_mci_data_cnt;
	u32 core_mci_status;
	u32 core_mci_fifo_cnt;
	u32 core_mci_version;
	u32 core_generics;
	u32 core_testbus_config;
	u32 core_testbus_sel2_bit;
	u32 core_testbus_ena;
	u32 core_testbus_sel2;
	u32 core_pwrctl_status;
	u32 core_pwrctl_mask;
	u32 core_pwrctl_clear;
	u32 core_pwrctl_ctl;
	u32 core_sdcc_debug_reg;
	u32 core_dll_config;
	u32 core_dll_status;
	u32 core_vendor_spec;
	u32 core_vendor_spec_adma_err_addr0;
	u32 core_vendor_spec_adma_err_addr1;
	u32 core_vendor_spec_func2;
	u32 core_vendor_spec_capabilities0;
	u32 core_ddr_200_cfg;
	u32 core_vendor_spec3;
	u32 core_dll_config_2;
	u32 core_ddr_config;
	u32 core_ddr_config_2;
};

static const struct sdhci_msm_offset sdhci_msm_v5_offset = {
	.core_mci_data_cnt = 0x35c,
	.core_mci_status = 0x324,
	.core_mci_fifo_cnt = 0x308,
	.core_mci_version = 0x318,
	.core_generics = 0x320,
	.core_testbus_config = 0x32c,
	.core_testbus_sel2_bit = 3,
	.core_testbus_ena = (1 << 31),
	.core_testbus_sel2 = (1 << 3),
	.core_pwrctl_status = 0x240,
	.core_pwrctl_mask = 0x244,
	.core_pwrctl_clear = 0x248,
	.core_pwrctl_ctl = 0x24c,
	.core_sdcc_debug_reg = 0x358,
	.core_dll_config = 0x200,
	.core_dll_status = 0x208,
	.core_vendor_spec = 0x20c,
	.core_vendor_spec_adma_err_addr0 = 0x214,
	.core_vendor_spec_adma_err_addr1 = 0x218,
	.core_vendor_spec_func2 = 0x210,
	.core_vendor_spec_capabilities0 = 0x21c,
	.core_ddr_200_cfg = 0x224,
	.core_vendor_spec3 = 0x250,
	.core_dll_config_2 = 0x254,
	.core_ddr_config = 0x258,
	.core_ddr_config_2 = 0x25c,
};

static const struct sdhci_msm_offset sdhci_msm_mci_offset = {
	.core_hc_mode = 0x78,
	.core_mci_data_cnt = 0x30,
	.core_mci_status = 0x34,
	.core_mci_fifo_cnt = 0x44,
	.core_mci_version = 0x050,
	.core_generics = 0x70,
	.core_testbus_config = 0x0cc,
	.core_testbus_sel2_bit = 4,
	.core_testbus_ena = (1 << 3),
	.core_testbus_sel2 = (1 << 4),
	.core_pwrctl_status = 0xdc,
	.core_pwrctl_mask = 0xe0,
	.core_pwrctl_clear = 0xe4,
	.core_pwrctl_ctl = 0xe8,
	.core_sdcc_debug_reg = 0x124,
	.core_dll_config = 0x100,
	.core_dll_status = 0x108,
	.core_vendor_spec = 0x10c,
	.core_vendor_spec_adma_err_addr0 = 0x114,
	.core_vendor_spec_adma_err_addr1 = 0x118,
	.core_vendor_spec_func2 = 0x110,
	.core_vendor_spec_capabilities0 = 0x11c,
	.core_ddr_200_cfg = 0x184,
	.core_vendor_spec3 = 0x1b0,
	.core_dll_config_2 = 0x1b4,
	.core_ddr_config = 0x1b8,
	.core_ddr_config_2 = 0x1bc,
};

struct sdhci_msm_variant_ops {
	u32 (*msm_readl_relaxed)(struct sdhci_host *host, u32 offset);
	void (*msm_writel_relaxed)(u32 val, struct sdhci_host *host,
			u32 offset);
};

/*
 * From V5, register spaces have changed. Wrap this info in a structure
 * and choose the data_structure based on version info mentioned in DT.
 */
struct sdhci_msm_variant_info {
	bool mci_removed;
	bool restore_dll_config;
	const struct sdhci_msm_variant_ops *var_ops;
	const struct sdhci_msm_offset *offset;
};

struct sdhci_msm_host {
	struct platform_device *pdev;
	void __iomem *core_mem;	/* MSM SDCC mapped address */
	int pwr_irq;		/* power irq */
	struct clk *bus_clk;	/* SDHC bus voter clock */
	struct clk *xo_clk;	/* TCXO clk needed for FLL feature of cm_dll*/
	struct clk_bulk_data bulk_clks[4]; /* core, iface, cal, sleep clocks */
	unsigned long clk_rate;
	struct mmc_host *mmc;
	bool use_14lpp_dll_reset;
	bool tuning_done;
	bool calibration_done;
	u8 saved_tuning_phase;
	bool use_cdclp533;
	u32 curr_pwr_state;
	u32 curr_io_level;
	wait_queue_head_t pwr_irq_wait;
	bool pwr_irq_flag;
	u32 caps_0;
	bool mci_removed;
	bool restore_dll_config;
	const struct sdhci_msm_variant_ops *var_ops;
	const struct sdhci_msm_offset *offset;
	bool use_cdr;
	u32 transfer_mode;
};

static const struct sdhci_msm_offset *sdhci_priv_msm_offset(struct sdhci_host *host)
{
	struct sdhci_pltfm_host *pltfm_host = sdhci_priv(host);
	struct sdhci_msm_host *msm_host = sdhci_pltfm_priv(pltfm_host);

	return msm_host->offset;
}

/*
 * APIs to read/write to vendor specific registers which were there in the
 * core_mem region before MCI was removed.
 */
static u32 sdhci_msm_mci_variant_readl_relaxed(struct sdhci_host *host,
		u32 offset)
{
	struct sdhci_pltfm_host *pltfm_host = sdhci_priv(host);
	struct sdhci_msm_host *msm_host = sdhci_pltfm_priv(pltfm_host);

	return readl_relaxed(msm_host->core_mem + offset);
}

static u32 sdhci_msm_v5_variant_readl_relaxed(struct sdhci_host *host,
		u32 offset)
{
	return readl_relaxed(host->ioaddr + offset);
}

static void sdhci_msm_mci_variant_writel_relaxed(u32 val,
		struct sdhci_host *host, u32 offset)
{
	struct sdhci_pltfm_host *pltfm_host = sdhci_priv(host);
	struct sdhci_msm_host *msm_host = sdhci_pltfm_priv(pltfm_host);

	writel_relaxed(val, msm_host->core_mem + offset);
}

static void sdhci_msm_v5_variant_writel_relaxed(u32 val,
		struct sdhci_host *host, u32 offset)
{
	writel_relaxed(val, host->ioaddr + offset);
}

static unsigned int msm_get_clock_rate_for_bus_mode(struct sdhci_host *host,
						    unsigned int clock)
{
	struct mmc_ios ios = host->mmc->ios;
	/*
	 * The SDHC requires internal clock frequency to be double the
	 * actual clock that will be set for DDR mode. The controller
	 * uses the faster clock(100/400MHz) for some of its parts and
	 * send the actual required clock (50/200MHz) to the card.
	 */
	if (ios.timing == MMC_TIMING_UHS_DDR50 ||
	    ios.timing == MMC_TIMING_MMC_DDR52 ||
	    ios.timing == MMC_TIMING_MMC_HS400 ||
	    host->flags & SDHCI_HS400_TUNING)
		clock *= 2;
	return clock;
}

static void msm_set_clock_rate_for_bus_mode(struct sdhci_host *host,
					    unsigned int clock)
{
	struct sdhci_pltfm_host *pltfm_host = sdhci_priv(host);
	struct sdhci_msm_host *msm_host = sdhci_pltfm_priv(pltfm_host);
	struct mmc_ios curr_ios = host->mmc->ios;
	struct clk *core_clk = msm_host->bulk_clks[0].clk;
	int rc;

	clock = msm_get_clock_rate_for_bus_mode(host, clock);
	rc = clk_set_rate(core_clk, clock);
	if (rc) {
		pr_err("%s: Failed to set clock at rate %u at timing %d\n",
		       mmc_hostname(host->mmc), clock,
		       curr_ios.timing);
		return;
	}
	msm_host->clk_rate = clock;
	pr_debug("%s: Setting clock at rate %lu at timing %d\n",
		 mmc_hostname(host->mmc), clk_get_rate(core_clk),
		 curr_ios.timing);
}

/* Platform specific tuning */
static inline int msm_dll_poll_ck_out_en(struct sdhci_host *host, u8 poll)
{
	u32 wait_cnt = 50;
	u8 ck_out_en;
	struct mmc_host *mmc = host->mmc;
	const struct sdhci_msm_offset *msm_offset =
					sdhci_priv_msm_offset(host);

	/* Poll for CK_OUT_EN bit.  max. poll time = 50us */
	ck_out_en = !!(readl_relaxed(host->ioaddr +
			msm_offset->core_dll_config) & CORE_CK_OUT_EN);

	while (ck_out_en != poll) {
		if (--wait_cnt == 0) {
			dev_err(mmc_dev(mmc), "%s: CK_OUT_EN bit is not %d\n",
			       mmc_hostname(mmc), poll);
			return -ETIMEDOUT;
		}
		udelay(1);

		ck_out_en = !!(readl_relaxed(host->ioaddr +
			msm_offset->core_dll_config) & CORE_CK_OUT_EN);
	}

	return 0;
}

static int msm_config_cm_dll_phase(struct sdhci_host *host, u8 phase)
{
	int rc;
	static const u8 grey_coded_phase_table[] = {
		0x0, 0x1, 0x3, 0x2, 0x6, 0x7, 0x5, 0x4,
		0xc, 0xd, 0xf, 0xe, 0xa, 0xb, 0x9, 0x8
	};
	unsigned long flags;
	u32 config;
	struct mmc_host *mmc = host->mmc;
	const struct sdhci_msm_offset *msm_offset =
					sdhci_priv_msm_offset(host);

	if (phase > 0xf)
		return -EINVAL;

	spin_lock_irqsave(&host->lock, flags);

	config = readl_relaxed(host->ioaddr + msm_offset->core_dll_config);
	config &= ~(CORE_CDR_EN | CORE_CK_OUT_EN);
	config |= (CORE_CDR_EXT_EN | CORE_DLL_EN);
	writel_relaxed(config, host->ioaddr + msm_offset->core_dll_config);

	/* Wait until CK_OUT_EN bit of DLL_CONFIG register becomes '0' */
	rc = msm_dll_poll_ck_out_en(host, 0);
	if (rc)
		goto err_out;

	/*
	 * Write the selected DLL clock output phase (0 ... 15)
	 * to CDR_SELEXT bit field of DLL_CONFIG register.
	 */
	config = readl_relaxed(host->ioaddr + msm_offset->core_dll_config);
	config &= ~CDR_SELEXT_MASK;
	config |= grey_coded_phase_table[phase] << CDR_SELEXT_SHIFT;
	writel_relaxed(config, host->ioaddr + msm_offset->core_dll_config);

	config = readl_relaxed(host->ioaddr + msm_offset->core_dll_config);
	config |= CORE_CK_OUT_EN;
	writel_relaxed(config, host->ioaddr + msm_offset->core_dll_config);

	/* Wait until CK_OUT_EN bit of DLL_CONFIG register becomes '1' */
	rc = msm_dll_poll_ck_out_en(host, 1);
	if (rc)
		goto err_out;

	config = readl_relaxed(host->ioaddr + msm_offset->core_dll_config);
	config |= CORE_CDR_EN;
	config &= ~CORE_CDR_EXT_EN;
	writel_relaxed(config, host->ioaddr + msm_offset->core_dll_config);
	goto out;

err_out:
	dev_err(mmc_dev(mmc), "%s: Failed to set DLL phase: %d\n",
	       mmc_hostname(mmc), phase);
out:
	spin_unlock_irqrestore(&host->lock, flags);
	return rc;
}

/*
 * Find out the greatest range of consecuitive selected
 * DLL clock output phases that can be used as sampling
 * setting for SD3.0 UHS-I card read operation (in SDR104
 * timing mode) or for eMMC4.5 card read operation (in
 * HS400/HS200 timing mode).
 * Select the 3/4 of the range and configure the DLL with the
 * selected DLL clock output phase.
 */

static int msm_find_most_appropriate_phase(struct sdhci_host *host,
					   u8 *phase_table, u8 total_phases)
{
	int ret;
	u8 ranges[MAX_PHASES][MAX_PHASES] = { {0}, {0} };
	u8 phases_per_row[MAX_PHASES] = { 0 };
	int row_index = 0, col_index = 0, selected_row_index = 0, curr_max = 0;
	int i, cnt, phase_0_raw_index = 0, phase_15_raw_index = 0;
	bool phase_0_found = false, phase_15_found = false;
	struct mmc_host *mmc = host->mmc;

	if (!total_phases || (total_phases > MAX_PHASES)) {
		dev_err(mmc_dev(mmc), "%s: Invalid argument: total_phases=%d\n",
		       mmc_hostname(mmc), total_phases);
		return -EINVAL;
	}

	for (cnt = 0; cnt < total_phases; cnt++) {
		ranges[row_index][col_index] = phase_table[cnt];
		phases_per_row[row_index] += 1;
		col_index++;

		if ((cnt + 1) == total_phases) {
			continue;
		/* check if next phase in phase_table is consecutive or not */
		} else if ((phase_table[cnt] + 1) != phase_table[cnt + 1]) {
			row_index++;
			col_index = 0;
		}
	}

	if (row_index >= MAX_PHASES)
		return -EINVAL;

	/* Check if phase-0 is present in first valid window? */
	if (!ranges[0][0]) {
		phase_0_found = true;
		phase_0_raw_index = 0;
		/* Check if cycle exist between 2 valid windows */
		for (cnt = 1; cnt <= row_index; cnt++) {
			if (phases_per_row[cnt]) {
				for (i = 0; i < phases_per_row[cnt]; i++) {
					if (ranges[cnt][i] == 15) {
						phase_15_found = true;
						phase_15_raw_index = cnt;
						break;
					}
				}
			}
		}
	}

	/* If 2 valid windows form cycle then merge them as single window */
	if (phase_0_found && phase_15_found) {
		/* number of phases in raw where phase 0 is present */
		u8 phases_0 = phases_per_row[phase_0_raw_index];
		/* number of phases in raw where phase 15 is present */
		u8 phases_15 = phases_per_row[phase_15_raw_index];

		if (phases_0 + phases_15 >= MAX_PHASES)
			/*
			 * If there are more than 1 phase windows then total
			 * number of phases in both the windows should not be
			 * more than or equal to MAX_PHASES.
			 */
			return -EINVAL;

		/* Merge 2 cyclic windows */
		i = phases_15;
		for (cnt = 0; cnt < phases_0; cnt++) {
			ranges[phase_15_raw_index][i] =
			    ranges[phase_0_raw_index][cnt];
			if (++i >= MAX_PHASES)
				break;
		}

		phases_per_row[phase_0_raw_index] = 0;
		phases_per_row[phase_15_raw_index] = phases_15 + phases_0;
	}

	for (cnt = 0; cnt <= row_index; cnt++) {
		if (phases_per_row[cnt] > curr_max) {
			curr_max = phases_per_row[cnt];
			selected_row_index = cnt;
		}
	}

	i = (curr_max * 3) / 4;
	if (i)
		i--;

	ret = ranges[selected_row_index][i];

	if (ret >= MAX_PHASES) {
		ret = -EINVAL;
		dev_err(mmc_dev(mmc), "%s: Invalid phase selected=%d\n",
		       mmc_hostname(mmc), ret);
	}

	return ret;
}

static inline void msm_cm_dll_set_freq(struct sdhci_host *host)
{
	u32 mclk_freq = 0, config;
	const struct sdhci_msm_offset *msm_offset =
					sdhci_priv_msm_offset(host);

	/* Program the MCLK value to MCLK_FREQ bit field */
	if (host->clock <= 112000000)
		mclk_freq = 0;
	else if (host->clock <= 125000000)
		mclk_freq = 1;
	else if (host->clock <= 137000000)
		mclk_freq = 2;
	else if (host->clock <= 150000000)
		mclk_freq = 3;
	else if (host->clock <= 162000000)
		mclk_freq = 4;
	else if (host->clock <= 175000000)
		mclk_freq = 5;
	else if (host->clock <= 187000000)
		mclk_freq = 6;
	else if (host->clock <= 200000000)
		mclk_freq = 7;

	config = readl_relaxed(host->ioaddr + msm_offset->core_dll_config);
	config &= ~CMUX_SHIFT_PHASE_MASK;
	config |= mclk_freq << CMUX_SHIFT_PHASE_SHIFT;
	writel_relaxed(config, host->ioaddr + msm_offset->core_dll_config);
}

/* Initialize the DLL (Programmable Delay Line) */
static int msm_init_cm_dll(struct sdhci_host *host)
{
	struct mmc_host *mmc = host->mmc;
	struct sdhci_pltfm_host *pltfm_host = sdhci_priv(host);
	struct sdhci_msm_host *msm_host = sdhci_pltfm_priv(pltfm_host);
	int wait_cnt = 50;
	unsigned long flags;
	u32 config;
	const struct sdhci_msm_offset *msm_offset =
					msm_host->offset;

	spin_lock_irqsave(&host->lock, flags);

	/*
	 * Make sure that clock is always enabled when DLL
	 * tuning is in progress. Keeping PWRSAVE ON may
	 * turn off the clock.
	 */
	config = readl_relaxed(host->ioaddr + msm_offset->core_vendor_spec);
	config &= ~CORE_CLK_PWRSAVE;
	writel_relaxed(config, host->ioaddr + msm_offset->core_vendor_spec);

	if (msm_host->use_14lpp_dll_reset) {
		config = readl_relaxed(host->ioaddr +
				msm_offset->core_dll_config);
		config &= ~CORE_CK_OUT_EN;
		writel_relaxed(config, host->ioaddr +
				msm_offset->core_dll_config);

		config = readl_relaxed(host->ioaddr +
				msm_offset->core_dll_config_2);
		config |= CORE_DLL_CLOCK_DISABLE;
		writel_relaxed(config, host->ioaddr +
				msm_offset->core_dll_config_2);
	}

	config = readl_relaxed(host->ioaddr +
			msm_offset->core_dll_config);
	config |= CORE_DLL_RST;
	writel_relaxed(config, host->ioaddr +
			msm_offset->core_dll_config);

	config = readl_relaxed(host->ioaddr +
			msm_offset->core_dll_config);
	config |= CORE_DLL_PDN;
	writel_relaxed(config, host->ioaddr +
			msm_offset->core_dll_config);
	msm_cm_dll_set_freq(host);

	if (msm_host->use_14lpp_dll_reset &&
	    !IS_ERR_OR_NULL(msm_host->xo_clk)) {
		u32 mclk_freq = 0;

		config = readl_relaxed(host->ioaddr +
				msm_offset->core_dll_config_2);
		config &= CORE_FLL_CYCLE_CNT;
		if (config)
			mclk_freq = DIV_ROUND_CLOSEST_ULL((host->clock * 8),
					clk_get_rate(msm_host->xo_clk));
		else
			mclk_freq = DIV_ROUND_CLOSEST_ULL((host->clock * 4),
					clk_get_rate(msm_host->xo_clk));

		config = readl_relaxed(host->ioaddr +
				msm_offset->core_dll_config_2);
		config &= ~(0xFF << 10);
		config |= mclk_freq << 10;

		writel_relaxed(config, host->ioaddr +
				msm_offset->core_dll_config_2);
		/* wait for 5us before enabling DLL clock */
		udelay(5);
	}

	config = readl_relaxed(host->ioaddr +
			msm_offset->core_dll_config);
	config &= ~CORE_DLL_RST;
	writel_relaxed(config, host->ioaddr +
			msm_offset->core_dll_config);

	config = readl_relaxed(host->ioaddr +
			msm_offset->core_dll_config);
	config &= ~CORE_DLL_PDN;
	writel_relaxed(config, host->ioaddr +
			msm_offset->core_dll_config);

	if (msm_host->use_14lpp_dll_reset) {
		msm_cm_dll_set_freq(host);
		config = readl_relaxed(host->ioaddr +
				msm_offset->core_dll_config_2);
		config &= ~CORE_DLL_CLOCK_DISABLE;
		writel_relaxed(config, host->ioaddr +
				msm_offset->core_dll_config_2);
	}

	config = readl_relaxed(host->ioaddr +
			msm_offset->core_dll_config);
	config |= CORE_DLL_EN;
	writel_relaxed(config, host->ioaddr +
			msm_offset->core_dll_config);

	config = readl_relaxed(host->ioaddr +
			msm_offset->core_dll_config);
	config |= CORE_CK_OUT_EN;
	writel_relaxed(config, host->ioaddr +
			msm_offset->core_dll_config);

	/* Wait until DLL_LOCK bit of DLL_STATUS register becomes '1' */
	while (!(readl_relaxed(host->ioaddr + msm_offset->core_dll_status) &
		 CORE_DLL_LOCK)) {
		/* max. wait for 50us sec for LOCK bit to be set */
		if (--wait_cnt == 0) {
			dev_err(mmc_dev(mmc), "%s: DLL failed to LOCK\n",
			       mmc_hostname(mmc));
			spin_unlock_irqrestore(&host->lock, flags);
			return -ETIMEDOUT;
		}
		udelay(1);
	}

	spin_unlock_irqrestore(&host->lock, flags);
	return 0;
}

static void msm_hc_select_default(struct sdhci_host *host)
{
	struct sdhci_pltfm_host *pltfm_host = sdhci_priv(host);
	struct sdhci_msm_host *msm_host = sdhci_pltfm_priv(pltfm_host);
	u32 config;
	const struct sdhci_msm_offset *msm_offset =
					msm_host->offset;

	if (!msm_host->use_cdclp533) {
		config = readl_relaxed(host->ioaddr +
				msm_offset->core_vendor_spec3);
		config &= ~CORE_PWRSAVE_DLL;
		writel_relaxed(config, host->ioaddr +
				msm_offset->core_vendor_spec3);
	}

	config = readl_relaxed(host->ioaddr + msm_offset->core_vendor_spec);
	config &= ~CORE_HC_MCLK_SEL_MASK;
	config |= CORE_HC_MCLK_SEL_DFLT;
	writel_relaxed(config, host->ioaddr + msm_offset->core_vendor_spec);

	/*
	 * Disable HC_SELECT_IN to be able to use the UHS mode select
	 * configuration from Host Control2 register for all other
	 * modes.
	 * Write 0 to HC_SELECT_IN and HC_SELECT_IN_EN field
	 * in VENDOR_SPEC_FUNC
	 */
	config = readl_relaxed(host->ioaddr + msm_offset->core_vendor_spec);
	config &= ~CORE_HC_SELECT_IN_EN;
	config &= ~CORE_HC_SELECT_IN_MASK;
	writel_relaxed(config, host->ioaddr + msm_offset->core_vendor_spec);

	/*
	 * Make sure above writes impacting free running MCLK are completed
	 * before changing the clk_rate at GCC.
	 */
	wmb();
}

static void msm_hc_select_hs400(struct sdhci_host *host)
{
	struct sdhci_pltfm_host *pltfm_host = sdhci_priv(host);
	struct sdhci_msm_host *msm_host = sdhci_pltfm_priv(pltfm_host);
	struct mmc_ios ios = host->mmc->ios;
	u32 config, dll_lock;
	int rc;
	const struct sdhci_msm_offset *msm_offset =
					msm_host->offset;

	/* Select the divided clock (free running MCLK/2) */
	config = readl_relaxed(host->ioaddr + msm_offset->core_vendor_spec);
	config &= ~CORE_HC_MCLK_SEL_MASK;
	config |= CORE_HC_MCLK_SEL_HS400;

	writel_relaxed(config, host->ioaddr + msm_offset->core_vendor_spec);
	/*
	 * Select HS400 mode using the HC_SELECT_IN from VENDOR SPEC
	 * register
	 */
	if ((msm_host->tuning_done || ios.enhanced_strobe) &&
	    !msm_host->calibration_done) {
		config = readl_relaxed(host->ioaddr +
				msm_offset->core_vendor_spec);
		config |= CORE_HC_SELECT_IN_HS400;
		config |= CORE_HC_SELECT_IN_EN;
		writel_relaxed(config, host->ioaddr +
				msm_offset->core_vendor_spec);
	}
	if (!msm_host->clk_rate && !msm_host->use_cdclp533) {
		/*
		 * Poll on DLL_LOCK or DDR_DLL_LOCK bits in
		 * core_dll_status to be set. This should get set
		 * within 15 us at 200 MHz.
		 */
		rc = readl_relaxed_poll_timeout(host->ioaddr +
						msm_offset->core_dll_status,
						dll_lock,
						(dll_lock &
						(CORE_DLL_LOCK |
						CORE_DDR_DLL_LOCK)), 10,
						1000);
		if (rc == -ETIMEDOUT)
			pr_err("%s: Unable to get DLL_LOCK/DDR_DLL_LOCK, dll_status: 0x%08x\n",
			       mmc_hostname(host->mmc), dll_lock);
	}
	/*
	 * Make sure above writes impacting free running MCLK are completed
	 * before changing the clk_rate at GCC.
	 */
	wmb();
}

/*
 * sdhci_msm_hc_select_mode :- In general all timing modes are
 * controlled via UHS mode select in Host Control2 register.
 * eMMC specific HS200/HS400 doesn't have their respective modes
 * defined here, hence we use these values.
 *
 * HS200 - SDR104 (Since they both are equivalent in functionality)
 * HS400 - This involves multiple configurations
 *		Initially SDR104 - when tuning is required as HS200
 *		Then when switching to DDR @ 400MHz (HS400) we use
 *		the vendor specific HC_SELECT_IN to control the mode.
 *
 * In addition to controlling the modes we also need to select the
 * correct input clock for DLL depending on the mode.
 *
 * HS400 - divided clock (free running MCLK/2)
 * All other modes - default (free running MCLK)
 */
static void sdhci_msm_hc_select_mode(struct sdhci_host *host)
{
	struct mmc_ios ios = host->mmc->ios;

	if (ios.timing == MMC_TIMING_MMC_HS400 ||
	    host->flags & SDHCI_HS400_TUNING)
		msm_hc_select_hs400(host);
	else
		msm_hc_select_default(host);
}

static int sdhci_msm_cdclp533_calibration(struct sdhci_host *host)
{
	struct sdhci_pltfm_host *pltfm_host = sdhci_priv(host);
	struct sdhci_msm_host *msm_host = sdhci_pltfm_priv(pltfm_host);
	u32 config, calib_done;
	int ret;
	const struct sdhci_msm_offset *msm_offset =
					msm_host->offset;

	pr_debug("%s: %s: Enter\n", mmc_hostname(host->mmc), __func__);

	/*
	 * Retuning in HS400 (DDR mode) will fail, just reset the
	 * tuning block and restore the saved tuning phase.
	 */
	ret = msm_init_cm_dll(host);
	if (ret)
		goto out;

	/* Set the selected phase in delay line hw block */
	ret = msm_config_cm_dll_phase(host, msm_host->saved_tuning_phase);
	if (ret)
		goto out;

	config = readl_relaxed(host->ioaddr + msm_offset->core_dll_config);
	config |= CORE_CMD_DAT_TRACK_SEL;
	writel_relaxed(config, host->ioaddr + msm_offset->core_dll_config);

	config = readl_relaxed(host->ioaddr + msm_offset->core_ddr_200_cfg);
	config &= ~CORE_CDC_T4_DLY_SEL;
	writel_relaxed(config, host->ioaddr + msm_offset->core_ddr_200_cfg);

	config = readl_relaxed(host->ioaddr + CORE_CSR_CDC_GEN_CFG);
	config &= ~CORE_CDC_SWITCH_BYPASS_OFF;
	writel_relaxed(config, host->ioaddr + CORE_CSR_CDC_GEN_CFG);

	config = readl_relaxed(host->ioaddr + CORE_CSR_CDC_GEN_CFG);
	config |= CORE_CDC_SWITCH_RC_EN;
	writel_relaxed(config, host->ioaddr + CORE_CSR_CDC_GEN_CFG);

	config = readl_relaxed(host->ioaddr + msm_offset->core_ddr_200_cfg);
	config &= ~CORE_START_CDC_TRAFFIC;
	writel_relaxed(config, host->ioaddr + msm_offset->core_ddr_200_cfg);

	/* Perform CDC Register Initialization Sequence */

	writel_relaxed(0x11800EC, host->ioaddr + CORE_CSR_CDC_CTLR_CFG0);
	writel_relaxed(0x3011111, host->ioaddr + CORE_CSR_CDC_CTLR_CFG1);
	writel_relaxed(0x1201000, host->ioaddr + CORE_CSR_CDC_CAL_TIMER_CFG0);
	writel_relaxed(0x4, host->ioaddr + CORE_CSR_CDC_CAL_TIMER_CFG1);
	writel_relaxed(0xCB732020, host->ioaddr + CORE_CSR_CDC_REFCOUNT_CFG);
	writel_relaxed(0xB19, host->ioaddr + CORE_CSR_CDC_COARSE_CAL_CFG);
	writel_relaxed(0x4E2, host->ioaddr + CORE_CSR_CDC_DELAY_CFG);
	writel_relaxed(0x0, host->ioaddr + CORE_CDC_OFFSET_CFG);
	writel_relaxed(0x16334, host->ioaddr + CORE_CDC_SLAVE_DDA_CFG);

	/* CDC HW Calibration */

	config = readl_relaxed(host->ioaddr + CORE_CSR_CDC_CTLR_CFG0);
	config |= CORE_SW_TRIG_FULL_CALIB;
	writel_relaxed(config, host->ioaddr + CORE_CSR_CDC_CTLR_CFG0);

	config = readl_relaxed(host->ioaddr + CORE_CSR_CDC_CTLR_CFG0);
	config &= ~CORE_SW_TRIG_FULL_CALIB;
	writel_relaxed(config, host->ioaddr + CORE_CSR_CDC_CTLR_CFG0);

	config = readl_relaxed(host->ioaddr + CORE_CSR_CDC_CTLR_CFG0);
	config |= CORE_HW_AUTOCAL_ENA;
	writel_relaxed(config, host->ioaddr + CORE_CSR_CDC_CTLR_CFG0);

	config = readl_relaxed(host->ioaddr + CORE_CSR_CDC_CAL_TIMER_CFG0);
	config |= CORE_TIMER_ENA;
	writel_relaxed(config, host->ioaddr + CORE_CSR_CDC_CAL_TIMER_CFG0);

	ret = readl_relaxed_poll_timeout(host->ioaddr + CORE_CSR_CDC_STATUS0,
					 calib_done,
					 (calib_done & CORE_CALIBRATION_DONE),
					 1, 50);

	if (ret == -ETIMEDOUT) {
		pr_err("%s: %s: CDC calibration was not completed\n",
		       mmc_hostname(host->mmc), __func__);
		goto out;
	}

	ret = readl_relaxed(host->ioaddr + CORE_CSR_CDC_STATUS0)
			& CORE_CDC_ERROR_CODE_MASK;
	if (ret) {
		pr_err("%s: %s: CDC error code %d\n",
		       mmc_hostname(host->mmc), __func__, ret);
		ret = -EINVAL;
		goto out;
	}

	config = readl_relaxed(host->ioaddr + msm_offset->core_ddr_200_cfg);
	config |= CORE_START_CDC_TRAFFIC;
	writel_relaxed(config, host->ioaddr + msm_offset->core_ddr_200_cfg);
out:
	pr_debug("%s: %s: Exit, ret %d\n", mmc_hostname(host->mmc),
		 __func__, ret);
	return ret;
}

static int sdhci_msm_cm_dll_sdc4_calibration(struct sdhci_host *host)
{
	struct mmc_host *mmc = host->mmc;
	u32 dll_status, config;
	int ret;
	const struct sdhci_msm_offset *msm_offset =
					sdhci_priv_msm_offset(host);

	pr_debug("%s: %s: Enter\n", mmc_hostname(host->mmc), __func__);

	/*
	 * Currently the core_ddr_config register defaults to desired
	 * configuration on reset. Currently reprogramming the power on
	 * reset (POR) value in case it might have been modified by
	 * bootloaders. In the future, if this changes, then the desired
	 * values will need to be programmed appropriately.
	 */
	writel_relaxed(DDR_CONFIG_POR_VAL, host->ioaddr +
			msm_offset->core_ddr_config);

	if (mmc->ios.enhanced_strobe) {
		config = readl_relaxed(host->ioaddr +
				msm_offset->core_ddr_200_cfg);
		config |= CORE_CMDIN_RCLK_EN;
		writel_relaxed(config, host->ioaddr +
				msm_offset->core_ddr_200_cfg);
	}

	config = readl_relaxed(host->ioaddr + msm_offset->core_dll_config_2);
	config |= CORE_DDR_CAL_EN;
	writel_relaxed(config, host->ioaddr + msm_offset->core_dll_config_2);

	ret = readl_relaxed_poll_timeout(host->ioaddr +
					msm_offset->core_dll_status,
					dll_status,
					(dll_status & CORE_DDR_DLL_LOCK),
					10, 1000);

	if (ret == -ETIMEDOUT) {
		pr_err("%s: %s: CM_DLL_SDC4 calibration was not completed\n",
		       mmc_hostname(host->mmc), __func__);
		goto out;
	}

	config = readl_relaxed(host->ioaddr + msm_offset->core_vendor_spec3);
	config |= CORE_PWRSAVE_DLL;
	writel_relaxed(config, host->ioaddr + msm_offset->core_vendor_spec3);

	/*
	 * Drain writebuffer to ensure above DLL calibration
	 * and PWRSAVE DLL is enabled.
	 */
	wmb();
out:
	pr_debug("%s: %s: Exit, ret %d\n", mmc_hostname(host->mmc),
		 __func__, ret);
	return ret;
}

static int sdhci_msm_hs400_dll_calibration(struct sdhci_host *host)
{
	struct sdhci_pltfm_host *pltfm_host = sdhci_priv(host);
	struct sdhci_msm_host *msm_host = sdhci_pltfm_priv(pltfm_host);
	struct mmc_host *mmc = host->mmc;
	int ret;
	u32 config;
	const struct sdhci_msm_offset *msm_offset =
					msm_host->offset;

	pr_debug("%s: %s: Enter\n", mmc_hostname(host->mmc), __func__);

	/*
	 * Retuning in HS400 (DDR mode) will fail, just reset the
	 * tuning block and restore the saved tuning phase.
	 */
	ret = msm_init_cm_dll(host);
	if (ret)
		goto out;

	if (!mmc->ios.enhanced_strobe) {
		/* Set the selected phase in delay line hw block */
		ret = msm_config_cm_dll_phase(host,
					      msm_host->saved_tuning_phase);
		if (ret)
			goto out;
		config = readl_relaxed(host->ioaddr +
				msm_offset->core_dll_config);
		config |= CORE_CMD_DAT_TRACK_SEL;
		writel_relaxed(config, host->ioaddr +
				msm_offset->core_dll_config);
	}

	if (msm_host->use_cdclp533)
		ret = sdhci_msm_cdclp533_calibration(host);
	else
		ret = sdhci_msm_cm_dll_sdc4_calibration(host);
out:
	pr_debug("%s: %s: Exit, ret %d\n", mmc_hostname(host->mmc),
		 __func__, ret);
	return ret;
}

<<<<<<< HEAD
static bool sdhci_msm_is_tuning_needed(struct sdhci_host *host)
{
	struct mmc_ios *ios = &host->mmc->ios;

	/*
	 * Tuning is required for SDR104, HS200 and HS400 cards and
	 * if clock frequency is greater than 100MHz in these modes.
	 */
	if (host->clock <= CORE_FREQ_100MHZ ||
	    !(ios->timing == MMC_TIMING_MMC_HS400 ||
	    ios->timing == MMC_TIMING_MMC_HS200 ||
	    ios->timing == MMC_TIMING_UHS_SDR104) ||
	    ios->enhanced_strobe)
		return false;

	return true;
}

static int sdhci_msm_restore_sdr_dll_config(struct sdhci_host *host)
{
	struct sdhci_pltfm_host *pltfm_host = sdhci_priv(host);
	struct sdhci_msm_host *msm_host = sdhci_pltfm_priv(pltfm_host);
	int ret;

	/*
	 * SDR DLL comes into picture only for timing modes which needs
	 * tuning.
	 */
	if (!sdhci_msm_is_tuning_needed(host))
		return 0;

	/* Reset the tuning block */
	ret = msm_init_cm_dll(host);
	if (ret)
		return ret;

	/* Restore the tuning block */
	ret = msm_config_cm_dll_phase(host, msm_host->saved_tuning_phase);

	return ret;
=======
static void sdhci_msm_set_cdr(struct sdhci_host *host, bool enable)
{
	const struct sdhci_msm_offset *msm_offset = sdhci_priv_msm_offset(host);
	u32 config, oldconfig = readl_relaxed(host->ioaddr +
					      msm_offset->core_dll_config);

	config = oldconfig;
	if (enable) {
		config |= CORE_CDR_EN;
		config &= ~CORE_CDR_EXT_EN;
	} else {
		config &= ~CORE_CDR_EN;
		config |= CORE_CDR_EXT_EN;
	}

	if (config != oldconfig)
		writel_relaxed(config, host->ioaddr +
			       msm_offset->core_dll_config);
>>>>>>> 23b6b8bf
}

static int sdhci_msm_execute_tuning(struct mmc_host *mmc, u32 opcode)
{
	struct sdhci_host *host = mmc_priv(mmc);
	int tuning_seq_cnt = 3;
	u8 phase, tuned_phases[16], tuned_phase_cnt = 0;
	int rc;
	struct mmc_ios ios = host->mmc->ios;
	struct sdhci_pltfm_host *pltfm_host = sdhci_priv(host);
	struct sdhci_msm_host *msm_host = sdhci_pltfm_priv(pltfm_host);

<<<<<<< HEAD
	if (!sdhci_msm_is_tuning_needed(host))
=======
	/*
	 * Tuning is required for SDR104, HS200 and HS400 cards and
	 * if clock frequency is greater than 100MHz in these modes.
	 */
	if (host->clock <= CORE_FREQ_100MHZ ||
	    !(ios.timing == MMC_TIMING_MMC_HS400 ||
	    ios.timing == MMC_TIMING_MMC_HS200 ||
	    ios.timing == MMC_TIMING_UHS_SDR104)) {
		msm_host->use_cdr = false;
		sdhci_msm_set_cdr(host, false);
>>>>>>> 23b6b8bf
		return 0;
	}

	/* Clock-Data-Recovery used to dynamically adjust RX sampling point */
	msm_host->use_cdr = true;

	/*
	 * For HS400 tuning in HS200 timing requires:
	 * - select MCLK/2 in VENDOR_SPEC
	 * - program MCLK to 400MHz (or nearest supported) in GCC
	 */
	if (host->flags & SDHCI_HS400_TUNING) {
		sdhci_msm_hc_select_mode(host);
		msm_set_clock_rate_for_bus_mode(host, ios.clock);
		host->flags &= ~SDHCI_HS400_TUNING;
	}

retry:
	/* First of all reset the tuning block */
	rc = msm_init_cm_dll(host);
	if (rc)
		return rc;

	phase = 0;
	do {
		/* Set the phase in delay line hw block */
		rc = msm_config_cm_dll_phase(host, phase);
		if (rc)
			return rc;

		rc = mmc_send_tuning(mmc, opcode, NULL);
		if (!rc) {
			/* Tuning is successful at this tuning point */
			tuned_phases[tuned_phase_cnt++] = phase;
			dev_dbg(mmc_dev(mmc), "%s: Found good phase = %d\n",
				 mmc_hostname(mmc), phase);
		}
	} while (++phase < ARRAY_SIZE(tuned_phases));

	if (tuned_phase_cnt) {
		rc = msm_find_most_appropriate_phase(host, tuned_phases,
						     tuned_phase_cnt);
		if (rc < 0)
			return rc;
		else
			phase = rc;

		/*
		 * Finally set the selected phase in delay
		 * line hw block.
		 */
		rc = msm_config_cm_dll_phase(host, phase);
		if (rc)
			return rc;
		msm_host->saved_tuning_phase = phase;
		dev_dbg(mmc_dev(mmc), "%s: Setting the tuning phase to %d\n",
			 mmc_hostname(mmc), phase);
	} else {
		if (--tuning_seq_cnt)
			goto retry;
		/* Tuning failed */
		dev_dbg(mmc_dev(mmc), "%s: No tuning point found\n",
		       mmc_hostname(mmc));
		rc = -EIO;
	}

	if (!rc)
		msm_host->tuning_done = true;
	return rc;
}

/*
 * sdhci_msm_hs400 - Calibrate the DLL for HS400 bus speed mode operation.
 * This needs to be done for both tuning and enhanced_strobe mode.
 * DLL operation is only needed for clock > 100MHz. For clock <= 100MHz
 * fixed feedback clock is used.
 */
static void sdhci_msm_hs400(struct sdhci_host *host, struct mmc_ios *ios)
{
	struct sdhci_pltfm_host *pltfm_host = sdhci_priv(host);
	struct sdhci_msm_host *msm_host = sdhci_pltfm_priv(pltfm_host);
	int ret;

	if (host->clock > CORE_FREQ_100MHZ &&
	    (msm_host->tuning_done || ios->enhanced_strobe) &&
	    !msm_host->calibration_done) {
		ret = sdhci_msm_hs400_dll_calibration(host);
		if (!ret)
			msm_host->calibration_done = true;
		else
			pr_err("%s: Failed to calibrate DLL for hs400 mode (%d)\n",
			       mmc_hostname(host->mmc), ret);
	}
}

static void sdhci_msm_set_uhs_signaling(struct sdhci_host *host,
					unsigned int uhs)
{
	struct mmc_host *mmc = host->mmc;
	struct sdhci_pltfm_host *pltfm_host = sdhci_priv(host);
	struct sdhci_msm_host *msm_host = sdhci_pltfm_priv(pltfm_host);
	u16 ctrl_2;
	u32 config;
	const struct sdhci_msm_offset *msm_offset =
					msm_host->offset;

	ctrl_2 = sdhci_readw(host, SDHCI_HOST_CONTROL2);
	/* Select Bus Speed Mode for host */
	ctrl_2 &= ~SDHCI_CTRL_UHS_MASK;
	switch (uhs) {
	case MMC_TIMING_UHS_SDR12:
		ctrl_2 |= SDHCI_CTRL_UHS_SDR12;
		break;
	case MMC_TIMING_UHS_SDR25:
		ctrl_2 |= SDHCI_CTRL_UHS_SDR25;
		break;
	case MMC_TIMING_UHS_SDR50:
		ctrl_2 |= SDHCI_CTRL_UHS_SDR50;
		break;
	case MMC_TIMING_MMC_HS400:
	case MMC_TIMING_MMC_HS200:
	case MMC_TIMING_UHS_SDR104:
		ctrl_2 |= SDHCI_CTRL_UHS_SDR104;
		break;
	case MMC_TIMING_UHS_DDR50:
	case MMC_TIMING_MMC_DDR52:
		ctrl_2 |= SDHCI_CTRL_UHS_DDR50;
		break;
	}

	/*
	 * When clock frequency is less than 100MHz, the feedback clock must be
	 * provided and DLL must not be used so that tuning can be skipped. To
	 * provide feedback clock, the mode selection can be any value less
	 * than 3'b011 in bits [2:0] of HOST CONTROL2 register.
	 */
	if (host->clock <= CORE_FREQ_100MHZ) {
		if (uhs == MMC_TIMING_MMC_HS400 ||
		    uhs == MMC_TIMING_MMC_HS200 ||
		    uhs == MMC_TIMING_UHS_SDR104)
			ctrl_2 &= ~SDHCI_CTRL_UHS_MASK;
		/*
		 * DLL is not required for clock <= 100MHz
		 * Thus, make sure DLL it is disabled when not required
		 */
		config = readl_relaxed(host->ioaddr +
				msm_offset->core_dll_config);
		config |= CORE_DLL_RST;
		writel_relaxed(config, host->ioaddr +
				msm_offset->core_dll_config);

		config = readl_relaxed(host->ioaddr +
				msm_offset->core_dll_config);
		config |= CORE_DLL_PDN;
		writel_relaxed(config, host->ioaddr +
				msm_offset->core_dll_config);

		/*
		 * The DLL needs to be restored and CDCLP533 recalibrated
		 * when the clock frequency is set back to 400MHz.
		 */
		msm_host->calibration_done = false;
	}

	dev_dbg(mmc_dev(mmc), "%s: clock=%u uhs=%u ctrl_2=0x%x\n",
		mmc_hostname(host->mmc), host->clock, uhs, ctrl_2);
	sdhci_writew(host, ctrl_2, SDHCI_HOST_CONTROL2);

	if (mmc->ios.timing == MMC_TIMING_MMC_HS400)
		sdhci_msm_hs400(host, &mmc->ios);
}

static inline void sdhci_msm_init_pwr_irq_wait(struct sdhci_msm_host *msm_host)
{
	init_waitqueue_head(&msm_host->pwr_irq_wait);
}

static inline void sdhci_msm_complete_pwr_irq_wait(
		struct sdhci_msm_host *msm_host)
{
	wake_up(&msm_host->pwr_irq_wait);
}

/*
 * sdhci_msm_check_power_status API should be called when registers writes
 * which can toggle sdhci IO bus ON/OFF or change IO lines HIGH/LOW happens.
 * To what state the register writes will change the IO lines should be passed
 * as the argument req_type. This API will check whether the IO line's state
 * is already the expected state and will wait for power irq only if
 * power irq is expected to be trigerred based on the current IO line state
 * and expected IO line state.
 */
static void sdhci_msm_check_power_status(struct sdhci_host *host, u32 req_type)
{
	struct sdhci_pltfm_host *pltfm_host = sdhci_priv(host);
	struct sdhci_msm_host *msm_host = sdhci_pltfm_priv(pltfm_host);
	bool done = false;
	u32 val = SWITCHABLE_SIGNALING_VOLTAGE;
	const struct sdhci_msm_offset *msm_offset =
					msm_host->offset;

	pr_debug("%s: %s: request %d curr_pwr_state %x curr_io_level %x\n",
			mmc_hostname(host->mmc), __func__, req_type,
			msm_host->curr_pwr_state, msm_host->curr_io_level);

	/*
	 * The power interrupt will not be generated for signal voltage
	 * switches if SWITCHABLE_SIGNALING_VOLTAGE in MCI_GENERICS is not set.
	 * Since sdhci-msm-v5, this bit has been removed and SW must consider
	 * it as always set.
	 */
	if (!msm_host->mci_removed)
		val = msm_host_readl(msm_host, host,
				msm_offset->core_generics);
	if ((req_type & REQ_IO_HIGH || req_type & REQ_IO_LOW) &&
	    !(val & SWITCHABLE_SIGNALING_VOLTAGE)) {
		return;
	}

	/*
	 * The IRQ for request type IO High/LOW will be generated when -
	 * there is a state change in 1.8V enable bit (bit 3) of
	 * SDHCI_HOST_CONTROL2 register. The reset state of that bit is 0
	 * which indicates 3.3V IO voltage. So, when MMC core layer tries
	 * to set it to 3.3V before card detection happens, the
	 * IRQ doesn't get triggered as there is no state change in this bit.
	 * The driver already handles this case by changing the IO voltage
	 * level to high as part of controller power up sequence. Hence, check
	 * for host->pwr to handle a case where IO voltage high request is
	 * issued even before controller power up.
	 */
	if ((req_type & REQ_IO_HIGH) && !host->pwr) {
		pr_debug("%s: do not wait for power IRQ that never comes, req_type: %d\n",
				mmc_hostname(host->mmc), req_type);
		return;
	}
	if ((req_type & msm_host->curr_pwr_state) ||
			(req_type & msm_host->curr_io_level))
		done = true;
	/*
	 * This is needed here to handle cases where register writes will
	 * not change the current bus state or io level of the controller.
	 * In this case, no power irq will be triggerred and we should
	 * not wait.
	 */
	if (!done) {
		if (!wait_event_timeout(msm_host->pwr_irq_wait,
				msm_host->pwr_irq_flag,
				msecs_to_jiffies(MSM_PWR_IRQ_TIMEOUT_MS)))
			dev_warn(&msm_host->pdev->dev,
				 "%s: pwr_irq for req: (%d) timed out\n",
				 mmc_hostname(host->mmc), req_type);
	}
	pr_debug("%s: %s: request %d done\n", mmc_hostname(host->mmc),
			__func__, req_type);
}

static void sdhci_msm_dump_pwr_ctrl_regs(struct sdhci_host *host)
{
	struct sdhci_pltfm_host *pltfm_host = sdhci_priv(host);
	struct sdhci_msm_host *msm_host = sdhci_pltfm_priv(pltfm_host);
	const struct sdhci_msm_offset *msm_offset =
					msm_host->offset;

	pr_err("%s: PWRCTL_STATUS: 0x%08x | PWRCTL_MASK: 0x%08x | PWRCTL_CTL: 0x%08x\n",
		mmc_hostname(host->mmc),
		msm_host_readl(msm_host, host, msm_offset->core_pwrctl_status),
		msm_host_readl(msm_host, host, msm_offset->core_pwrctl_mask),
		msm_host_readl(msm_host, host, msm_offset->core_pwrctl_ctl));
}

static void sdhci_msm_handle_pwr_irq(struct sdhci_host *host, int irq)
{
	struct sdhci_pltfm_host *pltfm_host = sdhci_priv(host);
	struct sdhci_msm_host *msm_host = sdhci_pltfm_priv(pltfm_host);
	u32 irq_status, irq_ack = 0;
	int retry = 10;
	u32 pwr_state = 0, io_level = 0;
	u32 config;
	const struct sdhci_msm_offset *msm_offset = msm_host->offset;

	irq_status = msm_host_readl(msm_host, host,
			msm_offset->core_pwrctl_status);
	irq_status &= INT_MASK;

	msm_host_writel(msm_host, irq_status, host,
			msm_offset->core_pwrctl_clear);

	/*
	 * There is a rare HW scenario where the first clear pulse could be
	 * lost when actual reset and clear/read of status register is
	 * happening at a time. Hence, retry for at least 10 times to make
	 * sure status register is cleared. Otherwise, this will result in
	 * a spurious power IRQ resulting in system instability.
	 */
	while (irq_status & msm_host_readl(msm_host, host,
				msm_offset->core_pwrctl_status)) {
		if (retry == 0) {
			pr_err("%s: Timedout clearing (0x%x) pwrctl status register\n",
					mmc_hostname(host->mmc), irq_status);
			sdhci_msm_dump_pwr_ctrl_regs(host);
			WARN_ON(1);
			break;
		}
		msm_host_writel(msm_host, irq_status, host,
			msm_offset->core_pwrctl_clear);
		retry--;
		udelay(10);
	}

	/* Handle BUS ON/OFF*/
	if (irq_status & CORE_PWRCTL_BUS_ON) {
		pwr_state = REQ_BUS_ON;
		io_level = REQ_IO_HIGH;
		irq_ack |= CORE_PWRCTL_BUS_SUCCESS;
	}
	if (irq_status & CORE_PWRCTL_BUS_OFF) {
		pwr_state = REQ_BUS_OFF;
		io_level = REQ_IO_LOW;
		irq_ack |= CORE_PWRCTL_BUS_SUCCESS;
	}
	/* Handle IO LOW/HIGH */
	if (irq_status & CORE_PWRCTL_IO_LOW) {
		io_level = REQ_IO_LOW;
		irq_ack |= CORE_PWRCTL_IO_SUCCESS;
	}
	if (irq_status & CORE_PWRCTL_IO_HIGH) {
		io_level = REQ_IO_HIGH;
		irq_ack |= CORE_PWRCTL_IO_SUCCESS;
	}

	/*
	 * The driver has to acknowledge the interrupt, switch voltages and
	 * report back if it succeded or not to this register. The voltage
	 * switches are handled by the sdhci core, so just report success.
	 */
	msm_host_writel(msm_host, irq_ack, host,
			msm_offset->core_pwrctl_ctl);

	/*
	 * If we don't have info regarding the voltage levels supported by
	 * regulators, don't change the IO PAD PWR SWITCH.
	 */
	if (msm_host->caps_0 & CORE_VOLT_SUPPORT) {
		u32 new_config;
		/*
		 * We should unset IO PAD PWR switch only if the register write
		 * can set IO lines high and the regulator also switches to 3 V.
		 * Else, we should keep the IO PAD PWR switch set.
		 * This is applicable to certain targets where eMMC vccq supply
		 * is only 1.8V. In such targets, even during REQ_IO_HIGH, the
		 * IO PAD PWR switch must be kept set to reflect actual
		 * regulator voltage. This way, during initialization of
		 * controllers with only 1.8V, we will set the IO PAD bit
		 * without waiting for a REQ_IO_LOW.
		 */
		config = readl_relaxed(host->ioaddr +
				msm_offset->core_vendor_spec);
		new_config = config;

		if ((io_level & REQ_IO_HIGH) &&
				(msm_host->caps_0 & CORE_3_0V_SUPPORT))
			new_config &= ~CORE_IO_PAD_PWR_SWITCH;
		else if ((io_level & REQ_IO_LOW) ||
				(msm_host->caps_0 & CORE_1_8V_SUPPORT))
			new_config |= CORE_IO_PAD_PWR_SWITCH;

		if (config ^ new_config)
			writel_relaxed(new_config, host->ioaddr +
					msm_offset->core_vendor_spec);
	}

	if (pwr_state)
		msm_host->curr_pwr_state = pwr_state;
	if (io_level)
		msm_host->curr_io_level = io_level;

	pr_debug("%s: %s: Handled IRQ(%d), irq_status=0x%x, ack=0x%x\n",
		mmc_hostname(msm_host->mmc), __func__, irq, irq_status,
		irq_ack);
}

static irqreturn_t sdhci_msm_pwr_irq(int irq, void *data)
{
	struct sdhci_host *host = (struct sdhci_host *)data;
	struct sdhci_pltfm_host *pltfm_host = sdhci_priv(host);
	struct sdhci_msm_host *msm_host = sdhci_pltfm_priv(pltfm_host);

	sdhci_msm_handle_pwr_irq(host, irq);
	msm_host->pwr_irq_flag = 1;
	sdhci_msm_complete_pwr_irq_wait(msm_host);


	return IRQ_HANDLED;
}

static unsigned int sdhci_msm_get_max_clock(struct sdhci_host *host)
{
	struct sdhci_pltfm_host *pltfm_host = sdhci_priv(host);
	struct sdhci_msm_host *msm_host = sdhci_pltfm_priv(pltfm_host);
	struct clk *core_clk = msm_host->bulk_clks[0].clk;

	return clk_round_rate(core_clk, ULONG_MAX);
}

static unsigned int sdhci_msm_get_min_clock(struct sdhci_host *host)
{
	return SDHCI_MSM_MIN_CLOCK;
}

/**
 * __sdhci_msm_set_clock - sdhci_msm clock control.
 *
 * Description:
 * MSM controller does not use internal divider and
 * instead directly control the GCC clock as per
 * HW recommendation.
 **/
static void __sdhci_msm_set_clock(struct sdhci_host *host, unsigned int clock)
{
	u16 clk;
	/*
	 * Keep actual_clock as zero -
	 * - since there is no divider used so no need of having actual_clock.
	 * - MSM controller uses SDCLK for data timeout calculation. If
	 *   actual_clock is zero, host->clock is taken for calculation.
	 */
	host->mmc->actual_clock = 0;

	sdhci_writew(host, 0, SDHCI_CLOCK_CONTROL);

	if (clock == 0)
		return;

	/*
	 * MSM controller do not use clock divider.
	 * Thus read SDHCI_CLOCK_CONTROL and only enable
	 * clock with no divider value programmed.
	 */
	clk = sdhci_readw(host, SDHCI_CLOCK_CONTROL);
	sdhci_enable_clk(host, clk);
}

/* sdhci_msm_set_clock - Called with (host->lock) spinlock held. */
static void sdhci_msm_set_clock(struct sdhci_host *host, unsigned int clock)
{
	struct sdhci_pltfm_host *pltfm_host = sdhci_priv(host);
	struct sdhci_msm_host *msm_host = sdhci_pltfm_priv(pltfm_host);

	if (!clock) {
		msm_host->clk_rate = clock;
		goto out;
	}

	sdhci_msm_hc_select_mode(host);

	msm_set_clock_rate_for_bus_mode(host, clock);
out:
	__sdhci_msm_set_clock(host, clock);
}

/*
 * Platform specific register write functions. This is so that, if any
 * register write needs to be followed up by platform specific actions,
 * they can be added here. These functions can go to sleep when writes
 * to certain registers are done.
 * These functions are relying on sdhci_set_ios not using spinlock.
 */
static int __sdhci_msm_check_write(struct sdhci_host *host, u16 val, int reg)
{
	struct sdhci_pltfm_host *pltfm_host = sdhci_priv(host);
	struct sdhci_msm_host *msm_host = sdhci_pltfm_priv(pltfm_host);
	u32 req_type = 0;

	switch (reg) {
	case SDHCI_HOST_CONTROL2:
		req_type = (val & SDHCI_CTRL_VDD_180) ? REQ_IO_LOW :
			REQ_IO_HIGH;
		break;
	case SDHCI_SOFTWARE_RESET:
		if (host->pwr && (val & SDHCI_RESET_ALL))
			req_type = REQ_BUS_OFF;
		break;
	case SDHCI_POWER_CONTROL:
		req_type = !val ? REQ_BUS_OFF : REQ_BUS_ON;
		break;
	case SDHCI_TRANSFER_MODE:
		msm_host->transfer_mode = val;
		break;
	case SDHCI_COMMAND:
		if (!msm_host->use_cdr)
			break;
		if ((msm_host->transfer_mode & SDHCI_TRNS_READ) &&
		    SDHCI_GET_CMD(val) != MMC_SEND_TUNING_BLOCK_HS200 &&
		    SDHCI_GET_CMD(val) != MMC_SEND_TUNING_BLOCK)
			sdhci_msm_set_cdr(host, true);
		else
			sdhci_msm_set_cdr(host, false);
		break;
	}

	if (req_type) {
		msm_host->pwr_irq_flag = 0;
		/*
		 * Since this register write may trigger a power irq, ensure
		 * all previous register writes are complete by this point.
		 */
		mb();
	}
	return req_type;
}

/* This function may sleep*/
static void sdhci_msm_writew(struct sdhci_host *host, u16 val, int reg)
{
	u32 req_type = 0;

	req_type = __sdhci_msm_check_write(host, val, reg);
	writew_relaxed(val, host->ioaddr + reg);

	if (req_type)
		sdhci_msm_check_power_status(host, req_type);
}

/* This function may sleep*/
static void sdhci_msm_writeb(struct sdhci_host *host, u8 val, int reg)
{
	u32 req_type = 0;

	req_type = __sdhci_msm_check_write(host, val, reg);

	writeb_relaxed(val, host->ioaddr + reg);

	if (req_type)
		sdhci_msm_check_power_status(host, req_type);
}

static void sdhci_msm_set_regulator_caps(struct sdhci_msm_host *msm_host)
{
	struct mmc_host *mmc = msm_host->mmc;
	struct regulator *supply = mmc->supply.vqmmc;
	u32 caps = 0, config;
	struct sdhci_host *host = mmc_priv(mmc);
	const struct sdhci_msm_offset *msm_offset = msm_host->offset;

	if (!IS_ERR(mmc->supply.vqmmc)) {
		if (regulator_is_supported_voltage(supply, 1700000, 1950000))
			caps |= CORE_1_8V_SUPPORT;
		if (regulator_is_supported_voltage(supply, 2700000, 3600000))
			caps |= CORE_3_0V_SUPPORT;

		if (!caps)
			pr_warn("%s: 1.8/3V not supported for vqmmc\n",
					mmc_hostname(mmc));
	}

	if (caps) {
		/*
		 * Set the PAD_PWR_SWITCH_EN bit so that the PAD_PWR_SWITCH
		 * bit can be used as required later on.
		 */
		u32 io_level = msm_host->curr_io_level;

		config = readl_relaxed(host->ioaddr +
				msm_offset->core_vendor_spec);
		config |= CORE_IO_PAD_PWR_SWITCH_EN;

		if ((io_level & REQ_IO_HIGH) && (caps &	CORE_3_0V_SUPPORT))
			config &= ~CORE_IO_PAD_PWR_SWITCH;
		else if ((io_level & REQ_IO_LOW) || (caps & CORE_1_8V_SUPPORT))
			config |= CORE_IO_PAD_PWR_SWITCH;

		writel_relaxed(config,
				host->ioaddr + msm_offset->core_vendor_spec);
	}
	msm_host->caps_0 |= caps;
	pr_debug("%s: supported caps: 0x%08x\n", mmc_hostname(mmc), caps);
}

static const struct sdhci_msm_variant_ops mci_var_ops = {
	.msm_readl_relaxed = sdhci_msm_mci_variant_readl_relaxed,
	.msm_writel_relaxed = sdhci_msm_mci_variant_writel_relaxed,
};

static const struct sdhci_msm_variant_ops v5_var_ops = {
	.msm_readl_relaxed = sdhci_msm_v5_variant_readl_relaxed,
	.msm_writel_relaxed = sdhci_msm_v5_variant_writel_relaxed,
};

static const struct sdhci_msm_variant_info sdhci_msm_mci_var = {
	.var_ops = &mci_var_ops,
	.offset = &sdhci_msm_mci_offset,
};

static const struct sdhci_msm_variant_info sdhci_msm_v5_var = {
	.mci_removed = true,
	.var_ops = &v5_var_ops,
	.offset = &sdhci_msm_v5_offset,
};

static const struct sdhci_msm_variant_info sdm845_sdhci_var = {
	.mci_removed = true,
	.restore_dll_config = true,
	.var_ops = &v5_var_ops,
	.offset = &sdhci_msm_v5_offset,
};

static const struct of_device_id sdhci_msm_dt_match[] = {
	{.compatible = "qcom,sdhci-msm-v4", .data = &sdhci_msm_mci_var},
	{.compatible = "qcom,sdhci-msm-v5", .data = &sdhci_msm_v5_var},
	{.compatible = "qcom,sdm845-sdhci", .data = &sdm845_sdhci_var},
	{},
};

MODULE_DEVICE_TABLE(of, sdhci_msm_dt_match);

static const struct sdhci_ops sdhci_msm_ops = {
	.reset = sdhci_reset,
	.set_clock = sdhci_msm_set_clock,
	.get_min_clock = sdhci_msm_get_min_clock,
	.get_max_clock = sdhci_msm_get_max_clock,
	.set_bus_width = sdhci_set_bus_width,
	.set_uhs_signaling = sdhci_msm_set_uhs_signaling,
	.write_w = sdhci_msm_writew,
	.write_b = sdhci_msm_writeb,
};

static const struct sdhci_pltfm_data sdhci_msm_pdata = {
	.quirks = SDHCI_QUIRK_BROKEN_CARD_DETECTION |
		  SDHCI_QUIRK_SINGLE_POWER_WRITE |
		  SDHCI_QUIRK_CAP_CLOCK_BASE_BROKEN,
	.quirks2 = SDHCI_QUIRK2_PRESET_VALUE_BROKEN,
	.ops = &sdhci_msm_ops,
};

static int sdhci_msm_probe(struct platform_device *pdev)
{
	struct sdhci_host *host;
	struct sdhci_pltfm_host *pltfm_host;
	struct sdhci_msm_host *msm_host;
	struct resource *core_memres;
	struct clk *clk;
	int ret;
	u16 host_version, core_minor;
	u32 core_version, config;
	u8 core_major;
	const struct sdhci_msm_offset *msm_offset;
	const struct sdhci_msm_variant_info *var_info;

	host = sdhci_pltfm_init(pdev, &sdhci_msm_pdata, sizeof(*msm_host));
	if (IS_ERR(host))
		return PTR_ERR(host);

	host->sdma_boundary = 0;
	pltfm_host = sdhci_priv(host);
	msm_host = sdhci_pltfm_priv(pltfm_host);
	msm_host->mmc = host->mmc;
	msm_host->pdev = pdev;

	ret = mmc_of_parse(host->mmc);
	if (ret)
		goto pltfm_free;

	/*
	 * Based on the compatible string, load the required msm host info from
	 * the data associated with the version info.
	 */
	var_info = of_device_get_match_data(&pdev->dev);

	msm_host->mci_removed = var_info->mci_removed;
	msm_host->restore_dll_config = var_info->restore_dll_config;
	msm_host->var_ops = var_info->var_ops;
	msm_host->offset = var_info->offset;

	msm_offset = msm_host->offset;

	sdhci_get_of_property(pdev);

	msm_host->saved_tuning_phase = INVALID_TUNING_PHASE;

	/* Setup SDCC bus voter clock. */
	msm_host->bus_clk = devm_clk_get(&pdev->dev, "bus");
	if (!IS_ERR(msm_host->bus_clk)) {
		/* Vote for max. clk rate for max. performance */
		ret = clk_set_rate(msm_host->bus_clk, INT_MAX);
		if (ret)
			goto pltfm_free;
		ret = clk_prepare_enable(msm_host->bus_clk);
		if (ret)
			goto pltfm_free;
	}

	/* Setup main peripheral bus clock */
	clk = devm_clk_get(&pdev->dev, "iface");
	if (IS_ERR(clk)) {
		ret = PTR_ERR(clk);
		dev_err(&pdev->dev, "Peripheral clk setup failed (%d)\n", ret);
		goto bus_clk_disable;
	}
	msm_host->bulk_clks[1].clk = clk;

	/* Setup SDC MMC clock */
	clk = devm_clk_get(&pdev->dev, "core");
	if (IS_ERR(clk)) {
		ret = PTR_ERR(clk);
		dev_err(&pdev->dev, "SDC MMC clk setup failed (%d)\n", ret);
		goto bus_clk_disable;
	}
	msm_host->bulk_clks[0].clk = clk;

	/* Vote for maximum clock rate for maximum performance */
	ret = clk_set_rate(clk, INT_MAX);
	if (ret)
		dev_warn(&pdev->dev, "core clock boost failed\n");

	clk = devm_clk_get(&pdev->dev, "cal");
	if (IS_ERR(clk))
		clk = NULL;
	msm_host->bulk_clks[2].clk = clk;

	clk = devm_clk_get(&pdev->dev, "sleep");
	if (IS_ERR(clk))
		clk = NULL;
	msm_host->bulk_clks[3].clk = clk;

	ret = clk_bulk_prepare_enable(ARRAY_SIZE(msm_host->bulk_clks),
				      msm_host->bulk_clks);
	if (ret)
		goto bus_clk_disable;

	/*
	 * xo clock is needed for FLL feature of cm_dll.
	 * In case if xo clock is not mentioned in DT, warn and proceed.
	 */
	msm_host->xo_clk = devm_clk_get(&pdev->dev, "xo");
	if (IS_ERR(msm_host->xo_clk)) {
		ret = PTR_ERR(msm_host->xo_clk);
		dev_warn(&pdev->dev, "TCXO clk not present (%d)\n", ret);
	}

	if (!msm_host->mci_removed) {
		core_memres = platform_get_resource(pdev, IORESOURCE_MEM, 1);
		msm_host->core_mem = devm_ioremap_resource(&pdev->dev,
				core_memres);

		if (IS_ERR(msm_host->core_mem)) {
			ret = PTR_ERR(msm_host->core_mem);
			goto clk_disable;
		}
	}

	/* Reset the vendor spec register to power on reset state */
	writel_relaxed(CORE_VENDOR_SPEC_POR_VAL,
			host->ioaddr + msm_offset->core_vendor_spec);

	if (!msm_host->mci_removed) {
		/* Set HC_MODE_EN bit in HC_MODE register */
		msm_host_writel(msm_host, HC_MODE_EN, host,
				msm_offset->core_hc_mode);
		config = msm_host_readl(msm_host, host,
				msm_offset->core_hc_mode);
		config |= FF_CLK_SW_RST_DIS;
		msm_host_writel(msm_host, config, host,
				msm_offset->core_hc_mode);
	}

	host_version = readw_relaxed((host->ioaddr + SDHCI_HOST_VERSION));
	dev_dbg(&pdev->dev, "Host Version: 0x%x Vendor Version 0x%x\n",
		host_version, ((host_version & SDHCI_VENDOR_VER_MASK) >>
			       SDHCI_VENDOR_VER_SHIFT));

	core_version = msm_host_readl(msm_host, host,
			msm_offset->core_mci_version);
	core_major = (core_version & CORE_VERSION_MAJOR_MASK) >>
		      CORE_VERSION_MAJOR_SHIFT;
	core_minor = core_version & CORE_VERSION_MINOR_MASK;
	dev_dbg(&pdev->dev, "MCI Version: 0x%08x, major: 0x%04x, minor: 0x%02x\n",
		core_version, core_major, core_minor);

	if (core_major == 1 && core_minor >= 0x42)
		msm_host->use_14lpp_dll_reset = true;

	/*
	 * SDCC 5 controller with major version 1, minor version 0x34 and later
	 * with HS 400 mode support will use CM DLL instead of CDC LP 533 DLL.
	 */
	if (core_major == 1 && core_minor < 0x34)
		msm_host->use_cdclp533 = true;

	/*
	 * Support for some capabilities is not advertised by newer
	 * controller versions and must be explicitly enabled.
	 */
	if (core_major >= 1 && core_minor != 0x11 && core_minor != 0x12) {
		config = readl_relaxed(host->ioaddr + SDHCI_CAPABILITIES);
		config |= SDHCI_CAN_VDD_300 | SDHCI_CAN_DO_8BIT;
		writel_relaxed(config, host->ioaddr +
				msm_offset->core_vendor_spec_capabilities0);
	}

	/*
	 * Power on reset state may trigger power irq if previous status of
	 * PWRCTL was either BUS_ON or IO_HIGH_V. So before enabling pwr irq
	 * interrupt in GIC, any pending power irq interrupt should be
	 * acknowledged. Otherwise power irq interrupt handler would be
	 * fired prematurely.
	 */
	sdhci_msm_handle_pwr_irq(host, 0);

	/*
	 * Ensure that above writes are propogated before interrupt enablement
	 * in GIC.
	 */
	mb();

	/* Setup IRQ for handling power/voltage tasks with PMIC */
	msm_host->pwr_irq = platform_get_irq_byname(pdev, "pwr_irq");
	if (msm_host->pwr_irq < 0) {
		dev_err(&pdev->dev, "Get pwr_irq failed (%d)\n",
			msm_host->pwr_irq);
		ret = msm_host->pwr_irq;
		goto clk_disable;
	}

	sdhci_msm_init_pwr_irq_wait(msm_host);
	/* Enable pwr irq interrupts */
	msm_host_writel(msm_host, INT_MASK, host,
		msm_offset->core_pwrctl_mask);

	ret = devm_request_threaded_irq(&pdev->dev, msm_host->pwr_irq, NULL,
					sdhci_msm_pwr_irq, IRQF_ONESHOT,
					dev_name(&pdev->dev), host);
	if (ret) {
		dev_err(&pdev->dev, "Request IRQ failed (%d)\n", ret);
		goto clk_disable;
	}

	pm_runtime_get_noresume(&pdev->dev);
	pm_runtime_set_active(&pdev->dev);
	pm_runtime_enable(&pdev->dev);
	pm_runtime_set_autosuspend_delay(&pdev->dev,
					 MSM_MMC_AUTOSUSPEND_DELAY_MS);
	pm_runtime_use_autosuspend(&pdev->dev);

	host->mmc_host_ops.execute_tuning = sdhci_msm_execute_tuning;
	ret = sdhci_add_host(host);
	if (ret)
		goto pm_runtime_disable;
	sdhci_msm_set_regulator_caps(msm_host);

	pm_runtime_mark_last_busy(&pdev->dev);
	pm_runtime_put_autosuspend(&pdev->dev);

	return 0;

pm_runtime_disable:
	pm_runtime_disable(&pdev->dev);
	pm_runtime_set_suspended(&pdev->dev);
	pm_runtime_put_noidle(&pdev->dev);
clk_disable:
	clk_bulk_disable_unprepare(ARRAY_SIZE(msm_host->bulk_clks),
				   msm_host->bulk_clks);
bus_clk_disable:
	if (!IS_ERR(msm_host->bus_clk))
		clk_disable_unprepare(msm_host->bus_clk);
pltfm_free:
	sdhci_pltfm_free(pdev);
	return ret;
}

static int sdhci_msm_remove(struct platform_device *pdev)
{
	struct sdhci_host *host = platform_get_drvdata(pdev);
	struct sdhci_pltfm_host *pltfm_host = sdhci_priv(host);
	struct sdhci_msm_host *msm_host = sdhci_pltfm_priv(pltfm_host);
	int dead = (readl_relaxed(host->ioaddr + SDHCI_INT_STATUS) ==
		    0xffffffff);

	sdhci_remove_host(host, dead);

	pm_runtime_get_sync(&pdev->dev);
	pm_runtime_disable(&pdev->dev);
	pm_runtime_put_noidle(&pdev->dev);

	clk_bulk_disable_unprepare(ARRAY_SIZE(msm_host->bulk_clks),
				   msm_host->bulk_clks);
	if (!IS_ERR(msm_host->bus_clk))
		clk_disable_unprepare(msm_host->bus_clk);
	sdhci_pltfm_free(pdev);
	return 0;
}

#ifdef CONFIG_PM
static int sdhci_msm_runtime_suspend(struct device *dev)
{
	struct sdhci_host *host = dev_get_drvdata(dev);
	struct sdhci_pltfm_host *pltfm_host = sdhci_priv(host);
	struct sdhci_msm_host *msm_host = sdhci_pltfm_priv(pltfm_host);

	clk_bulk_disable_unprepare(ARRAY_SIZE(msm_host->bulk_clks),
				   msm_host->bulk_clks);

	return 0;
}

static int sdhci_msm_runtime_resume(struct device *dev)
{
	struct sdhci_host *host = dev_get_drvdata(dev);
	struct sdhci_pltfm_host *pltfm_host = sdhci_priv(host);
	struct sdhci_msm_host *msm_host = sdhci_pltfm_priv(pltfm_host);
	int ret;

	ret = clk_bulk_prepare_enable(ARRAY_SIZE(msm_host->bulk_clks),
				       msm_host->bulk_clks);
	if (ret)
		return ret;
	/*
	 * Whenever core-clock is gated dynamically, it's needed to
	 * restore the SDR DLL settings when the clock is ungated.
	 */
	if (msm_host->restore_dll_config && msm_host->clk_rate)
		return sdhci_msm_restore_sdr_dll_config(host);

	return 0;
}
#endif

static const struct dev_pm_ops sdhci_msm_pm_ops = {
	SET_SYSTEM_SLEEP_PM_OPS(pm_runtime_force_suspend,
				pm_runtime_force_resume)
	SET_RUNTIME_PM_OPS(sdhci_msm_runtime_suspend,
			   sdhci_msm_runtime_resume,
			   NULL)
};

static struct platform_driver sdhci_msm_driver = {
	.probe = sdhci_msm_probe,
	.remove = sdhci_msm_remove,
	.driver = {
		   .name = "sdhci_msm",
		   .of_match_table = sdhci_msm_dt_match,
		   .pm = &sdhci_msm_pm_ops,
	},
};

module_platform_driver(sdhci_msm_driver);

MODULE_DESCRIPTION("Qualcomm Secure Digital Host Controller Interface driver");
MODULE_LICENSE("GPL v2");<|MERGE_RESOLUTION|>--- conflicted
+++ resolved
@@ -1029,7 +1029,6 @@
 	return ret;
 }
 
-<<<<<<< HEAD
 static bool sdhci_msm_is_tuning_needed(struct sdhci_host *host)
 {
 	struct mmc_ios *ios = &host->mmc->ios;
@@ -1070,7 +1069,8 @@
 	ret = msm_config_cm_dll_phase(host, msm_host->saved_tuning_phase);
 
 	return ret;
-=======
+}
+
 static void sdhci_msm_set_cdr(struct sdhci_host *host, bool enable)
 {
 	const struct sdhci_msm_offset *msm_offset = sdhci_priv_msm_offset(host);
@@ -1089,7 +1089,6 @@
 	if (config != oldconfig)
 		writel_relaxed(config, host->ioaddr +
 			       msm_offset->core_dll_config);
->>>>>>> 23b6b8bf
 }
 
 static int sdhci_msm_execute_tuning(struct mmc_host *mmc, u32 opcode)
@@ -1102,20 +1101,9 @@
 	struct sdhci_pltfm_host *pltfm_host = sdhci_priv(host);
 	struct sdhci_msm_host *msm_host = sdhci_pltfm_priv(pltfm_host);
 
-<<<<<<< HEAD
-	if (!sdhci_msm_is_tuning_needed(host))
-=======
-	/*
-	 * Tuning is required for SDR104, HS200 and HS400 cards and
-	 * if clock frequency is greater than 100MHz in these modes.
-	 */
-	if (host->clock <= CORE_FREQ_100MHZ ||
-	    !(ios.timing == MMC_TIMING_MMC_HS400 ||
-	    ios.timing == MMC_TIMING_MMC_HS200 ||
-	    ios.timing == MMC_TIMING_UHS_SDR104)) {
+	if (!sdhci_msm_is_tuning_needed(host)) {
 		msm_host->use_cdr = false;
 		sdhci_msm_set_cdr(host, false);
->>>>>>> 23b6b8bf
 		return 0;
 	}
 
