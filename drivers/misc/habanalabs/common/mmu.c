// SPDX-License-Identifier: GPL-2.0

/*
 * Copyright 2016-2020 HabanaLabs, Ltd.
 * All Rights Reserved.
 */

#include <linux/slab.h>

#include "habanalabs.h"

static bool is_dram_va(struct hl_device *hdev, u64 virt_addr)
{
	struct asic_fixed_properties *prop = &hdev->asic_prop;

	return hl_mem_area_inside_range(virt_addr, prop->dmmu.page_size,
					prop->dmmu.start_addr,
					prop->dmmu.end_addr);
}

/**
 * hl_mmu_init() - initialize the MMU module.
 * @hdev: habanalabs device structure.
 *
 * This function does the following:
 * - Create a pool of pages for pgt_infos.
 * - Create a shadow table for pgt
 *
 * Return: 0 for success, non-zero for failure.
 */
int hl_mmu_init(struct hl_device *hdev)
{
<<<<<<< HEAD
	struct asic_fixed_properties *prop = &hdev->asic_prop;
	int rc;

	if (!hdev->mmu_enable)
		return 0;

	hdev->mmu_pgt_pool =
			gen_pool_create(__ffs(prop->mmu_hop_table_size), -1);

	if (!hdev->mmu_pgt_pool) {
		dev_err(hdev->dev, "Failed to create page gen pool\n");
		return -ENOMEM;
	}

	rc = gen_pool_add(hdev->mmu_pgt_pool, prop->mmu_pgt_addr +
			prop->mmu_hop0_tables_total_size,
			prop->mmu_pgt_size - prop->mmu_hop0_tables_total_size,
			-1);
	if (rc) {
		dev_err(hdev->dev, "Failed to add memory to page gen pool\n");
		goto err_pool_add;
	}

	hdev->mmu_shadow_hop0 = kvmalloc_array(prop->max_asid,
					prop->mmu_hop_table_size,
					GFP_KERNEL | __GFP_ZERO);
	if (ZERO_OR_NULL_PTR(hdev->mmu_shadow_hop0)) {
		rc = -ENOMEM;
		goto err_pool_add;
	}

	/* MMU H/W init will be done in device hw_init() */
=======
	if (hdev->mmu_enable)
		return hdev->mmu_func.init(hdev);
>>>>>>> 11811d61

	return 0;
}

/**
 * hl_mmu_fini() - release the MMU module.
 * @hdev: habanalabs device structure.
 *
 * This function does the following:
 * - Disable MMU in H/W.
 * - Free the pgt_infos pool.
 *
 * All contexts should be freed before calling this function.
 */
void hl_mmu_fini(struct hl_device *hdev)
{
	if (hdev->mmu_enable)
		hdev->mmu_func.fini(hdev);
}

/**
 * hl_mmu_ctx_init() - initialize a context for using the MMU module.
 * @ctx: pointer to the context structure to initialize.
 *
 * Initialize a mutex to protect the concurrent mapping flow, a hash to hold all
 * page tables hops related to this context.
 * Return: 0 on success, non-zero otherwise.
 */
int hl_mmu_ctx_init(struct hl_ctx *ctx)
{
	struct hl_device *hdev = ctx->hdev;

	if (hdev->mmu_enable)
		return hdev->mmu_func.ctx_init(ctx);

	return 0;
}

/*
 * hl_mmu_ctx_fini - disable a ctx from using the mmu module
 *
 * @ctx: pointer to the context structure
 *
 * This function does the following:
 * - Free any pgts which were not freed yet
 * - Free the mutex
 * - Free DRAM default page mapping hops
 */
void hl_mmu_ctx_fini(struct hl_ctx *ctx)
{
	struct hl_device *hdev = ctx->hdev;

	if (hdev->mmu_enable)
		hdev->mmu_func.ctx_fini(ctx);
}

/*
 * hl_mmu_unmap - unmaps a virtual addr
 *
 * @ctx: pointer to the context structure
 * @virt_addr: virt addr to map from
 * @page_size: size of the page to unmap
 * @flush_pte: whether to do a PCI flush
 *
 * This function does the following:
 * - Check that the virt addr is mapped
 * - Unmap the virt addr and frees pgts if possible
 * - Returns 0 on success, -EINVAL if the given addr is not mapped
 *
 * Because this function changes the page tables in the device and because it
 * changes the MMU hash, it must be protected by a lock.
 * However, because it maps only a single page, the lock should be implemented
 * in a higher level in order to protect the entire mapping of the memory area
 *
 * For optimization reasons PCI flush may be requested once after unmapping of
 * large area.
 */
int hl_mmu_unmap(struct hl_ctx *ctx, u64 virt_addr, u32 page_size,
		bool flush_pte)
{
	struct hl_device *hdev = ctx->hdev;
	struct asic_fixed_properties *prop = &hdev->asic_prop;
	struct hl_mmu_properties *mmu_prop;
	u64 real_virt_addr;
	u32 real_page_size, npages;
	int i, rc = 0;
	bool is_dram_addr;

	if (!hdev->mmu_enable)
		return 0;

	is_dram_addr = is_dram_va(hdev, virt_addr);

	if (is_dram_addr)
		mmu_prop = &prop->dmmu;
	else if ((page_size % prop->pmmu_huge.page_size) == 0)
		mmu_prop = &prop->pmmu_huge;
	else
		mmu_prop = &prop->pmmu;

	/*
	 * The H/W handles mapping of specific page sizes. Hence if the page
	 * size is bigger, we break it to sub-pages and unmap them separately.
	 */
	if ((page_size % mmu_prop->page_size) == 0) {
		real_page_size = mmu_prop->page_size;
	} else {
		dev_err(hdev->dev,
			"page size of %u is not %uKB aligned, can't unmap\n",
			page_size, mmu_prop->page_size >> 10);

		return -EFAULT;
	}

	npages = page_size / real_page_size;
	real_virt_addr = virt_addr;

	for (i = 0 ; i < npages ; i++) {
		rc = hdev->mmu_func.unmap(ctx, real_virt_addr, is_dram_addr);
		if (rc)
			break;

		real_virt_addr += real_page_size;
	}

	if (flush_pte)
		hdev->mmu_func.flush(ctx);

	return rc;
}

/*
 * hl_mmu_map - maps a virtual addr to physical addr
 *
 * @ctx: pointer to the context structure
 * @virt_addr: virt addr to map from
 * @phys_addr: phys addr to map to
 * @page_size: physical page size
 * @flush_pte: whether to do a PCI flush
 *
 * This function does the following:
 * - Check that the virt addr is not mapped
 * - Allocate pgts as necessary in order to map the virt addr to the phys
 * - Returns 0 on success, -EINVAL if addr is already mapped, or -ENOMEM.
 *
 * Because this function changes the page tables in the device and because it
 * changes the MMU hash, it must be protected by a lock.
 * However, because it maps only a single page, the lock should be implemented
 * in a higher level in order to protect the entire mapping of the memory area
 *
 * For optimization reasons PCI flush may be requested once after mapping of
 * large area.
 */
int hl_mmu_map(struct hl_ctx *ctx, u64 virt_addr, u64 phys_addr, u32 page_size,
		bool flush_pte)
{
	struct hl_device *hdev = ctx->hdev;
	struct asic_fixed_properties *prop = &hdev->asic_prop;
	struct hl_mmu_properties *mmu_prop;
	u64 real_virt_addr, real_phys_addr;
	u32 real_page_size, npages;
	int i, rc, mapped_cnt = 0;
	bool is_dram_addr;

	if (!hdev->mmu_enable)
		return 0;

	is_dram_addr = is_dram_va(hdev, virt_addr);

	if (is_dram_addr)
		mmu_prop = &prop->dmmu;
	else if ((page_size % prop->pmmu_huge.page_size) == 0)
		mmu_prop = &prop->pmmu_huge;
	else
		mmu_prop = &prop->pmmu;

	/*
	 * The H/W handles mapping of specific page sizes. Hence if the page
	 * size is bigger, we break it to sub-pages and map them separately.
	 */
	if ((page_size % mmu_prop->page_size) == 0) {
		real_page_size = mmu_prop->page_size;
	} else {
		dev_err(hdev->dev,
			"page size of %u is not %uKB aligned, can't unmap\n",
			page_size, mmu_prop->page_size >> 10);

		return -EFAULT;
	}

	WARN_ONCE((phys_addr & (real_page_size - 1)),
		"Mapping 0x%llx with page size of 0x%x is erroneous! Address must be divisible by page size",
		phys_addr, real_page_size);

	npages = page_size / real_page_size;
	real_virt_addr = virt_addr;
	real_phys_addr = phys_addr;

	for (i = 0 ; i < npages ; i++) {
		rc = hdev->mmu_func.map(ctx, real_virt_addr, real_phys_addr,
				real_page_size, is_dram_addr);
		if (rc)
			goto err;

		real_virt_addr += real_page_size;
		real_phys_addr += real_page_size;
		mapped_cnt++;
	}

	if (flush_pte)
		hdev->mmu_func.flush(ctx);

	return 0;

err:
	real_virt_addr = virt_addr;
	for (i = 0 ; i < mapped_cnt ; i++) {
		if (hdev->mmu_func.unmap(ctx, real_virt_addr, is_dram_addr))
			dev_warn_ratelimited(hdev->dev,
				"failed to unmap va: 0x%llx\n", real_virt_addr);

		real_virt_addr += real_page_size;
	}

	hdev->mmu_func.flush(ctx);

	return rc;
}

/*
 * hl_mmu_swap_out - marks all mapping of the given ctx as swapped out
 *
 * @ctx: pointer to the context structure
 *
 */
void hl_mmu_swap_out(struct hl_ctx *ctx)
{
	struct hl_device *hdev = ctx->hdev;

	if (hdev->mmu_enable)
		hdev->mmu_func.swap_out(ctx);
}

/*
 * hl_mmu_swap_in - marks all mapping of the given ctx as swapped in
 *
 * @ctx: pointer to the context structure
 *
 */
void hl_mmu_swap_in(struct hl_ctx *ctx)
{
	struct hl_device *hdev = ctx->hdev;

	if (hdev->mmu_enable)
		hdev->mmu_func.swap_in(ctx);
}

int hl_mmu_if_set_funcs(struct hl_device *hdev)
{
	if (!hdev->mmu_enable)
		return 0;

	switch (hdev->asic_type) {
	case ASIC_GOYA:
	case ASIC_GAUDI:
		hl_mmu_v1_set_funcs(hdev);
		break;
	default:
		dev_err(hdev->dev, "Unrecognized ASIC type %d\n",
			hdev->asic_type);
		return -EOPNOTSUPP;
	}

	return 0;
}<|MERGE_RESOLUTION|>--- conflicted
+++ resolved
@@ -30,43 +30,8 @@
  */
 int hl_mmu_init(struct hl_device *hdev)
 {
-<<<<<<< HEAD
-	struct asic_fixed_properties *prop = &hdev->asic_prop;
-	int rc;
-
-	if (!hdev->mmu_enable)
-		return 0;
-
-	hdev->mmu_pgt_pool =
-			gen_pool_create(__ffs(prop->mmu_hop_table_size), -1);
-
-	if (!hdev->mmu_pgt_pool) {
-		dev_err(hdev->dev, "Failed to create page gen pool\n");
-		return -ENOMEM;
-	}
-
-	rc = gen_pool_add(hdev->mmu_pgt_pool, prop->mmu_pgt_addr +
-			prop->mmu_hop0_tables_total_size,
-			prop->mmu_pgt_size - prop->mmu_hop0_tables_total_size,
-			-1);
-	if (rc) {
-		dev_err(hdev->dev, "Failed to add memory to page gen pool\n");
-		goto err_pool_add;
-	}
-
-	hdev->mmu_shadow_hop0 = kvmalloc_array(prop->max_asid,
-					prop->mmu_hop_table_size,
-					GFP_KERNEL | __GFP_ZERO);
-	if (ZERO_OR_NULL_PTR(hdev->mmu_shadow_hop0)) {
-		rc = -ENOMEM;
-		goto err_pool_add;
-	}
-
-	/* MMU H/W init will be done in device hw_init() */
-=======
 	if (hdev->mmu_enable)
 		return hdev->mmu_func.init(hdev);
->>>>>>> 11811d61
 
 	return 0;
 }
