// SPDX-License-Identifier: GPL-2.0-only
/*
 *  Bluetooth supports for Qualcomm Atheros chips
 *
 *  Copyright (c) 2015 The Linux Foundation. All rights reserved.
 */
#include <linux/module.h>
#include <linux/firmware.h>

#include <net/bluetooth/bluetooth.h>
#include <net/bluetooth/hci_core.h>

#include "btqca.h"

#define VERSION "0.1"

int qca_read_soc_version(struct hci_dev *hdev, u32 *soc_version)
{
	struct sk_buff *skb;
	struct edl_event_hdr *edl;
	struct rome_version *ver;
	char cmd;
	int err = 0;

	bt_dev_dbg(hdev, "QCA Version Request");

	cmd = EDL_PATCH_VER_REQ_CMD;
	skb = __hci_cmd_sync_ev(hdev, EDL_PATCH_CMD_OPCODE, EDL_PATCH_CMD_LEN,
				&cmd, HCI_EV_VENDOR, HCI_INIT_TIMEOUT);
	if (IS_ERR(skb)) {
		err = PTR_ERR(skb);
		bt_dev_err(hdev, "Reading QCA version information failed (%d)",
			   err);
		return err;
	}

	if (skb->len != sizeof(*edl) + sizeof(*ver)) {
		bt_dev_err(hdev, "QCA Version size mismatch len %d", skb->len);
		err = -EILSEQ;
		goto out;
	}

	edl = (struct edl_event_hdr *)(skb->data);
	if (!edl) {
		bt_dev_err(hdev, "QCA TLV with no header");
		err = -EILSEQ;
		goto out;
	}

	if (edl->cresp != EDL_CMD_REQ_RES_EVT ||
	    edl->rtype != EDL_APP_VER_RES_EVT) {
		bt_dev_err(hdev, "QCA Wrong packet received %d %d", edl->cresp,
			   edl->rtype);
		err = -EIO;
		goto out;
	}

	ver = (struct rome_version *)(edl->data);

	BT_DBG("%s: Product:0x%08x", hdev->name, le32_to_cpu(ver->product_id));
	BT_DBG("%s: Patch  :0x%08x", hdev->name, le16_to_cpu(ver->patch_ver));
	BT_DBG("%s: ROM    :0x%08x", hdev->name, le16_to_cpu(ver->rome_ver));
	BT_DBG("%s: SOC    :0x%08x", hdev->name, le32_to_cpu(ver->soc_id));

	/* QCA chipset version can be decided by patch and SoC
	 * version, combination with upper 2 bytes from SoC
	 * and lower 2 bytes from patch will be used.
	 */
	*soc_version = (le32_to_cpu(ver->soc_id) << 16) |
			(le16_to_cpu(ver->rome_ver) & 0x0000ffff);
	if (*soc_version == 0)
		err = -EILSEQ;

out:
	kfree_skb(skb);
	if (err)
		bt_dev_err(hdev, "QCA Failed to get version (%d)", err);

	return err;
}
EXPORT_SYMBOL_GPL(qca_read_soc_version);

static int qca_send_reset(struct hci_dev *hdev)
{
	struct sk_buff *skb;
	int err;

	bt_dev_dbg(hdev, "QCA HCI_RESET");

	skb = __hci_cmd_sync(hdev, HCI_OP_RESET, 0, NULL, HCI_INIT_TIMEOUT);
	if (IS_ERR(skb)) {
		err = PTR_ERR(skb);
		bt_dev_err(hdev, "QCA Reset failed (%d)", err);
		return err;
	}

	kfree_skb(skb);

	return 0;
}

int qca_send_pre_shutdown_cmd(struct hci_dev *hdev)
{
	struct sk_buff *skb;
	int err;

	bt_dev_dbg(hdev, "QCA pre shutdown cmd");

<<<<<<< HEAD
	skb = __hci_cmd_sync(hdev, QCA_PRE_SHUTDOWN_CMD, 0,
				NULL, HCI_INIT_TIMEOUT);
=======
	skb = __hci_cmd_sync_ev(hdev, QCA_PRE_SHUTDOWN_CMD, 0,
				NULL, HCI_EV_CMD_COMPLETE, HCI_INIT_TIMEOUT);

>>>>>>> 3877dcd0
	if (IS_ERR(skb)) {
		err = PTR_ERR(skb);
		bt_dev_err(hdev, "QCA preshutdown_cmd failed (%d)", err);
		return err;
	}

	kfree_skb(skb);

	return 0;
}
EXPORT_SYMBOL_GPL(qca_send_pre_shutdown_cmd);

static void qca_tlv_check_data(struct rome_config *config,
				const struct firmware *fw)
{
	const u8 *data;
	u32 type_len;
	u16 tag_id, tag_len;
	int idx, length;
	struct tlv_type_hdr *tlv;
	struct tlv_type_patch *tlv_patch;
	struct tlv_type_nvm *tlv_nvm;

	tlv = (struct tlv_type_hdr *)fw->data;

	type_len = le32_to_cpu(tlv->type_len);
	length = (type_len >> 8) & 0x00ffffff;

	BT_DBG("TLV Type\t\t : 0x%x", type_len & 0x000000ff);
	BT_DBG("Length\t\t : %d bytes", length);

	config->dnld_mode = ROME_SKIP_EVT_NONE;
	config->dnld_type = ROME_SKIP_EVT_NONE;

	switch (config->type) {
	case TLV_TYPE_PATCH:
		tlv_patch = (struct tlv_type_patch *)tlv->data;

		/* For Rome version 1.1 to 3.1, all segment commands
		 * are acked by a vendor specific event (VSE).
		 * For Rome >= 3.2, the download mode field indicates
		 * if VSE is skipped by the controller.
		 * In case VSE is skipped, only the last segment is acked.
		 */
		config->dnld_mode = tlv_patch->download_mode;
		config->dnld_type = config->dnld_mode;

		BT_DBG("Total Length           : %d bytes",
		       le32_to_cpu(tlv_patch->total_size));
		BT_DBG("Patch Data Length      : %d bytes",
		       le32_to_cpu(tlv_patch->data_length));
		BT_DBG("Signing Format Version : 0x%x",
		       tlv_patch->format_version);
		BT_DBG("Signature Algorithm    : 0x%x",
		       tlv_patch->signature);
		BT_DBG("Download mode          : 0x%x",
		       tlv_patch->download_mode);
		BT_DBG("Reserved               : 0x%x",
		       tlv_patch->reserved1);
		BT_DBG("Product ID             : 0x%04x",
		       le16_to_cpu(tlv_patch->product_id));
		BT_DBG("Rom Build Version      : 0x%04x",
		       le16_to_cpu(tlv_patch->rom_build));
		BT_DBG("Patch Version          : 0x%04x",
		       le16_to_cpu(tlv_patch->patch_version));
		BT_DBG("Reserved               : 0x%x",
		       le16_to_cpu(tlv_patch->reserved2));
		BT_DBG("Patch Entry Address    : 0x%x",
		       le32_to_cpu(tlv_patch->entry));
		break;

	case TLV_TYPE_NVM:
		idx = 0;
		data = tlv->data;
		while (idx < length) {
			tlv_nvm = (struct tlv_type_nvm *)(data + idx);

			tag_id = le16_to_cpu(tlv_nvm->tag_id);
			tag_len = le16_to_cpu(tlv_nvm->tag_len);

			/* Update NVM tags as needed */
			switch (tag_id) {
			case EDL_TAG_ID_HCI:
				/* HCI transport layer parameters
				 * enabling software inband sleep
				 * onto controller side.
				 */
				tlv_nvm->data[0] |= 0x80;

				/* UART Baud Rate */
				tlv_nvm->data[2] = config->user_baud_rate;

				break;

			case EDL_TAG_ID_DEEP_SLEEP:
				/* Sleep enable mask
				 * enabling deep sleep feature on controller.
				 */
				tlv_nvm->data[0] |= 0x01;

				break;
			}

			idx += (sizeof(u16) + sizeof(u16) + 8 + tag_len);
		}
		break;

	default:
		BT_ERR("Unknown TLV type %d", config->type);
		break;
	}
}

static int qca_tlv_send_segment(struct hci_dev *hdev, int seg_size,
				 const u8 *data, enum rome_tlv_dnld_mode mode)
{
	struct sk_buff *skb;
	struct edl_event_hdr *edl;
	struct tlv_seg_resp *tlv_resp;
	u8 cmd[MAX_SIZE_PER_TLV_SEGMENT + 2];
	int err = 0;

	cmd[0] = EDL_PATCH_TLV_REQ_CMD;
	cmd[1] = seg_size;
	memcpy(cmd + 2, data, seg_size);

	if (mode == ROME_SKIP_EVT_VSE_CC || mode == ROME_SKIP_EVT_VSE)
		return __hci_cmd_send(hdev, EDL_PATCH_CMD_OPCODE, seg_size + 2,
				      cmd);

	skb = __hci_cmd_sync_ev(hdev, EDL_PATCH_CMD_OPCODE, seg_size + 2, cmd,
				HCI_EV_VENDOR, HCI_INIT_TIMEOUT);
	if (IS_ERR(skb)) {
		err = PTR_ERR(skb);
		bt_dev_err(hdev, "QCA Failed to send TLV segment (%d)", err);
		return err;
	}

	if (skb->len != sizeof(*edl) + sizeof(*tlv_resp)) {
		bt_dev_err(hdev, "QCA TLV response size mismatch");
		err = -EILSEQ;
		goto out;
	}

	edl = (struct edl_event_hdr *)(skb->data);
	if (!edl) {
		bt_dev_err(hdev, "TLV with no header");
		err = -EILSEQ;
		goto out;
	}

	tlv_resp = (struct tlv_seg_resp *)(edl->data);

	if (edl->cresp != EDL_CMD_REQ_RES_EVT ||
	    edl->rtype != EDL_TVL_DNLD_RES_EVT || tlv_resp->result != 0x00) {
		bt_dev_err(hdev, "QCA TLV with error stat 0x%x rtype 0x%x (0x%x)",
			   edl->cresp, edl->rtype, tlv_resp->result);
		err = -EIO;
	}

out:
	kfree_skb(skb);

	return err;
}

static int qca_inject_cmd_complete_event(struct hci_dev *hdev)
{
	struct hci_event_hdr *hdr;
	struct hci_ev_cmd_complete *evt;
	struct sk_buff *skb;

	skb = bt_skb_alloc(sizeof(*hdr) + sizeof(*evt) + 1, GFP_KERNEL);
	if (!skb)
		return -ENOMEM;

	hdr = skb_put(skb, sizeof(*hdr));
	hdr->evt = HCI_EV_CMD_COMPLETE;
	hdr->plen = sizeof(*evt) + 1;

	evt = skb_put(skb, sizeof(*evt));
	evt->ncmd = 1;
	evt->opcode = cpu_to_le16(QCA_HCI_CC_OPCODE);

	skb_put_u8(skb, QCA_HCI_CC_SUCCESS);

	hci_skb_pkt_type(skb) = HCI_EVENT_PKT;

	return hci_recv_frame(hdev, skb);
}

static int qca_download_firmware(struct hci_dev *hdev,
				  struct rome_config *config)
{
	const struct firmware *fw;
	const u8 *segment;
	int ret, remain, i = 0;

	bt_dev_info(hdev, "QCA Downloading %s", config->fwname);

	ret = request_firmware(&fw, config->fwname, &hdev->dev);
	if (ret) {
		bt_dev_err(hdev, "QCA Failed to request file: %s (%d)",
			   config->fwname, ret);
		return ret;
	}

	qca_tlv_check_data(config, fw);

	segment = fw->data;
	remain = fw->size;
	while (remain > 0) {
		int segsize = min(MAX_SIZE_PER_TLV_SEGMENT, remain);

		bt_dev_dbg(hdev, "Send segment %d, size %d", i++, segsize);

		remain -= segsize;
		/* The last segment is always acked regardless download mode */
		if (!remain || segsize < MAX_SIZE_PER_TLV_SEGMENT)
			config->dnld_mode = ROME_SKIP_EVT_NONE;

		ret = qca_tlv_send_segment(hdev, segsize, segment,
					    config->dnld_mode);
		if (ret)
			goto out;

		segment += segsize;
	}

	/* Latest qualcomm chipsets are not sending a command complete event
	 * for every fw packet sent. They only respond with a vendor specific
	 * event for the last packet. This optimization in the chip will
	 * decrease the BT in initialization time. Here we will inject a command
	 * complete event to avoid a command timeout error message.
	 */
	if (config->dnld_type == ROME_SKIP_EVT_VSE_CC ||
	    config->dnld_type == ROME_SKIP_EVT_VSE)
		ret = qca_inject_cmd_complete_event(hdev);

out:
	release_firmware(fw);

	return ret;
}

int qca_set_bdaddr_rome(struct hci_dev *hdev, const bdaddr_t *bdaddr)
{
	struct sk_buff *skb;
	u8 cmd[9];
	int err;

	cmd[0] = EDL_NVM_ACCESS_SET_REQ_CMD;
	cmd[1] = 0x02; 			/* TAG ID */
	cmd[2] = sizeof(bdaddr_t);	/* size */
	memcpy(cmd + 3, bdaddr, sizeof(bdaddr_t));
	skb = __hci_cmd_sync_ev(hdev, EDL_NVM_ACCESS_OPCODE, sizeof(cmd), cmd,
				HCI_EV_VENDOR, HCI_INIT_TIMEOUT);
	if (IS_ERR(skb)) {
		err = PTR_ERR(skb);
		bt_dev_err(hdev, "QCA Change address command failed (%d)", err);
		return err;
	}

	kfree_skb(skb);

	return 0;
}
EXPORT_SYMBOL_GPL(qca_set_bdaddr_rome);

int qca_uart_setup(struct hci_dev *hdev, uint8_t baudrate,
		   enum qca_btsoc_type soc_type, u32 soc_ver,
		   const char *firmware_name)
{
	struct rome_config config;
	int err;
	u8 rom_ver = 0;

	bt_dev_dbg(hdev, "QCA setup on UART");

	config.user_baud_rate = baudrate;

	/* Download rampatch file */
	config.type = TLV_TYPE_PATCH;
	if (qca_is_wcn399x(soc_type)) {
		/* Firmware files to download are based on ROM version.
		 * ROM version is derived from last two bytes of soc_ver.
		 */
		rom_ver = ((soc_ver & 0x00000f00) >> 0x04) |
			    (soc_ver & 0x0000000f);
		snprintf(config.fwname, sizeof(config.fwname),
			 "qca/crbtfw%02x.tlv", rom_ver);
	} else {
		snprintf(config.fwname, sizeof(config.fwname),
			 "qca/rampatch_%08x.bin", soc_ver);
	}

	err = qca_download_firmware(hdev, &config);
	if (err < 0) {
		bt_dev_err(hdev, "QCA Failed to download patch (%d)", err);
		return err;
	}

	/* Give the controller some time to get ready to receive the NVM */
	msleep(10);

	/* Download NVM configuration */
	config.type = TLV_TYPE_NVM;
	if (firmware_name)
		snprintf(config.fwname, sizeof(config.fwname),
			 "qca/%s", firmware_name);
	else if (qca_is_wcn399x(soc_type))
		snprintf(config.fwname, sizeof(config.fwname),
			 "qca/crnv%02x.bin", rom_ver);
	else
		snprintf(config.fwname, sizeof(config.fwname),
			 "qca/nvm_%08x.bin", soc_ver);

	err = qca_download_firmware(hdev, &config);
	if (err < 0) {
		bt_dev_err(hdev, "QCA Failed to download NVM (%d)", err);
		return err;
	}

	/* Perform HCI reset */
	err = qca_send_reset(hdev);
	if (err < 0) {
		bt_dev_err(hdev, "QCA Failed to run HCI_RESET (%d)", err);
		return err;
	}

	bt_dev_info(hdev, "QCA setup on UART is completed");

	return 0;
}
EXPORT_SYMBOL_GPL(qca_uart_setup);

int qca_set_bdaddr(struct hci_dev *hdev, const bdaddr_t *bdaddr)
{
	struct sk_buff *skb;
	int err;

	skb = __hci_cmd_sync_ev(hdev, EDL_WRITE_BD_ADDR_OPCODE, 6, bdaddr,
				HCI_EV_VENDOR, HCI_INIT_TIMEOUT);
	if (IS_ERR(skb)) {
		err = PTR_ERR(skb);
		bt_dev_err(hdev, "QCA Change address cmd failed (%d)", err);
		return err;
	}

	kfree_skb(skb);

	return 0;
}
EXPORT_SYMBOL_GPL(qca_set_bdaddr);


MODULE_AUTHOR("Ben Young Tae Kim <ytkim@qca.qualcomm.com>");
MODULE_DESCRIPTION("Bluetooth support for Qualcomm Atheros family ver " VERSION);
MODULE_VERSION(VERSION);
MODULE_LICENSE("GPL");<|MERGE_RESOLUTION|>--- conflicted
+++ resolved
@@ -106,14 +106,9 @@
 
 	bt_dev_dbg(hdev, "QCA pre shutdown cmd");
 
-<<<<<<< HEAD
-	skb = __hci_cmd_sync(hdev, QCA_PRE_SHUTDOWN_CMD, 0,
-				NULL, HCI_INIT_TIMEOUT);
-=======
 	skb = __hci_cmd_sync_ev(hdev, QCA_PRE_SHUTDOWN_CMD, 0,
 				NULL, HCI_EV_CMD_COMPLETE, HCI_INIT_TIMEOUT);
 
->>>>>>> 3877dcd0
 	if (IS_ERR(skb)) {
 		err = PTR_ERR(skb);
 		bt_dev_err(hdev, "QCA preshutdown_cmd failed (%d)", err);
