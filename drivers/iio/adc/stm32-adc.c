--- conflicted
+++ resolved
@@ -1431,17 +1431,10 @@
 	 * may sleep, in an atomic context (DMA irq handler context).
 	 */
 	dev_dbg(&indio_dev->dev, "%s bufi=%d\n", __func__, adc->bufi);
-<<<<<<< HEAD
 
 	while (residue >= indio_dev->scan_bytes) {
 		u16 *buffer = (u16 *)&adc->rx_buf[adc->bufi];
 
-=======
-
-	while (residue >= indio_dev->scan_bytes) {
-		u16 *buffer = (u16 *)&adc->rx_buf[adc->bufi];
-
->>>>>>> 7f6e100e
 		iio_push_to_buffers(indio_dev, buffer);
 
 		residue -= indio_dev->scan_bytes;
