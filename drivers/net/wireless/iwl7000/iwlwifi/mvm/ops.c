/******************************************************************************
 *
 * This file is provided under a dual BSD/GPLv2 license.  When using or
 * redistributing this file, you may do so under either license.
 *
 * GPL LICENSE SUMMARY
 *
 * Copyright(c) 2012 - 2014 Intel Corporation. All rights reserved.
 * Copyright(c) 2013 - 2015 Intel Mobile Communications GmbH
 * Copyright(c) 2016 - 2017 Intel Deutschland GmbH
 * Copyright(c) 2018 - 2019 Intel Corporation
 *
 * This program is free software; you can redistribute it and/or modify
 * it under the terms of version 2 of the GNU General Public License as
 * published by the Free Software Foundation.
 *
 * This program is distributed in the hope that it will be useful, but
 * WITHOUT ANY WARRANTY; without even the implied warranty of
 * MERCHANTABILITY or FITNESS FOR A PARTICULAR PURPOSE.  See the GNU
 * General Public License for more details.
 *
 * The full GNU General Public License is included in this distribution
 * in the file called COPYING.
 *
 * Contact Information:
 *  Intel Linux Wireless <linuxwifi@intel.com>
 * Intel Corporation, 5200 N.E. Elam Young Parkway, Hillsboro, OR 97124-6497
 *
 * BSD LICENSE
 *
 * Copyright(c) 2012 - 2014 Intel Corporation. All rights reserved.
 * Copyright(c) 2013 - 2015 Intel Mobile Communications GmbH
 * Copyright(c) 2016 - 2017 Intel Deutschland GmbH
 * Copyright(c) 2018 - 2019 Intel Corporation
 * All rights reserved.
 *
 * Redistribution and use in source and binary forms, with or without
 * modification, are permitted provided that the following conditions
 * are met:
 *
 *  * Redistributions of source code must retain the above copyright
 *    notice, this list of conditions and the following disclaimer.
 *  * Redistributions in binary form must reproduce the above copyright
 *    notice, this list of conditions and the following disclaimer in
 *    the documentation and/or other materials provided with the
 *    distribution.
 *  * Neither the name Intel Corporation nor the names of its
 *    contributors may be used to endorse or promote products derived
 *    from this software without specific prior written permission.
 *
 * THIS SOFTWARE IS PROVIDED BY THE COPYRIGHT HOLDERS AND CONTRIBUTORS
 * "AS IS" AND ANY EXPRESS OR IMPLIED WARRANTIES, INCLUDING, BUT NOT
 * LIMITED TO, THE IMPLIED WARRANTIES OF MERCHANTABILITY AND FITNESS FOR
 * A PARTICULAR PURPOSE ARE DISCLAIMED. IN NO EVENT SHALL THE COPYRIGHT
 * OWNER OR CONTRIBUTORS BE LIABLE FOR ANY DIRECT, INDIRECT, INCIDENTAL,
 * SPECIAL, EXEMPLARY, OR CONSEQUENTIAL DAMAGES (INCLUDING, BUT NOT
 * LIMITED TO, PROCUREMENT OF SUBSTITUTE GOODS OR SERVICES; LOSS OF USE,
 * DATA, OR PROFITS; OR BUSINESS INTERRUPTION) HOWEVER CAUSED AND ON ANY
 * THEORY OF LIABILITY, WHETHER IN CONTRACT, STRICT LIABILITY, OR TORT
 * (INCLUDING NEGLIGENCE OR OTHERWISE) ARISING IN ANY WAY OUT OF THE USE
 * OF THIS SOFTWARE, EVEN IF ADVISED OF THE POSSIBILITY OF SUCH DAMAGE.
 *
 *****************************************************************************/
#include <linux/module.h>
#include <linux/vmalloc.h>
#include <net/mac80211.h>

#include "fw/notif-wait.h"
#include "iwl-trans.h"
#include "iwl-op-mode.h"
#include "fw/img.h"
#include "iwl-debug.h"
#include "iwl-drv.h"
#include "iwl-modparams.h"
#include "mvm.h"
#include "iwl-phy-db.h"
#include "iwl-eeprom-parse.h"
#include "iwl-csr.h"
#include "iwl-io.h"
#include "iwl-prph.h"
#include "rs.h"
#include "fw/api/scan.h"
#include "time-event.h"
#include "fw-api.h"
#include "fw/api/nan.h"
#include "fw/acpi.h"

#ifdef CPTCFG_IWLWIFI_DEVICE_TESTMODE
#include "iwl-dnt-cfg.h"
#include "iwl-dnt-dispatch.h"
#include "iwl-tm-gnl.h"
#endif

#define DRV_DESCRIPTION	"The new Intel(R) wireless AGN driver for Linux"
MODULE_DESCRIPTION(DRV_DESCRIPTION);
MODULE_AUTHOR(DRV_COPYRIGHT " " DRV_AUTHOR);
MODULE_LICENSE("GPL");

static const struct iwl_op_mode_ops iwl_mvm_ops;
static const struct iwl_op_mode_ops iwl_mvm_ops_mq;

struct iwl_mvm_mod_params iwlmvm_mod_params = {
	.power_scheme = IWL_POWER_SCHEME_BPS,
	.tfd_q_hang_detect = true
	/* rest of fields are 0 by default */
};

module_param_named(init_dbg, iwlmvm_mod_params.init_dbg, bool, 0444);
MODULE_PARM_DESC(init_dbg,
		 "set to true to debug an ASSERT in INIT fw (default: false");
module_param_named(power_scheme, iwlmvm_mod_params.power_scheme, int, 0444);
MODULE_PARM_DESC(power_scheme,
		 "power management scheme: 1-active, 2-balanced, 3-low power, default: 2");
module_param_named(tfd_q_hang_detect, iwlmvm_mod_params.tfd_q_hang_detect,
		   bool, 0444);
MODULE_PARM_DESC(tfd_q_hang_detect,
		 "TFD queues hang detection (default: true");

#ifdef CPTCFG_IWLWIFI_DEVICE_TESTMODE
static void iwl_mvm_rx_fw_logs(struct iwl_mvm *mvm,
			       struct iwl_rx_cmd_buffer *rxb)
{
	iwl_dnt_dispatch_collect_ucode_message(mvm->trans, rxb);
}
#endif

/*
 * module init and exit functions
 */
static int __init iwl_mvm_init(void)
{
	int ret;

	ret = iwl_mvm_rate_control_register();
	if (ret) {
		pr_err("Unable to register rate control algorithm: %d\n", ret);
		return ret;
	}

	ret = iwl_opmode_register("iwlmvm", &iwl_mvm_ops);
	if (ret)
		pr_err("Unable to register MVM op_mode: %d\n", ret);

#ifdef CPTCFG_IWLMVM_VENDOR_CMDS
	iwl_mvm_vendor_cmd_init();
#endif

	return ret;
}
module_init(iwl_mvm_init);

static void __exit iwl_mvm_exit(void)
{
	iwl_opmode_deregister("iwlmvm");
	iwl_mvm_rate_control_unregister();
#ifdef CPTCFG_IWLMVM_VENDOR_CMDS
	iwl_mvm_vendor_cmd_exit();
#endif
}
module_exit(iwl_mvm_exit);

static void iwl_mvm_nic_config(struct iwl_op_mode *op_mode)
{
	struct iwl_mvm *mvm = IWL_OP_MODE_GET_MVM(op_mode);
	u8 radio_cfg_type, radio_cfg_step, radio_cfg_dash;
	u32 reg_val = 0;
	u32 phy_config = iwl_mvm_get_phy_config(mvm);

	radio_cfg_type = (phy_config & FW_PHY_CFG_RADIO_TYPE) >>
			 FW_PHY_CFG_RADIO_TYPE_POS;
	radio_cfg_step = (phy_config & FW_PHY_CFG_RADIO_STEP) >>
			 FW_PHY_CFG_RADIO_STEP_POS;
	radio_cfg_dash = (phy_config & FW_PHY_CFG_RADIO_DASH) >>
			 FW_PHY_CFG_RADIO_DASH_POS;

	/* SKU control */
	reg_val |= CSR_HW_REV_STEP(mvm->trans->hw_rev) <<
				CSR_HW_IF_CONFIG_REG_POS_MAC_STEP;
	reg_val |= CSR_HW_REV_DASH(mvm->trans->hw_rev) <<
				CSR_HW_IF_CONFIG_REG_POS_MAC_DASH;

	/* radio configuration */
	reg_val |= radio_cfg_type << CSR_HW_IF_CONFIG_REG_POS_PHY_TYPE;
	reg_val |= radio_cfg_step << CSR_HW_IF_CONFIG_REG_POS_PHY_STEP;
	reg_val |= radio_cfg_dash << CSR_HW_IF_CONFIG_REG_POS_PHY_DASH;

	WARN_ON((radio_cfg_type << CSR_HW_IF_CONFIG_REG_POS_PHY_TYPE) &
		 ~CSR_HW_IF_CONFIG_REG_MSK_PHY_TYPE);

	/*
	 * TODO: Bits 7-8 of CSR in 8000 HW family and higher set the ADC
	 * sampling, and shouldn't be set to any non-zero value.
	 * The same is supposed to be true of the other HW, but unsetting
	 * them (such as the 7260) causes automatic tests to fail on seemingly
	 * unrelated errors. Need to further investigate this, but for now
	 * we'll separate cases.
	 */
	if (mvm->trans->cfg->device_family < IWL_DEVICE_FAMILY_8000)
		reg_val |= CSR_HW_IF_CONFIG_REG_BIT_RADIO_SI;

	if (iwl_fw_dbg_is_d3_debug_enabled(&mvm->fwrt))
		reg_val |= CSR_HW_IF_CONFIG_REG_D3_DEBUG;

	iwl_trans_set_bits_mask(mvm->trans, CSR_HW_IF_CONFIG_REG,
				CSR_HW_IF_CONFIG_REG_MSK_MAC_DASH |
				CSR_HW_IF_CONFIG_REG_MSK_MAC_STEP |
				CSR_HW_IF_CONFIG_REG_MSK_PHY_TYPE |
				CSR_HW_IF_CONFIG_REG_MSK_PHY_STEP |
				CSR_HW_IF_CONFIG_REG_MSK_PHY_DASH |
				CSR_HW_IF_CONFIG_REG_BIT_RADIO_SI |
				CSR_HW_IF_CONFIG_REG_BIT_MAC_SI   |
				CSR_HW_IF_CONFIG_REG_D3_DEBUG,
				reg_val);

	IWL_DEBUG_INFO(mvm, "Radio type=0x%x-0x%x-0x%x\n", radio_cfg_type,
		       radio_cfg_step, radio_cfg_dash);

	/*
	 * W/A : NIC is stuck in a reset state after Early PCIe power off
	 * (PCIe power is lost before PERST# is asserted), causing ME FW
	 * to lose ownership and not being able to obtain it back.
	 */
	if (!mvm->trans->cfg->apmg_not_supported)
		iwl_set_bits_mask_prph(mvm->trans, APMG_PS_CTRL_REG,
				       APMG_PS_CTRL_EARLY_PWR_OFF_RESET_DIS,
				       ~APMG_PS_CTRL_EARLY_PWR_OFF_RESET_DIS);
}

/**
 * enum iwl_rx_handler_context context for Rx handler
 * @RX_HANDLER_SYNC : this means that it will be called in the Rx path
 *	which can't acquire mvm->mutex.
 * @RX_HANDLER_ASYNC_LOCKED : If the handler needs to hold mvm->mutex
 *	(and only in this case!), it should be set as ASYNC. In that case,
 *	it will be called from a worker with mvm->mutex held.
 * @RX_HANDLER_ASYNC_UNLOCKED : in case the handler needs to lock the
 *	mutex itself, it will be called from a worker without mvm->mutex held.
 */
enum iwl_rx_handler_context {
	RX_HANDLER_SYNC,
	RX_HANDLER_ASYNC_LOCKED,
	RX_HANDLER_ASYNC_UNLOCKED,
};

/**
 * struct iwl_rx_handlers handler for FW notification
 * @cmd_id: command id
 * @context: see &iwl_rx_handler_context
 * @fn: the function is called when notification is received
 */
struct iwl_rx_handlers {
	u16 cmd_id;
	enum iwl_rx_handler_context context;
	void (*fn)(struct iwl_mvm *mvm, struct iwl_rx_cmd_buffer *rxb);
};

#define RX_HANDLER(_cmd_id, _fn, _context)	\
	{ .cmd_id = _cmd_id, .fn = _fn, .context = _context }
#define RX_HANDLER_GRP(_grp, _cmd, _fn, _context)	\
	{ .cmd_id = WIDE_ID(_grp, _cmd), .fn = _fn, .context = _context }

/*
 * Handlers for fw notifications
 * Convention: RX_HANDLER(CMD_NAME, iwl_mvm_rx_CMD_NAME
 * This list should be in order of frequency for performance purposes.
 *
 * The handler can be one from three contexts, see &iwl_rx_handler_context
 */
static const struct iwl_rx_handlers iwl_mvm_rx_handlers[] = {
	RX_HANDLER(TX_CMD, iwl_mvm_rx_tx_cmd, RX_HANDLER_SYNC),
	RX_HANDLER(BA_NOTIF, iwl_mvm_rx_ba_notif, RX_HANDLER_SYNC),

	RX_HANDLER_GRP(DATA_PATH_GROUP, TLC_MNG_UPDATE_NOTIF,
		       iwl_mvm_tlc_update_notif, RX_HANDLER_SYNC),

#ifdef CPTCFG_IWLMVM_VENDOR_CMDS
	RX_HANDLER_GRP(LOCATION_GROUP, CSI_HEADER_NOTIFICATION,
		       iwl_mvm_rx_csi_header, RX_HANDLER_ASYNC_LOCKED),
	RX_HANDLER_GRP(LOCATION_GROUP, CSI_CHUNKS_NOTIFICATION,
		       iwl_mvm_rx_csi_chunk, RX_HANDLER_ASYNC_LOCKED),
#endif /* CPTCFG_IWLMVM_VENDOR_CMDS */

	RX_HANDLER(BT_PROFILE_NOTIFICATION, iwl_mvm_rx_bt_coex_notif,
		   RX_HANDLER_ASYNC_LOCKED),
	RX_HANDLER(BEACON_NOTIFICATION, iwl_mvm_rx_beacon_notif,
		   RX_HANDLER_ASYNC_LOCKED),
	RX_HANDLER(STATISTICS_NOTIFICATION, iwl_mvm_rx_statistics,
		   RX_HANDLER_ASYNC_LOCKED),

	RX_HANDLER(BA_WINDOW_STATUS_NOTIFICATION_ID,
		   iwl_mvm_window_status_notif, RX_HANDLER_SYNC),

	RX_HANDLER(TIME_EVENT_NOTIFICATION, iwl_mvm_rx_time_event_notif,
		   RX_HANDLER_SYNC),
	RX_HANDLER(MCC_CHUB_UPDATE_CMD, iwl_mvm_rx_chub_update_mcc,
		   RX_HANDLER_ASYNC_LOCKED),

	RX_HANDLER(EOSP_NOTIFICATION, iwl_mvm_rx_eosp_notif, RX_HANDLER_SYNC),

	RX_HANDLER(SCAN_ITERATION_COMPLETE,
		   iwl_mvm_rx_lmac_scan_iter_complete_notif, RX_HANDLER_SYNC),
	RX_HANDLER(SCAN_OFFLOAD_COMPLETE,
		   iwl_mvm_rx_lmac_scan_complete_notif,
		   RX_HANDLER_ASYNC_LOCKED),
	RX_HANDLER(MATCH_FOUND_NOTIFICATION, iwl_mvm_rx_scan_match_found,
		   RX_HANDLER_SYNC),
	RX_HANDLER(SCAN_COMPLETE_UMAC, iwl_mvm_rx_umac_scan_complete_notif,
		   RX_HANDLER_ASYNC_LOCKED),
	RX_HANDLER(SCAN_ITERATION_COMPLETE_UMAC,
		   iwl_mvm_rx_umac_scan_iter_complete_notif, RX_HANDLER_SYNC),

	RX_HANDLER(CARD_STATE_NOTIFICATION, iwl_mvm_rx_card_state_notif,
		   RX_HANDLER_SYNC),

	RX_HANDLER(MISSED_BEACONS_NOTIFICATION, iwl_mvm_rx_missed_beacons_notif,
		   RX_HANDLER_SYNC),

	RX_HANDLER(REPLY_ERROR, iwl_mvm_rx_fw_error, RX_HANDLER_SYNC),
	RX_HANDLER(PSM_UAPSD_AP_MISBEHAVING_NOTIFICATION,
		   iwl_mvm_power_uapsd_misbehaving_ap_notif, RX_HANDLER_SYNC),
	RX_HANDLER(DTS_MEASUREMENT_NOTIFICATION, iwl_mvm_temp_notif,
		   RX_HANDLER_ASYNC_LOCKED),
	RX_HANDLER_GRP(PHY_OPS_GROUP, DTS_MEASUREMENT_NOTIF_WIDE,
		       iwl_mvm_temp_notif, RX_HANDLER_ASYNC_UNLOCKED),
	RX_HANDLER_GRP(PHY_OPS_GROUP, CT_KILL_NOTIFICATION,
		       iwl_mvm_ct_kill_notif, RX_HANDLER_SYNC),

	RX_HANDLER(TDLS_CHANNEL_SWITCH_NOTIFICATION, iwl_mvm_rx_tdls_notif,
		   RX_HANDLER_ASYNC_LOCKED),
	RX_HANDLER(MFUART_LOAD_NOTIFICATION, iwl_mvm_rx_mfuart_notif,
		   RX_HANDLER_SYNC),
	RX_HANDLER_GRP(LOCATION_GROUP, TOF_RESPONDER_STATS,
		       iwl_mvm_ftm_responder_stats, RX_HANDLER_ASYNC_LOCKED),

	RX_HANDLER_GRP(LOCATION_GROUP, TOF_RANGE_RESPONSE_NOTIF,
		       iwl_mvm_ftm_range_resp, RX_HANDLER_ASYNC_LOCKED),
	RX_HANDLER_GRP(LOCATION_GROUP, TOF_LC_NOTIF,
		       iwl_mvm_ftm_lc_notif, RX_HANDLER_ASYNC_LOCKED),

	RX_HANDLER_GRP(DEBUG_GROUP, MFU_ASSERT_DUMP_NTF,
		       iwl_mvm_mfu_assert_dump_notif, RX_HANDLER_SYNC),
	RX_HANDLER_GRP(PROT_OFFLOAD_GROUP, STORED_BEACON_NTF,
		       iwl_mvm_rx_stored_beacon_notif, RX_HANDLER_SYNC),
	RX_HANDLER_GRP(DATA_PATH_GROUP, MU_GROUP_MGMT_NOTIF,
		       iwl_mvm_mu_mimo_grp_notif, RX_HANDLER_SYNC),
	RX_HANDLER_GRP(DATA_PATH_GROUP, STA_PM_NOTIF,
		       iwl_mvm_sta_pm_notif, RX_HANDLER_SYNC),
#ifdef CPTCFG_IWLMVM_VENDOR_CMDS
	RX_HANDLER_GRP(NAN_GROUP, NAN_DISCOVERY_TERMINATE_NOTIF,
		       iwl_mvm_nan_de_term_notif, RX_HANDLER_SYNC),
	RX_HANDLER_GRP(NAN_GROUP, NAN_DISCOVERY_EVENT_NOTIF,
		       iwl_mvm_nan_match, RX_HANDLER_SYNC),
	RX_HANDLER_GRP(MAC_CONF_GROUP, PROBE_RESPONSE_DATA_NOTIF,
		       iwl_mvm_probe_resp_data_notif,
		       RX_HANDLER_ASYNC_LOCKED),
	RX_HANDLER_GRP(MAC_CONF_GROUP, CHANNEL_SWITCH_NOA_NOTIF,
		       iwl_mvm_channel_switch_noa_notif,
		       RX_HANDLER_SYNC),

#endif

#ifdef CPTCFG_IWLWIFI_DEVICE_TESTMODE
	RX_HANDLER(DEBUG_LOG_MSG, iwl_mvm_rx_fw_logs, RX_HANDLER_SYNC),
#endif
};
#undef RX_HANDLER
#undef RX_HANDLER_GRP

/* Please keep this array *SORTED* by hex value.
 * Access is done through binary search
 */
static const struct iwl_hcmd_names iwl_mvm_legacy_names[] = {
	HCMD_NAME(MVM_ALIVE),
	HCMD_NAME(REPLY_ERROR),
	HCMD_NAME(ECHO_CMD),
	HCMD_NAME(INIT_COMPLETE_NOTIF),
	HCMD_NAME(PHY_CONTEXT_CMD),
	HCMD_NAME(DBG_CFG),
	HCMD_NAME(SCAN_CFG_CMD),
	HCMD_NAME(SCAN_REQ_UMAC),
	HCMD_NAME(SCAN_ABORT_UMAC),
	HCMD_NAME(SCAN_COMPLETE_UMAC),
	HCMD_NAME(BA_WINDOW_STATUS_NOTIFICATION_ID),
	HCMD_NAME(ADD_STA_KEY),
	HCMD_NAME(ADD_STA),
	HCMD_NAME(REMOVE_STA),
	HCMD_NAME(FW_GET_ITEM_CMD),
	HCMD_NAME(TX_CMD),
	HCMD_NAME(SCD_QUEUE_CFG),
	HCMD_NAME(TXPATH_FLUSH),
	HCMD_NAME(MGMT_MCAST_KEY),
	HCMD_NAME(WEP_KEY),
	HCMD_NAME(SHARED_MEM_CFG),
	HCMD_NAME(TDLS_CHANNEL_SWITCH_CMD),
	HCMD_NAME(MAC_CONTEXT_CMD),
	HCMD_NAME(TIME_EVENT_CMD),
	HCMD_NAME(TIME_EVENT_NOTIFICATION),
	HCMD_NAME(BINDING_CONTEXT_CMD),
	HCMD_NAME(TIME_QUOTA_CMD),
	HCMD_NAME(NON_QOS_TX_COUNTER_CMD),
	HCMD_NAME(LEDS_CMD),
	HCMD_NAME(LQ_CMD),
	HCMD_NAME(FW_PAGING_BLOCK_CMD),
	HCMD_NAME(SCAN_OFFLOAD_REQUEST_CMD),
	HCMD_NAME(SCAN_OFFLOAD_ABORT_CMD),
	HCMD_NAME(HOT_SPOT_CMD),
	HCMD_NAME(SCAN_OFFLOAD_PROFILES_QUERY_CMD),
	HCMD_NAME(BT_COEX_UPDATE_REDUCED_TXP),
	HCMD_NAME(BT_COEX_CI),
	HCMD_NAME(PHY_CONFIGURATION_CMD),
	HCMD_NAME(CALIB_RES_NOTIF_PHY_DB),
	HCMD_NAME(PHY_DB_CMD),
	HCMD_NAME(SCAN_OFFLOAD_COMPLETE),
	HCMD_NAME(SCAN_OFFLOAD_UPDATE_PROFILES_CMD),
	HCMD_NAME(CONFIG_2G_COEX_CMD),
	HCMD_NAME(POWER_TABLE_CMD),
	HCMD_NAME(PSM_UAPSD_AP_MISBEHAVING_NOTIFICATION),
	HCMD_NAME(REPLY_THERMAL_MNG_BACKOFF),
	HCMD_NAME(DC2DC_CONFIG_CMD),
	HCMD_NAME(NVM_ACCESS_CMD),
	HCMD_NAME(BEACON_NOTIFICATION),
	HCMD_NAME(BEACON_TEMPLATE_CMD),
	HCMD_NAME(TX_ANT_CONFIGURATION_CMD),
	HCMD_NAME(BT_CONFIG),
	HCMD_NAME(STATISTICS_CMD),
	HCMD_NAME(STATISTICS_NOTIFICATION),
	HCMD_NAME(EOSP_NOTIFICATION),
	HCMD_NAME(REDUCE_TX_POWER_CMD),
	HCMD_NAME(CARD_STATE_NOTIFICATION),
	HCMD_NAME(MISSED_BEACONS_NOTIFICATION),
	HCMD_NAME(TDLS_CONFIG_CMD),
	HCMD_NAME(MAC_PM_POWER_TABLE),
	HCMD_NAME(TDLS_CHANNEL_SWITCH_NOTIFICATION),
	HCMD_NAME(MFUART_LOAD_NOTIFICATION),
	HCMD_NAME(RSS_CONFIG_CMD),
	HCMD_NAME(SCAN_ITERATION_COMPLETE_UMAC),
	HCMD_NAME(REPLY_RX_PHY_CMD),
	HCMD_NAME(REPLY_RX_MPDU_CMD),
	HCMD_NAME(FRAME_RELEASE),
	HCMD_NAME(BA_NOTIF),
	HCMD_NAME(MCC_UPDATE_CMD),
	HCMD_NAME(MCC_CHUB_UPDATE_CMD),
	HCMD_NAME(MARKER_CMD),
	HCMD_NAME(BT_PROFILE_NOTIFICATION),
	HCMD_NAME(BCAST_FILTER_CMD),
	HCMD_NAME(MCAST_FILTER_CMD),
	HCMD_NAME(REPLY_SF_CFG_CMD),
	HCMD_NAME(REPLY_BEACON_FILTERING_CMD),
	HCMD_NAME(D3_CONFIG_CMD),
	HCMD_NAME(PROT_OFFLOAD_CONFIG_CMD),
	HCMD_NAME(OFFLOADS_QUERY_CMD),
	HCMD_NAME(REMOTE_WAKE_CONFIG_CMD),
	HCMD_NAME(MATCH_FOUND_NOTIFICATION),
	HCMD_NAME(DTS_MEASUREMENT_NOTIFICATION),
	HCMD_NAME(WOWLAN_PATTERNS),
	HCMD_NAME(WOWLAN_CONFIGURATION),
	HCMD_NAME(WOWLAN_TSC_RSC_PARAM),
	HCMD_NAME(WOWLAN_TKIP_PARAM),
	HCMD_NAME(WOWLAN_KEK_KCK_MATERIAL),
	HCMD_NAME(WOWLAN_GET_STATUSES),
	HCMD_NAME(SCAN_ITERATION_COMPLETE),
	HCMD_NAME(D0I3_END_CMD),
	HCMD_NAME(LTR_CONFIG),
	HCMD_NAME(DEBUG_LOG_MSG),
};

/* Please keep this array *SORTED* by hex value.
 * Access is done through binary search
 */
static const struct iwl_hcmd_names iwl_mvm_system_names[] = {
	HCMD_NAME(SHARED_MEM_CFG_CMD),
	HCMD_NAME(SOC_CONFIGURATION_CMD),
	HCMD_NAME(INIT_EXTENDED_CFG_CMD),
	HCMD_NAME(FW_ERROR_RECOVERY_CMD),
};

/* Please keep this array *SORTED* by hex value.
 * Access is done through binary search
 */
static const struct iwl_hcmd_names iwl_mvm_mac_conf_names[] = {
	HCMD_NAME(CHANNEL_SWITCH_TIME_EVENT_CMD),
	HCMD_NAME(CHANNEL_SWITCH_NOA_NOTIF),
};

/* Please keep this array *SORTED* by hex value.
 * Access is done through binary search
 */
static const struct iwl_hcmd_names iwl_mvm_phy_names[] = {
	HCMD_NAME(CMD_DTS_MEASUREMENT_TRIGGER_WIDE),
	HCMD_NAME(CTDP_CONFIG_CMD),
	HCMD_NAME(TEMP_REPORTING_THRESHOLDS_CMD),
	HCMD_NAME(GEO_TX_POWER_LIMIT),
	HCMD_NAME(CT_KILL_NOTIFICATION),
	HCMD_NAME(DTS_MEASUREMENT_NOTIF_WIDE),
};

/* Please keep this array *SORTED* by hex value.
 * Access is done through binary search
 */
static const struct iwl_hcmd_names iwl_mvm_data_path_names[] = {
	HCMD_NAME(DQA_ENABLE_CMD),
	HCMD_NAME(UPDATE_MU_GROUPS_CMD),
	HCMD_NAME(TRIGGER_RX_QUEUES_NOTIF_CMD),
	HCMD_NAME(STA_HE_CTXT_CMD),
	HCMD_NAME(RFH_QUEUE_CONFIG_CMD),
	HCMD_NAME(TLC_MNG_CONFIG_CMD),
	HCMD_NAME(CHEST_COLLECTOR_FILTER_CONFIG_CMD),
	HCMD_NAME(STA_PM_NOTIF),
	HCMD_NAME(MU_GROUP_MGMT_NOTIF),
	HCMD_NAME(RX_QUEUES_NOTIFICATION),
};

/* Please keep this array *SORTED* by hex value.
 * Access is done through binary search
 */
static const struct iwl_hcmd_names iwl_mvm_debug_names[] = {
	HCMD_NAME(MFU_ASSERT_DUMP_NTF),
};

/* Please keep this array *SORTED* by hex value.
 * Access is done through binary search
 */
static const struct iwl_hcmd_names iwl_mvm_nan_names[] = {
	HCMD_NAME(NAN_CONFIG_CMD),
	HCMD_NAME(NAN_DISCOVERY_FUNC_CMD),
	HCMD_NAME(NAN_FAW_CONFIG_CMD),
	HCMD_NAME(NAN_DISCOVERY_EVENT_NOTIF),
	HCMD_NAME(NAN_DISCOVERY_TERMINATE_NOTIF),
	HCMD_NAME(NAN_FAW_START_NOTIF),
};

/* Please keep this array *SORTED* by hex value.
 * Access is done through binary search
 */
static const struct iwl_hcmd_names iwl_mvm_location_names[] = {
	HCMD_NAME(TOF_RANGE_REQ_CMD),
	HCMD_NAME(TOF_CONFIG_CMD),
	HCMD_NAME(TOF_RANGE_ABORT_CMD),
	HCMD_NAME(TOF_RANGE_REQ_EXT_CMD),
	HCMD_NAME(TOF_RESPONDER_CONFIG_CMD),
	HCMD_NAME(TOF_RESPONDER_DYN_CONFIG_CMD),
	HCMD_NAME(TOF_LC_NOTIF),
	HCMD_NAME(TOF_RESPONDER_STATS),
	HCMD_NAME(TOF_MCSI_DEBUG_NOTIF),
	HCMD_NAME(TOF_RANGE_RESPONSE_NOTIF),
};

/* Please keep this array *SORTED* by hex value.
 * Access is done through binary search
 */
static const struct iwl_hcmd_names iwl_mvm_prot_offload_names[] = {
	HCMD_NAME(STORED_BEACON_NTF),
};

/* Please keep this array *SORTED* by hex value.
 * Access is done through binary search
 */
static const struct iwl_hcmd_names iwl_mvm_regulatory_and_nvm_names[] = {
	HCMD_NAME(NVM_ACCESS_COMPLETE),
	HCMD_NAME(NVM_GET_INFO),
};

static const struct iwl_hcmd_arr iwl_mvm_groups[] = {
	[LEGACY_GROUP] = HCMD_ARR(iwl_mvm_legacy_names),
	[LONG_GROUP] = HCMD_ARR(iwl_mvm_legacy_names),
	[SYSTEM_GROUP] = HCMD_ARR(iwl_mvm_system_names),
	[MAC_CONF_GROUP] = HCMD_ARR(iwl_mvm_mac_conf_names),
	[PHY_OPS_GROUP] = HCMD_ARR(iwl_mvm_phy_names),
	[DATA_PATH_GROUP] = HCMD_ARR(iwl_mvm_data_path_names),
	[NAN_GROUP] = HCMD_ARR(iwl_mvm_nan_names),
	[LOCATION_GROUP] = HCMD_ARR(iwl_mvm_location_names),
	[PROT_OFFLOAD_GROUP] = HCMD_ARR(iwl_mvm_prot_offload_names),
	[REGULATORY_AND_NVM_GROUP] =
		HCMD_ARR(iwl_mvm_regulatory_and_nvm_names),
};

/* this forward declaration can avoid to export the function */
static void iwl_mvm_async_handlers_wk(struct work_struct *wk);
#ifdef CONFIG_PM
static void iwl_mvm_d0i3_exit_work(struct work_struct *wk);
#endif

static u32 iwl_mvm_min_backoff(struct iwl_mvm *mvm)
{
	const struct iwl_pwr_tx_backoff *backoff = mvm->cfg->pwr_tx_backoffs;
	u64 dflt_pwr_limit;

	if (!backoff)
		return 0;

	dflt_pwr_limit = iwl_acpi_get_pwr_limit(mvm->dev);

	while (backoff->pwr) {
		if (dflt_pwr_limit >= backoff->pwr)
			return backoff->backoff;

		backoff++;
	}

	return 0;
}

static void iwl_mvm_tx_unblock_dwork(struct work_struct *work)
{
	struct iwl_mvm *mvm =
		container_of(work, struct iwl_mvm, cs_tx_unblock_dwork.work);
	struct ieee80211_vif *tx_blocked_vif;
	struct iwl_mvm_vif *mvmvif;

	mutex_lock(&mvm->mutex);

	tx_blocked_vif =
		rcu_dereference_protected(mvm->csa_tx_blocked_vif,
					  lockdep_is_held(&mvm->mutex));

	if (!tx_blocked_vif)
		goto unlock;

	mvmvif = iwl_mvm_vif_from_mac80211(tx_blocked_vif);
	iwl_mvm_modify_all_sta_disable_tx(mvm, mvmvif, false);
	RCU_INIT_POINTER(mvm->csa_tx_blocked_vif, NULL);
unlock:
	mutex_unlock(&mvm->mutex);
}

#ifdef CPTCFG_IWLWIFI_SUPPORT_DEBUG_OVERRIDES
static void iwl_mvm_init_modparams(struct iwl_mvm *mvm)
{
#define IWL_DBG_CFG(t, n)			/* nothing */
#define IWL_DBG_CFG_STR(n)			/* nothing */
#define IWL_DBG_CFG_NODEF(t, n)			/* nothing */
#define IWL_DBG_CFG_BIN(n)			/* nothing */
#define IWL_DBG_CFG_BINA(n, max)		/* nothing */
#define IWL_DBG_CFG_RANGE(t, n, min, max)	/* nothing */
#define IWL_MOD_PARAM(t, n)			/* nothing */
#define IWL_MVM_MOD_PARAM(t, n)				\
	if (mvm->trans->dbg_cfg.__mvm_mod_param_##n)	\
		iwlmvm_mod_params.n = mvm->trans->dbg_cfg.mvm_##n;
#define DBG_CFG_REINCLUDE
#include "iwl-dbg-cfg.h"
#undef IWL_DBG_CFG
#undef IWL_DBG_CFG_STR
#undef IWL_DBG_CFG_NODEF
#undef IWL_DBG_CFG_BIN
#undef IWL_DBG_CFG_BINA
#undef IWL_DBG_CFG_RANGE
#undef IWL_MOD_PARAM
#undef IWL_MVM_MOD_PARAM
}
#endif

static int iwl_mvm_fwrt_dump_start(void *ctx)
{
	struct iwl_mvm *mvm = ctx;
	int ret;

	ret = iwl_mvm_ref_sync(mvm, IWL_MVM_REF_FW_DBG_COLLECT);
	if (ret)
		return ret;

	mutex_lock(&mvm->mutex);

	return 0;
}

static void iwl_mvm_fwrt_dump_end(void *ctx)
{
	struct iwl_mvm *mvm = ctx;

	mutex_unlock(&mvm->mutex);

	iwl_mvm_unref(mvm, IWL_MVM_REF_FW_DBG_COLLECT);
}

static int iwl_mvm_fwrt_send_hcmd(void *ctx, struct iwl_host_cmd *host_cmd)
{
	struct iwl_mvm *mvm = (struct iwl_mvm *)ctx;
	int ret;

	mutex_lock(&mvm->mutex);
	ret = iwl_mvm_send_cmd(mvm, host_cmd);
	mutex_unlock(&mvm->mutex);

	return ret;
}

static bool iwl_mvm_d3_debug_enable(void *ctx)
{
	return IWL_MVM_D3_DEBUG;
}

static const struct iwl_fw_runtime_ops iwl_mvm_fwrt_ops = {
	.dump_start = iwl_mvm_fwrt_dump_start,
	.dump_end = iwl_mvm_fwrt_dump_end,
	.send_hcmd = iwl_mvm_fwrt_send_hcmd,
	.d3_debug_enable = iwl_mvm_d3_debug_enable,
};

#ifdef CPTCFG_IWLWIFI_DEVICE_TESTMODE
static int iwl_mvm_tm_send_hcmd(void *op_mode, struct iwl_host_cmd *host_cmd)
{
	struct iwl_mvm *mvm = (struct iwl_mvm *)op_mode;

	if (WARN_ON_ONCE(!op_mode))
		return -EINVAL;

	return iwl_mvm_send_cmd(mvm, host_cmd);
}

static int iwl_mvm_tm_cmd_exec_start(struct iwl_testmode *testmode)
{
	struct iwl_mvm *mvm = testmode->op_mode;

	return iwl_mvm_ref_sync(mvm, IWL_MVM_REF_TM_CMD);
}

static void iwl_mvm_tm_cmd_exec_end(struct iwl_testmode *testmode)
{
	struct iwl_mvm *mvm = testmode->op_mode;

	iwl_mvm_unref(mvm, IWL_MVM_REF_TM_CMD);
}
#endif

#ifdef CPTCFG_IWLMVM_VENDOR_CMDS
static u8 iwl_mvm_lookup_notif_ver(struct iwl_mvm *mvm, u8 grp, u8 cmd, u8 def)
{
	const struct iwl_fw_cmd_version *entry;
	unsigned int i;

	if (!mvm->fw->ucode_capa.cmd_versions ||
	    !mvm->fw->ucode_capa.n_cmd_versions)
		return def;

	entry = mvm->fw->ucode_capa.cmd_versions;
	for (i = 0; i < mvm->fw->ucode_capa.n_cmd_versions; i++, entry++) {
		if (entry->group == grp && entry->cmd == cmd) {
			if (entry->notif_ver == IWL_FW_CMD_VER_UNKNOWN)
				return def;
			return entry->notif_ver;
		}
	}

	return def;
}
#endif

static struct iwl_op_mode *
iwl_op_mode_mvm_start(struct iwl_trans *trans, const struct iwl_cfg *cfg,
		      const struct iwl_fw *fw, struct dentry *dbgfs_dir)
{
	struct ieee80211_hw *hw;
	struct iwl_op_mode *op_mode;
	struct iwl_mvm *mvm;
	struct iwl_trans_config trans_cfg = {};
	static const u8 no_reclaim_cmds[] = {
		TX_CMD,
	};
	int err, scan_size;
	u32 min_backoff;
	enum iwl_amsdu_size rb_size_default;

	/*
	 * We use IWL_MVM_STATION_COUNT to check the validity of the station
	 * index all over the driver - check that its value corresponds to the
	 * array size.
	 */
	BUILD_BUG_ON(ARRAY_SIZE(mvm->fw_id_to_mac_id) != IWL_MVM_STATION_COUNT);

	/********************************
	 * 1. Allocating and configuring HW data
	 ********************************/
	hw = ieee80211_alloc_hw(sizeof(struct iwl_op_mode) +
				sizeof(struct iwl_mvm),
				&iwl_mvm_hw_ops);
	if (!hw)
		return NULL;

	if (cfg->max_rx_agg_size)
		hw->max_rx_aggregation_subframes = cfg->max_rx_agg_size;
	else
		hw->max_rx_aggregation_subframes = IEEE80211_MAX_AMPDU_BUF;

#ifdef CPTCFG_IWLWIFI_SUPPORT_DEBUG_OVERRIDES
	if (trans->dbg_cfg.rx_agg_subframes)
		hw->max_rx_aggregation_subframes =
			trans->dbg_cfg.rx_agg_subframes;
#endif

	if (cfg->max_tx_agg_size)
		hw->max_tx_aggregation_subframes = cfg->max_tx_agg_size;
	else
		hw->max_tx_aggregation_subframes = IEEE80211_MAX_AMPDU_BUF;

	op_mode = hw->priv;

	mvm = IWL_OP_MODE_GET_MVM(op_mode);
	mvm->dev = trans->dev;
	mvm->trans = trans;
	mvm->cfg = cfg;
	mvm->fw = fw;
	mvm->hw = hw;

	iwl_fw_runtime_init(&mvm->fwrt, trans, fw, &iwl_mvm_fwrt_ops, mvm,
			    dbgfs_dir);

	mvm->init_status = 0;

	if (iwl_mvm_has_new_rx_api(mvm)) {
		op_mode->ops = &iwl_mvm_ops_mq;
		trans->rx_mpdu_cmd_hdr_size =
			(trans->cfg->device_family >=
			 IWL_DEVICE_FAMILY_22560) ?
			sizeof(struct iwl_rx_mpdu_desc) :
			IWL_RX_DESC_SIZE_V1;
	} else {
		op_mode->ops = &iwl_mvm_ops;
		trans->rx_mpdu_cmd_hdr_size =
			sizeof(struct iwl_rx_mpdu_res_start);

		if (WARN_ON(trans->num_rx_queues > 1))
			goto out_free;
	}

	mvm->fw_restart = iwlwifi_mod_params.fw_restart ? -1 : 0;

	mvm->aux_queue = IWL_MVM_DQA_AUX_QUEUE;
	mvm->snif_queue = IWL_MVM_DQA_INJECT_MONITOR_QUEUE;
	mvm->probe_queue = IWL_MVM_DQA_AP_PROBE_RESP_QUEUE;
	mvm->p2p_dev_queue = IWL_MVM_DQA_P2P_DEVICE_QUEUE;

	mvm->sf_state = SF_UNINIT;
	if (iwl_mvm_has_unified_ucode(mvm))
		iwl_fw_set_current_image(&mvm->fwrt, IWL_UCODE_REGULAR);
	else
		iwl_fw_set_current_image(&mvm->fwrt, IWL_UCODE_INIT);
	mvm->drop_bcn_ap_mode = true;

	mutex_init(&mvm->mutex);
	mutex_init(&mvm->d0i3_suspend_mutex);
	spin_lock_init(&mvm->async_handlers_lock);
	INIT_LIST_HEAD(&mvm->time_event_list);
	INIT_LIST_HEAD(&mvm->aux_roc_te_list);
	INIT_LIST_HEAD(&mvm->async_handlers_list);
	spin_lock_init(&mvm->time_event_lock);
	INIT_LIST_HEAD(&mvm->ftm_initiator.loc_list);

	INIT_WORK(&mvm->async_handlers_wk, iwl_mvm_async_handlers_wk);
	INIT_WORK(&mvm->roc_done_wk, iwl_mvm_roc_done_wk);
#ifdef CONFIG_PM
	INIT_WORK(&mvm->d0i3_exit_work, iwl_mvm_d0i3_exit_work);
#endif
	INIT_DELAYED_WORK(&mvm->tdls_cs.dwork, iwl_mvm_tdls_ch_switch_work);
	INIT_DELAYED_WORK(&mvm->scan_timeout_dwork, iwl_mvm_scan_timeout_wk);
	INIT_WORK(&mvm->add_stream_wk, iwl_mvm_add_new_dqa_stream_wk);
	INIT_LIST_HEAD(&mvm->add_stream_txqs);

	spin_lock_init(&mvm->d0i3_tx_lock);
	spin_lock_init(&mvm->refs_lock);
	skb_queue_head_init(&mvm->d0i3_tx);
	init_waitqueue_head(&mvm->d0i3_exit_waitq);
	init_waitqueue_head(&mvm->rx_sync_waitq);

#ifdef CPTCFG_IWLMVM_VENDOR_CMDS
	/*
	 * by default capture all frame types
	 * (but of course leave it disabled)
	 */
	mvm->csi_cfg.frame_types = ~0ULL;
#endif /* CPTCFG_IWLMVM_VENDOR_CMDS */

	atomic_set(&mvm->queue_sync_counter, 0);

	SET_IEEE80211_DEV(mvm->hw, mvm->trans->dev);

	spin_lock_init(&mvm->tcm.lock);
	INIT_DELAYED_WORK(&mvm->tcm.work, iwl_mvm_tcm_work);
	mvm->tcm.ts = jiffies;
	mvm->tcm.ll_ts = jiffies;
	mvm->tcm.uapsd_nonagg_ts = jiffies;

#ifdef CPTCFG_IWLMVM_TDLS_PEER_CACHE
	INIT_LIST_HEAD(&mvm->tdls_peer_cache_list);
#endif

#ifdef CPTCFG_IWLMVM_VENDOR_CMDS
	mvm->rx_filters = IWL_MVM_VENDOR_RXFILTER_EINVAL;
#endif

	INIT_DELAYED_WORK(&mvm->cs_tx_unblock_dwork, iwl_mvm_tx_unblock_dwork);

#ifdef CPTCFG_IWLMVM_VENDOR_CMDS
	/* set command/notification versions we care about */
	mvm->cmd_ver.csi_notif =
		iwl_mvm_lookup_notif_ver(mvm, LOCATION_GROUP,
					 CSI_CHUNKS_NOTIFICATION, 1);
	/* we only support versions 1 and 2 */
	if (WARN_ON_ONCE(mvm->cmd_ver.csi_notif > 2))
		goto out_free;
#endif

	/*
	 * Populate the state variables that the transport layer needs
	 * to know about.
	 */
	trans_cfg.op_mode = op_mode;
	trans_cfg.no_reclaim_cmds = no_reclaim_cmds;
	trans_cfg.n_no_reclaim_cmds = ARRAY_SIZE(no_reclaim_cmds);

	if (mvm->trans->cfg->device_family >= IWL_DEVICE_FAMILY_22560)
		rb_size_default = IWL_AMSDU_2K;
	else
		rb_size_default = IWL_AMSDU_4K;

	switch (iwlwifi_mod_params.amsdu_size) {
	case IWL_AMSDU_DEF:
		trans_cfg.rx_buf_size = rb_size_default;
		break;
	case IWL_AMSDU_4K:
		trans_cfg.rx_buf_size = IWL_AMSDU_4K;
		break;
	case IWL_AMSDU_8K:
		trans_cfg.rx_buf_size = IWL_AMSDU_8K;
		break;
	case IWL_AMSDU_12K:
		trans_cfg.rx_buf_size = IWL_AMSDU_12K;
		break;
	default:
		pr_err("%s: Unsupported amsdu_size: %d\n", KBUILD_MODNAME,
		       iwlwifi_mod_params.amsdu_size);
		trans_cfg.rx_buf_size = rb_size_default;
	}

	BUILD_BUG_ON(sizeof(struct iwl_ldbg_config_cmd) !=
		     LDBG_CFG_COMMAND_SIZE);

	trans->wide_cmd_header = true;
	trans_cfg.bc_table_dword =
		mvm->trans->cfg->device_family < IWL_DEVICE_FAMILY_22560;

	trans_cfg.command_groups = iwl_mvm_groups;
	trans_cfg.command_groups_size = ARRAY_SIZE(iwl_mvm_groups);

	trans_cfg.cmd_queue = IWL_MVM_DQA_CMD_QUEUE;
	trans_cfg.cmd_fifo = IWL_MVM_TX_FIFO_CMD;
	trans_cfg.scd_set_active = true;

	trans_cfg.cb_data_offs = offsetof(struct ieee80211_tx_info,
					  driver_data[2]);

	trans_cfg.sw_csum_tx = IWL_MVM_SW_TX_CSUM_OFFLOAD;

	/* Set a short watchdog for the command queue */
	trans_cfg.cmd_q_wdg_timeout =
		iwl_mvm_get_wd_timeout(mvm, NULL, false, true);

	snprintf(mvm->hw->wiphy->fw_version,
		 sizeof(mvm->hw->wiphy->fw_version),
		 "%s", fw->fw_version);

	/* Configure transport layer */
	iwl_trans_configure(mvm->trans, &trans_cfg);

	trans->rx_mpdu_cmd = REPLY_RX_MPDU_CMD;
	trans->dbg_dest_tlv = mvm->fw->dbg.dest_tlv;
	trans->dbg_n_dest_reg = mvm->fw->dbg.n_dest_reg;
	memcpy(trans->dbg_conf_tlv, mvm->fw->dbg.conf_tlv,
	       sizeof(trans->dbg_conf_tlv));
	trans->dbg_trigger_tlv = mvm->fw->dbg.trigger_tlv;

	trans->iml = mvm->fw->iml;
	trans->iml_len = mvm->fw->iml_len;

	/* set up notification wait support */
	iwl_notification_wait_init(&mvm->notif_wait);

#ifdef CPTCFG_IWLWIFI_DEVICE_TESTMODE
	iwl_dnt_init(mvm->trans, dbgfs_dir);
	iwl_tm_init(trans, mvm->fw, &mvm->mutex, mvm);
#endif

	/* Init phy db */
	mvm->phy_db = iwl_phy_db_init(trans);
	if (!mvm->phy_db) {
		IWL_ERR(mvm, "Cannot init phy_db\n");
		goto out_free;
	}

	IWL_INFO(mvm, "Detected %s, REV=0x%X\n",
		 mvm->cfg->name, mvm->trans->hw_rev);

	if (iwlwifi_mod_params.nvm_file)
		mvm->nvm_file_name = iwlwifi_mod_params.nvm_file;
#ifdef CPTCFG_IWLWIFI_SUPPORT_DEBUG_OVERRIDES
	else if (trans->dbg_cfg.nvm_file)
		mvm->nvm_file_name = trans->dbg_cfg.nvm_file;
#endif
	else
		IWL_DEBUG_EEPROM(mvm->trans->dev,
				 "working without external nvm file\n");

	err = iwl_trans_start_hw(mvm->trans);
	if (err)
		goto out_free;

	mutex_lock(&mvm->mutex);
	iwl_mvm_ref(mvm, IWL_MVM_REF_INIT_UCODE);
	err = iwl_run_init_mvm_ucode(mvm, true);
<<<<<<< HEAD
	if (err)
=======
	if (err && err != -ERFKILL)
>>>>>>> 398020b8
		iwl_fw_dbg_error_collect(&mvm->fwrt, FW_DBG_TRIGGER_DRIVER);
	if (!iwlmvm_mod_params.init_dbg || !err)
		iwl_mvm_stop_device(mvm);
	iwl_mvm_unref(mvm, IWL_MVM_REF_INIT_UCODE);
	mutex_unlock(&mvm->mutex);
	if (err < 0) {
		IWL_ERR(mvm, "Failed to run INIT ucode: %d\n", err);
		goto out_free;
	}

	scan_size = iwl_mvm_scan_size(mvm);

	mvm->scan_cmd = kmalloc(scan_size, GFP_KERNEL);
	if (!mvm->scan_cmd)
		goto out_free;

	/* Set EBS as successful as long as not stated otherwise by the FW. */
	mvm->last_ebs_successful = true;

	err = iwl_mvm_mac_setup_register(mvm);
	if (err)
		goto out_free;
	mvm->hw_registered = true;

	min_backoff = iwl_mvm_min_backoff(mvm);
	iwl_mvm_thermal_initialize(mvm, min_backoff);

	iwl_mvm_dbgfs_register(mvm, dbgfs_dir);

	if (!iwl_mvm_has_new_rx_stats_api(mvm))
		memset(&mvm->rx_stats_v3, 0,
		       sizeof(struct mvm_statistics_rx_v3));
	else
		memset(&mvm->rx_stats, 0, sizeof(struct mvm_statistics_rx));

	/* The transport always starts with a taken reference, we can
	 * release it now if d0i3 is supported */
	if (iwl_mvm_is_d0i3_supported(mvm))
		iwl_trans_unref(mvm->trans);

#ifdef CPTCFG_IWLWIFI_SUPPORT_DEBUG_OVERRIDES
	iwl_mvm_init_modparams(mvm);
#endif

	iwl_mvm_toggle_tx_ant(mvm, &mvm->mgmt_last_antenna_idx);

	return op_mode;

<<<<<<< HEAD
 out_unregister:
	if (iwlmvm_mod_params.init_dbg)
		return op_mode;

	ieee80211_unregister_hw(mvm->hw);
#ifdef CPTCFG_IWLMVM_VENDOR_CMDS
	iwl_mvm_vendor_cmds_unregister(mvm);
#endif
	mvm->hw_registered = false;
	iwl_mvm_leds_exit(mvm);
	iwl_mvm_thermal_exit(mvm);
=======
>>>>>>> 398020b8
 out_free:
	iwl_fw_flush_dump(&mvm->fwrt);
	iwl_fw_runtime_free(&mvm->fwrt);

	if (iwlmvm_mod_params.init_dbg)
		return op_mode;
#ifdef CPTCFG_IWLWIFI_DEVICE_TESTMODE
	iwl_dnt_free(trans);
#endif
	iwl_phy_db_free(mvm->phy_db);
	kfree(mvm->scan_cmd);
	iwl_trans_op_mode_leave(trans);

	ieee80211_free_hw(mvm->hw);
	return NULL;
}

static void iwl_op_mode_mvm_stop(struct iwl_op_mode *op_mode)
{
	struct iwl_mvm *mvm = IWL_OP_MODE_GET_MVM(op_mode);
	int i;

	/* If d0i3 is supported, we have released the reference that
	 * the transport started with, so we should take it back now
	 * that we are leaving.
	 */
	if (iwl_mvm_is_d0i3_supported(mvm))
		iwl_trans_ref(mvm->trans);

	iwl_mvm_leds_exit(mvm);

	iwl_mvm_thermal_exit(mvm);

	ieee80211_unregister_hw(mvm->hw);

	kfree(mvm->scan_cmd);
	kfree(mvm->mcast_filter_cmd);
	mvm->mcast_filter_cmd = NULL;

	kfree(mvm->error_recovery_buf);
	mvm->error_recovery_buf = NULL;

#ifdef CPTCFG_IWLMVM_VENDOR_CMDS
	kfree(mvm->mcast_active_filter_cmd);
	mvm->mcast_active_filter_cmd = NULL;
	iwl_mvm_vendor_cmds_unregister(mvm);
#endif

	iwl_trans_op_mode_leave(mvm->trans);

	iwl_phy_db_free(mvm->phy_db);
	mvm->phy_db = NULL;

#ifdef CPTCFG_IWLWIFI_DEVICE_TESTMODE
	iwl_dnt_free(mvm->trans);
#endif
	kfree(mvm->nvm_data);
	for (i = 0; i < NVM_MAX_NUM_SECTIONS; i++)
		kfree(mvm->nvm_sections[i].data);

	cancel_delayed_work_sync(&mvm->tcm.work);

#ifdef CPTCFG_IWLMVM_TDLS_PEER_CACHE
	iwl_mvm_tdls_peer_cache_clear(mvm, NULL);
#endif /* CPTCFG_IWLMVM_TDLS_PEER_CACHE */

	iwl_fw_runtime_free(&mvm->fwrt);
	mutex_destroy(&mvm->mutex);
	mutex_destroy(&mvm->d0i3_suspend_mutex);

	ieee80211_free_hw(mvm->hw);
}

struct iwl_async_handler_entry {
	struct list_head list;
	struct iwl_rx_cmd_buffer rxb;
	enum iwl_rx_handler_context context;
	void (*fn)(struct iwl_mvm *mvm, struct iwl_rx_cmd_buffer *rxb);
};

void iwl_mvm_async_handlers_purge(struct iwl_mvm *mvm)
{
	struct iwl_async_handler_entry *entry, *tmp;

	spin_lock_bh(&mvm->async_handlers_lock);
	list_for_each_entry_safe(entry, tmp, &mvm->async_handlers_list, list) {
		iwl_free_rxb(&entry->rxb);
		list_del(&entry->list);
		kfree(entry);
	}
	spin_unlock_bh(&mvm->async_handlers_lock);
}

static void iwl_mvm_async_handlers_wk(struct work_struct *wk)
{
	struct iwl_mvm *mvm =
		container_of(wk, struct iwl_mvm, async_handlers_wk);
	struct iwl_async_handler_entry *entry, *tmp;
	LIST_HEAD(local_list);

	/* Ensure that we are not in stop flow (check iwl_mvm_mac_stop) */

	/*
	 * Sync with Rx path with a lock. Remove all the entries from this list,
	 * add them to a local one (lock free), and then handle them.
	 */
	spin_lock_bh(&mvm->async_handlers_lock);
	list_splice_init(&mvm->async_handlers_list, &local_list);
	spin_unlock_bh(&mvm->async_handlers_lock);

	list_for_each_entry_safe(entry, tmp, &local_list, list) {
		if (entry->context == RX_HANDLER_ASYNC_LOCKED)
			mutex_lock(&mvm->mutex);
		entry->fn(mvm, &entry->rxb);
		iwl_free_rxb(&entry->rxb);
		list_del(&entry->list);
		if (entry->context == RX_HANDLER_ASYNC_LOCKED)
			mutex_unlock(&mvm->mutex);
		kfree(entry);
	}
}

static inline void iwl_mvm_rx_check_trigger(struct iwl_mvm *mvm,
					    struct iwl_rx_packet *pkt)
{
	struct iwl_fw_dbg_trigger_tlv *trig;
	struct iwl_fw_dbg_trigger_cmd *cmds_trig;
	int i;

	trig = iwl_fw_dbg_trigger_on(&mvm->fwrt, NULL,
				     FW_DBG_TRIGGER_FW_NOTIF);
	if (!trig)
		return;

	cmds_trig = (void *)trig->data;

	for (i = 0; i < ARRAY_SIZE(cmds_trig->cmds); i++) {
		/* don't collect on CMD 0 */
		if (!cmds_trig->cmds[i].cmd_id)
			break;

		if (cmds_trig->cmds[i].cmd_id != pkt->hdr.cmd ||
		    cmds_trig->cmds[i].group_id != pkt->hdr.group_id)
			continue;

		iwl_fw_dbg_collect_trig(&mvm->fwrt, trig,
					"CMD 0x%02x.%02x received",
					pkt->hdr.group_id, pkt->hdr.cmd);
		break;
	}
}

static void iwl_mvm_rx_common(struct iwl_mvm *mvm,
			      struct iwl_rx_cmd_buffer *rxb,
			      struct iwl_rx_packet *pkt)
{
	int i;

	iwl_mvm_rx_check_trigger(mvm, pkt);

	/*
	 * Do the notification wait before RX handlers so
	 * even if the RX handler consumes the RXB we have
	 * access to it in the notification wait entry.
	 */
	iwl_notification_wait_notify(&mvm->notif_wait, pkt);

	for (i = 0; i < ARRAY_SIZE(iwl_mvm_rx_handlers); i++) {
		const struct iwl_rx_handlers *rx_h = &iwl_mvm_rx_handlers[i];
		struct iwl_async_handler_entry *entry;

		if (rx_h->cmd_id != WIDE_ID(pkt->hdr.group_id, pkt->hdr.cmd))
			continue;

		if (rx_h->context == RX_HANDLER_SYNC) {
			rx_h->fn(mvm, rxb);
			return;
		}

		entry = kzalloc(sizeof(*entry), GFP_ATOMIC);
		/* we can't do much... */
		if (!entry)
			return;

		entry->rxb._page = rxb_steal_page(rxb);
		entry->rxb._offset = rxb->_offset;
		entry->rxb._rx_page_order = rxb->_rx_page_order;
		entry->fn = rx_h->fn;
		entry->context = rx_h->context;
		spin_lock(&mvm->async_handlers_lock);
		list_add_tail(&entry->list, &mvm->async_handlers_list);
		spin_unlock(&mvm->async_handlers_lock);
		schedule_work(&mvm->async_handlers_wk);
		break;
	}
}

static void iwl_mvm_rx(struct iwl_op_mode *op_mode,
		       struct napi_struct *napi,
		       struct iwl_rx_cmd_buffer *rxb)
{
	struct iwl_rx_packet *pkt = rxb_addr(rxb);
	struct iwl_mvm *mvm = IWL_OP_MODE_GET_MVM(op_mode);
	u16 cmd = WIDE_ID(pkt->hdr.group_id, pkt->hdr.cmd);

#ifdef CPTCFG_IWLWIFI_DEVICE_TESTMODE
	/*
	 * RX data may be forwarded to userspace in case the user
	 * requested to monitor the rx w/o affecting the regular flow.
	 * In this case the iwl_test object will handle forwarding the rx
	 * data to user space.
	 */
	iwl_tm_gnl_send_rx(mvm->trans, rxb);
#endif

	if (likely(cmd == WIDE_ID(LEGACY_GROUP, REPLY_RX_MPDU_CMD)))
		iwl_mvm_rx_rx_mpdu(mvm, napi, rxb);
	else if (cmd == WIDE_ID(LEGACY_GROUP, REPLY_RX_PHY_CMD))
		iwl_mvm_rx_rx_phy_cmd(mvm, rxb);
	else
		iwl_mvm_rx_common(mvm, rxb, pkt);
}

static void iwl_mvm_rx_mq(struct iwl_op_mode *op_mode,
			  struct napi_struct *napi,
			  struct iwl_rx_cmd_buffer *rxb)
{
	struct iwl_rx_packet *pkt = rxb_addr(rxb);
	struct iwl_mvm *mvm = IWL_OP_MODE_GET_MVM(op_mode);
	u16 cmd = WIDE_ID(pkt->hdr.group_id, pkt->hdr.cmd);

#ifdef CPTCFG_IWLWIFI_DEVICE_TESTMODE
	/*
	 * RX data may be forwarded to userspace in case the user
	 * requested to monitor the rx w/o affecting the regular flow.
	 * In this case the iwl_test object will handle forwarding the rx
	 * data to user space.
	 */
	iwl_tm_gnl_send_rx(mvm->trans, rxb);
#endif

	if (likely(cmd == WIDE_ID(LEGACY_GROUP, REPLY_RX_MPDU_CMD)))
		iwl_mvm_rx_mpdu_mq(mvm, napi, rxb, 0);
	else if (unlikely(cmd == WIDE_ID(DATA_PATH_GROUP,
					 RX_QUEUES_NOTIFICATION)))
		iwl_mvm_rx_queue_notif(mvm, rxb, 0);
	else if (cmd == WIDE_ID(LEGACY_GROUP, FRAME_RELEASE))
		iwl_mvm_rx_frame_release(mvm, napi, rxb, 0);
	else if (cmd == WIDE_ID(DATA_PATH_GROUP, RX_NO_DATA_NOTIF))
		iwl_mvm_rx_monitor_no_data(mvm, napi, rxb, 0);
	else
		iwl_mvm_rx_common(mvm, rxb, pkt);
}

static void iwl_mvm_async_cb(struct iwl_op_mode *op_mode,
			     const struct iwl_device_cmd *cmd)
{
	struct iwl_mvm *mvm = IWL_OP_MODE_GET_MVM(op_mode);

	/*
	 * For now, we only set the CMD_WANT_ASYNC_CALLBACK for ADD_STA
	 * commands that need to block the Tx queues.
	 */
	iwl_trans_block_txq_ptrs(mvm->trans, false);
}

static int iwl_mvm_is_static_queue(struct iwl_mvm *mvm, int queue)
{
	return queue == mvm->aux_queue || queue == mvm->probe_queue ||
		queue == mvm->p2p_dev_queue || queue == mvm->snif_queue;
}

static void iwl_mvm_queue_state_change(struct iwl_op_mode *op_mode,
				       int hw_queue, bool start)
{
	struct iwl_mvm *mvm = IWL_OP_MODE_GET_MVM(op_mode);
	struct ieee80211_sta *sta;
	struct ieee80211_txq *txq;
	struct iwl_mvm_txq *mvmtxq;
	int i;
	unsigned long tid_bitmap;
	struct iwl_mvm_sta *mvmsta;
	u8 sta_id;

	sta_id = iwl_mvm_has_new_tx_api(mvm) ?
		mvm->tvqm_info[hw_queue].sta_id :
		mvm->queue_info[hw_queue].ra_sta_id;

	if (WARN_ON_ONCE(sta_id >= ARRAY_SIZE(mvm->fw_id_to_mac_id)))
		return;

	rcu_read_lock();

	sta = rcu_dereference(mvm->fw_id_to_mac_id[sta_id]);
	if (IS_ERR_OR_NULL(sta))
		goto out;
	mvmsta = iwl_mvm_sta_from_mac80211(sta);

	if (iwl_mvm_is_static_queue(mvm, hw_queue)) {
		if (!start)
			ieee80211_stop_queues(mvm->hw);
		else if (mvmsta->sta_state != IEEE80211_STA_NOTEXIST)
			ieee80211_wake_queues(mvm->hw);

		goto out;
	}

	if (iwl_mvm_has_new_tx_api(mvm)) {
		int tid = mvm->tvqm_info[hw_queue].txq_tid;

		tid_bitmap = BIT(tid);
	} else {
		tid_bitmap = mvm->queue_info[hw_queue].tid_bitmap;
	}

	for_each_set_bit(i, &tid_bitmap, IWL_MAX_TID_COUNT + 1) {
		int tid = i;

		if (tid == IWL_MAX_TID_COUNT)
			tid = IEEE80211_NUM_TIDS;

		txq = sta->txq[tid];
		mvmtxq = iwl_mvm_txq_from_mac80211(txq);
		mvmtxq->stopped = !start;

		if (start && mvmsta->sta_state != IEEE80211_STA_NOTEXIST)
			iwl_mvm_mac_itxq_xmit(mvm->hw, txq);
	}

out:
	rcu_read_unlock();
}

static void iwl_mvm_stop_sw_queue(struct iwl_op_mode *op_mode, int hw_queue)
{
	iwl_mvm_queue_state_change(op_mode, hw_queue, false);
}

static void iwl_mvm_wake_sw_queue(struct iwl_op_mode *op_mode, int hw_queue)
{
	iwl_mvm_queue_state_change(op_mode, hw_queue, true);
}

static void iwl_mvm_set_rfkill_state(struct iwl_mvm *mvm)
{
	bool state = iwl_mvm_is_radio_killed(mvm);

	if (state)
		wake_up(&mvm->rx_sync_waitq);

	wiphy_rfkill_set_hw_state(mvm->hw->wiphy, state);
}

void iwl_mvm_set_hw_ctkill_state(struct iwl_mvm *mvm, bool state)
{
	if (state)
		set_bit(IWL_MVM_STATUS_HW_CTKILL, &mvm->status);
	else
		clear_bit(IWL_MVM_STATUS_HW_CTKILL, &mvm->status);

	iwl_mvm_set_rfkill_state(mvm);
}

static bool iwl_mvm_set_hw_rfkill_state(struct iwl_op_mode *op_mode, bool state)
{
	struct iwl_mvm *mvm = IWL_OP_MODE_GET_MVM(op_mode);
	bool rfkill_safe_init_done = READ_ONCE(mvm->rfkill_safe_init_done);
	bool unified = iwl_mvm_has_unified_ucode(mvm);

	if (state)
		set_bit(IWL_MVM_STATUS_HW_RFKILL, &mvm->status);
	else
		clear_bit(IWL_MVM_STATUS_HW_RFKILL, &mvm->status);

	iwl_mvm_set_rfkill_state(mvm);

	 /* iwl_run_init_mvm_ucode is waiting for results, abort it. */
	if (rfkill_safe_init_done)
		iwl_abort_notification_waits(&mvm->notif_wait);

	/*
	 * Don't ask the transport to stop the firmware. We'll do it
	 * after cfg80211 takes us down.
	 */
	if (unified)
		return false;

	/*
	 * Stop the device if we run OPERATIONAL firmware or if we are in the
	 * middle of the calibrations.
	 */
	return state && (mvm->fwrt.cur_fw_img != IWL_UCODE_INIT ||
			 rfkill_safe_init_done);
}

static void iwl_mvm_free_skb(struct iwl_op_mode *op_mode, struct sk_buff *skb)
{
	struct iwl_mvm *mvm = IWL_OP_MODE_GET_MVM(op_mode);
	struct ieee80211_tx_info *info;

	info = IEEE80211_SKB_CB(skb);
	iwl_trans_free_tx_cmd(mvm->trans, info->driver_data[1]);
	ieee80211_free_txskb(mvm->hw, skb);
}

struct iwl_mvm_reprobe {
	struct device *dev;
	struct work_struct work;
};

static void iwl_mvm_reprobe_wk(struct work_struct *wk)
{
	struct iwl_mvm_reprobe *reprobe;

	reprobe = container_of(wk, struct iwl_mvm_reprobe, work);
	if (device_reprobe(reprobe->dev))
		dev_err(reprobe->dev, "reprobe failed!\n");
	kfree(reprobe);
	module_put(THIS_MODULE);
}

void iwl_mvm_nic_restart(struct iwl_mvm *mvm, bool fw_error)
{
	iwl_abort_notification_waits(&mvm->notif_wait);

	/*
	 * This is a bit racy, but worst case we tell mac80211 about
	 * a stopped/aborted scan when that was already done which
	 * is not a problem. It is necessary to abort any os scan
	 * here because mac80211 requires having the scan cleared
	 * before restarting.
	 * We'll reset the scan_status to NONE in restart cleanup in
	 * the next start() call from mac80211. If restart isn't called
	 * (no fw restart) scan status will stay busy.
	 */
	iwl_mvm_report_scan_aborted(mvm);

	/*
	 * If we're restarting already, don't cycle restarts.
	 * If INIT fw asserted, it will likely fail again.
	 * If WoWLAN fw asserted, don't restart either, mac80211
	 * can't recover this since we're already half suspended.
	 */
	if (!mvm->fw_restart && fw_error) {
		iwl_fw_error_collect(&mvm->fwrt);
	} else if (test_bit(IWL_MVM_STATUS_IN_HW_RESTART, &mvm->status)) {
		struct iwl_mvm_reprobe *reprobe;

		IWL_ERR(mvm,
			"Firmware error during reconfiguration - reprobe!\n");

		/*
		 * get a module reference to avoid doing this while unloading
		 * anyway and to avoid scheduling a work with code that's
		 * being removed.
		 */
		if (!try_module_get(THIS_MODULE)) {
			IWL_ERR(mvm, "Module is being unloaded - abort\n");
			return;
		}

		reprobe = kzalloc(sizeof(*reprobe), GFP_ATOMIC);
		if (!reprobe) {
			module_put(THIS_MODULE);
			return;
		}
		reprobe->dev = mvm->trans->dev;
		INIT_WORK(&reprobe->work, iwl_mvm_reprobe_wk);
		schedule_work(&reprobe->work);
	} else if (test_bit(IWL_MVM_STATUS_HW_RESTART_REQUESTED,
			    &mvm->status)) {
		IWL_ERR(mvm, "HW restart already requested, but not started\n");
	} else if (mvm->fwrt.cur_fw_img == IWL_UCODE_REGULAR &&
		   mvm->hw_registered &&
		   !test_bit(STATUS_TRANS_DEAD, &mvm->trans->status)) {
		/* don't let the transport/FW power down */
		iwl_mvm_ref(mvm, IWL_MVM_REF_UCODE_DOWN);

		if (mvm->fw->ucode_capa.error_log_size) {
			u32 src_size = mvm->fw->ucode_capa.error_log_size;
			u32 src_addr = mvm->fw->ucode_capa.error_log_addr;
			u8 *recover_buf = kzalloc(src_size, GFP_ATOMIC);

			if (recover_buf) {
				mvm->error_recovery_buf = recover_buf;
				iwl_trans_read_mem_bytes(mvm->trans,
							 src_addr,
							 recover_buf,
							 src_size);
			}
		}

		iwl_fw_error_collect(&mvm->fwrt);
#ifdef CPTCFG_IWLWIFI_DEVICE_TESTMODE
		iwl_dnt_dispatch_handle_nic_err(mvm->trans);
#endif

		if (fw_error && mvm->fw_restart > 0)
			mvm->fw_restart--;
		set_bit(IWL_MVM_STATUS_HW_RESTART_REQUESTED, &mvm->status);
		ieee80211_restart_hw(mvm->hw);
	}
}

static void iwl_mvm_nic_error(struct iwl_op_mode *op_mode)
{
	struct iwl_mvm *mvm = IWL_OP_MODE_GET_MVM(op_mode);

	if (!test_bit(STATUS_TRANS_DEAD, &mvm->trans->status))
		iwl_mvm_dump_nic_error_log(mvm);

	iwl_mvm_nic_restart(mvm, true);
}

static void iwl_mvm_cmd_queue_full(struct iwl_op_mode *op_mode)
{
	struct iwl_mvm *mvm = IWL_OP_MODE_GET_MVM(op_mode);

	WARN_ON(1);
	iwl_mvm_nic_restart(mvm, true);
}

#ifdef CONFIG_PM
struct iwl_d0i3_iter_data {
	struct iwl_mvm *mvm;
	struct ieee80211_vif *connected_vif;
	u8 ap_sta_id;
	u8 vif_count;
	u8 offloading_tid;
	bool disable_offloading;
};

static bool iwl_mvm_disallow_offloading(struct iwl_mvm *mvm,
					struct ieee80211_vif *vif,
					struct iwl_d0i3_iter_data *iter_data)
{
	struct iwl_mvm_vif *mvmvif = iwl_mvm_vif_from_mac80211(vif);
	struct iwl_mvm_sta *mvmsta;
	u32 available_tids = 0;
	u8 tid;

	if (WARN_ON(vif->type != NL80211_IFTYPE_STATION ||
		    mvmvif->ap_sta_id == IWL_MVM_INVALID_STA))
		return false;

	mvmsta = iwl_mvm_sta_from_staid_rcu(mvm, mvmvif->ap_sta_id);
	if (!mvmsta)
		return false;

	spin_lock_bh(&mvmsta->lock);
	for (tid = 0; tid < IWL_MAX_TID_COUNT; tid++) {
		struct iwl_mvm_tid_data *tid_data = &mvmsta->tid_data[tid];

		/*
		 * in case of pending tx packets, don't use this tid
		 * for offloading in order to prevent reuse of the same
		 * qos seq counters.
		 */
		if (iwl_mvm_tid_queued(mvm, tid_data))
			continue;

		if (tid_data->state != IWL_AGG_OFF)
			continue;

		available_tids |= BIT(tid);
	}
	spin_unlock_bh(&mvmsta->lock);

	/*
	 * disallow protocol offloading if we have no available tid
	 * (with no pending frames and no active aggregation,
	 * as we don't handle "holes" properly - the scheduler needs the
	 * frame's seq number and TFD index to match)
	 */
	if (!available_tids)
		return true;

	/* for simplicity, just use the first available tid */
	iter_data->offloading_tid = ffs(available_tids) - 1;
	return false;
}

static void iwl_mvm_enter_d0i3_iterator(void *_data, u8 *mac,
					struct ieee80211_vif *vif)
{
	struct iwl_d0i3_iter_data *data = _data;
	struct iwl_mvm *mvm = data->mvm;
	struct iwl_mvm_vif *mvmvif = iwl_mvm_vif_from_mac80211(vif);
	u32 flags = CMD_ASYNC | CMD_HIGH_PRIO | CMD_SEND_IN_IDLE;

	IWL_DEBUG_RPM(mvm, "entering D0i3 - vif %pM\n", vif->addr);
	if (vif->type != NL80211_IFTYPE_STATION ||
	    !vif->bss_conf.assoc)
		return;

	/*
	 * in case of pending tx packets or active aggregations,
	 * avoid offloading features in order to prevent reuse of
	 * the same qos seq counters.
	 */
	if (iwl_mvm_disallow_offloading(mvm, vif, data))
		data->disable_offloading = true;

	iwl_mvm_update_d0i3_power_mode(mvm, vif, true, flags);
	iwl_mvm_send_proto_offload(mvm, vif, data->disable_offloading,
				   false, flags);

	/*
	 * on init/association, mvm already configures POWER_TABLE_CMD
	 * and REPLY_MCAST_FILTER_CMD, so currently don't
	 * reconfigure them (we might want to use different
	 * params later on, though).
	 */
	data->ap_sta_id = mvmvif->ap_sta_id;
	data->vif_count++;

	/*
	 * no new commands can be sent at this stage, so it's safe
	 * to save the vif pointer during d0i3 entrance.
	 */
	data->connected_vif = vif;
}

static void iwl_mvm_set_wowlan_data(struct iwl_mvm *mvm,
				    struct iwl_wowlan_config_cmd *cmd,
				    struct iwl_d0i3_iter_data *iter_data)
{
	struct ieee80211_sta *ap_sta;
	struct iwl_mvm_sta *mvm_ap_sta;

	if (iter_data->ap_sta_id == IWL_MVM_INVALID_STA)
		return;

	rcu_read_lock();

	ap_sta = rcu_dereference(mvm->fw_id_to_mac_id[iter_data->ap_sta_id]);
	if (IS_ERR_OR_NULL(ap_sta))
		goto out;

	mvm_ap_sta = iwl_mvm_sta_from_mac80211(ap_sta);
	cmd->is_11n_connection = ap_sta->ht_cap.ht_supported;
	cmd->offloading_tid = iter_data->offloading_tid;
	cmd->flags = ENABLE_L3_FILTERING | ENABLE_NBNS_FILTERING |
		ENABLE_DHCP_FILTERING | ENABLE_STORE_BEACON;
	/*
	 * The d0i3 uCode takes care of the nonqos counters,
	 * so configure only the qos seq ones.
	 */
	iwl_mvm_set_wowlan_qos_seq(mvm_ap_sta, cmd);
out:
	rcu_read_unlock();
}

int iwl_mvm_enter_d0i3(struct iwl_op_mode *op_mode)
{
	struct iwl_mvm *mvm = IWL_OP_MODE_GET_MVM(op_mode);
	u32 flags = CMD_ASYNC | CMD_HIGH_PRIO | CMD_SEND_IN_IDLE;
	int ret;
	struct iwl_d0i3_iter_data d0i3_iter_data = {
		.mvm = mvm,
	};
	struct iwl_wowlan_config_cmd wowlan_config_cmd = {
		.wakeup_filter = cpu_to_le32(IWL_WOWLAN_WAKEUP_RX_FRAME |
					     IWL_WOWLAN_WAKEUP_BEACON_MISS |
					     IWL_WOWLAN_WAKEUP_LINK_CHANGE),
	};
	struct iwl_d3_manager_config d3_cfg_cmd = {
		.min_sleep_time = cpu_to_le32(1000),
		.wakeup_flags = cpu_to_le32(IWL_WAKEUP_D3_CONFIG_FW_ERROR),
	};

	IWL_DEBUG_RPM(mvm, "MVM entering D0i3\n");

	if (WARN_ON_ONCE(mvm->fwrt.cur_fw_img != IWL_UCODE_REGULAR))
		return -EINVAL;

	set_bit(IWL_MVM_STATUS_IN_D0I3, &mvm->status);

	/*
	 * iwl_mvm_ref_sync takes a reference before checking the flag.
	 * so by checking there is no held reference we prevent a state
	 * in which iwl_mvm_ref_sync continues successfully while we
	 * configure the firmware to enter d0i3
	 */
	if (iwl_mvm_ref_taken(mvm)) {
		IWL_DEBUG_RPM(mvm->trans, "abort d0i3 due to taken ref\n");
		clear_bit(IWL_MVM_STATUS_IN_D0I3, &mvm->status);
		wake_up(&mvm->d0i3_exit_waitq);
		return 1;
	}

	ieee80211_iterate_active_interfaces_atomic(mvm->hw,
						   IEEE80211_IFACE_ITER_NORMAL,
						   iwl_mvm_enter_d0i3_iterator,
						   &d0i3_iter_data);
	if (d0i3_iter_data.vif_count == 1) {
		mvm->d0i3_ap_sta_id = d0i3_iter_data.ap_sta_id;
		mvm->d0i3_offloading = !d0i3_iter_data.disable_offloading;
	} else {
		WARN_ON_ONCE(d0i3_iter_data.vif_count > 1);
		mvm->d0i3_ap_sta_id = IWL_MVM_INVALID_STA;
		mvm->d0i3_offloading = false;
	}

	iwl_mvm_pause_tcm(mvm, true);
	/* make sure we have no running tx while configuring the seqno */
	synchronize_net();

	/* Flush the hw queues, in case something got queued during entry */
	/* TODO new tx api */
	if (iwl_mvm_has_new_tx_api(mvm)) {
		WARN_ONCE(1, "d0i3: Need to implement flush TX queue\n");
	} else {
		ret = iwl_mvm_flush_tx_path(mvm, iwl_mvm_flushable_queues(mvm),
					    flags);
		if (ret)
			return ret;
	}

	/* configure wowlan configuration only if needed */
	if (mvm->d0i3_ap_sta_id != IWL_MVM_INVALID_STA) {
		/* wake on beacons only if beacon storing isn't supported */
		if (!fw_has_capa(&mvm->fw->ucode_capa,
				 IWL_UCODE_TLV_CAPA_BEACON_STORING))
			wowlan_config_cmd.wakeup_filter |=
				cpu_to_le32(IWL_WOWLAN_WAKEUP_BCN_FILTERING);

		iwl_mvm_wowlan_config_key_params(mvm,
						 d0i3_iter_data.connected_vif,
						 true, flags);

		iwl_mvm_set_wowlan_data(mvm, &wowlan_config_cmd,
					&d0i3_iter_data);

		ret = iwl_mvm_send_cmd_pdu(mvm, WOWLAN_CONFIGURATION, flags,
					   sizeof(wowlan_config_cmd),
					   &wowlan_config_cmd);
		if (ret)
			return ret;
	}

	return iwl_mvm_send_cmd_pdu(mvm, D3_CONFIG_CMD,
				    flags | CMD_MAKE_TRANS_IDLE,
				    sizeof(d3_cfg_cmd), &d3_cfg_cmd);
}

static void iwl_mvm_exit_d0i3_iterator(void *_data, u8 *mac,
				       struct ieee80211_vif *vif)
{
	struct iwl_mvm *mvm = _data;
	u32 flags = CMD_ASYNC | CMD_HIGH_PRIO;

	IWL_DEBUG_RPM(mvm, "exiting D0i3 - vif %pM\n", vif->addr);
	if (vif->type != NL80211_IFTYPE_STATION ||
	    !vif->bss_conf.assoc)
		return;

	iwl_mvm_update_d0i3_power_mode(mvm, vif, false, flags);
}

struct iwl_mvm_d0i3_exit_work_iter_data {
	struct iwl_mvm *mvm;
	struct iwl_wowlan_status *status;
	u32 wakeup_reasons;
};

static void iwl_mvm_d0i3_exit_work_iter(void *_data, u8 *mac,
					struct ieee80211_vif *vif)
{
	struct iwl_mvm_d0i3_exit_work_iter_data *data = _data;
	struct iwl_mvm_vif *mvmvif = iwl_mvm_vif_from_mac80211(vif);
	u32 reasons = data->wakeup_reasons;

	/* consider only the relevant station interface */
	if (vif->type != NL80211_IFTYPE_STATION || !vif->bss_conf.assoc ||
	    data->mvm->d0i3_ap_sta_id != mvmvif->ap_sta_id)
		return;

	if (reasons & IWL_WOWLAN_WAKEUP_BY_DISCONNECTION_ON_DEAUTH)
		iwl_mvm_connection_loss(data->mvm, vif, "D0i3");
	else if (reasons & IWL_WOWLAN_WAKEUP_BY_DISCONNECTION_ON_MISSED_BEACON)
		ieee80211_beacon_loss(vif);
	else
		iwl_mvm_d0i3_update_keys(data->mvm, vif, data->status);
}

void iwl_mvm_d0i3_enable_tx(struct iwl_mvm *mvm, __le16 *qos_seq)
{
	struct ieee80211_sta *sta = NULL;
	struct iwl_mvm_sta *mvm_ap_sta;
	int i;
	bool wake_queues = false;

	lockdep_assert_held(&mvm->mutex);

	spin_lock_bh(&mvm->d0i3_tx_lock);

	if (mvm->d0i3_ap_sta_id == IWL_MVM_INVALID_STA)
		goto out;

	IWL_DEBUG_RPM(mvm, "re-enqueue packets\n");

	/* get the sta in order to update seq numbers and re-enqueue skbs */
	sta = rcu_dereference_protected(
			mvm->fw_id_to_mac_id[mvm->d0i3_ap_sta_id],
			lockdep_is_held(&mvm->mutex));

	if (IS_ERR_OR_NULL(sta)) {
		sta = NULL;
		goto out;
	}

	if (mvm->d0i3_offloading && qos_seq) {
		/* update qos seq numbers if offloading was enabled */
		mvm_ap_sta = iwl_mvm_sta_from_mac80211(sta);
		for (i = 0; i < IWL_MAX_TID_COUNT; i++) {
			u16 seq = le16_to_cpu(qos_seq[i]);
			/* firmware stores last-used one, we store next one */
			seq += 0x10;
			mvm_ap_sta->tid_data[i].seq_number = seq;
		}
	}
out:
	/* re-enqueue (or drop) all packets */
	while (!skb_queue_empty(&mvm->d0i3_tx)) {
		struct sk_buff *skb = __skb_dequeue(&mvm->d0i3_tx);

		if (!sta || iwl_mvm_tx_skb(mvm, skb, sta))
			ieee80211_free_txskb(mvm->hw, skb);

		/* if the skb_queue is not empty, we need to wake queues */
		wake_queues = true;
	}
	clear_bit(IWL_MVM_STATUS_IN_D0I3, &mvm->status);
	wake_up(&mvm->d0i3_exit_waitq);
	mvm->d0i3_ap_sta_id = IWL_MVM_INVALID_STA;
	if (wake_queues)
		ieee80211_wake_queues(mvm->hw);

	spin_unlock_bh(&mvm->d0i3_tx_lock);
}

static void iwl_mvm_d0i3_exit_work(struct work_struct *wk)
{
	struct iwl_mvm *mvm = container_of(wk, struct iwl_mvm, d0i3_exit_work);
	struct iwl_mvm_d0i3_exit_work_iter_data iter_data = {
		.mvm = mvm,
	};

	struct iwl_wowlan_status *status;
	u32 wakeup_reasons = 0;
	__le16 *qos_seq = NULL;

	mutex_lock(&mvm->mutex);

	status = iwl_mvm_send_wowlan_get_status(mvm);
	if (IS_ERR_OR_NULL(status)) {
		/* set to NULL so we don't need to check before kfree'ing */
		status = NULL;
		goto out;
	}

	wakeup_reasons = le32_to_cpu(status->wakeup_reasons);
	qos_seq = status->qos_seq_ctr;

	IWL_DEBUG_RPM(mvm, "wakeup reasons: 0x%x\n", wakeup_reasons);

	iter_data.wakeup_reasons = wakeup_reasons;
	iter_data.status = status;
	ieee80211_iterate_active_interfaces(mvm->hw,
					    IEEE80211_IFACE_ITER_NORMAL,
					    iwl_mvm_d0i3_exit_work_iter,
					    &iter_data);
out:
	iwl_mvm_d0i3_enable_tx(mvm, qos_seq);

	IWL_DEBUG_INFO(mvm, "d0i3 exit completed (wakeup reasons: 0x%x)\n",
		       wakeup_reasons);

	/* qos_seq might point inside resp_pkt, so free it only now */
	kfree(status);

	/* the FW might have updated the regdomain */
	iwl_mvm_update_changed_regdom(mvm);

	iwl_mvm_resume_tcm(mvm);
	iwl_mvm_unref(mvm, IWL_MVM_REF_EXIT_WORK);
	mutex_unlock(&mvm->mutex);
}

int _iwl_mvm_exit_d0i3(struct iwl_mvm *mvm)
{
	u32 flags = CMD_ASYNC | CMD_HIGH_PRIO | CMD_SEND_IN_IDLE |
		    CMD_WAKE_UP_TRANS;
	int ret;

	IWL_DEBUG_RPM(mvm, "MVM exiting D0i3\n");

	if (WARN_ON_ONCE(mvm->fwrt.cur_fw_img != IWL_UCODE_REGULAR))
		return -EINVAL;

	mutex_lock(&mvm->d0i3_suspend_mutex);
	if (test_bit(D0I3_DEFER_WAKEUP, &mvm->d0i3_suspend_flags)) {
		IWL_DEBUG_RPM(mvm, "Deferring d0i3 exit until resume\n");
		__set_bit(D0I3_PENDING_WAKEUP, &mvm->d0i3_suspend_flags);
		mutex_unlock(&mvm->d0i3_suspend_mutex);
		return 0;
	}
	mutex_unlock(&mvm->d0i3_suspend_mutex);

	ret = iwl_mvm_send_cmd_pdu(mvm, D0I3_END_CMD, flags, 0, NULL);
	if (ret)
		goto out;

	ieee80211_iterate_active_interfaces_atomic(mvm->hw,
						   IEEE80211_IFACE_ITER_NORMAL,
						   iwl_mvm_exit_d0i3_iterator,
						   mvm);
out:
	schedule_work(&mvm->d0i3_exit_work);
	return ret;
}

int iwl_mvm_exit_d0i3(struct iwl_op_mode *op_mode)
{
	struct iwl_mvm *mvm = IWL_OP_MODE_GET_MVM(op_mode);

	iwl_mvm_ref(mvm, IWL_MVM_REF_EXIT_WORK);
	return _iwl_mvm_exit_d0i3(mvm);
}

#define IWL_MVM_D0I3_OPS					\
	.enter_d0i3 = iwl_mvm_enter_d0i3,			\
	.exit_d0i3 = iwl_mvm_exit_d0i3,
#else /* CONFIG_PM */
#define IWL_MVM_D0I3_OPS
#endif /* CONFIG_PM */

#define IWL_MVM_COMMON_OPS					\
	/* these could be differentiated */			\
	.async_cb = iwl_mvm_async_cb,				\
	.queue_full = iwl_mvm_stop_sw_queue,			\
	.queue_not_full = iwl_mvm_wake_sw_queue,		\
	.hw_rf_kill = iwl_mvm_set_hw_rfkill_state,		\
	.free_skb = iwl_mvm_free_skb,				\
	.nic_error = iwl_mvm_nic_error,				\
	.cmd_queue_full = iwl_mvm_cmd_queue_full,		\
	.nic_config = iwl_mvm_nic_config,			\
	IWL_MVM_D0I3_OPS					\
	/* as we only register one, these MUST be common! */	\
	.start = iwl_op_mode_mvm_start,				\
	.stop = iwl_op_mode_mvm_stop
#ifdef CPTCFG_IWLWIFI_DEVICE_TESTMODE
#define IWL_MVM_COMMON_TEST_OPS					\
	.test_ops = {						\
		.send_hcmd = iwl_mvm_tm_send_hcmd,		\
		.cmd_exec_start = iwl_mvm_tm_cmd_exec_start,	\
		.cmd_exec_end = iwl_mvm_tm_cmd_exec_end,	\
	},
#else
#define IWL_MVM_COMMON_TEST_OPS
#endif

static const struct iwl_op_mode_ops iwl_mvm_ops = {
	IWL_MVM_COMMON_OPS,
	IWL_MVM_COMMON_TEST_OPS
	.rx = iwl_mvm_rx,
};

static void iwl_mvm_rx_mq_rss(struct iwl_op_mode *op_mode,
			      struct napi_struct *napi,
			      struct iwl_rx_cmd_buffer *rxb,
			      unsigned int queue)
{
	struct iwl_mvm *mvm = IWL_OP_MODE_GET_MVM(op_mode);
	struct iwl_rx_packet *pkt = rxb_addr(rxb);
	u16 cmd = WIDE_ID(pkt->hdr.group_id, pkt->hdr.cmd);

	if (unlikely(cmd == WIDE_ID(LEGACY_GROUP, FRAME_RELEASE)))
		iwl_mvm_rx_frame_release(mvm, napi, rxb, queue);
	else if (unlikely(cmd == WIDE_ID(DATA_PATH_GROUP,
					 RX_QUEUES_NOTIFICATION)))
		iwl_mvm_rx_queue_notif(mvm, rxb, queue);
	else if (likely(cmd == WIDE_ID(LEGACY_GROUP, REPLY_RX_MPDU_CMD)))
		iwl_mvm_rx_mpdu_mq(mvm, napi, rxb, queue);
}

static const struct iwl_op_mode_ops iwl_mvm_ops_mq = {
	IWL_MVM_COMMON_OPS,
	IWL_MVM_COMMON_TEST_OPS
	.rx = iwl_mvm_rx_mq,
	.rx_rss = iwl_mvm_rx_mq_rss,
};<|MERGE_RESOLUTION|>--- conflicted
+++ resolved
@@ -1006,11 +1006,7 @@
 	mutex_lock(&mvm->mutex);
 	iwl_mvm_ref(mvm, IWL_MVM_REF_INIT_UCODE);
 	err = iwl_run_init_mvm_ucode(mvm, true);
-<<<<<<< HEAD
-	if (err)
-=======
 	if (err && err != -ERFKILL)
->>>>>>> 398020b8
 		iwl_fw_dbg_error_collect(&mvm->fwrt, FW_DBG_TRIGGER_DRIVER);
 	if (!iwlmvm_mod_params.init_dbg || !err)
 		iwl_mvm_stop_device(mvm);
@@ -1059,20 +1055,6 @@
 
 	return op_mode;
 
-<<<<<<< HEAD
- out_unregister:
-	if (iwlmvm_mod_params.init_dbg)
-		return op_mode;
-
-	ieee80211_unregister_hw(mvm->hw);
-#ifdef CPTCFG_IWLMVM_VENDOR_CMDS
-	iwl_mvm_vendor_cmds_unregister(mvm);
-#endif
-	mvm->hw_registered = false;
-	iwl_mvm_leds_exit(mvm);
-	iwl_mvm_thermal_exit(mvm);
-=======
->>>>>>> 398020b8
  out_free:
 	iwl_fw_flush_dump(&mvm->fwrt);
 	iwl_fw_runtime_free(&mvm->fwrt);
