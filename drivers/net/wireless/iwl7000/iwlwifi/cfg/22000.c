/******************************************************************************
 *
 * This file is provided under a dual BSD/GPLv2 license.  When using or
 * redistributing this file, you may do so under either license.
 *
 * GPL LICENSE SUMMARY
 *
 * Copyright(c) 2015-2017 Intel Deutschland GmbH
 * Copyright (C) 2018-2019 Intel Corporation
 *
 * This program is free software; you can redistribute it and/or modify
 * it under the terms of version 2 of the GNU General Public License as
 * published by the Free Software Foundation.
 *
 * This program is distributed in the hope that it will be useful, but
 * WITHOUT ANY WARRANTY; without even the implied warranty of
 * MERCHANTABILITY or FITNESS FOR A PARTICULAR PURPOSE.  See the GNU
 * General Public License for more details.
 *
 * BSD LICENSE
 *
 * Copyright(c) 2015-2017 Intel Deutschland GmbH
 * Copyright (C) 2018-2019 Intel Corporation
 * All rights reserved.
 *
 * Redistribution and use in source and binary forms, with or without
 * modification, are permitted provided that the following conditions
 * are met:
 *
 *  * Redistributions of source code must retain the above copyright
 *    notice, this list of conditions and the following disclaimer.
 *  * Redistributions in binary form must reproduce the above copyright
 *    notice, this list of conditions and the following disclaimer in
 *    the documentation and/or other materials provided with the
 *    distribution.
 *  * Neither the name Intel Corporation nor the names of its
 *    contributors may be used to endorse or promote products derived
 *    from this software without specific prior written permission.
 *
 * THIS SOFTWARE IS PROVIDED BY THE COPYRIGHT HOLDERS AND CONTRIBUTORS
 * "AS IS" AND ANY EXPRESS OR IMPLIED WARRANTIES, INCLUDING, BUT NOT
 * LIMITED TO, THE IMPLIED WARRANTIES OF MERCHANTABILITY AND FITNESS FOR
 * A PARTICULAR PURPOSE ARE DISCLAIMED. IN NO EVENT SHALL THE COPYRIGHT
 * OWNER OR CONTRIBUTORS BE LIABLE FOR ANY DIRECT, INDIRECT, INCIDENTAL,
 * SPECIAL, EXEMPLARY, OR CONSEQUENTIAL DAMAGES (INCLUDING, BUT NOT
 * LIMITED TO, PROCUREMENT OF SUBSTITUTE GOODS OR SERVICES; LOSS OF USE,
 * DATA, OR PROFITS; OR BUSINESS INTERRUPTION) HOWEVER CAUSED AND ON ANY
 * THEORY OF LIABILITY, WHETHER IN CONTRACT, STRICT LIABILITY, OR TORT
 * (INCLUDING NEGLIGENCE OR OTHERWISE) ARISING IN ANY WAY OUT OF THE USE
 * OF THIS SOFTWARE, EVEN IF ADVISED OF THE POSSIBILITY OF SUCH DAMAGE.
 *
 *****************************************************************************/

#include <linux/module.h>
#include <linux/stringify.h>
#include "iwl-config.h"

/* Highest firmware API version supported */
#define IWL_22000_UCODE_API_MAX	48

/* Lowest firmware API version supported */
#define IWL_22000_UCODE_API_MIN	39

/* NVM versions */
#define IWL_22000_NVM_VERSION		0x0a1d

/* Memory offsets and lengths */
#define IWL_22000_DCCM_OFFSET		0x800000 /* LMAC1 */
#define IWL_22000_DCCM_LEN		0x10000 /* LMAC1 */
#define IWL_22000_DCCM2_OFFSET		0x880000
#define IWL_22000_DCCM2_LEN		0x8000
#define IWL_22000_SMEM_OFFSET		0x400000
#define IWL_22000_SMEM_LEN		0xD0000

#define IWL_22000_JF_FW_PRE		"iwlwifi-Qu-a0-jf-b0-"
#define IWL_22000_HR_FW_PRE		"iwlwifi-Qu-a0-hr-a0-"
#define IWL_22000_HR_CDB_FW_PRE		"iwlwifi-QuIcp-z0-hrcdb-a0-"
#define IWL_22000_HR_A_F0_FW_PRE	"iwlwifi-QuQnj-f0-hr-a0-"
#define IWL_22000_HR_B_F0_FW_PRE	"iwlwifi-Qu-b0-hr-b0-"
#define IWL_22000_QU_B_HR_B_FW_PRE	"iwlwifi-Qu-b0-hr-b0-"
#define IWL_22000_HR_B_FW_PRE		"iwlwifi-QuQnj-b0-hr-b0-"
#define IWL_22000_HR_A0_FW_PRE		"iwlwifi-QuQnj-a0-hr-a0-"
#define IWL_QU_B_JF_B_FW_PRE		"iwlwifi-Qu-b0-jf-b0-"
#define IWL_QUZ_A_HR_B_FW_PRE		"iwlwifi-QuZ-a0-hr-b0-"
#define IWL_QNJ_B_JF_B_FW_PRE		"iwlwifi-QuQnj-b0-jf-b0-"
#define IWL_CC_A_FW_PRE			"iwlwifi-cc-a0-"
#define IWL_22000_SO_A_JF_B_FW_PRE	"iwlwifi-so-a0-jf-b0-"
#define IWL_22000_SO_A_HR_B_FW_PRE      "iwlwifi-so-a0-hr-b0-"
#define IWL_22000_SO_A_GF_A_FW_PRE      "iwlwifi-so-a0-gf-a0-"
#define IWL_22000_TY_A_GF_A_FW_PRE      "iwlwifi-ty-a0-gf-a0-"
#define IWL_22000_SO_A_GF4_A_FW_PRE     "iwlwifi-so-a0-gf4-a0-"

#define IWL_22000_HR_MODULE_FIRMWARE(api) \
	IWL_22000_HR_FW_PRE __stringify(api) ".ucode"
#define IWL_22000_JF_MODULE_FIRMWARE(api) \
	IWL_22000_JF_FW_PRE __stringify(api) ".ucode"
#define IWL_22000_HR_A_F0_QNJ_MODULE_FIRMWARE(api) \
	IWL_22000_HR_A_F0_FW_PRE __stringify(api) ".ucode"
#define IWL_22000_HR_B_F0_QNJ_MODULE_FIRMWARE(api) \
	IWL_22000_HR_B_F0_FW_PRE __stringify(api) ".ucode"
#define IWL_22000_QU_B_HR_B_MODULE_FIRMWARE(api) \
	IWL_22000_QU_B_HR_B_FW_PRE __stringify(api) ".ucode"
#define IWL_22000_HR_B_QNJ_MODULE_FIRMWARE(api)	\
	IWL_22000_HR_B_FW_PRE __stringify(api) ".ucode"
#define IWL_22000_HR_A0_QNJ_MODULE_FIRMWARE(api) \
	IWL_22000_HR_A0_FW_PRE __stringify(api) ".ucode"
<<<<<<< HEAD
#define IWL_22000_SU_Z0_MODULE_FIRMWARE(api) \
	IWL_22000_SU_Z0_FW_PRE __stringify(api) ".ucode"
=======
>>>>>>> 398020b8
#define IWL_QUZ_A_HR_B_MODULE_FIRMWARE(api) \
	IWL_QUZ_A_HR_B_FW_PRE __stringify(api) ".ucode"
#define IWL_QU_B_JF_B_MODULE_FIRMWARE(api) \
	IWL_QU_B_JF_B_FW_PRE __stringify(api) ".ucode"
#define IWL_QNJ_B_JF_B_MODULE_FIRMWARE(api)		\
	IWL_QNJ_B_JF_B_FW_PRE __stringify(api) ".ucode"
#define IWL_CC_A_MODULE_FIRMWARE(api)			\
	IWL_CC_A_FW_PRE __stringify(api) ".ucode"
#define IWL_22000_SO_A_JF_B_MODULE_FIRMWARE(api) \
	IWL_22000_SO_A_JF_B_FW_PRE __stringify(api) ".ucode"
#define IWL_22000_SO_A_HR_B_MODULE_FIRMWARE(api) \
	IWL_22000_SO_A_HR_B_FW_PRE __stringify(api) ".ucode"
#define IWL_22000_SO_A_GF_A_MODULE_FIRMWARE(api) \
	IWL_22000_SO_A_GF_A_FW_PRE __stringify(api) ".ucode"
#define IWL_22000_TY_A_GF_A_MODULE_FIRMWARE(api) \
	IWL_22000_TY_A_GF_A_FW_PRE __stringify(api) ".ucode"

static const struct iwl_base_params iwl_22000_base_params = {
	.eeprom_size = OTP_LOW_IMAGE_SIZE_32K,
	.num_of_queues = 512,
	.max_tfd_queue_size = 256,
	.shadow_ram_support = true,
	.led_compensation = 57,
	.wd_timeout = IWL_LONG_WD_TIMEOUT,
	.max_event_log_size = 512,
	.shadow_reg_enable = true,
	.pcie_l1_allowed = true,
};

static const struct iwl_base_params iwl_22560_base_params = {
	.eeprom_size = OTP_LOW_IMAGE_SIZE_32K,
	.num_of_queues = 512,
	.max_tfd_queue_size = 65536,
	.shadow_ram_support = true,
	.led_compensation = 57,
	.wd_timeout = IWL_LONG_WD_TIMEOUT,
	.max_event_log_size = 512,
	.shadow_reg_enable = true,
	.pcie_l1_allowed = true,
};

static const struct iwl_ht_params iwl_22000_ht_params = {
	.stbc = true,
	.ldpc = true,
	.ht40_bands = BIT(NL80211_BAND_2GHZ) | BIT(NL80211_BAND_5GHZ),
};

#define IWL_DEVICE_22000_COMMON						\
	.ucode_api_max = IWL_22000_UCODE_API_MAX,			\
	.ucode_api_min = IWL_22000_UCODE_API_MIN,			\
	.led_mode = IWL_LED_RF_STATE,					\
	.nvm_hw_section_num = 10,					\
	.non_shared_ant = ANT_B,					\
	.dccm_offset = IWL_22000_DCCM_OFFSET,				\
	.dccm_len = IWL_22000_DCCM_LEN,					\
	.dccm2_offset = IWL_22000_DCCM2_OFFSET,				\
	.dccm2_len = IWL_22000_DCCM2_LEN,				\
	.smem_offset = IWL_22000_SMEM_OFFSET,				\
	.smem_len = IWL_22000_SMEM_LEN,					\
	.features = IWL_TX_CSUM_NETIF_FLAGS | NETIF_F_RXCSUM,		\
	.apmg_not_supported = true,					\
	.mq_rx_supported = true,					\
	.vht_mu_mimo_supported = true,					\
	.mac_addr_from_csr = true,					\
	.ht_params = &iwl_22000_ht_params,				\
	.nvm_ver = IWL_22000_NVM_VERSION,				\
	.max_ht_ampdu_exponent = IEEE80211_HT_MAX_AMPDU_64K,		\
	.use_tfh = true,						\
	.rf_id = true,							\
	.gen2 = true,							\
	.nvm_type = IWL_NVM_EXT,					\
	.dbgc_supported = true,						\
	.min_umac_error_event_table = 0x400000,				\
	.d3_debug_data_base_addr = 0x401000,				\
	.d3_debug_data_length = 60 * 1024,				\
	.fw_mon_smem_write_ptr_addr = 0xa0c16c,				\
	.fw_mon_smem_write_ptr_msk = 0xfffff,				\
	.fw_mon_smem_cycle_cnt_ptr_addr = 0xa0c174,			\
	.fw_mon_smem_cycle_cnt_ptr_msk = 0xfffff

#define IWL_DEVICE_AX200_COMMON						\
	IWL_DEVICE_22000_COMMON,					\
	.umac_prph_offset = 0x300000

#define IWL_DEVICE_22500						\
	IWL_DEVICE_22000_COMMON,					\
	.device_family = IWL_DEVICE_FAMILY_22000,			\
	.base_params = &iwl_22000_base_params,				\
	.csr = &iwl_csr_v1,						\
	.gp2_reg_addr = 0xa02c68

#define IWL_DEVICE_22560						\
	IWL_DEVICE_22000_COMMON,					\
	.device_family = IWL_DEVICE_FAMILY_22560,			\
	.base_params = &iwl_22560_base_params,				\
	.csr = &iwl_csr_v2

#define IWL_DEVICE_AX210						\
	IWL_DEVICE_AX200_COMMON,					\
	.device_family = IWL_DEVICE_FAMILY_AX210,			\
	.base_params = &iwl_22560_base_params,				\
	.csr = &iwl_csr_v1,						\
	.min_txq_size = 128,						\
	.gp2_reg_addr = 0xd02c68,					\
	.min_256_ba_txq_size = 512

const struct iwl_cfg iwl22000_2ac_cfg_hr = {
	.name = "Intel(R) Dual Band Wireless AC 22000",
	.fw_name_pre = IWL_22000_HR_FW_PRE,
	IWL_DEVICE_22500,
};

const struct iwl_cfg iwl22000_2ac_cfg_hr_cdb = {
	.name = "Intel(R) Dual Band Wireless AC 22000",
	.fw_name_pre = IWL_22000_HR_CDB_FW_PRE,
	IWL_DEVICE_22500,
	.cdb = true,
};

const struct iwl_cfg iwl22000_2ac_cfg_jf = {
	.name = "Intel(R) Dual Band Wireless AC 22000",
	.fw_name_pre = IWL_22000_JF_FW_PRE,
	IWL_DEVICE_22500,
};

const struct iwl_cfg iwl_ax101_cfg_qu_hr = {
	.name = "Intel(R) Wi-Fi 6 AX101",
	.fw_name_pre = IWL_22000_QU_B_HR_B_FW_PRE,
	IWL_DEVICE_22500,
	/*
	 * This device doesn't support receiving BlockAck with a large bitmap
	 * so we need to restrict the size of transmitted aggregation to the
	 * HT size; mac80211 would otherwise pick the HE max (256) by default.
	 */
	.max_tx_agg_size = IEEE80211_MAX_AMPDU_BUF_HT,
};

<<<<<<< HEAD
=======
const struct iwl_cfg iwl_ax201_cfg_qu_hr = {
	.name = "Intel(R) Wi-Fi 6 AX201 160MHz",
	.fw_name_pre = IWL_22000_QU_B_HR_B_FW_PRE,
	IWL_DEVICE_22500,
	/*
	 * This device doesn't support receiving BlockAck with a large bitmap
	 * so we need to restrict the size of transmitted aggregation to the
	 * HT size; mac80211 would otherwise pick the HE max (256) by default.
	 */
	.max_tx_agg_size = IEEE80211_MAX_AMPDU_BUF_HT,
};

>>>>>>> 398020b8
const struct iwl_cfg iwl_ax101_cfg_quz_hr = {
	.name = "Intel(R) Wi-Fi 6 AX101",
	.fw_name_pre = IWL_QUZ_A_HR_B_FW_PRE,
	IWL_DEVICE_22500,
	/*
	 * This device doesn't support receiving BlockAck with a large bitmap
	 * so we need to restrict the size of transmitted aggregation to the
	 * HT size; mac80211 would otherwise pick the HE max (256) by default.
	 */
	.max_tx_agg_size = IEEE80211_MAX_AMPDU_BUF_HT,
};

const struct iwl_cfg iwl_ax200_cfg_cc = {
	.name = "Intel(R) Wi-Fi 6 AX200 160MHz",
	.fw_name_pre = IWL_CC_A_FW_PRE,
	IWL_DEVICE_22500,
	/*
	 * This device doesn't support receiving BlockAck with a large bitmap
	 * so we need to restrict the size of transmitted aggregation to the
	 * HT size; mac80211 would otherwise pick the HE max (256) by default.
	 */
	.max_tx_agg_size = IEEE80211_MAX_AMPDU_BUF_HT,
	.bisr_workaround = 1,
};

const struct iwl_cfg killer1650x_2ax_cfg = {
	.name = "Killer(R) Wi-Fi 6 AX1650x 160MHz Wireless Network Adapter (200NGW)",
	.fw_name_pre = IWL_CC_A_FW_PRE,
	IWL_DEVICE_22500,
	/*
	 * This device doesn't support receiving BlockAck with a large bitmap
	 * so we need to restrict the size of transmitted aggregation to the
	 * HT size; mac80211 would otherwise pick the HE max (256) by default.
	 */
	.max_tx_agg_size = IEEE80211_MAX_AMPDU_BUF_HT,
	.bisr_workaround = 1,
};

const struct iwl_cfg killer1650w_2ax_cfg = {
	.name = "Killer(R) Wi-Fi 6 AX1650w 160MHz Wireless Network Adapter (200D2W)",
	.fw_name_pre = IWL_CC_A_FW_PRE,
	IWL_DEVICE_22500,
	/*
	 * This device doesn't support receiving BlockAck with a large bitmap
	 * so we need to restrict the size of transmitted aggregation to the
	 * HT size; mac80211 would otherwise pick the HE max (256) by default.
	 */
	.max_tx_agg_size = IEEE80211_MAX_AMPDU_BUF_HT,
	.bisr_workaround = 1,
};

/*
 * All JF radio modules are part of the 9000 series, but the MAC part
 * looks more like 22000.  That's why this device is here, but called
 * 9560 nevertheless.
 */
const struct iwl_cfg iwl9461_2ac_cfg_qu_b0_jf_b0 = {
	.name = "Intel(R) Wireless-AC 9461",
	.fw_name_pre = IWL_QU_B_JF_B_FW_PRE,
	IWL_DEVICE_22500,
};

const struct iwl_cfg iwl9462_2ac_cfg_qu_b0_jf_b0 = {
	.name = "Intel(R) Wireless-AC 9462",
	.fw_name_pre = IWL_QU_B_JF_B_FW_PRE,
	IWL_DEVICE_22500,
};

const struct iwl_cfg iwl9560_2ac_cfg_qu_b0_jf_b0 = {
	.name = "Intel(R) Wireless-AC 9560",
	.fw_name_pre = IWL_QU_B_JF_B_FW_PRE,
	IWL_DEVICE_22500,
};

const struct iwl_cfg iwl9560_2ac_160_cfg_qu_b0_jf_b0 = {
	.name = "Intel(R) Wireless-AC 9560 160MHz",
	.fw_name_pre = IWL_QU_B_JF_B_FW_PRE,
	IWL_DEVICE_22500,
};

const struct iwl_cfg iwl9560_2ac_cfg_qnj_jf_b0 = {
	.name = "Intel(R) Wireless-AC 9560 160MHz",
	.fw_name_pre = IWL_QNJ_B_JF_B_FW_PRE,
	IWL_DEVICE_22500,
	/*
	 * This device doesn't support receiving BlockAck with a large bitmap
	 * so we need to restrict the size of transmitted aggregation to the
	 * HT size; mac80211 would otherwise pick the HE max (256) by default.
	 */
	.max_tx_agg_size = IEEE80211_MAX_AMPDU_BUF_HT,
};

const struct iwl_cfg killer1550i_2ac_cfg_qu_b0_jf_b0 = {
	.name = "Killer (R) Wireless-AC 1550i Wireless Network Adapter (9560NGW)",
	.fw_name_pre = IWL_QU_B_JF_B_FW_PRE,
	IWL_DEVICE_22500,
};

const struct iwl_cfg killer1550s_2ac_cfg_qu_b0_jf_b0 = {
	.name = "Killer (R) Wireless-AC 1550s Wireless Network Adapter (9560NGW)",
	.fw_name_pre = IWL_QU_B_JF_B_FW_PRE,
	IWL_DEVICE_22500,
};

const struct iwl_cfg killer1650s_2ax_cfg_qu_b0_hr_b0 = {
	.name = "Killer(R) Wi-Fi 6 AX1650i 160MHz Wireless Network Adapter (201NGW)",
	.fw_name_pre = IWL_22000_QU_B_HR_B_FW_PRE,
	IWL_DEVICE_22500,
	/*
	 * This device doesn't support receiving BlockAck with a large bitmap
	 * so we need to restrict the size of transmitted aggregation to the
	 * HT size; mac80211 would otherwise pick the HE max (256) by default.
	 */
	.max_tx_agg_size = IEEE80211_MAX_AMPDU_BUF_HT,
};

const struct iwl_cfg killer1650i_2ax_cfg_qu_b0_hr_b0 = {
	.name = "Killer(R) Wi-Fi 6 AX1650s 160MHz Wireless Network Adapter (201D2W)",
	.fw_name_pre = IWL_22000_QU_B_HR_B_FW_PRE,
	IWL_DEVICE_22500,
	/*
	 * This device doesn't support receiving BlockAck with a large bitmap
	 * so we need to restrict the size of transmitted aggregation to the
	 * HT size; mac80211 would otherwise pick the HE max (256) by default.
	 */
	.max_tx_agg_size = IEEE80211_MAX_AMPDU_BUF_HT,
};

const struct iwl_cfg iwl22000_2ax_cfg_jf = {
	.name = "Intel(R) Dual Band Wireless AX 22000",
	.fw_name_pre = IWL_QU_B_JF_B_FW_PRE,
	IWL_DEVICE_22500,
	/*
	 * This device doesn't support receiving BlockAck with a large bitmap
	 * so we need to restrict the size of transmitted aggregation to the
	 * HT size; mac80211 would otherwise pick the HE max (256) by default.
	 */
	.max_tx_agg_size = IEEE80211_MAX_AMPDU_BUF_HT,
};

const struct iwl_cfg iwl22000_2ax_cfg_qnj_hr_a0_f0 = {
	.name = "Intel(R) Dual Band Wireless AX 22000",
	.fw_name_pre = IWL_22000_HR_A_F0_FW_PRE,
	IWL_DEVICE_22500,
	/*
	 * This device doesn't support receiving BlockAck with a large bitmap
	 * so we need to restrict the size of transmitted aggregation to the
	 * HT size; mac80211 would otherwise pick the HE max (256) by default.
	 */
	.max_tx_agg_size = IEEE80211_MAX_AMPDU_BUF_HT,
};

const struct iwl_cfg iwl22000_2ax_cfg_qnj_hr_b0_f0 = {
	.name = "Intel(R) Dual Band Wireless AX 22000",
	.fw_name_pre = IWL_22000_HR_B_F0_FW_PRE,
	IWL_DEVICE_22500,
	/*
	 * This device doesn't support receiving BlockAck with a large bitmap
	 * so we need to restrict the size of transmitted aggregation to the
	 * HT size; mac80211 would otherwise pick the HE max (256) by default.
	 */
	.max_tx_agg_size = IEEE80211_MAX_AMPDU_BUF_HT,
};

const struct iwl_cfg iwl22000_2ax_cfg_qnj_hr_b0 = {
	.name = "Intel(R) Dual Band Wireless AX 22000",
	.fw_name_pre = IWL_22000_HR_B_FW_PRE,
	IWL_DEVICE_22500,
	/*
	 * This device doesn't support receiving BlockAck with a large bitmap
	 * so we need to restrict the size of transmitted aggregation to the
	 * HT size; mac80211 would otherwise pick the HE max (256) by default.
	 */
	.max_tx_agg_size = IEEE80211_MAX_AMPDU_BUF_HT,
};

const struct iwl_cfg iwl22000_2ax_cfg_qnj_hr_a0 = {
	.name = "Intel(R) Dual Band Wireless AX 22000",
	.fw_name_pre = IWL_22000_HR_A0_FW_PRE,
	IWL_DEVICE_22500,
	/*
	 * This device doesn't support receiving BlockAck with a large bitmap
	 * so we need to restrict the size of transmitted aggregation to the
	 * HT size; mac80211 would otherwise pick the HE max (256) by default.
	 */
	.max_tx_agg_size = IEEE80211_MAX_AMPDU_BUF_HT,
};

const struct iwl_cfg iwlax210_2ax_cfg_so_jf_a0 = {
	.name = "Intel(R) Wireless-AC 9560 160MHz",
	.fw_name_pre = IWL_22000_SO_A_JF_B_FW_PRE,
	IWL_DEVICE_AX210,
};

const struct iwl_cfg iwlax210_2ax_cfg_so_hr_a0 = {
	.name = "Intel(R) Wi-Fi 7 AX210 160MHz",
	.fw_name_pre = IWL_22000_SO_A_HR_B_FW_PRE,
	IWL_DEVICE_AX210,
};

const struct iwl_cfg iwlax211_2ax_cfg_so_gf_a0 = {
	.name = "Intel(R) Wi-Fi 7 AX211 160MHz",
	.fw_name_pre = IWL_22000_SO_A_GF_A_FW_PRE,
	.uhb_supported = true,
	IWL_DEVICE_AX210,
};

const struct iwl_cfg iwlax210_2ax_cfg_ty_gf_a0 = {
	.name = "Intel(R) Wi-Fi 7 AX210 160MHz",
	.fw_name_pre = IWL_22000_TY_A_GF_A_FW_PRE,
	.uhb_supported = true,
	IWL_DEVICE_AX210,
};

const struct iwl_cfg iwlax411_2ax_cfg_so_gf4_a0 = {
	.name = "Intel(R) Wi-Fi 7 AX411 160MHz",
	.fw_name_pre = IWL_22000_SO_A_GF4_A_FW_PRE,
	IWL_DEVICE_AX210,
};

MODULE_FIRMWARE(IWL_22000_HR_MODULE_FIRMWARE(IWL_22000_UCODE_API_MAX));
MODULE_FIRMWARE(IWL_22000_JF_MODULE_FIRMWARE(IWL_22000_UCODE_API_MAX));
MODULE_FIRMWARE(IWL_22000_HR_A_F0_QNJ_MODULE_FIRMWARE(IWL_22000_UCODE_API_MAX));
MODULE_FIRMWARE(IWL_22000_HR_B_F0_QNJ_MODULE_FIRMWARE(IWL_22000_UCODE_API_MAX));
MODULE_FIRMWARE(IWL_22000_HR_B_QNJ_MODULE_FIRMWARE(IWL_22000_UCODE_API_MAX));
MODULE_FIRMWARE(IWL_22000_HR_A0_QNJ_MODULE_FIRMWARE(IWL_22000_UCODE_API_MAX));
MODULE_FIRMWARE(IWL_QU_B_JF_B_MODULE_FIRMWARE(IWL_22000_UCODE_API_MAX));
MODULE_FIRMWARE(IWL_QUZ_A_HR_B_MODULE_FIRMWARE(IWL_22000_UCODE_API_MAX));
MODULE_FIRMWARE(IWL_QNJ_B_JF_B_MODULE_FIRMWARE(IWL_22000_UCODE_API_MAX));
MODULE_FIRMWARE(IWL_CC_A_MODULE_FIRMWARE(IWL_22000_UCODE_API_MAX));
MODULE_FIRMWARE(IWL_22000_SO_A_JF_B_MODULE_FIRMWARE(IWL_22000_UCODE_API_MAX));
MODULE_FIRMWARE(IWL_22000_SO_A_HR_B_MODULE_FIRMWARE(IWL_22000_UCODE_API_MAX));
MODULE_FIRMWARE(IWL_22000_SO_A_GF_A_MODULE_FIRMWARE(IWL_22000_UCODE_API_MAX));
MODULE_FIRMWARE(IWL_22000_TY_A_GF_A_MODULE_FIRMWARE(IWL_22000_UCODE_API_MAX));<|MERGE_RESOLUTION|>--- conflicted
+++ resolved
@@ -104,11 +104,6 @@
 	IWL_22000_HR_B_FW_PRE __stringify(api) ".ucode"
 #define IWL_22000_HR_A0_QNJ_MODULE_FIRMWARE(api) \
 	IWL_22000_HR_A0_FW_PRE __stringify(api) ".ucode"
-<<<<<<< HEAD
-#define IWL_22000_SU_Z0_MODULE_FIRMWARE(api) \
-	IWL_22000_SU_Z0_FW_PRE __stringify(api) ".ucode"
-=======
->>>>>>> 398020b8
 #define IWL_QUZ_A_HR_B_MODULE_FIRMWARE(api) \
 	IWL_QUZ_A_HR_B_FW_PRE __stringify(api) ".ucode"
 #define IWL_QU_B_JF_B_MODULE_FIRMWARE(api) \
@@ -246,8 +241,6 @@
 	.max_tx_agg_size = IEEE80211_MAX_AMPDU_BUF_HT,
 };
 
-<<<<<<< HEAD
-=======
 const struct iwl_cfg iwl_ax201_cfg_qu_hr = {
 	.name = "Intel(R) Wi-Fi 6 AX201 160MHz",
 	.fw_name_pre = IWL_22000_QU_B_HR_B_FW_PRE,
@@ -260,7 +253,6 @@
 	.max_tx_agg_size = IEEE80211_MAX_AMPDU_BUF_HT,
 };
 
->>>>>>> 398020b8
 const struct iwl_cfg iwl_ax101_cfg_quz_hr = {
 	.name = "Intel(R) Wi-Fi 6 AX101",
 	.fw_name_pre = IWL_QUZ_A_HR_B_FW_PRE,
