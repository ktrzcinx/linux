/*
 * BSS client mode implementation
 * Copyright 2003-2008, Jouni Malinen <j@w1.fi>
 * Copyright 2004, Instant802 Networks, Inc.
 * Copyright 2005, Devicescape Software, Inc.
 * Copyright 2006-2007	Jiri Benc <jbenc@suse.cz>
 * Copyright 2007, Michael Wu <flamingice@sourmilk.net>
 * Copyright 2013-2014  Intel Mobile Communications GmbH
 * Copyright (C) 2015 - 2017 Intel Deutschland GmbH
 * Copyright (C) 2018 - 2019 Intel Corporation
 *
 * This program is free software; you can redistribute it and/or modify
 * it under the terms of the GNU General Public License version 2 as
 * published by the Free Software Foundation.
 */

#include <linux/delay.h>
#include <linux/if_ether.h>
#include <linux/skbuff.h>
#include <linux/if_arp.h>
#include <linux/etherdevice.h>
#include <linux/moduleparam.h>
#include <linux/rtnetlink.h>
#include <linux/crc32.h>
#include <linux/slab.h>
#include <linux/export.h>
#include <net/mac80211.h>
#include <asm/unaligned.h>

#include "ieee80211_i.h"
#include "driver-ops.h"
#include "rate.h"
#include "led.h"
#include "fils_aead.h"

#define IEEE80211_AUTH_TIMEOUT		(CPTCFG_IWL_TIMEOUT_FACTOR * HZ / 5)
#define IEEE80211_AUTH_TIMEOUT_LONG	(CPTCFG_IWL_TIMEOUT_FACTOR * HZ / 2)
#define IEEE80211_AUTH_TIMEOUT_SHORT	(CPTCFG_IWL_TIMEOUT_FACTOR * HZ / 10)
#define IEEE80211_AUTH_TIMEOUT_SAE	(CPTCFG_IWL_TIMEOUT_FACTOR * HZ * 2)
#define IEEE80211_AUTH_MAX_TRIES	3
#define IEEE80211_AUTH_WAIT_ASSOC	(CPTCFG_IWL_TIMEOUT_FACTOR * HZ * 5)
#define IEEE80211_ASSOC_TIMEOUT		(CPTCFG_IWL_TIMEOUT_FACTOR * HZ / 5)
#define IEEE80211_ASSOC_TIMEOUT_LONG	(CPTCFG_IWL_TIMEOUT_FACTOR * HZ / 2)
#define IEEE80211_ASSOC_TIMEOUT_SHORT	(CPTCFG_IWL_TIMEOUT_FACTOR * HZ / 10)
#define IEEE80211_ASSOC_MAX_TRIES	3

static int max_nullfunc_tries = 2;
module_param(max_nullfunc_tries, int, 0644);
MODULE_PARM_DESC(max_nullfunc_tries,
		 "Maximum nullfunc tx tries before disconnecting (reason 4).");

static int max_probe_tries = 5;
module_param(max_probe_tries, int, 0644);
MODULE_PARM_DESC(max_probe_tries,
		 "Maximum probe tries before disconnecting (reason 4).");

/*
 * Beacon loss timeout is calculated as N frames times the
 * advertised beacon interval.  This may need to be somewhat
 * higher than what hardware might detect to account for
 * delays in the host processing frames. But since we also
 * probe on beacon miss before declaring the connection lost
 * default to what we want.
 */
static int beacon_loss_count = 7;
module_param(beacon_loss_count, int, 0644);
MODULE_PARM_DESC(beacon_loss_count,
		 "Number of beacon intervals before we decide beacon was lost.");

/*
 * Time the connection can be idle before we probe
 * it to see if we can still talk to the AP.
 */
#define IEEE80211_CONNECTION_IDLE_TIME	(30 * HZ)
/*
 * Time we wait for a probe response after sending
 * a probe request because of beacon loss or for
 * checking the connection still works.
 */
static int probe_wait_ms = 500;
module_param(probe_wait_ms, int, 0644);
MODULE_PARM_DESC(probe_wait_ms,
		 "Maximum time(ms) to wait for probe response"
		 " before disconnecting (reason 4).");

/*
 * How many Beacon frames need to have been used in average signal strength
 * before starting to indicate signal change events.
 */
#define IEEE80211_SIGNAL_AVE_MIN_COUNT	4

/*
 * We can have multiple work items (and connection probing)
 * scheduling this timer, but we need to take care to only
 * reschedule it when it should fire _earlier_ than it was
 * asked for before, or if it's not pending right now. This
 * function ensures that. Note that it then is required to
 * run this function for all timeouts after the first one
 * has happened -- the work that runs from this timer will
 * do that.
 */
static void run_again(struct ieee80211_sub_if_data *sdata,
		      unsigned long timeout)
{
	sdata_assert_lock(sdata);

	if (!timer_pending(&sdata->u.mgd.timer) ||
	    time_before(timeout, sdata->u.mgd.timer.expires))
		mod_timer(&sdata->u.mgd.timer, timeout);
}

void ieee80211_sta_reset_beacon_monitor(struct ieee80211_sub_if_data *sdata)
{
	if (sdata->vif.driver_flags & IEEE80211_VIF_BEACON_FILTER)
		return;

	if (ieee80211_hw_check(&sdata->local->hw, CONNECTION_MONITOR))
		return;

	mod_timer(&sdata->u.mgd.bcn_mon_timer,
		  round_jiffies_up(jiffies + sdata->u.mgd.beacon_timeout));
}

void ieee80211_sta_reset_conn_monitor(struct ieee80211_sub_if_data *sdata)
{
	struct ieee80211_if_managed *ifmgd = &sdata->u.mgd;

	if (unlikely(!ifmgd->associated))
		return;

	if (ifmgd->probe_send_count)
		ifmgd->probe_send_count = 0;

	if (ieee80211_hw_check(&sdata->local->hw, CONNECTION_MONITOR))
		return;

	mod_timer(&ifmgd->conn_mon_timer,
		  round_jiffies_up(jiffies + IEEE80211_CONNECTION_IDLE_TIME));
}

static int ecw2cw(int ecw)
{
	return (1 << ecw) - 1;
}

static u32
ieee80211_determine_chantype(struct ieee80211_sub_if_data *sdata,
			     struct ieee80211_supported_band *sband,
			     struct ieee80211_channel *channel,
			     const struct ieee80211_ht_operation *ht_oper,
			     const struct ieee80211_vht_operation *vht_oper,
			     const struct ieee80211_he_operation *he_oper,
			     struct cfg80211_chan_def *chandef, bool tracking)
{
	struct ieee80211_if_managed *ifmgd = &sdata->u.mgd;
	struct cfg80211_chan_def vht_chandef;
	struct ieee80211_sta_ht_cap sta_ht_cap;
	u32 ht_cfreq, ret;

	memcpy(&sta_ht_cap, &sband->ht_cap, sizeof(sta_ht_cap));
	ieee80211_apply_htcap_overrides(sdata, &sta_ht_cap);

	chandef->chan = channel;
	chandef->width = NL80211_CHAN_WIDTH_20_NOHT;
	chandef->center_freq1 = channel->center_freq;
	chandef->center_freq2 = 0;

	if (!ht_oper || !sta_ht_cap.ht_supported) {
		ret = IEEE80211_STA_DISABLE_HT | IEEE80211_STA_DISABLE_VHT;
		goto out;
	}

	chandef->width = NL80211_CHAN_WIDTH_20;

	ht_cfreq = ieee80211_channel_to_frequency(ht_oper->primary_chan,
						  channel->band);
	/* check that channel matches the right operating channel */
	if (!tracking && channel->center_freq != ht_cfreq) {
		/*
		 * It's possible that some APs are confused here;
		 * Netgear WNDR3700 sometimes reports 4 higher than
		 * the actual channel in association responses, but
		 * since we look at probe response/beacon data here
		 * it should be OK.
		 */
		sdata_info(sdata,
			   "mismatch: center-freq: %d ht-cfreq: %d ht->primary_chan: %d band: %d - Disable HT\n",
			   channel->center_freq, ht_cfreq,
			   ht_oper->primary_chan, channel->band);
		ret = IEEE80211_STA_DISABLE_HT | IEEE80211_STA_DISABLE_VHT;
		goto out;
	}

	/* check 40 MHz support, if we have it */
	if (sta_ht_cap.cap & IEEE80211_HT_CAP_SUP_WIDTH_20_40) {
		ieee80211_chandef_ht_oper(ht_oper, chandef);
	} else {
		/* 40 MHz (and 80 MHz) must be supported for VHT */
		ret = IEEE80211_STA_DISABLE_VHT;
		/* also mark 40 MHz disabled */
		ret |= IEEE80211_STA_DISABLE_40MHZ;
		goto out;
	}

	if (!vht_oper || !sband->vht_cap.vht_supported) {
		ret = IEEE80211_STA_DISABLE_VHT;
		goto out;
	}

	vht_chandef = *chandef;
	if (!(ifmgd->flags & IEEE80211_STA_DISABLE_HE) && he_oper &&
	    (le32_to_cpu(he_oper->he_oper_params) &
	     IEEE80211_HE_OPERATION_VHT_OPER_INFO)) {
		struct ieee80211_vht_operation he_oper_vht_cap;

		/*
		 * Set only first 3 bytes (other 2 aren't used in
		 * ieee80211_chandef_vht_oper() anyway)
		 */
		memcpy(&he_oper_vht_cap, he_oper->optional, 3);
		he_oper_vht_cap.basic_mcs_set = cpu_to_le16(0);

		if (!ieee80211_chandef_vht_oper(&sdata->local->hw,
						&he_oper_vht_cap, ht_oper,
						&vht_chandef)) {
			if (!(ifmgd->flags & IEEE80211_STA_DISABLE_HE))
				sdata_info(sdata,
					   "HE AP VHT information is invalid, disable HE\n");
			ret = IEEE80211_STA_DISABLE_HE;
			goto out;
		}
	} else if (!ieee80211_chandef_vht_oper(&sdata->local->hw, vht_oper,
					       ht_oper, &vht_chandef)) {
		if (!(ifmgd->flags & IEEE80211_STA_DISABLE_VHT))
			sdata_info(sdata,
				   "AP VHT information is invalid, disable VHT\n");
		ret = IEEE80211_STA_DISABLE_VHT;
		goto out;
	}

	if (!cfg80211_chandef_valid(&vht_chandef)) {
		if (!(ifmgd->flags & IEEE80211_STA_DISABLE_VHT))
			sdata_info(sdata,
				   "AP VHT information is invalid, disable VHT\n");
		ret = IEEE80211_STA_DISABLE_VHT;
		goto out;
	}

	if (cfg80211_chandef_identical(chandef, &vht_chandef)) {
		ret = 0;
		goto out;
	}

	if (!cfg80211_chandef_compatible(chandef, &vht_chandef)) {
		if (!(ifmgd->flags & IEEE80211_STA_DISABLE_VHT))
			sdata_info(sdata,
				   "AP VHT information doesn't match HT, disable VHT\n");
		ret = IEEE80211_STA_DISABLE_VHT;
		goto out;
	}

	*chandef = vht_chandef;

	ret = 0;

out:
	/*
	 * When tracking the current AP, don't do any further checks if the
	 * new chandef is identical to the one we're currently using for the
	 * connection. This keeps us from playing ping-pong with regulatory,
	 * without it the following can happen (for example):
	 *  - connect to an AP with 80 MHz, world regdom allows 80 MHz
	 *  - AP advertises regdom US
	 *  - CRDA loads regdom US with 80 MHz prohibited (old database)
	 *  - the code below detects an unsupported channel, downgrades, and
	 *    we disconnect from the AP in the caller
	 *  - disconnect causes CRDA to reload world regdomain and the game
	 *    starts anew.
	 * (see https://bugzilla.kernel.org/show_bug.cgi?id=70881)
	 *
	 * It seems possible that there are still scenarios with CSA or real
	 * bandwidth changes where a this could happen, but those cases are
	 * less common and wouldn't completely prevent using the AP.
	 */
	if (tracking &&
	    cfg80211_chandef_identical(chandef, &sdata->vif.bss_conf.chandef))
		return ret;

	/* don't print the message below for VHT mismatch if VHT is disabled */
	if (ret & IEEE80211_STA_DISABLE_VHT)
		vht_chandef = *chandef;

	/*
	 * Ignore the DISABLED flag when we're already connected and only
	 * tracking the APs beacon for bandwidth changes - otherwise we
	 * might get disconnected here if we connect to an AP, update our
	 * regulatory information based on the AP's country IE and the
	 * information we have is wrong/outdated and disables the channel
	 * that we're actually using for the connection to the AP.
	 */
	while (!cfg80211_chandef_usable(sdata->local->hw.wiphy, chandef,
					tracking ? 0 :
						   IEEE80211_CHAN_DISABLED)) {
		if (WARN_ON(chandef->width == NL80211_CHAN_WIDTH_20_NOHT)) {
			ret = IEEE80211_STA_DISABLE_HT |
			      IEEE80211_STA_DISABLE_VHT;
			break;
		}

		ret |= ieee80211_chandef_downgrade(chandef);
	}

	if (chandef->width != vht_chandef.width && !tracking)
		sdata_info(sdata,
			   "capabilities/regulatory prevented using AP HT/VHT configuration, downgraded\n");

	WARN_ON_ONCE(!cfg80211_chandef_valid(chandef));
	return ret;
}

static int ieee80211_config_bw(struct ieee80211_sub_if_data *sdata,
			       struct sta_info *sta,
			       const struct ieee80211_ht_cap *ht_cap,
			       const struct ieee80211_ht_operation *ht_oper,
			       const struct ieee80211_vht_operation *vht_oper,
			       const struct ieee80211_he_operation *he_oper,
			       const u8 *bssid, u32 *changed)
{
	struct ieee80211_local *local = sdata->local;
	struct ieee80211_if_managed *ifmgd = &sdata->u.mgd;
	struct ieee80211_channel *chan = sdata->vif.bss_conf.chandef.chan;
	struct ieee80211_supported_band *sband =
		local->hw.wiphy->bands[chan->band];
	struct cfg80211_chan_def chandef;
	u16 ht_opmode;
	u32 flags;
	enum ieee80211_sta_rx_bandwidth new_sta_bw;
	int ret;

	/* if HT was/is disabled, don't track any bandwidth changes */
	if (ifmgd->flags & IEEE80211_STA_DISABLE_HT || !ht_oper)
		return 0;

	/* don't check VHT if we associated as non-VHT station */
	if (ifmgd->flags & IEEE80211_STA_DISABLE_VHT)
		vht_oper = NULL;

	/* don't check HE if we associated as non-HE station */
	if (ifmgd->flags & IEEE80211_STA_DISABLE_HE ||
	    !ieee80211_get_he_sta_cap(sband))
		he_oper = NULL;

	if (WARN_ON_ONCE(!sta))
		return -EINVAL;

	/*
	 * if bss configuration changed store the new one -
	 * this may be applicable even if channel is identical
	 */
	ht_opmode = le16_to_cpu(ht_oper->operation_mode);
	if (sdata->vif.bss_conf.ht_operation_mode != ht_opmode) {
		*changed |= BSS_CHANGED_HT;
		sdata->vif.bss_conf.ht_operation_mode = ht_opmode;
	}

	/* calculate new channel (type) based on HT/VHT/HE operation IEs */
	flags = ieee80211_determine_chantype(sdata, sband, chan,
					     ht_oper, vht_oper, he_oper,
					     &chandef, true);

	/*
	 * Downgrade the new channel if we associated with restricted
	 * capabilities. For example, if we associated as a 20 MHz STA
	 * to a 40 MHz AP (due to regulatory, capabilities or config
	 * reasons) then switching to a 40 MHz channel now won't do us
	 * any good -- we couldn't use it with the AP.
	 */
	if (ifmgd->flags & IEEE80211_STA_DISABLE_80P80MHZ &&
	    chandef.width == NL80211_CHAN_WIDTH_80P80)
		flags |= ieee80211_chandef_downgrade(&chandef);
	if (ifmgd->flags & IEEE80211_STA_DISABLE_160MHZ &&
	    chandef.width == NL80211_CHAN_WIDTH_160)
		flags |= ieee80211_chandef_downgrade(&chandef);
	if (ifmgd->flags & IEEE80211_STA_DISABLE_40MHZ &&
	    chandef.width > NL80211_CHAN_WIDTH_20)
		flags |= ieee80211_chandef_downgrade(&chandef);

	if (cfg80211_chandef_identical(&chandef, &sdata->vif.bss_conf.chandef))
		return 0;

	sdata_info(sdata,
		   "AP %pM changed bandwidth, new config is %d MHz, width %d (%d/%d MHz)\n",
		   ifmgd->bssid, chandef.chan->center_freq, chandef.width,
		   chandef.center_freq1, chandef.center_freq2);

	if (flags != (ifmgd->flags & (IEEE80211_STA_DISABLE_HT |
				      IEEE80211_STA_DISABLE_VHT |
				      IEEE80211_STA_DISABLE_40MHZ |
				      IEEE80211_STA_DISABLE_80P80MHZ |
				      IEEE80211_STA_DISABLE_160MHZ)) ||
	    !cfg80211_chandef_valid(&chandef)) {
		sdata_info(sdata,
			   "AP %pM changed bandwidth in a way we can't support - disconnect\n",
			   ifmgd->bssid);
		return -EINVAL;
	}

	switch (chandef.width) {
	case NL80211_CHAN_WIDTH_20_NOHT:
	case NL80211_CHAN_WIDTH_20:
		new_sta_bw = IEEE80211_STA_RX_BW_20;
		break;
	case NL80211_CHAN_WIDTH_40:
		new_sta_bw = IEEE80211_STA_RX_BW_40;
		break;
	case NL80211_CHAN_WIDTH_80:
		new_sta_bw = IEEE80211_STA_RX_BW_80;
		break;
	case NL80211_CHAN_WIDTH_80P80:
	case NL80211_CHAN_WIDTH_160:
		new_sta_bw = IEEE80211_STA_RX_BW_160;
		break;
	default:
		return -EINVAL;
	}

	if (new_sta_bw > sta->cur_max_bandwidth)
		new_sta_bw = sta->cur_max_bandwidth;

	if (new_sta_bw < sta->sta.bandwidth) {
		sta->sta.bandwidth = new_sta_bw;
		rate_control_rate_update(local, sband, sta,
					 IEEE80211_RC_BW_CHANGED);
	}

	ret = ieee80211_vif_change_bandwidth(sdata, &chandef, changed);
	if (ret) {
		sdata_info(sdata,
			   "AP %pM changed bandwidth to incompatible one - disconnect\n",
			   ifmgd->bssid);
		return ret;
	}

	if (new_sta_bw > sta->sta.bandwidth) {
		sta->sta.bandwidth = new_sta_bw;
		rate_control_rate_update(local, sband, sta,
					 IEEE80211_RC_BW_CHANGED);
	}

	return 0;
}

/* frame sending functions */

static void ieee80211_add_ht_ie(struct ieee80211_sub_if_data *sdata,
				struct sk_buff *skb, u8 ap_ht_param,
				struct ieee80211_supported_band *sband,
				struct ieee80211_channel *channel,
				enum ieee80211_smps_mode smps)
{
	u8 *pos;
	u32 flags = channel->flags;
	u16 cap;
	struct ieee80211_sta_ht_cap ht_cap;

	BUILD_BUG_ON(sizeof(ht_cap) != sizeof(sband->ht_cap));

	memcpy(&ht_cap, &sband->ht_cap, sizeof(ht_cap));
	ieee80211_apply_htcap_overrides(sdata, &ht_cap);

	/* determine capability flags */
	cap = ht_cap.cap;

	switch (ap_ht_param & IEEE80211_HT_PARAM_CHA_SEC_OFFSET) {
	case IEEE80211_HT_PARAM_CHA_SEC_ABOVE:
		if (flags & IEEE80211_CHAN_NO_HT40PLUS) {
			cap &= ~IEEE80211_HT_CAP_SUP_WIDTH_20_40;
			cap &= ~IEEE80211_HT_CAP_SGI_40;
		}
		break;
	case IEEE80211_HT_PARAM_CHA_SEC_BELOW:
		if (flags & IEEE80211_CHAN_NO_HT40MINUS) {
			cap &= ~IEEE80211_HT_CAP_SUP_WIDTH_20_40;
			cap &= ~IEEE80211_HT_CAP_SGI_40;
		}
		break;
	}

	/*
	 * If 40 MHz was disabled associate as though we weren't
	 * capable of 40 MHz -- some broken APs will never fall
	 * back to trying to transmit in 20 MHz.
	 */
	if (sdata->u.mgd.flags & IEEE80211_STA_DISABLE_40MHZ) {
		cap &= ~IEEE80211_HT_CAP_SUP_WIDTH_20_40;
		cap &= ~IEEE80211_HT_CAP_SGI_40;
	}

	/* set SM PS mode properly */
	cap &= ~IEEE80211_HT_CAP_SM_PS;
	switch (smps) {
	case IEEE80211_SMPS_AUTOMATIC:
	case IEEE80211_SMPS_NUM_MODES:
		WARN_ON(1);
		/* fall through */
	case IEEE80211_SMPS_OFF:
		cap |= WLAN_HT_CAP_SM_PS_DISABLED <<
			IEEE80211_HT_CAP_SM_PS_SHIFT;
		break;
	case IEEE80211_SMPS_STATIC:
		cap |= WLAN_HT_CAP_SM_PS_STATIC <<
			IEEE80211_HT_CAP_SM_PS_SHIFT;
		break;
	case IEEE80211_SMPS_DYNAMIC:
		cap |= WLAN_HT_CAP_SM_PS_DYNAMIC <<
			IEEE80211_HT_CAP_SM_PS_SHIFT;
		break;
	}

	/* reserve and fill IE */
	pos = skb_put(skb, sizeof(struct ieee80211_ht_cap) + 2);
	ieee80211_ie_build_ht_cap(pos, &ht_cap, cap);
}

/* This function determines vht capability flags for the association
 * and builds the IE.
 * Note - the function may set the owner of the MU-MIMO capability
 */
static void ieee80211_add_vht_ie(struct ieee80211_sub_if_data *sdata,
				 struct sk_buff *skb,
				 struct ieee80211_supported_band *sband,
				 struct ieee80211_vht_cap *ap_vht_cap)
{
	struct ieee80211_local *local = sdata->local;
	u8 *pos;
	u32 cap;
	struct ieee80211_sta_vht_cap vht_cap;
	u32 mask, ap_bf_sts, our_bf_sts;

	BUILD_BUG_ON(sizeof(vht_cap) != sizeof(sband->vht_cap));

	memcpy(&vht_cap, &sband->vht_cap, sizeof(vht_cap));
	ieee80211_apply_vhtcap_overrides(sdata, &vht_cap);

	/* determine capability flags */
	cap = vht_cap.cap;

	if (sdata->u.mgd.flags & IEEE80211_STA_DISABLE_80P80MHZ) {
		u32 bw = cap & IEEE80211_VHT_CAP_SUPP_CHAN_WIDTH_MASK;

		cap &= ~IEEE80211_VHT_CAP_SUPP_CHAN_WIDTH_MASK;
		if (bw == IEEE80211_VHT_CAP_SUPP_CHAN_WIDTH_160MHZ ||
		    bw == IEEE80211_VHT_CAP_SUPP_CHAN_WIDTH_160_80PLUS80MHZ)
			cap |= IEEE80211_VHT_CAP_SUPP_CHAN_WIDTH_160MHZ;
	}

	if (sdata->u.mgd.flags & IEEE80211_STA_DISABLE_160MHZ) {
		cap &= ~IEEE80211_VHT_CAP_SHORT_GI_160;
		cap &= ~IEEE80211_VHT_CAP_SUPP_CHAN_WIDTH_MASK;
	}

	/*
	 * Some APs apparently get confused if our capabilities are better
	 * than theirs, so restrict what we advertise in the assoc request.
	 */
	if (!(ap_vht_cap->vht_cap_info &
			cpu_to_le32(IEEE80211_VHT_CAP_SU_BEAMFORMER_CAPABLE)))
		cap &= ~(IEEE80211_VHT_CAP_SU_BEAMFORMEE_CAPABLE |
			 IEEE80211_VHT_CAP_MU_BEAMFORMEE_CAPABLE);
	else if (!(ap_vht_cap->vht_cap_info &
			cpu_to_le32(IEEE80211_VHT_CAP_MU_BEAMFORMER_CAPABLE)))
		cap &= ~IEEE80211_VHT_CAP_MU_BEAMFORMEE_CAPABLE;

	/*
	 * If some other vif is using the MU-MIMO capablity we cannot associate
	 * using MU-MIMO - this will lead to contradictions in the group-id
	 * mechanism.
	 * Ownership is defined since association request, in order to avoid
	 * simultaneous associations with MU-MIMO.
	 */
	if (cap & IEEE80211_VHT_CAP_MU_BEAMFORMEE_CAPABLE) {
		bool disable_mu_mimo = false;
		struct ieee80211_sub_if_data *other;

		list_for_each_entry_rcu(other, &local->interfaces, list) {
			if (other->vif.mu_mimo_owner) {
				disable_mu_mimo = true;
				break;
			}
		}
		if (disable_mu_mimo)
			cap &= ~IEEE80211_VHT_CAP_MU_BEAMFORMEE_CAPABLE;
		else
			sdata->vif.mu_mimo_owner = true;
	}

	mask = IEEE80211_VHT_CAP_BEAMFORMEE_STS_MASK;

	ap_bf_sts = le32_to_cpu(ap_vht_cap->vht_cap_info) & mask;
	our_bf_sts = cap & mask;

	if (ap_bf_sts < our_bf_sts) {
		cap &= ~mask;
		cap |= ap_bf_sts;
	}

	/* reserve and fill IE */
	pos = skb_put(skb, sizeof(struct ieee80211_vht_cap) + 2);
	ieee80211_ie_build_vht_cap(pos, &vht_cap, cap);
}

/* This function determines HE capability flags for the association
 * and builds the IE.
 */
static void ieee80211_add_he_ie(struct ieee80211_sub_if_data *sdata,
				struct sk_buff *skb,
				struct ieee80211_supported_band *sband)
{
	u8 *pos;
	const struct ieee80211_sta_he_cap *he_cap = NULL;
	u8 he_cap_size;

	he_cap = ieee80211_get_he_sta_cap(sband);
	if (!he_cap)
		return;

	/*
	 * TODO: the 1 added is because this temporarily is under the EXTENSION
	 * IE. Get rid of it when it moves.
	 */
	he_cap_size =
		2 + 1 + sizeof(he_cap->he_cap_elem) +
		ieee80211_he_mcs_nss_size(&he_cap->he_cap_elem) +
		ieee80211_he_ppe_size(he_cap->ppe_thres[0],
				      he_cap->he_cap_elem.phy_cap_info);
	pos = skb_put(skb, he_cap_size);
	ieee80211_ie_build_he_cap(pos, he_cap, pos + he_cap_size);
}

static void ieee80211_send_assoc(struct ieee80211_sub_if_data *sdata)
{
	struct ieee80211_local *local = sdata->local;
	struct ieee80211_if_managed *ifmgd = &sdata->u.mgd;
	struct ieee80211_mgd_assoc_data *assoc_data = ifmgd->assoc_data;
	struct sk_buff *skb;
	struct ieee80211_mgmt *mgmt;
	u8 *pos, qos_info, *ie_start;
	size_t offset = 0, noffset;
	int i, count, rates_len, supp_rates_len, shift;
	u16 capab;
	struct ieee80211_supported_band *sband;
	struct ieee80211_chanctx_conf *chanctx_conf;
	struct ieee80211_channel *chan;
	u32 rates = 0;

	sdata_assert_lock(sdata);

	rcu_read_lock();
	chanctx_conf = rcu_dereference(sdata->vif.chanctx_conf);
	if (WARN_ON(!chanctx_conf)) {
		rcu_read_unlock();
		return;
	}
	chan = chanctx_conf->def.chan;
	rcu_read_unlock();
	sband = local->hw.wiphy->bands[chan->band];
	shift = ieee80211_vif_get_shift(&sdata->vif);

	if (assoc_data->supp_rates_len) {
		/*
		 * Get all rates supported by the device and the AP as
		 * some APs don't like getting a superset of their rates
		 * in the association request (e.g. D-Link DAP 1353 in
		 * b-only mode)...
		 */
		rates_len = ieee80211_parse_bitrates(&chanctx_conf->def, sband,
						     assoc_data->supp_rates,
						     assoc_data->supp_rates_len,
						     &rates);
	} else {
		/*
		 * In case AP not provide any supported rates information
		 * before association, we send information element(s) with
		 * all rates that we support.
		 */
		rates_len = 0;
		for (i = 0; i < sband->n_bitrates; i++) {
			rates |= BIT(i);
			rates_len++;
		}
	}

	skb = alloc_skb(local->hw.extra_tx_headroom +
			sizeof(*mgmt) + /* bit too much but doesn't matter */
			2 + assoc_data->ssid_len + /* SSID */
			4 + rates_len + /* (extended) rates */
			4 + /* power capability */
			2 + 2 * sband->n_channels + /* supported channels */
			2 + sizeof(struct ieee80211_ht_cap) + /* HT */
			2 + sizeof(struct ieee80211_vht_cap) + /* VHT */
			2 + 1 + sizeof(struct ieee80211_he_cap_elem) + /* HE */
				sizeof(struct ieee80211_he_mcs_nss_supp) +
				IEEE80211_HE_PPE_THRES_MAX_LEN +
			assoc_data->ie_len + /* extra IEs */
			(assoc_data->fils_kek_len ? 16 /* AES-SIV */ : 0) +
			9, /* WMM */
			GFP_KERNEL);
	if (!skb)
		return;

	skb_reserve(skb, local->hw.extra_tx_headroom);

	capab = WLAN_CAPABILITY_ESS;

	if (sband->band == NL80211_BAND_2GHZ) {
		capab |= WLAN_CAPABILITY_SHORT_SLOT_TIME;
		capab |= WLAN_CAPABILITY_SHORT_PREAMBLE;
	}

	if (assoc_data->capability & WLAN_CAPABILITY_PRIVACY)
		capab |= WLAN_CAPABILITY_PRIVACY;

	if ((assoc_data->capability & WLAN_CAPABILITY_SPECTRUM_MGMT) &&
	    ieee80211_hw_check(&local->hw, SPECTRUM_MGMT))
		capab |= WLAN_CAPABILITY_SPECTRUM_MGMT;

	if (ifmgd->flags & IEEE80211_STA_ENABLE_RRM)
		capab |= WLAN_CAPABILITY_RADIO_MEASURE;

	mgmt = skb_put_zero(skb, 24);
	memcpy(mgmt->da, assoc_data->bss->bssid, ETH_ALEN);
	memcpy(mgmt->sa, sdata->vif.addr, ETH_ALEN);
	memcpy(mgmt->bssid, assoc_data->bss->bssid, ETH_ALEN);

	if (!is_zero_ether_addr(assoc_data->prev_bssid)) {
		skb_put(skb, 10);
		mgmt->frame_control = cpu_to_le16(IEEE80211_FTYPE_MGMT |
						  IEEE80211_STYPE_REASSOC_REQ);
		mgmt->u.reassoc_req.capab_info = cpu_to_le16(capab);
		mgmt->u.reassoc_req.listen_interval =
				cpu_to_le16(local->hw.conf.listen_interval);
		memcpy(mgmt->u.reassoc_req.current_ap, assoc_data->prev_bssid,
		       ETH_ALEN);
	} else {
		skb_put(skb, 4);
		mgmt->frame_control = cpu_to_le16(IEEE80211_FTYPE_MGMT |
						  IEEE80211_STYPE_ASSOC_REQ);
		mgmt->u.assoc_req.capab_info = cpu_to_le16(capab);
		mgmt->u.assoc_req.listen_interval =
				cpu_to_le16(local->hw.conf.listen_interval);
	}

	/* SSID */
	pos = skb_put(skb, 2 + assoc_data->ssid_len);
	ie_start = pos;
	*pos++ = WLAN_EID_SSID;
	*pos++ = assoc_data->ssid_len;
	memcpy(pos, assoc_data->ssid, assoc_data->ssid_len);

	/* add all rates which were marked to be used above */
	supp_rates_len = rates_len;
	if (supp_rates_len > 8)
		supp_rates_len = 8;

	pos = skb_put(skb, supp_rates_len + 2);
	*pos++ = WLAN_EID_SUPP_RATES;
	*pos++ = supp_rates_len;

	count = 0;
	for (i = 0; i < sband->n_bitrates; i++) {
		if (BIT(i) & rates) {
			int rate = DIV_ROUND_UP(sband->bitrates[i].bitrate,
						5 * (1 << shift));
			*pos++ = (u8) rate;
			if (++count == 8)
				break;
		}
	}

	if (rates_len > count) {
		pos = skb_put(skb, rates_len - count + 2);
		*pos++ = WLAN_EID_EXT_SUPP_RATES;
		*pos++ = rates_len - count;

		for (i++; i < sband->n_bitrates; i++) {
			if (BIT(i) & rates) {
				int rate;
				rate = DIV_ROUND_UP(sband->bitrates[i].bitrate,
						    5 * (1 << shift));
				*pos++ = (u8) rate;
			}
		}
	}

	if (capab & WLAN_CAPABILITY_SPECTRUM_MGMT ||
	    capab & WLAN_CAPABILITY_RADIO_MEASURE) {
		pos = skb_put(skb, 4);
		*pos++ = WLAN_EID_PWR_CAPABILITY;
		*pos++ = 2;
		*pos++ = 0; /* min tx power */
		 /* max tx power */
		*pos++ = ieee80211_chandef_max_power(&chanctx_conf->def);
	}

	if (capab & WLAN_CAPABILITY_SPECTRUM_MGMT) {
		/* TODO: get this in reg domain format */
		pos = skb_put(skb, 2 * sband->n_channels + 2);
		*pos++ = WLAN_EID_SUPPORTED_CHANNELS;
		*pos++ = 2 * sband->n_channels;
		for (i = 0; i < sband->n_channels; i++) {
			*pos++ = ieee80211_frequency_to_channel(
					sband->channels[i].center_freq);
			*pos++ = 1; /* one channel in the subband*/
		}
	}

	/* Set MBSSID support for HE AP if needed */
	if (ieee80211_hw_check(&local->hw, SUPPORTS_ONLY_HE_MULTI_BSSID) &&
	    !(ifmgd->flags & IEEE80211_STA_DISABLE_HE) && assoc_data->ie_len) {
		struct element *elem;

		/* we know it's writable, cast away the const */
		elem = (void *)cfg80211_find_elem(WLAN_EID_EXT_CAPABILITY,
						  assoc_data->ie,
						  assoc_data->ie_len);

		/* We can probably assume both always true */
		if (elem && elem->datalen >= 3)
			elem->data[2] |= WLAN_EXT_CAPA3_MULTI_BSSID_SUPPORT;
	}

	/* if present, add any custom IEs that go before HT */
	if (assoc_data->ie_len) {
		static const u8 before_ht[] = {
			WLAN_EID_SSID,
			WLAN_EID_SUPP_RATES,
			WLAN_EID_EXT_SUPP_RATES,
			WLAN_EID_PWR_CAPABILITY,
			WLAN_EID_SUPPORTED_CHANNELS,
			WLAN_EID_RSN,
			WLAN_EID_QOS_CAPA,
			WLAN_EID_RRM_ENABLED_CAPABILITIES,
			WLAN_EID_MOBILITY_DOMAIN,
			WLAN_EID_FAST_BSS_TRANSITION,	/* reassoc only */
			WLAN_EID_RIC_DATA,		/* reassoc only */
			WLAN_EID_SUPPORTED_REGULATORY_CLASSES,
		};
		static const u8 after_ric[] = {
			WLAN_EID_SUPPORTED_REGULATORY_CLASSES,
			WLAN_EID_HT_CAPABILITY,
			WLAN_EID_BSS_COEX_2040,
			/* luckily this is almost always there */
			WLAN_EID_EXT_CAPABILITY,
			WLAN_EID_QOS_TRAFFIC_CAPA,
			WLAN_EID_TIM_BCAST_REQ,
			WLAN_EID_INTERWORKING,
			/* 60 GHz (Multi-band, DMG, MMS) can't happen */
			WLAN_EID_VHT_CAPABILITY,
			WLAN_EID_OPMODE_NOTIF,
		};

		noffset = ieee80211_ie_split_ric(assoc_data->ie,
						 assoc_data->ie_len,
						 before_ht,
						 ARRAY_SIZE(before_ht),
						 after_ric,
						 ARRAY_SIZE(after_ric),
						 offset);
		skb_put_data(skb, assoc_data->ie + offset, noffset - offset);
		offset = noffset;
	}

	if (WARN_ON_ONCE((ifmgd->flags & IEEE80211_STA_DISABLE_HT) &&
			 !(ifmgd->flags & IEEE80211_STA_DISABLE_VHT)))
		ifmgd->flags |= IEEE80211_STA_DISABLE_VHT;

	if (!(ifmgd->flags & IEEE80211_STA_DISABLE_HT))
		ieee80211_add_ht_ie(sdata, skb, assoc_data->ap_ht_param,
				    sband, chan, sdata->smps_mode);

	/* if present, add any custom IEs that go before VHT */
	if (assoc_data->ie_len) {
		static const u8 before_vht[] = {
			/*
			 * no need to list the ones split off before HT
			 * or generated here
			 */
			WLAN_EID_BSS_COEX_2040,
			WLAN_EID_EXT_CAPABILITY,
			WLAN_EID_QOS_TRAFFIC_CAPA,
			WLAN_EID_TIM_BCAST_REQ,
			WLAN_EID_INTERWORKING,
			/* 60 GHz (Multi-band, DMG, MMS) can't happen */
		};

		/* RIC already taken above, so no need to handle here anymore */
		noffset = ieee80211_ie_split(assoc_data->ie, assoc_data->ie_len,
					     before_vht, ARRAY_SIZE(before_vht),
					     offset);
		skb_put_data(skb, assoc_data->ie + offset, noffset - offset);
		offset = noffset;
	}

	/* if present, add any custom IEs that go before HE */
	if (assoc_data->ie_len) {
		static const u8 before_he[] = {
			/*
			 * no need to list the ones split off before VHT
			 * or generated here
			 */
			WLAN_EID_OPMODE_NOTIF,
			WLAN_EID_EXTENSION, WLAN_EID_EXT_FUTURE_CHAN_GUIDANCE,
			/* 11ai elements */
			WLAN_EID_EXTENSION, WLAN_EID_EXT_FILS_SESSION,
			WLAN_EID_EXTENSION, WLAN_EID_EXT_FILS_PUBLIC_KEY,
			WLAN_EID_EXTENSION, WLAN_EID_EXT_FILS_KEY_CONFIRM,
			WLAN_EID_EXTENSION, WLAN_EID_EXT_FILS_HLP_CONTAINER,
			WLAN_EID_EXTENSION, WLAN_EID_EXT_FILS_IP_ADDR_ASSIGN,
			/* TODO: add 11ah/11aj/11ak elements */
		};

		/* RIC already taken above, so no need to handle here anymore */
		noffset = ieee80211_ie_split(assoc_data->ie, assoc_data->ie_len,
					     before_he, ARRAY_SIZE(before_he),
					     offset);
		pos = skb_put(skb, noffset - offset);
		memcpy(pos, assoc_data->ie + offset, noffset - offset);
		offset = noffset;
	}

	if (!(ifmgd->flags & IEEE80211_STA_DISABLE_VHT))
		ieee80211_add_vht_ie(sdata, skb, sband,
				     &assoc_data->ap_vht_cap);

	/*
	 * If AP doesn't support HT, mark HE as disabled.
	 * If on the 5GHz band, make sure it supports VHT.
	 */
	if (ifmgd->flags & IEEE80211_STA_DISABLE_HT ||
	    (sband->band == NL80211_BAND_5GHZ &&
	     ifmgd->flags & IEEE80211_STA_DISABLE_VHT))
		ifmgd->flags |= IEEE80211_STA_DISABLE_HE;

	if (!(ifmgd->flags & IEEE80211_STA_DISABLE_HE))
		ieee80211_add_he_ie(sdata, skb, sband);

	/* if present, add any custom non-vendor IEs that go after HE */
	if (assoc_data->ie_len) {
		noffset = ieee80211_ie_split_vendor(assoc_data->ie,
						    assoc_data->ie_len,
						    offset);
		skb_put_data(skb, assoc_data->ie + offset, noffset - offset);
		offset = noffset;
	}

	if (assoc_data->wmm) {
		if (assoc_data->uapsd) {
			qos_info = ifmgd->uapsd_queues;
			qos_info |= (ifmgd->uapsd_max_sp_len <<
				     IEEE80211_WMM_IE_STA_QOSINFO_SP_SHIFT);
		} else {
			qos_info = 0;
		}

		pos = ieee80211_add_wmm_info_ie(skb_put(skb, 9), qos_info);
	}

	/* add any remaining custom (i.e. vendor specific here) IEs */
	if (assoc_data->ie_len) {
		noffset = assoc_data->ie_len;
		skb_put_data(skb, assoc_data->ie + offset, noffset - offset);
	}

	if (assoc_data->fils_kek_len &&
	    fils_encrypt_assoc_req(skb, assoc_data) < 0) {
		dev_kfree_skb(skb);
		return;
	}

	pos = skb_tail_pointer(skb);
	kfree(ifmgd->assoc_req_ies);
	ifmgd->assoc_req_ies = kmemdup(ie_start, pos - ie_start, GFP_ATOMIC);
	ifmgd->assoc_req_ies_len = pos - ie_start;

	drv_mgd_prepare_tx(local, sdata, 0);

	IEEE80211_SKB_CB(skb)->flags |= IEEE80211_TX_INTFL_DONT_ENCRYPT;
	if (ieee80211_hw_check(&local->hw, REPORTS_TX_ACK_STATUS))
		IEEE80211_SKB_CB(skb)->flags |= IEEE80211_TX_CTL_REQ_TX_STATUS |
						IEEE80211_TX_INTFL_MLME_CONN_TX;
	ieee80211_tx_skb(sdata, skb);
}

void ieee80211_send_pspoll(struct ieee80211_local *local,
			   struct ieee80211_sub_if_data *sdata)
{
	struct ieee80211_pspoll *pspoll;
	struct sk_buff *skb;

	skb = ieee80211_pspoll_get(&local->hw, &sdata->vif);
	if (!skb)
		return;

	pspoll = (struct ieee80211_pspoll *) skb->data;
	pspoll->frame_control |= cpu_to_le16(IEEE80211_FCTL_PM);

	IEEE80211_SKB_CB(skb)->flags |= IEEE80211_TX_INTFL_DONT_ENCRYPT;
	ieee80211_tx_skb(sdata, skb);
}

void ieee80211_send_nullfunc(struct ieee80211_local *local,
			     struct ieee80211_sub_if_data *sdata,
			     bool powersave)
{
	struct sk_buff *skb;
	struct ieee80211_hdr_3addr *nullfunc;
	struct ieee80211_if_managed *ifmgd = &sdata->u.mgd;

	/* Don't send NDPs when STA is connected HE */
	if (sdata->vif.type == NL80211_IFTYPE_STATION &&
	    !(ifmgd->flags & IEEE80211_STA_DISABLE_HE))
		return;

	skb = ieee80211_nullfunc_get(&local->hw, &sdata->vif,
		!ieee80211_hw_check(&local->hw, DOESNT_SUPPORT_QOS_NDP));
	if (!skb)
		return;

	nullfunc = (struct ieee80211_hdr_3addr *) skb->data;
	if (powersave)
		nullfunc->frame_control |= cpu_to_le16(IEEE80211_FCTL_PM);

	IEEE80211_SKB_CB(skb)->flags |= IEEE80211_TX_INTFL_DONT_ENCRYPT |
					IEEE80211_TX_INTFL_OFFCHAN_TX_OK;

	if (ieee80211_hw_check(&local->hw, REPORTS_TX_ACK_STATUS))
		IEEE80211_SKB_CB(skb)->flags |= IEEE80211_TX_CTL_REQ_TX_STATUS;

	if (ifmgd->flags & IEEE80211_STA_CONNECTION_POLL)
		IEEE80211_SKB_CB(skb)->flags |= IEEE80211_TX_CTL_USE_MINRATE;

	ieee80211_tx_skb(sdata, skb);
}

static void ieee80211_send_4addr_nullfunc(struct ieee80211_local *local,
					  struct ieee80211_sub_if_data *sdata)
{
	struct sk_buff *skb;
	struct ieee80211_hdr *nullfunc;
	__le16 fc;

	if (WARN_ON(sdata->vif.type != NL80211_IFTYPE_STATION))
		return;

	/* Don't send NDPs when connected HE */
	if (!(sdata->u.mgd.flags & IEEE80211_STA_DISABLE_HE))
		return;

	skb = dev_alloc_skb(local->hw.extra_tx_headroom + 30);
	if (!skb)
		return;

	skb_reserve(skb, local->hw.extra_tx_headroom);

	nullfunc = skb_put_zero(skb, 30);
	fc = cpu_to_le16(IEEE80211_FTYPE_DATA | IEEE80211_STYPE_NULLFUNC |
			 IEEE80211_FCTL_FROMDS | IEEE80211_FCTL_TODS);
	nullfunc->frame_control = fc;
	memcpy(nullfunc->addr1, sdata->u.mgd.bssid, ETH_ALEN);
	memcpy(nullfunc->addr2, sdata->vif.addr, ETH_ALEN);
	memcpy(nullfunc->addr3, sdata->u.mgd.bssid, ETH_ALEN);
	memcpy(nullfunc->addr4, sdata->vif.addr, ETH_ALEN);

	IEEE80211_SKB_CB(skb)->flags |= IEEE80211_TX_INTFL_DONT_ENCRYPT;
	ieee80211_tx_skb(sdata, skb);
}

/* spectrum management related things */
static void ieee80211_chswitch_work(struct work_struct *work)
{
	struct ieee80211_sub_if_data *sdata =
		container_of(work, struct ieee80211_sub_if_data, u.mgd.chswitch_work);
	struct ieee80211_local *local = sdata->local;
	struct ieee80211_if_managed *ifmgd = &sdata->u.mgd;
	int ret;

	if (!ieee80211_sdata_running(sdata))
		return;

	sdata_lock(sdata);
	mutex_lock(&local->mtx);
	mutex_lock(&local->chanctx_mtx);

	if (!ifmgd->associated)
		goto out;

	if (!sdata->vif.csa_active)
		goto out;

	/*
	 * using reservation isn't immediate as it may be deferred until later
	 * with multi-vif. once reservation is complete it will re-schedule the
	 * work with no reserved_chanctx so verify chandef to check if it
	 * completed successfully
	 */

	if (sdata->reserved_chanctx) {
		struct ieee80211_supported_band *sband = NULL;
		struct sta_info *mgd_sta = NULL;
		enum ieee80211_sta_rx_bandwidth bw = IEEE80211_STA_RX_BW_20;

		/*
		 * with multi-vif csa driver may call ieee80211_csa_finish()
		 * many times while waiting for other interfaces to use their
		 * reservations
		 */
		if (sdata->reserved_ready)
			goto out;

		if (sdata->vif.bss_conf.chandef.width !=
		    sdata->csa_chandef.width) {
			/*
			 * For managed interface, we need to also update the AP
			 * station bandwidth and align the rate scale algorithm
			 * on the bandwidth change. Here we only consider the
			 * bandwidth of the new channel definition (as channel
			 * switch flow does not have the full HT/VHT/HE
			 * information), assuming that if additional changes are
			 * required they would be done as part of the processing
			 * of the next beacon from the AP.
			 */
			switch (sdata->csa_chandef.width) {
			case NL80211_CHAN_WIDTH_20_NOHT:
			case NL80211_CHAN_WIDTH_20:
			default:
				bw = IEEE80211_STA_RX_BW_20;
				break;
			case NL80211_CHAN_WIDTH_40:
				bw = IEEE80211_STA_RX_BW_40;
				break;
			case NL80211_CHAN_WIDTH_80:
				bw = IEEE80211_STA_RX_BW_80;
				break;
			case NL80211_CHAN_WIDTH_80P80:
			case NL80211_CHAN_WIDTH_160:
				bw = IEEE80211_STA_RX_BW_160;
				break;
			}

			mgd_sta = sta_info_get(sdata, ifmgd->bssid);
			sband =
				local->hw.wiphy->bands[sdata->csa_chandef.chan->band];
		}

		if (sdata->vif.bss_conf.chandef.width >
		    sdata->csa_chandef.width) {
			mgd_sta->sta.bandwidth = bw;
			rate_control_rate_update(local, sband, mgd_sta,
						 IEEE80211_RC_BW_CHANGED);
		}

		ret = ieee80211_vif_use_reserved_context(sdata);
		if (ret) {
			sdata_info(sdata,
				   "failed to use reserved channel context, disconnecting (err=%d)\n",
				   ret);
			ieee80211_queue_work(&sdata->local->hw,
					     &ifmgd->csa_connection_drop_work);
			goto out;
		}

		if (sdata->vif.bss_conf.chandef.width <
		    sdata->csa_chandef.width) {
			mgd_sta->sta.bandwidth = bw;
			rate_control_rate_update(local, sband, mgd_sta,
						 IEEE80211_RC_BW_CHANGED);
		}

		goto out;
	}

	if (!cfg80211_chandef_identical(&sdata->vif.bss_conf.chandef,
					&sdata->csa_chandef)) {
		sdata_info(sdata,
			   "failed to finalize channel switch, disconnecting\n");
		ieee80211_queue_work(&sdata->local->hw,
				     &ifmgd->csa_connection_drop_work);
		goto out;
	}

	/* XXX: shouldn't really modify cfg80211-owned data! */
	ifmgd->associated->channel = sdata->csa_chandef.chan;

	ifmgd->csa_waiting_bcn = true;

	ieee80211_sta_reset_beacon_monitor(sdata);
	ieee80211_sta_reset_conn_monitor(sdata);

out:
	mutex_unlock(&local->chanctx_mtx);
	mutex_unlock(&local->mtx);
	sdata_unlock(sdata);
}

static void ieee80211_chswitch_post_beacon(struct ieee80211_sub_if_data *sdata)
{
	struct ieee80211_local *local = sdata->local;
	struct ieee80211_if_managed *ifmgd = &sdata->u.mgd;
	int ret;

	sdata_assert_lock(sdata);

	WARN_ON(!sdata->vif.csa_active);

	if (sdata->csa_block_tx) {
		ieee80211_wake_vif_queues(local, sdata,
					  IEEE80211_QUEUE_STOP_REASON_CSA);
		sdata->csa_block_tx = false;
	}

	sdata->vif.csa_active = false;
	ifmgd->csa_waiting_bcn = false;

	ret = drv_post_channel_switch(sdata);
	if (ret) {
		sdata_info(sdata,
			   "driver post channel switch failed, disconnecting\n");
		ieee80211_queue_work(&local->hw,
				     &ifmgd->csa_connection_drop_work);
		return;
	}

	cfg80211_ch_switch_notify(sdata->dev, &sdata->reserved_chandef);
}

void ieee80211_chswitch_done(struct ieee80211_vif *vif, bool success)
{
	struct ieee80211_sub_if_data *sdata = vif_to_sdata(vif);
	struct ieee80211_if_managed *ifmgd = &sdata->u.mgd;

	trace_api_chswitch_done(sdata, success);
	if (!success) {
		sdata_info(sdata,
			   "driver channel switch failed, disconnecting\n");
		ieee80211_queue_work(&sdata->local->hw,
				     &ifmgd->csa_connection_drop_work);
	} else {
		ieee80211_queue_work(&sdata->local->hw, &ifmgd->chswitch_work);
	}
}
EXPORT_SYMBOL(ieee80211_chswitch_done);

static void ieee80211_chswitch_timer(struct timer_list *t)
{
	struct ieee80211_sub_if_data *sdata =
		from_timer(sdata, t, u.mgd.chswitch_timer);

	ieee80211_queue_work(&sdata->local->hw, &sdata->u.mgd.chswitch_work);
}

static void
ieee80211_sta_abort_chanswitch(struct ieee80211_sub_if_data *sdata)
{
	struct ieee80211_local *local = sdata->local;

	if (!local->ops->abort_channel_switch)
		return;

	mutex_lock(&local->mtx);

	mutex_lock(&local->chanctx_mtx);
	ieee80211_vif_unreserve_chanctx(sdata);
	mutex_unlock(&local->chanctx_mtx);

	if (sdata->csa_block_tx)
		ieee80211_wake_vif_queues(local, sdata,
					  IEEE80211_QUEUE_STOP_REASON_CSA);

	sdata->csa_block_tx = false;
	sdata->vif.csa_active = false;

	mutex_unlock(&local->mtx);

	drv_abort_channel_switch(sdata);
}

static void
ieee80211_sta_process_chanswitch(struct ieee80211_sub_if_data *sdata,
				 u64 timestamp, u32 device_timestamp,
				 struct ieee802_11_elems *elems,
				 bool beacon)
{
	struct ieee80211_local *local = sdata->local;
	struct ieee80211_if_managed *ifmgd = &sdata->u.mgd;
	struct cfg80211_bss *cbss = ifmgd->associated;
	struct ieee80211_chanctx_conf *conf;
	struct ieee80211_chanctx *chanctx;
	enum nl80211_band current_band;
	struct ieee80211_csa_ie csa_ie;
	struct ieee80211_channel_switch ch_switch;
	int res;

	sdata_assert_lock(sdata);

	if (!cbss)
		return;

	if (local->scanning)
		return;

	current_band = cbss->channel->band;
	res = ieee80211_parse_ch_switch_ie(sdata, elems, current_band,
					   ifmgd->flags,
					   ifmgd->associated->bssid, &csa_ie);

	if (!res) {
		ch_switch.timestamp = timestamp;
		ch_switch.device_timestamp = device_timestamp;
		ch_switch.block_tx =  beacon ? csa_ie.mode : 0;
		ch_switch.chandef = csa_ie.chandef;
		ch_switch.count = csa_ie.count;
		ch_switch.delay = csa_ie.max_switch_time;
	}

	if (res < 0) {
		ieee80211_queue_work(&local->hw,
				     &ifmgd->csa_connection_drop_work);
		return;
	}

<<<<<<< HEAD
	if (res && beacon && sdata->vif.csa_active &&
		   !ifmgd->csa_waiting_bcn) {
		ieee80211_sta_abort_chanswitch(sdata);
=======
	if (beacon && sdata->vif.csa_active && !ifmgd->csa_waiting_bcn) {
		if (res)
			ieee80211_sta_abort_chanswitch(sdata);
		else
			drv_channel_switch_rx_beacon(sdata, &ch_switch);
>>>>>>> 398020b8
		return;
	} else if (sdata->vif.csa_active || res) {
		/* disregard subsequent announcements if already processing */
		return;
	}

	if (!cfg80211_chandef_usable(local->hw.wiphy, &csa_ie.chandef,
				     IEEE80211_CHAN_DISABLED)) {
		sdata_info(sdata,
			   "AP %pM switches to unsupported channel (%d MHz, width:%d, CF1/2: %d/%d MHz), disconnecting\n",
			   ifmgd->associated->bssid,
			   csa_ie.chandef.chan->center_freq,
			   csa_ie.chandef.width, csa_ie.chandef.center_freq1,
			   csa_ie.chandef.center_freq2);
		ieee80211_queue_work(&local->hw,
				     &ifmgd->csa_connection_drop_work);
		return;
	}

	if (cfg80211_chandef_identical(&csa_ie.chandef,
				       &sdata->vif.bss_conf.chandef) &&
	    (!csa_ie.mode || !beacon)) {
		if (ifmgd->csa_ignored_same_chan)
			return;
		sdata_info(sdata,
			   "AP %pM tries to chanswitch to same channel, ignore\n",
			   ifmgd->associated->bssid);
		ifmgd->csa_ignored_same_chan = true;
		return;
	}

	/*
	 * Drop all TDLS peers - either we disconnect or move to a different
	 * channel from this point on. There's no telling what our peer will do.
	 * The TDLS WIDER_BW scenario is also problematic, as peers might now
	 * have an incompatible wider chandef.
	 */
	ieee80211_teardown_tdls_peers(sdata);

	mutex_lock(&local->mtx);
	mutex_lock(&local->chanctx_mtx);
	conf = rcu_dereference_protected(sdata->vif.chanctx_conf,
					 lockdep_is_held(&local->chanctx_mtx));
	if (!conf) {
		sdata_info(sdata,
			   "no channel context assigned to vif?, disconnecting\n");
		goto drop_connection;
	}

	chanctx = container_of(conf, struct ieee80211_chanctx, conf);

	if (local->use_chanctx &&
	    !ieee80211_hw_check(&local->hw, CHANCTX_STA_CSA)) {
		sdata_info(sdata,
			   "driver doesn't support chan-switch with channel contexts\n");
		goto drop_connection;
	}

	if (drv_pre_channel_switch(sdata, &ch_switch)) {
		sdata_info(sdata,
			   "preparing for channel switch failed, disconnecting\n");
		goto drop_connection;
	}

	res = ieee80211_vif_reserve_chanctx(sdata, &csa_ie.chandef,
					    chanctx->mode, false);
	if (res) {
		sdata_info(sdata,
			   "failed to reserve channel context for channel switch, disconnecting (err=%d)\n",
			   res);
		goto drop_connection;
	}
	mutex_unlock(&local->chanctx_mtx);

	sdata->vif.csa_active = true;
	sdata->csa_chandef = csa_ie.chandef;
	sdata->csa_block_tx = ch_switch.block_tx;
	ifmgd->csa_ignored_same_chan = false;

	if (sdata->csa_block_tx)
		ieee80211_stop_vif_queues(local, sdata,
					  IEEE80211_QUEUE_STOP_REASON_CSA);
	mutex_unlock(&local->mtx);

	cfg80211_ch_switch_started_notify(sdata->dev, &csa_ie.chandef,
					  csa_ie.count);

	if (local->ops->channel_switch) {
		/* use driver's channel switch callback */
		drv_channel_switch(local, sdata, &ch_switch);
		return;
	}

	/* channel switch handled in software */
	if (csa_ie.count <= 1)
		ieee80211_queue_work(&local->hw, &ifmgd->chswitch_work);
	else
		mod_timer(&ifmgd->chswitch_timer,
			  TU_TO_EXP_TIME((csa_ie.count - 1) *
					 cbss->beacon_interval));
	return;
 drop_connection:
	/*
	 * This is just so that the disconnect flow will know that
	 * we were trying to switch channel and failed. In case the
	 * mode is 1 (we are not allowed to Tx), we will know not to
	 * send a deauthentication frame. Those two fields will be
	 * reset when the disconnection worker runs.
	 */
	sdata->vif.csa_active = true;
	sdata->csa_block_tx = ch_switch.block_tx;

	ieee80211_queue_work(&local->hw, &ifmgd->csa_connection_drop_work);
	mutex_unlock(&local->chanctx_mtx);
	mutex_unlock(&local->mtx);
}

static bool
ieee80211_find_80211h_pwr_constr(struct ieee80211_sub_if_data *sdata,
				 struct ieee80211_channel *channel,
				 const u8 *country_ie, u8 country_ie_len,
				 const u8 *pwr_constr_elem,
				 int *chan_pwr, int *pwr_reduction)
{
	struct ieee80211_country_ie_triplet *triplet;
	int chan = ieee80211_frequency_to_channel(channel->center_freq);
	int i, chan_increment;
	bool have_chan_pwr = false;

	/* Invalid IE */
	if (country_ie_len % 2 || country_ie_len < IEEE80211_COUNTRY_IE_MIN_LEN)
		return false;

	triplet = (void *)(country_ie + 3);
	country_ie_len -= 3;

	switch (channel->band) {
	default:
		WARN_ON_ONCE(1);
		/* fall through */
	case NL80211_BAND_2GHZ:
	case NL80211_BAND_60GHZ:
		chan_increment = 1;
		break;
	case NL80211_BAND_5GHZ:
		chan_increment = 4;
		break;
	}

	/* find channel */
	while (country_ie_len >= 3) {
		u8 first_channel = triplet->chans.first_channel;

		if (first_channel >= IEEE80211_COUNTRY_EXTENSION_ID)
			goto next;

		for (i = 0; i < triplet->chans.num_channels; i++) {
			if (first_channel + i * chan_increment == chan) {
				have_chan_pwr = true;
				*chan_pwr = triplet->chans.max_power;
				break;
			}
		}
		if (have_chan_pwr)
			break;

 next:
		triplet++;
		country_ie_len -= 3;
	}

	if (have_chan_pwr && pwr_constr_elem)
		*pwr_reduction = *pwr_constr_elem;
	else
		*pwr_reduction = 0;

	return have_chan_pwr;
}

static u32 ieee80211_handle_pwr_constr(struct ieee80211_sub_if_data *sdata,
				       struct ieee80211_channel *channel,
				       struct ieee80211_mgmt *mgmt,
				       const u8 *country_ie, u8 country_ie_len,
				       const u8 *pwr_constr_ie,
				       const u8 *cisco_dtpc_ie)
{
	bool has_80211h_pwr = false, has_cisco_pwr = false;
	int chan_pwr = 0, pwr_reduction_80211h = 0;
	int pwr_level_cisco, pwr_level_80211h;
	int new_ap_level;
	__le16 capab = mgmt->u.probe_resp.capab_info;

	if (country_ie &&
	    (capab & cpu_to_le16(WLAN_CAPABILITY_SPECTRUM_MGMT) ||
	     capab & cpu_to_le16(WLAN_CAPABILITY_RADIO_MEASURE))) {
		has_80211h_pwr = ieee80211_find_80211h_pwr_constr(
			sdata, channel, country_ie, country_ie_len,
			pwr_constr_ie, &chan_pwr, &pwr_reduction_80211h);
		pwr_level_80211h =
			max_t(int, 0, chan_pwr - pwr_reduction_80211h);
	}

	if (!has_80211h_pwr && !has_cisco_pwr)
		return 0;

	/* If we have both 802.11h and Cisco DTPC, apply both limits
	 * by picking the smallest of the two power levels advertised.
	 */
	if (has_80211h_pwr &&
	    (!has_cisco_pwr || pwr_level_80211h <= pwr_level_cisco)) {
		new_ap_level = pwr_level_80211h;

		if (sdata->ap_power_level == new_ap_level)
			return 0;

		sdata_dbg(sdata,
			  "Limiting TX power to %d (%d - %d) dBm as advertised by %pM\n",
			  pwr_level_80211h, chan_pwr, pwr_reduction_80211h,
			  sdata->u.mgd.bssid);
	} else {  /* has_cisco_pwr is always true here. */
		new_ap_level = pwr_level_cisco;

		if (sdata->ap_power_level == new_ap_level)
			return 0;

		sdata_dbg(sdata,
			  "Limiting TX power to %d dBm as advertised by %pM\n",
			  pwr_level_cisco, sdata->u.mgd.bssid);
	}

	sdata->ap_power_level = new_ap_level;
	if (__ieee80211_recalc_txpower(sdata))
		return BSS_CHANGED_TXPOWER;
	return 0;
}

/* powersave */
static void ieee80211_enable_ps(struct ieee80211_local *local,
				struct ieee80211_sub_if_data *sdata)
{
	struct ieee80211_conf *conf = &local->hw.conf;

	/*
	 * If we are scanning right now then the parameters will
	 * take effect when scan finishes.
	 */
	if (local->scanning)
		return;

	if (conf->dynamic_ps_timeout > 0 &&
	    !ieee80211_hw_check(&local->hw, SUPPORTS_DYNAMIC_PS)) {
		mod_timer(&local->dynamic_ps_timer, jiffies +
			  msecs_to_jiffies(conf->dynamic_ps_timeout));
	} else {
		if (ieee80211_hw_check(&local->hw, PS_NULLFUNC_STACK))
			ieee80211_send_nullfunc(local, sdata, true);

		if (ieee80211_hw_check(&local->hw, PS_NULLFUNC_STACK) &&
		    ieee80211_hw_check(&local->hw, REPORTS_TX_ACK_STATUS))
			return;

		conf->flags |= IEEE80211_CONF_PS;
		ieee80211_hw_config(local, IEEE80211_CONF_CHANGE_PS);
	}
}

static void ieee80211_change_ps(struct ieee80211_local *local)
{
	struct ieee80211_conf *conf = &local->hw.conf;

	if (local->ps_sdata) {
		ieee80211_enable_ps(local, local->ps_sdata);
	} else if (conf->flags & IEEE80211_CONF_PS) {
		conf->flags &= ~IEEE80211_CONF_PS;
		ieee80211_hw_config(local, IEEE80211_CONF_CHANGE_PS);
		del_timer_sync(&local->dynamic_ps_timer);
		cancel_work_sync(&local->dynamic_ps_enable_work);
	}
}

static bool ieee80211_powersave_allowed(struct ieee80211_sub_if_data *sdata)
{
	struct ieee80211_if_managed *mgd = &sdata->u.mgd;
	struct sta_info *sta = NULL;
	bool authorized = false;

	if (!mgd->powersave)
		return false;

	if (mgd->broken_ap)
		return false;

	if (!mgd->associated)
		return false;

	if (mgd->flags & IEEE80211_STA_CONNECTION_POLL)
		return false;

	if (!mgd->have_beacon)
		return false;

	rcu_read_lock();
	sta = sta_info_get(sdata, mgd->bssid);
	if (sta)
		authorized = test_sta_flag(sta, WLAN_STA_AUTHORIZED);
	rcu_read_unlock();

	return authorized;
}

/* need to hold RTNL or interface lock */
void ieee80211_recalc_ps(struct ieee80211_local *local)
{
	struct ieee80211_sub_if_data *sdata, *found = NULL;
	int count = 0;
	int timeout;

	if (!ieee80211_hw_check(&local->hw, SUPPORTS_PS)) {
		local->ps_sdata = NULL;
		return;
	}

	list_for_each_entry(sdata, &local->interfaces, list) {
		if (!ieee80211_sdata_running(sdata))
			continue;
		if (sdata->vif.type == NL80211_IFTYPE_AP) {
			/* If an AP vif is found, then disable PS
			 * by setting the count to zero thereby setting
			 * ps_sdata to NULL.
			 */
			count = 0;
			break;
		}
		if (sdata->vif.type != NL80211_IFTYPE_STATION)
			continue;
		found = sdata;
		count++;
	}

	if (count == 1 && ieee80211_powersave_allowed(found)) {
		u8 dtimper = found->u.mgd.dtim_period;

		timeout = local->dynamic_ps_forced_timeout;
		if (timeout < 0)
			timeout = 100;
		local->hw.conf.dynamic_ps_timeout = timeout;

		/* If the TIM IE is invalid, pretend the value is 1 */
		if (!dtimper)
			dtimper = 1;

		local->hw.conf.ps_dtim_period = dtimper;
		local->ps_sdata = found;
	} else {
		local->ps_sdata = NULL;
	}

	ieee80211_change_ps(local);
}

void ieee80211_recalc_ps_vif(struct ieee80211_sub_if_data *sdata)
{
	bool ps_allowed = ieee80211_powersave_allowed(sdata);

	if (sdata->vif.bss_conf.ps != ps_allowed) {
		sdata->vif.bss_conf.ps = ps_allowed;
		ieee80211_bss_info_change_notify(sdata, BSS_CHANGED_PS);
	}
}

void ieee80211_dynamic_ps_disable_work(struct work_struct *work)
{
	struct ieee80211_local *local =
		container_of(work, struct ieee80211_local,
			     dynamic_ps_disable_work);

	if (local->hw.conf.flags & IEEE80211_CONF_PS) {
		local->hw.conf.flags &= ~IEEE80211_CONF_PS;
		ieee80211_hw_config(local, IEEE80211_CONF_CHANGE_PS);
	}

	ieee80211_wake_queues_by_reason(&local->hw,
					IEEE80211_MAX_QUEUE_MAP,
					IEEE80211_QUEUE_STOP_REASON_PS,
					false);
}

void ieee80211_dynamic_ps_enable_work(struct work_struct *work)
{
	struct ieee80211_local *local =
		container_of(work, struct ieee80211_local,
			     dynamic_ps_enable_work);
	struct ieee80211_sub_if_data *sdata = local->ps_sdata;
	struct ieee80211_if_managed *ifmgd;
	unsigned long flags;
	int q;

	/* can only happen when PS was just disabled anyway */
	if (!sdata)
		return;

	ifmgd = &sdata->u.mgd;

	if (local->hw.conf.flags & IEEE80211_CONF_PS)
		return;

	if (local->hw.conf.dynamic_ps_timeout > 0) {
		/* don't enter PS if TX frames are pending */
		if (drv_tx_frames_pending(local)) {
			mod_timer(&local->dynamic_ps_timer, jiffies +
				  msecs_to_jiffies(
				  local->hw.conf.dynamic_ps_timeout));
			return;
		}

		/*
		 * transmission can be stopped by others which leads to
		 * dynamic_ps_timer expiry. Postpone the ps timer if it
		 * is not the actual idle state.
		 */
		spin_lock_irqsave(&local->queue_stop_reason_lock, flags);
		for (q = 0; q < local->hw.queues; q++) {
			if (local->queue_stop_reasons[q]) {
				spin_unlock_irqrestore(&local->queue_stop_reason_lock,
						       flags);
				mod_timer(&local->dynamic_ps_timer, jiffies +
					  msecs_to_jiffies(
					  local->hw.conf.dynamic_ps_timeout));
				return;
			}
		}
		spin_unlock_irqrestore(&local->queue_stop_reason_lock, flags);
	}

	if (ieee80211_hw_check(&local->hw, PS_NULLFUNC_STACK) &&
	    !(ifmgd->flags & IEEE80211_STA_NULLFUNC_ACKED)) {
		if (drv_tx_frames_pending(local)) {
			mod_timer(&local->dynamic_ps_timer, jiffies +
				  msecs_to_jiffies(
				  local->hw.conf.dynamic_ps_timeout));
		} else {
			ieee80211_send_nullfunc(local, sdata, true);
			/* Flush to get the tx status of nullfunc frame */
			ieee80211_flush_queues(local, sdata, false);
		}
	}

	if (!(ieee80211_hw_check(&local->hw, REPORTS_TX_ACK_STATUS) &&
	      ieee80211_hw_check(&local->hw, PS_NULLFUNC_STACK)) ||
	    (ifmgd->flags & IEEE80211_STA_NULLFUNC_ACKED)) {
		ifmgd->flags &= ~IEEE80211_STA_NULLFUNC_ACKED;
		local->hw.conf.flags |= IEEE80211_CONF_PS;
		ieee80211_hw_config(local, IEEE80211_CONF_CHANGE_PS);
	}
}

void ieee80211_dynamic_ps_timer(struct timer_list *t)
{
	struct ieee80211_local *local = from_timer(local, t, dynamic_ps_timer);

	ieee80211_queue_work(&local->hw, &local->dynamic_ps_enable_work);
}

void ieee80211_dfs_cac_timer_work(struct work_struct *work)
{
	struct delayed_work *delayed_work = to_delayed_work(work);
	struct ieee80211_sub_if_data *sdata =
		container_of(delayed_work, struct ieee80211_sub_if_data,
			     dfs_cac_timer_work);
	struct cfg80211_chan_def chandef = sdata->vif.bss_conf.chandef;

	mutex_lock(&sdata->local->mtx);
	if (wdev_cac_started(&sdata->wdev)) {
		ieee80211_vif_release_channel(sdata);
		cfg80211_cac_event(sdata->dev, &chandef,
				   NL80211_RADAR_CAC_FINISHED,
				   GFP_KERNEL);
	}
	mutex_unlock(&sdata->local->mtx);
}

static bool
__ieee80211_sta_handle_tspec_ac_params(struct ieee80211_sub_if_data *sdata)
{
	struct ieee80211_local *local = sdata->local;
	struct ieee80211_if_managed *ifmgd = &sdata->u.mgd;
	bool ret = false;
	int ac;

	if (local->hw.queues < IEEE80211_NUM_ACS)
		return false;

	for (ac = 0; ac < IEEE80211_NUM_ACS; ac++) {
		struct ieee80211_sta_tx_tspec *tx_tspec = &ifmgd->tx_tspec[ac];
		int non_acm_ac;
		unsigned long now = jiffies;

		if (tx_tspec->action == TX_TSPEC_ACTION_NONE &&
		    tx_tspec->admitted_time &&
		    time_after(now, tx_tspec->time_slice_start + HZ)) {
			tx_tspec->consumed_tx_time = 0;
			tx_tspec->time_slice_start = now;

			if (tx_tspec->downgraded)
				tx_tspec->action =
					TX_TSPEC_ACTION_STOP_DOWNGRADE;
		}

		switch (tx_tspec->action) {
		case TX_TSPEC_ACTION_STOP_DOWNGRADE:
			/* take the original parameters */
			if (drv_conf_tx(local, sdata, ac, &sdata->tx_conf[ac]))
				sdata_err(sdata,
					  "failed to set TX queue parameters for queue %d\n",
					  ac);
			tx_tspec->action = TX_TSPEC_ACTION_NONE;
			tx_tspec->downgraded = false;
			ret = true;
			break;
		case TX_TSPEC_ACTION_DOWNGRADE:
			if (time_after(now, tx_tspec->time_slice_start + HZ)) {
				tx_tspec->action = TX_TSPEC_ACTION_NONE;
				ret = true;
				break;
			}
			/* downgrade next lower non-ACM AC */
			for (non_acm_ac = ac + 1;
			     non_acm_ac < IEEE80211_NUM_ACS;
			     non_acm_ac++)
				if (!(sdata->wmm_acm & BIT(7 - 2 * non_acm_ac)))
					break;
			/* Usually the loop will result in using BK even if it
			 * requires admission control, but such a configuration
			 * makes no sense and we have to transmit somehow - the
			 * AC selection does the same thing.
			 * If we started out trying to downgrade from BK, then
			 * the extra condition here might be needed.
			 */
			if (non_acm_ac >= IEEE80211_NUM_ACS)
				non_acm_ac = IEEE80211_AC_BK;
			if (drv_conf_tx(local, sdata, ac,
					&sdata->tx_conf[non_acm_ac]))
				sdata_err(sdata,
					  "failed to set TX queue parameters for queue %d\n",
					  ac);
			tx_tspec->action = TX_TSPEC_ACTION_NONE;
			ret = true;
			schedule_delayed_work(&ifmgd->tx_tspec_wk,
				tx_tspec->time_slice_start + HZ - now + 1);
			break;
		case TX_TSPEC_ACTION_NONE:
			/* nothing now */
			break;
		}
	}

	return ret;
}

void ieee80211_sta_handle_tspec_ac_params(struct ieee80211_sub_if_data *sdata)
{
	if (__ieee80211_sta_handle_tspec_ac_params(sdata))
		ieee80211_bss_info_change_notify(sdata, BSS_CHANGED_QOS);
}

static void ieee80211_sta_handle_tspec_ac_params_wk(struct work_struct *work)
{
	struct ieee80211_sub_if_data *sdata;

	sdata = container_of(work, struct ieee80211_sub_if_data,
			     u.mgd.tx_tspec_wk.work);
	ieee80211_sta_handle_tspec_ac_params(sdata);
}

/* MLME */
static bool
ieee80211_sta_wmm_params(struct ieee80211_local *local,
			 struct ieee80211_sub_if_data *sdata,
			 const u8 *wmm_param, size_t wmm_param_len,
			 const struct ieee80211_mu_edca_param_set *mu_edca)
{
	struct ieee80211_tx_queue_params params[IEEE80211_NUM_ACS];
	struct ieee80211_if_managed *ifmgd = &sdata->u.mgd;
	size_t left;
	int count, mu_edca_count, ac;
	const u8 *pos;
	u8 uapsd_queues = 0;

	if (!local->ops->conf_tx)
		return false;

	if (local->hw.queues < IEEE80211_NUM_ACS)
		return false;

	if (!wmm_param)
		return false;

	if (wmm_param_len < 8 || wmm_param[5] /* version */ != 1)
		return false;

	if (ifmgd->flags & IEEE80211_STA_UAPSD_ENABLED)
		uapsd_queues = ifmgd->uapsd_queues;

	count = wmm_param[6] & 0x0f;
	/* -1 is the initial value of ifmgd->mu_edca_last_param_set.
	 * if mu_edca was preset before and now it disappeared tell
	 * the driver about it.
	 */
	mu_edca_count = mu_edca ? mu_edca->mu_qos_info & 0x0f : -1;
	if (count == ifmgd->wmm_last_param_set &&
	    mu_edca_count == ifmgd->mu_edca_last_param_set)
		return false;
	ifmgd->wmm_last_param_set = count;
	ifmgd->mu_edca_last_param_set = mu_edca_count;

	pos = wmm_param + 8;
	left = wmm_param_len - 8;

	memset(&params, 0, sizeof(params));

	sdata->wmm_acm = 0;
	for (; left >= 4; left -= 4, pos += 4) {
		int aci = (pos[0] >> 5) & 0x03;
		int acm = (pos[0] >> 4) & 0x01;
		bool uapsd = false;

		switch (aci) {
		case 1: /* AC_BK */
			ac = IEEE80211_AC_BK;
			if (acm)
				sdata->wmm_acm |= BIT(1) | BIT(2); /* BK/- */
			if (uapsd_queues & IEEE80211_WMM_IE_STA_QOSINFO_AC_BK)
				uapsd = true;
			params[ac].mu_edca = !!mu_edca;
			if (mu_edca)
				params[ac].mu_edca_param_rec = mu_edca->ac_bk;
			break;
		case 2: /* AC_VI */
			ac = IEEE80211_AC_VI;
			if (acm)
				sdata->wmm_acm |= BIT(4) | BIT(5); /* CL/VI */
			if (uapsd_queues & IEEE80211_WMM_IE_STA_QOSINFO_AC_VI)
				uapsd = true;
			params[ac].mu_edca = !!mu_edca;
			if (mu_edca)
				params[ac].mu_edca_param_rec = mu_edca->ac_vi;
			break;
		case 3: /* AC_VO */
			ac = IEEE80211_AC_VO;
			if (acm)
				sdata->wmm_acm |= BIT(6) | BIT(7); /* VO/NC */
			if (uapsd_queues & IEEE80211_WMM_IE_STA_QOSINFO_AC_VO)
				uapsd = true;
			params[ac].mu_edca = !!mu_edca;
			if (mu_edca)
				params[ac].mu_edca_param_rec = mu_edca->ac_vo;
			break;
		case 0: /* AC_BE */
		default:
			ac = IEEE80211_AC_BE;
			if (acm)
				sdata->wmm_acm |= BIT(0) | BIT(3); /* BE/EE */
			if (uapsd_queues & IEEE80211_WMM_IE_STA_QOSINFO_AC_BE)
				uapsd = true;
			params[ac].mu_edca = !!mu_edca;
			if (mu_edca)
				params[ac].mu_edca_param_rec = mu_edca->ac_be;
			break;
		}

		params[ac].aifs = pos[0] & 0x0f;

		if (params[ac].aifs < 2) {
			sdata_info(sdata,
				   "AP has invalid WMM params (AIFSN=%d for ACI %d), will use 2\n",
				   params[ac].aifs, aci);
			params[ac].aifs = 2;
		}
		params[ac].cw_max = ecw2cw((pos[1] & 0xf0) >> 4);
		params[ac].cw_min = ecw2cw(pos[1] & 0x0f);
		params[ac].txop = get_unaligned_le16(pos + 2);
		params[ac].acm = acm;
		params[ac].uapsd = uapsd;

		if (params[ac].cw_min == 0 ||
		    params[ac].cw_min > params[ac].cw_max) {
			sdata_info(sdata,
				   "AP has invalid WMM params (CWmin/max=%d/%d for ACI %d), using defaults\n",
				   params[ac].cw_min, params[ac].cw_max, aci);
			return false;
		}
		ieee80211_regulatory_limit_wmm_params(sdata, &params[ac], ac);
	}

	for (ac = 0; ac < IEEE80211_NUM_ACS; ac++) {
		mlme_dbg(sdata,
			 "WMM AC=%d acm=%d aifs=%d cWmin=%d cWmax=%d txop=%d uapsd=%d, downgraded=%d\n",
			 ac, params[ac].acm,
			 params[ac].aifs, params[ac].cw_min, params[ac].cw_max,
			 params[ac].txop, params[ac].uapsd,
			 ifmgd->tx_tspec[ac].downgraded);
		sdata->tx_conf[ac] = params[ac];
		if (!ifmgd->tx_tspec[ac].downgraded &&
		    drv_conf_tx(local, sdata, ac, &params[ac]))
			sdata_err(sdata,
				  "failed to set TX queue parameters for AC %d\n",
				  ac);
	}

	/* enable WMM or activate new settings */
	sdata->vif.bss_conf.qos = true;
	return true;
}

static void __ieee80211_stop_poll(struct ieee80211_sub_if_data *sdata)
{
	lockdep_assert_held(&sdata->local->mtx);

	sdata->u.mgd.flags &= ~IEEE80211_STA_CONNECTION_POLL;
	ieee80211_run_deferred_scan(sdata->local);
}

static void ieee80211_stop_poll(struct ieee80211_sub_if_data *sdata)
{
	mutex_lock(&sdata->local->mtx);
	__ieee80211_stop_poll(sdata);
	mutex_unlock(&sdata->local->mtx);
}

static u32 ieee80211_handle_bss_capability(struct ieee80211_sub_if_data *sdata,
					   u16 capab, bool erp_valid, u8 erp)
{
	struct ieee80211_bss_conf *bss_conf = &sdata->vif.bss_conf;
	struct ieee80211_supported_band *sband;
	u32 changed = 0;
	bool use_protection;
	bool use_short_preamble;
	bool use_short_slot;

	sband = ieee80211_get_sband(sdata);
	if (!sband)
		return changed;

	if (erp_valid) {
		use_protection = (erp & WLAN_ERP_USE_PROTECTION) != 0;
		use_short_preamble = (erp & WLAN_ERP_BARKER_PREAMBLE) == 0;
	} else {
		use_protection = false;
		use_short_preamble = !!(capab & WLAN_CAPABILITY_SHORT_PREAMBLE);
	}

	use_short_slot = !!(capab & WLAN_CAPABILITY_SHORT_SLOT_TIME);
	if (sband->band == NL80211_BAND_5GHZ)
		use_short_slot = true;

	if (use_protection != bss_conf->use_cts_prot) {
		bss_conf->use_cts_prot = use_protection;
		changed |= BSS_CHANGED_ERP_CTS_PROT;
	}

	if (use_short_preamble != bss_conf->use_short_preamble) {
		bss_conf->use_short_preamble = use_short_preamble;
		changed |= BSS_CHANGED_ERP_PREAMBLE;
	}

	if (use_short_slot != bss_conf->use_short_slot) {
		bss_conf->use_short_slot = use_short_slot;
		changed |= BSS_CHANGED_ERP_SLOT;
	}

	return changed;
}

static void ieee80211_set_associated(struct ieee80211_sub_if_data *sdata,
				     struct cfg80211_bss *cbss,
				     u32 bss_info_changed)
{
	struct ieee80211_bss *bss = (void *)cbss->priv;
	struct ieee80211_local *local = sdata->local;
	struct ieee80211_bss_conf *bss_conf = &sdata->vif.bss_conf;

	bss_info_changed |= BSS_CHANGED_ASSOC;
	bss_info_changed |= ieee80211_handle_bss_capability(sdata,
		bss_conf->assoc_capability, bss->has_erp_value, bss->erp_value);

	sdata->u.mgd.beacon_timeout = usecs_to_jiffies(ieee80211_tu_to_usec(
		beacon_loss_count * bss_conf->beacon_int));

	sdata->u.mgd.associated = cbss;
	memcpy(sdata->u.mgd.bssid, cbss->bssid, ETH_ALEN);

	ieee80211_check_rate_mask(sdata);

	sdata->u.mgd.flags |= IEEE80211_STA_RESET_SIGNAL_AVE;

	if (sdata->vif.p2p ||
	    sdata->vif.driver_flags & IEEE80211_VIF_GET_NOA_UPDATE) {
		const struct cfg80211_bss_ies *ies;

		rcu_read_lock();
		ies = rcu_dereference(cbss->ies);
		if (ies) {
			int ret;

			ret = cfg80211_get_p2p_attr(
					ies->data, ies->len,
					IEEE80211_P2P_ATTR_ABSENCE_NOTICE,
					(u8 *) &bss_conf->p2p_noa_attr,
					sizeof(bss_conf->p2p_noa_attr));
			if (ret >= 2) {
				sdata->u.mgd.p2p_noa_index =
					bss_conf->p2p_noa_attr.index;
				bss_info_changed |= BSS_CHANGED_P2P_PS;
			}
		}
		rcu_read_unlock();
	}

	/* just to be sure */
	ieee80211_stop_poll(sdata);

	ieee80211_led_assoc(local, 1);

	if (sdata->u.mgd.have_beacon) {
		/*
		 * If the AP is buggy we may get here with no DTIM period
		 * known, so assume it's 1 which is the only safe assumption
		 * in that case, although if the TIM IE is broken powersave
		 * probably just won't work at all.
		 */
		bss_conf->dtim_period = sdata->u.mgd.dtim_period ?: 1;
		bss_conf->beacon_rate = bss->beacon_rate;
		bss_info_changed |= BSS_CHANGED_BEACON_INFO;
	} else {
		bss_conf->beacon_rate = NULL;
		bss_conf->dtim_period = 0;
	}

	bss_conf->assoc = 1;

	/* Tell the driver to monitor connection quality (if supported) */
	if (sdata->vif.driver_flags & IEEE80211_VIF_SUPPORTS_CQM_RSSI &&
	    bss_conf->cqm_rssi_thold)
		bss_info_changed |= BSS_CHANGED_CQM;

	/* Enable ARP filtering */
	if (bss_conf->arp_addr_cnt)
		bss_info_changed |= BSS_CHANGED_ARP_FILTER;

	ieee80211_bss_info_change_notify(sdata, bss_info_changed);

	mutex_lock(&local->iflist_mtx);
	ieee80211_recalc_ps(local);
	mutex_unlock(&local->iflist_mtx);

	ieee80211_recalc_smps(sdata);
	ieee80211_recalc_ps_vif(sdata);

	netif_carrier_on(sdata->dev);
}

static void ieee80211_set_disassoc(struct ieee80211_sub_if_data *sdata,
				   u16 stype, u16 reason, bool tx,
				   u8 *frame_buf)
{
	struct ieee80211_if_managed *ifmgd = &sdata->u.mgd;
	struct ieee80211_local *local = sdata->local;
	u32 changed = 0;

	sdata_assert_lock(sdata);

	if (WARN_ON_ONCE(tx && !frame_buf))
		return;

	if (WARN_ON(!ifmgd->associated))
		return;

	ieee80211_stop_poll(sdata);

	ifmgd->associated = NULL;
	netif_carrier_off(sdata->dev);

	/*
	 * if we want to get out of ps before disassoc (why?) we have
	 * to do it before sending disassoc, as otherwise the null-packet
	 * won't be valid.
	 */
	if (local->hw.conf.flags & IEEE80211_CONF_PS) {
		local->hw.conf.flags &= ~IEEE80211_CONF_PS;
		ieee80211_hw_config(local, IEEE80211_CONF_CHANGE_PS);
	}
	local->ps_sdata = NULL;

	/* disable per-vif ps */
	ieee80211_recalc_ps_vif(sdata);

	/* make sure ongoing transmission finishes */
	synchronize_net();

	/*
	 * drop any frame before deauth/disassoc, this can be data or
	 * management frame. Since we are disconnecting, we should not
	 * insist sending these frames which can take time and delay
	 * the disconnection and possible the roaming.
	 */
	if (tx)
		ieee80211_flush_queues(local, sdata, true);

	/* deauthenticate/disassociate now */
	if (tx || frame_buf) {
		/*
		 * In multi channel scenarios guarantee that the virtual
		 * interface is granted immediate airtime to transmit the
		 * deauthentication frame by calling mgd_prepare_tx, if the
		 * driver requested so.
		 */
		if (ieee80211_hw_check(&local->hw, DEAUTH_NEED_MGD_TX_PREP) &&
		    !ifmgd->have_beacon)
			drv_mgd_prepare_tx(sdata->local, sdata, 0);

		ieee80211_send_deauth_disassoc(sdata, ifmgd->bssid, stype,
					       reason, tx, frame_buf);
	}

	/* flush out frame - make sure the deauth was actually sent */
	if (tx)
		ieee80211_flush_queues(local, sdata, false);

	/* clear bssid only after building the needed mgmt frames */
	eth_zero_addr(ifmgd->bssid);

	/* remove AP and TDLS peers */
	sta_info_flush(sdata);

	/* finally reset all BSS / config parameters */
	changed |= ieee80211_reset_erp_info(sdata);

	ieee80211_led_assoc(local, 0);
	changed |= BSS_CHANGED_ASSOC;
	sdata->vif.bss_conf.assoc = false;

	ifmgd->p2p_noa_index = -1;
	memset(&sdata->vif.bss_conf.p2p_noa_attr, 0,
	       sizeof(sdata->vif.bss_conf.p2p_noa_attr));

	/* on the next assoc, re-program HT/VHT parameters */
	memset(&ifmgd->ht_capa, 0, sizeof(ifmgd->ht_capa));
	memset(&ifmgd->ht_capa_mask, 0, sizeof(ifmgd->ht_capa_mask));
	memset(&ifmgd->vht_capa, 0, sizeof(ifmgd->vht_capa));
	memset(&ifmgd->vht_capa_mask, 0, sizeof(ifmgd->vht_capa_mask));

	/* reset MU-MIMO ownership and group data */
	memset(sdata->vif.bss_conf.mu_group.membership, 0,
	       sizeof(sdata->vif.bss_conf.mu_group.membership));
	memset(sdata->vif.bss_conf.mu_group.position, 0,
	       sizeof(sdata->vif.bss_conf.mu_group.position));
	changed |= BSS_CHANGED_MU_GROUPS;
	sdata->vif.mu_mimo_owner = false;

	sdata->ap_power_level = IEEE80211_UNSET_POWER_LEVEL;

	del_timer_sync(&local->dynamic_ps_timer);
	cancel_work_sync(&local->dynamic_ps_enable_work);

	/* Disable ARP filtering */
	if (sdata->vif.bss_conf.arp_addr_cnt)
		changed |= BSS_CHANGED_ARP_FILTER;

	sdata->vif.bss_conf.qos = false;
	changed |= BSS_CHANGED_QOS;

	/* The BSSID (not really interesting) and HT changed */
	changed |= BSS_CHANGED_BSSID | BSS_CHANGED_HT;
	ieee80211_bss_info_change_notify(sdata, changed);

	/* disassociated - set to defaults now */
	ieee80211_set_wmm_default(sdata, false, false);

	del_timer_sync(&sdata->u.mgd.conn_mon_timer);
	del_timer_sync(&sdata->u.mgd.bcn_mon_timer);
	del_timer_sync(&sdata->u.mgd.timer);
	del_timer_sync(&sdata->u.mgd.chswitch_timer);

	sdata->vif.bss_conf.dtim_period = 0;
	sdata->vif.bss_conf.beacon_rate = NULL;

	ifmgd->have_beacon = false;

	ifmgd->flags = 0;
	mutex_lock(&local->mtx);
	ieee80211_vif_release_channel(sdata);

	sdata->vif.csa_active = false;
	ifmgd->csa_waiting_bcn = false;
	ifmgd->csa_ignored_same_chan = false;
	if (sdata->csa_block_tx) {
		ieee80211_wake_vif_queues(local, sdata,
					  IEEE80211_QUEUE_STOP_REASON_CSA);
		sdata->csa_block_tx = false;
	}
	mutex_unlock(&local->mtx);

	/* existing TX TSPEC sessions no longer exist */
	memset(ifmgd->tx_tspec, 0, sizeof(ifmgd->tx_tspec));
	cancel_delayed_work_sync(&ifmgd->tx_tspec_wk);

	sdata->encrypt_headroom = IEEE80211_ENCRYPT_HEADROOM;
}

void ieee80211_sta_rx_notify(struct ieee80211_sub_if_data *sdata,
			     struct ieee80211_hdr *hdr)
{
	/*
	 * We can postpone the mgd.timer whenever receiving unicast frames
	 * from AP because we know that the connection is working both ways
	 * at that time. But multicast frames (and hence also beacons) must
	 * be ignored here, because we need to trigger the timer during
	 * data idle periods for sending the periodic probe request to the
	 * AP we're connected to.
	 */
	if (is_multicast_ether_addr(hdr->addr1))
		return;

	ieee80211_sta_reset_conn_monitor(sdata);
}

static void ieee80211_reset_ap_probe(struct ieee80211_sub_if_data *sdata)
{
	struct ieee80211_if_managed *ifmgd = &sdata->u.mgd;
	struct ieee80211_local *local = sdata->local;

	mutex_lock(&local->mtx);
	if (!(ifmgd->flags & IEEE80211_STA_CONNECTION_POLL))
		goto out;

	__ieee80211_stop_poll(sdata);

	mutex_lock(&local->iflist_mtx);
	ieee80211_recalc_ps(local);
	mutex_unlock(&local->iflist_mtx);

	if (ieee80211_hw_check(&sdata->local->hw, CONNECTION_MONITOR))
		goto out;

	/*
	 * We've received a probe response, but are not sure whether
	 * we have or will be receiving any beacons or data, so let's
	 * schedule the timers again, just in case.
	 */
	ieee80211_sta_reset_beacon_monitor(sdata);

	mod_timer(&ifmgd->conn_mon_timer,
		  round_jiffies_up(jiffies +
				   IEEE80211_CONNECTION_IDLE_TIME));
out:
	mutex_unlock(&local->mtx);
}

static void ieee80211_sta_tx_wmm_ac_notify(struct ieee80211_sub_if_data *sdata,
					   struct ieee80211_hdr *hdr,
					   u16 tx_time)
{
	struct ieee80211_if_managed *ifmgd = &sdata->u.mgd;
	u16 tid = ieee80211_get_tid(hdr);
	int ac = ieee80211_ac_from_tid(tid);
	struct ieee80211_sta_tx_tspec *tx_tspec = &ifmgd->tx_tspec[ac];
	unsigned long now = jiffies;

	if (likely(!tx_tspec->admitted_time))
		return;

	if (time_after(now, tx_tspec->time_slice_start + HZ)) {
		tx_tspec->consumed_tx_time = 0;
		tx_tspec->time_slice_start = now;

		if (tx_tspec->downgraded) {
			tx_tspec->action = TX_TSPEC_ACTION_STOP_DOWNGRADE;
			schedule_delayed_work(&ifmgd->tx_tspec_wk, 0);
		}
	}

	if (tx_tspec->downgraded)
		return;

	tx_tspec->consumed_tx_time += tx_time;

	if (tx_tspec->consumed_tx_time >= tx_tspec->admitted_time) {
		tx_tspec->downgraded = true;
		tx_tspec->action = TX_TSPEC_ACTION_DOWNGRADE;
		schedule_delayed_work(&ifmgd->tx_tspec_wk, 0);
	}
}

void ieee80211_sta_tx_notify(struct ieee80211_sub_if_data *sdata,
			     struct ieee80211_hdr *hdr, bool ack, u16 tx_time)
{
	ieee80211_sta_tx_wmm_ac_notify(sdata, hdr, tx_time);

	if (!ieee80211_is_data(hdr->frame_control))
	    return;

	if (ieee80211_is_nullfunc(hdr->frame_control) &&
	    sdata->u.mgd.probe_send_count > 0) {
		if (ack)
			ieee80211_sta_reset_conn_monitor(sdata);
		else
			sdata->u.mgd.nullfunc_failed = true;
		ieee80211_queue_work(&sdata->local->hw, &sdata->work);
		return;
	}

	if (ack)
		ieee80211_sta_reset_conn_monitor(sdata);
}

void ieee80211_mlme_send_probe_req(struct ieee80211_sub_if_data *sdata,
				   const u8 *src, const u8 *dst,
				   const u8 *ssid, size_t ssid_len,
				   struct ieee80211_channel *channel)
{
	struct sk_buff *skb;

	skb = ieee80211_build_probe_req(sdata, src, dst, (u32)-1, channel,
					ssid, ssid_len, NULL, 0,
					IEEE80211_PROBE_FLAG_DIRECTED);
	if (skb)
		ieee80211_tx_skb(sdata, skb);
}

static void ieee80211_mgd_probe_ap_send(struct ieee80211_sub_if_data *sdata)
{
	struct ieee80211_if_managed *ifmgd = &sdata->u.mgd;
	const u8 *ssid;
	u8 *dst = ifmgd->associated->bssid;
	u8 unicast_limit = max(1, max_probe_tries - 3);
	struct sta_info *sta;

	/*
	 * Try sending broadcast probe requests for the last three
	 * probe requests after the first ones failed since some
	 * buggy APs only support broadcast probe requests.
	 */
	if (ifmgd->probe_send_count >= unicast_limit)
		dst = NULL;

	/*
	 * When the hardware reports an accurate Tx ACK status, it's
	 * better to send a nullfunc frame instead of a probe request,
	 * as it will kick us off the AP quickly if we aren't associated
	 * anymore. The timeout will be reset if the frame is ACKed by
	 * the AP.
	 */
	ifmgd->probe_send_count++;

	if (dst) {
		mutex_lock(&sdata->local->sta_mtx);
		sta = sta_info_get(sdata, dst);
		if (!WARN_ON(!sta))
			ieee80211_check_fast_rx(sta);
		mutex_unlock(&sdata->local->sta_mtx);
	}

	if (ieee80211_hw_check(&sdata->local->hw, REPORTS_TX_ACK_STATUS)) {
		ifmgd->nullfunc_failed = false;
		ieee80211_send_nullfunc(sdata->local, sdata, false);
	} else {
		int ssid_len;

		rcu_read_lock();
		ssid = ieee80211_bss_get_ie(ifmgd->associated, WLAN_EID_SSID);
		if (WARN_ON_ONCE(ssid == NULL))
			ssid_len = 0;
		else
			ssid_len = ssid[1];

		ieee80211_mlme_send_probe_req(sdata, sdata->vif.addr, dst,
					      ssid + 2, ssid_len,
					      ifmgd->associated->channel);
		rcu_read_unlock();
	}

	ifmgd->probe_timeout = jiffies + msecs_to_jiffies(probe_wait_ms);
	run_again(sdata, ifmgd->probe_timeout);
}

static void ieee80211_mgd_probe_ap(struct ieee80211_sub_if_data *sdata,
				   bool beacon)
{
	struct ieee80211_if_managed *ifmgd = &sdata->u.mgd;
	bool already = false;

	if (!ieee80211_sdata_running(sdata))
		return;

	sdata_lock(sdata);

	if (!ifmgd->associated)
		goto out;

	mutex_lock(&sdata->local->mtx);

	if (sdata->local->tmp_channel || sdata->local->scanning) {
		mutex_unlock(&sdata->local->mtx);
		goto out;
	}

	if (beacon) {
		mlme_dbg_ratelimited(sdata,
				     "detected beacon loss from AP (missed %d beacons) - probing\n",
				     beacon_loss_count);

		ieee80211_cqm_beacon_loss_notify(&sdata->vif, GFP_KERNEL);
	}

	/*
	 * The driver/our work has already reported this event or the
	 * connection monitoring has kicked in and we have already sent
	 * a probe request. Or maybe the AP died and the driver keeps
	 * reporting until we disassociate...
	 *
	 * In either case we have to ignore the current call to this
	 * function (except for setting the correct probe reason bit)
	 * because otherwise we would reset the timer every time and
	 * never check whether we received a probe response!
	 */
	if (ifmgd->flags & IEEE80211_STA_CONNECTION_POLL)
		already = true;

	ifmgd->flags |= IEEE80211_STA_CONNECTION_POLL;

	mutex_unlock(&sdata->local->mtx);

	if (already)
		goto out;

	mutex_lock(&sdata->local->iflist_mtx);
	ieee80211_recalc_ps(sdata->local);
	mutex_unlock(&sdata->local->iflist_mtx);

	ifmgd->probe_send_count = 0;
	ieee80211_mgd_probe_ap_send(sdata);
 out:
	sdata_unlock(sdata);
}

struct sk_buff *ieee80211_ap_probereq_get(struct ieee80211_hw *hw,
					  struct ieee80211_vif *vif)
{
	struct ieee80211_sub_if_data *sdata = vif_to_sdata(vif);
	struct ieee80211_if_managed *ifmgd = &sdata->u.mgd;
	struct cfg80211_bss *cbss;
	struct sk_buff *skb;
	const u8 *ssid;
	int ssid_len;

	if (WARN_ON(sdata->vif.type != NL80211_IFTYPE_STATION))
		return NULL;

	sdata_assert_lock(sdata);

	if (ifmgd->associated)
		cbss = ifmgd->associated;
	else if (ifmgd->auth_data)
		cbss = ifmgd->auth_data->bss;
	else if (ifmgd->assoc_data)
		cbss = ifmgd->assoc_data->bss;
	else
		return NULL;

	rcu_read_lock();
	ssid = ieee80211_bss_get_ie(cbss, WLAN_EID_SSID);
	if (WARN_ON_ONCE(ssid == NULL))
		ssid_len = 0;
	else
		ssid_len = ssid[1];

	skb = ieee80211_build_probe_req(sdata, sdata->vif.addr, cbss->bssid,
					(u32) -1, cbss->channel,
					ssid + 2, ssid_len,
					NULL, 0, IEEE80211_PROBE_FLAG_DIRECTED);
	rcu_read_unlock();

	return skb;
}
EXPORT_SYMBOL(ieee80211_ap_probereq_get);

static void ieee80211_report_disconnect(struct ieee80211_sub_if_data *sdata,
					const u8 *buf, size_t len, bool tx,
					u16 reason)
{
	struct ieee80211_event event = {
		.type = MLME_EVENT,
		.u.mlme.data = tx ? DEAUTH_TX_EVENT : DEAUTH_RX_EVENT,
		.u.mlme.reason = reason,
	};

	if (tx)
		cfg80211_tx_mlme_mgmt(sdata->dev, buf, len);
	else
		cfg80211_rx_mlme_mgmt(sdata->dev, buf, len);

	drv_event_callback(sdata->local, sdata, &event);
}

static void __ieee80211_disconnect(struct ieee80211_sub_if_data *sdata)
{
	struct ieee80211_local *local = sdata->local;
	struct ieee80211_if_managed *ifmgd = &sdata->u.mgd;
	u8 frame_buf[IEEE80211_DEAUTH_FRAME_LEN];
	bool tx;

	sdata_lock(sdata);
	if (!ifmgd->associated) {
		sdata_unlock(sdata);
		return;
	}

	tx = !sdata->csa_block_tx;

	/* AP is probably out of range (or not reachable for another reason) so
	 * remove the bss struct for that AP.
	 */
	cfg80211_unlink_bss(local->hw.wiphy, ifmgd->associated);

	ieee80211_set_disassoc(sdata, IEEE80211_STYPE_DEAUTH,
			       WLAN_REASON_DISASSOC_DUE_TO_INACTIVITY,
			       tx, frame_buf);
	mutex_lock(&local->mtx);
	sdata->vif.csa_active = false;
	ifmgd->csa_waiting_bcn = false;
	if (sdata->csa_block_tx) {
		ieee80211_wake_vif_queues(local, sdata,
					  IEEE80211_QUEUE_STOP_REASON_CSA);
		sdata->csa_block_tx = false;
	}
	mutex_unlock(&local->mtx);

	ieee80211_report_disconnect(sdata, frame_buf, sizeof(frame_buf), tx,
				    WLAN_REASON_DISASSOC_DUE_TO_INACTIVITY);

	sdata_unlock(sdata);
}

static void ieee80211_beacon_connection_loss_work(struct work_struct *work)
{
	struct ieee80211_sub_if_data *sdata =
		container_of(work, struct ieee80211_sub_if_data,
			     u.mgd.beacon_connection_loss_work);
	struct ieee80211_if_managed *ifmgd = &sdata->u.mgd;

	if (ifmgd->associated)
		ifmgd->beacon_loss_count++;

	if (ifmgd->connection_loss) {
		sdata_info(sdata, "Connection to AP %pM lost\n",
			   ifmgd->bssid);
		__ieee80211_disconnect(sdata);
	} else {
		ieee80211_mgd_probe_ap(sdata, true);
	}
}

static void ieee80211_csa_connection_drop_work(struct work_struct *work)
{
	struct ieee80211_sub_if_data *sdata =
		container_of(work, struct ieee80211_sub_if_data,
			     u.mgd.csa_connection_drop_work);

	__ieee80211_disconnect(sdata);
}

void ieee80211_beacon_loss(struct ieee80211_vif *vif)
{
	struct ieee80211_sub_if_data *sdata = vif_to_sdata(vif);
	struct ieee80211_hw *hw = &sdata->local->hw;

	trace_api_beacon_loss(sdata);

	sdata->u.mgd.connection_loss = false;
	ieee80211_queue_work(hw, &sdata->u.mgd.beacon_connection_loss_work);
}
EXPORT_SYMBOL(ieee80211_beacon_loss);

void ieee80211_connection_loss(struct ieee80211_vif *vif)
{
	struct ieee80211_sub_if_data *sdata = vif_to_sdata(vif);
	struct ieee80211_hw *hw = &sdata->local->hw;

	trace_api_connection_loss(sdata);

	sdata->u.mgd.connection_loss = true;
	ieee80211_queue_work(hw, &sdata->u.mgd.beacon_connection_loss_work);
}
EXPORT_SYMBOL(ieee80211_connection_loss);


static void ieee80211_destroy_auth_data(struct ieee80211_sub_if_data *sdata,
					bool assoc)
{
	struct ieee80211_mgd_auth_data *auth_data = sdata->u.mgd.auth_data;

	sdata_assert_lock(sdata);

	if (!assoc) {
		/*
		 * we are not authenticated yet, the only timer that could be
		 * running is the timeout for the authentication response which
		 * which is not relevant anymore.
		 */
		del_timer_sync(&sdata->u.mgd.timer);
		sta_info_destroy_addr(sdata, auth_data->bss->bssid);

		eth_zero_addr(sdata->u.mgd.bssid);
		ieee80211_bss_info_change_notify(sdata, BSS_CHANGED_BSSID);
		sdata->u.mgd.flags = 0;
		mutex_lock(&sdata->local->mtx);
		ieee80211_vif_release_channel(sdata);
		mutex_unlock(&sdata->local->mtx);
	}

	cfg80211_put_bss(sdata->local->hw.wiphy, auth_data->bss);
	kfree(auth_data);
	sdata->u.mgd.auth_data = NULL;
}

static void ieee80211_destroy_assoc_data(struct ieee80211_sub_if_data *sdata,
					 bool assoc, bool abandon)
{
	struct ieee80211_mgd_assoc_data *assoc_data = sdata->u.mgd.assoc_data;

	sdata_assert_lock(sdata);

	if (!assoc) {
		/*
		 * we are not associated yet, the only timer that could be
		 * running is the timeout for the association response which
		 * which is not relevant anymore.
		 */
		del_timer_sync(&sdata->u.mgd.timer);
		sta_info_destroy_addr(sdata, assoc_data->bss->bssid);

		eth_zero_addr(sdata->u.mgd.bssid);
		ieee80211_bss_info_change_notify(sdata, BSS_CHANGED_BSSID);
		sdata->u.mgd.flags = 0;
		sdata->vif.mu_mimo_owner = false;

		mutex_lock(&sdata->local->mtx);
		ieee80211_vif_release_channel(sdata);
		mutex_unlock(&sdata->local->mtx);

		if (abandon)
			cfg80211_abandon_assoc(sdata->dev, assoc_data->bss);
	}

	kfree(assoc_data);
	sdata->u.mgd.assoc_data = NULL;
}

static void ieee80211_auth_challenge(struct ieee80211_sub_if_data *sdata,
				     struct ieee80211_mgmt *mgmt, size_t len)
{
	struct ieee80211_local *local = sdata->local;
	struct ieee80211_mgd_auth_data *auth_data = sdata->u.mgd.auth_data;
	u8 *pos;
	struct ieee802_11_elems elems;
	u32 tx_flags = 0;

	pos = mgmt->u.auth.variable;
	ieee802_11_parse_elems(pos, len - (pos - (u8 *)mgmt), false, &elems,
			       mgmt->bssid, auth_data->bss->bssid);
	if (!elems.challenge)
		return;
	auth_data->expected_transaction = 4;
	drv_mgd_prepare_tx(sdata->local, sdata, 0);
	if (ieee80211_hw_check(&local->hw, REPORTS_TX_ACK_STATUS))
		tx_flags = IEEE80211_TX_CTL_REQ_TX_STATUS |
			   IEEE80211_TX_INTFL_MLME_CONN_TX;
	ieee80211_send_auth(sdata, 3, auth_data->algorithm, 0,
			    elems.challenge - 2, elems.challenge_len + 2,
			    auth_data->bss->bssid, auth_data->bss->bssid,
			    auth_data->key, auth_data->key_len,
			    auth_data->key_idx, tx_flags);
}

static bool ieee80211_mark_sta_auth(struct ieee80211_sub_if_data *sdata,
				    const u8 *bssid)
{
	struct ieee80211_if_managed *ifmgd = &sdata->u.mgd;
	struct sta_info *sta;
	bool result = true;

	sdata_info(sdata, "authenticated\n");
	ifmgd->auth_data->done = true;
	ifmgd->auth_data->timeout = jiffies + IEEE80211_AUTH_WAIT_ASSOC;
	ifmgd->auth_data->timeout_started = true;
	run_again(sdata, ifmgd->auth_data->timeout);

	/* move station state to auth */
	mutex_lock(&sdata->local->sta_mtx);
	sta = sta_info_get(sdata, bssid);
	if (!sta) {
		WARN_ONCE(1, "%s: STA %pM not found", sdata->name, bssid);
		result = false;
		goto out;
	}
	if (sta_info_move_state(sta, IEEE80211_STA_AUTH)) {
		sdata_info(sdata, "failed moving %pM to auth\n", bssid);
		result = false;
		goto out;
	}

out:
	mutex_unlock(&sdata->local->sta_mtx);
	return result;
}

static void ieee80211_rx_mgmt_auth(struct ieee80211_sub_if_data *sdata,
				   struct ieee80211_mgmt *mgmt, size_t len)
{
	struct ieee80211_if_managed *ifmgd = &sdata->u.mgd;
	u8 bssid[ETH_ALEN];
	u16 auth_alg, auth_transaction, status_code;
	struct ieee80211_event event = {
		.type = MLME_EVENT,
		.u.mlme.data = AUTH_EVENT,
	};

	sdata_assert_lock(sdata);

	if (len < 24 + 6)
		return;

	if (!ifmgd->auth_data || ifmgd->auth_data->done)
		return;

	memcpy(bssid, ifmgd->auth_data->bss->bssid, ETH_ALEN);

	if (!ether_addr_equal(bssid, mgmt->bssid))
		return;

	auth_alg = le16_to_cpu(mgmt->u.auth.auth_alg);
	auth_transaction = le16_to_cpu(mgmt->u.auth.auth_transaction);
	status_code = le16_to_cpu(mgmt->u.auth.status_code);

	if (auth_alg != ifmgd->auth_data->algorithm ||
	    (auth_alg != WLAN_AUTH_SAE &&
	     auth_transaction != ifmgd->auth_data->expected_transaction) ||
	    (auth_alg == WLAN_AUTH_SAE &&
	     (auth_transaction < ifmgd->auth_data->expected_transaction ||
	      auth_transaction > 2))) {
		sdata_info(sdata, "%pM unexpected authentication state: alg %d (expected %d) transact %d (expected %d)\n",
			   mgmt->sa, auth_alg, ifmgd->auth_data->algorithm,
			   auth_transaction,
			   ifmgd->auth_data->expected_transaction);
		return;
	}

	if (status_code != WLAN_STATUS_SUCCESS) {
		sdata_info(sdata, "%pM denied authentication (status %d)\n",
			   mgmt->sa, status_code);
		ieee80211_destroy_auth_data(sdata, false);
		cfg80211_rx_mlme_mgmt(sdata->dev, (u8 *)mgmt, len);
		event.u.mlme.status = MLME_DENIED;
		event.u.mlme.reason = status_code;
		drv_event_callback(sdata->local, sdata, &event);
		return;
	}

	switch (ifmgd->auth_data->algorithm) {
	case WLAN_AUTH_OPEN:
	case WLAN_AUTH_LEAP:
	case WLAN_AUTH_FT:
	case WLAN_AUTH_SAE:
	case WLAN_AUTH_FILS_SK:
	case WLAN_AUTH_FILS_SK_PFS:
	case WLAN_AUTH_FILS_PK:
		break;
	case WLAN_AUTH_SHARED_KEY:
		if (ifmgd->auth_data->expected_transaction != 4) {
			ieee80211_auth_challenge(sdata, mgmt, len);
			/* need another frame */
			return;
		}
		break;
	default:
		WARN_ONCE(1, "invalid auth alg %d",
			  ifmgd->auth_data->algorithm);
		return;
	}

	event.u.mlme.status = MLME_SUCCESS;
	drv_event_callback(sdata->local, sdata, &event);
	if (ifmgd->auth_data->algorithm != WLAN_AUTH_SAE ||
	    (auth_transaction == 2 &&
	     ifmgd->auth_data->expected_transaction == 2)) {
		if (!ieee80211_mark_sta_auth(sdata, bssid))
			goto out_err;
	} else if (ifmgd->auth_data->algorithm == WLAN_AUTH_SAE &&
		   auth_transaction == 2) {
		sdata_info(sdata, "SAE peer confirmed\n");
		ifmgd->auth_data->peer_confirmed = true;
	}

	cfg80211_rx_mlme_mgmt(sdata->dev, (u8 *)mgmt, len);
	return;
 out_err:
	mutex_unlock(&sdata->local->sta_mtx);
	/* ignore frame -- wait for timeout */
}

#define case_WLAN(type) \
	case WLAN_REASON_##type: return #type

const char *ieee80211_get_reason_code_string(u16 reason_code)
{
	switch (reason_code) {
	case_WLAN(UNSPECIFIED);
	case_WLAN(PREV_AUTH_NOT_VALID);
	case_WLAN(DEAUTH_LEAVING);
	case_WLAN(DISASSOC_DUE_TO_INACTIVITY);
	case_WLAN(DISASSOC_AP_BUSY);
	case_WLAN(CLASS2_FRAME_FROM_NONAUTH_STA);
	case_WLAN(CLASS3_FRAME_FROM_NONASSOC_STA);
	case_WLAN(DISASSOC_STA_HAS_LEFT);
	case_WLAN(STA_REQ_ASSOC_WITHOUT_AUTH);
	case_WLAN(DISASSOC_BAD_POWER);
	case_WLAN(DISASSOC_BAD_SUPP_CHAN);
	case_WLAN(INVALID_IE);
	case_WLAN(MIC_FAILURE);
	case_WLAN(4WAY_HANDSHAKE_TIMEOUT);
	case_WLAN(GROUP_KEY_HANDSHAKE_TIMEOUT);
	case_WLAN(IE_DIFFERENT);
	case_WLAN(INVALID_GROUP_CIPHER);
	case_WLAN(INVALID_PAIRWISE_CIPHER);
	case_WLAN(INVALID_AKMP);
	case_WLAN(UNSUPP_RSN_VERSION);
	case_WLAN(INVALID_RSN_IE_CAP);
	case_WLAN(IEEE8021X_FAILED);
	case_WLAN(CIPHER_SUITE_REJECTED);
	case_WLAN(DISASSOC_UNSPECIFIED_QOS);
	case_WLAN(DISASSOC_QAP_NO_BANDWIDTH);
	case_WLAN(DISASSOC_LOW_ACK);
	case_WLAN(DISASSOC_QAP_EXCEED_TXOP);
	case_WLAN(QSTA_LEAVE_QBSS);
	case_WLAN(QSTA_NOT_USE);
	case_WLAN(QSTA_REQUIRE_SETUP);
	case_WLAN(QSTA_TIMEOUT);
	case_WLAN(QSTA_CIPHER_NOT_SUPP);
	case_WLAN(MESH_PEER_CANCELED);
	case_WLAN(MESH_MAX_PEERS);
	case_WLAN(MESH_CONFIG);
	case_WLAN(MESH_CLOSE);
	case_WLAN(MESH_MAX_RETRIES);
	case_WLAN(MESH_CONFIRM_TIMEOUT);
	case_WLAN(MESH_INVALID_GTK);
	case_WLAN(MESH_INCONSISTENT_PARAM);
	case_WLAN(MESH_INVALID_SECURITY);
	case_WLAN(MESH_PATH_ERROR);
	case_WLAN(MESH_PATH_NOFORWARD);
	case_WLAN(MESH_PATH_DEST_UNREACHABLE);
	case_WLAN(MAC_EXISTS_IN_MBSS);
	case_WLAN(MESH_CHAN_REGULATORY);
	case_WLAN(MESH_CHAN);
	default: return "<unknown>";
	}
}

static void ieee80211_rx_mgmt_deauth(struct ieee80211_sub_if_data *sdata,
				     struct ieee80211_mgmt *mgmt, size_t len)
{
	struct ieee80211_if_managed *ifmgd = &sdata->u.mgd;
	u16 reason_code = le16_to_cpu(mgmt->u.deauth.reason_code);

	sdata_assert_lock(sdata);

	if (len < 24 + 2)
		return;

	if (!ether_addr_equal(mgmt->bssid, mgmt->sa)) {
		ieee80211_tdls_handle_disconnect(sdata, mgmt->sa, reason_code);
		return;
	}

	if (ifmgd->associated &&
	    ether_addr_equal(mgmt->bssid, ifmgd->associated->bssid)) {
		const u8 *bssid = ifmgd->associated->bssid;

		sdata_info(sdata, "deauthenticated from %pM (Reason: %u=%s)\n",
			   bssid, reason_code,
			   ieee80211_get_reason_code_string(reason_code));

		ieee80211_set_disassoc(sdata, 0, 0, false, NULL);

		ieee80211_report_disconnect(sdata, (u8 *)mgmt, len, false,
					    reason_code);
		return;
	}

	if (ifmgd->assoc_data &&
	    ether_addr_equal(mgmt->bssid, ifmgd->assoc_data->bss->bssid)) {
		const u8 *bssid = ifmgd->assoc_data->bss->bssid;

		sdata_info(sdata,
			   "deauthenticated from %pM while associating (Reason: %u=%s)\n",
			   bssid, reason_code,
			   ieee80211_get_reason_code_string(reason_code));

		ieee80211_destroy_assoc_data(sdata, false, true);

		cfg80211_rx_mlme_mgmt(sdata->dev, (u8 *)mgmt, len);
		return;
	}
}


static void ieee80211_rx_mgmt_disassoc(struct ieee80211_sub_if_data *sdata,
				       struct ieee80211_mgmt *mgmt, size_t len)
{
	struct ieee80211_if_managed *ifmgd = &sdata->u.mgd;
	u16 reason_code;

	sdata_assert_lock(sdata);

	if (len < 24 + 2)
		return;

	if (!ifmgd->associated ||
	    !ether_addr_equal(mgmt->bssid, ifmgd->associated->bssid))
		return;

	reason_code = le16_to_cpu(mgmt->u.disassoc.reason_code);

	if (!ether_addr_equal(mgmt->bssid, mgmt->sa)) {
		ieee80211_tdls_handle_disconnect(sdata, mgmt->sa, reason_code);
		return;
	}

	sdata_info(sdata, "disassociated from %pM (Reason: %u=%s)\n",
		   mgmt->sa, reason_code,
		   ieee80211_get_reason_code_string(reason_code));

	ieee80211_set_disassoc(sdata, 0, 0, false, NULL);

	ieee80211_report_disconnect(sdata, (u8 *)mgmt, len, false, reason_code);
}

static void ieee80211_get_rates(struct ieee80211_supported_band *sband,
				u8 *supp_rates, unsigned int supp_rates_len,
				u32 *rates, u32 *basic_rates,
				bool *have_higher_than_11mbit,
				int *min_rate, int *min_rate_index,
				int shift)
{
	int i, j;

	for (i = 0; i < supp_rates_len; i++) {
		int rate = supp_rates[i] & 0x7f;
		bool is_basic = !!(supp_rates[i] & 0x80);

		if ((rate * 5 * (1 << shift)) > 110)
			*have_higher_than_11mbit = true;

		/*
		 * Skip HT and VHT BSS membership selectors since they're not
		 * rates.
		 *
		 * Note: Even though the membership selector and the basic
		 *	 rate flag share the same bit, they are not exactly
		 *	 the same.
		 */
		if (supp_rates[i] == (0x80 | BSS_MEMBERSHIP_SELECTOR_HT_PHY) ||
		    supp_rates[i] == (0x80 | BSS_MEMBERSHIP_SELECTOR_VHT_PHY))
			continue;

		for (j = 0; j < sband->n_bitrates; j++) {
			struct ieee80211_rate *br;
			int brate;

			br = &sband->bitrates[j];

			brate = DIV_ROUND_UP(br->bitrate, (1 << shift) * 5);
			if (brate == rate) {
				*rates |= BIT(j);
				if (is_basic)
					*basic_rates |= BIT(j);
				if ((rate * 5) < *min_rate) {
					*min_rate = rate * 5;
					*min_rate_index = j;
				}
				break;
			}
		}
	}
}

static bool ieee80211_twt_req_supported(const struct sta_info *sta,
					const struct ieee802_11_elems *elems)
{
	if (elems->ext_capab_len < 10)
		return false;

	if (!(elems->ext_capab[9] & WLAN_EXT_CAPA10_TWT_RESPONDER_SUPPORT))
		return false;

	return sta->sta.he_cap.he_cap_elem.mac_cap_info[0] &
		IEEE80211_HE_MAC_CAP0_TWT_RES;
}

static bool ieee80211_assoc_success(struct ieee80211_sub_if_data *sdata,
				    struct cfg80211_bss *cbss,
				    struct ieee80211_mgmt *mgmt, size_t len)
{
	struct ieee80211_if_managed *ifmgd = &sdata->u.mgd;
	struct ieee80211_local *local = sdata->local;
	struct ieee80211_supported_band *sband;
	struct sta_info *sta;
	u8 *pos;
	u16 capab_info, aid;
	struct ieee802_11_elems elems;
	struct ieee80211_bss_conf *bss_conf = &sdata->vif.bss_conf;
	const struct cfg80211_bss_ies *bss_ies = NULL;
	struct ieee80211_mgd_assoc_data *assoc_data = ifmgd->assoc_data;
	u32 changed = 0;
	int err;
	bool ret;

	/* AssocResp and ReassocResp have identical structure */

	aid = le16_to_cpu(mgmt->u.assoc_resp.aid);
	capab_info = le16_to_cpu(mgmt->u.assoc_resp.capab_info);

	/*
	 * The 5 MSB of the AID field are reserved
	 * (802.11-2016 9.4.1.8 AID field)
	 */
	aid &= 0x7ff;

	ifmgd->broken_ap = false;

	if (aid == 0 || aid > IEEE80211_MAX_AID) {
		sdata_info(sdata, "invalid AID value %d (out of range), turn off PS\n",
			   aid);
		aid = 0;
		ifmgd->broken_ap = true;
	}

	pos = mgmt->u.assoc_resp.variable;
	ieee802_11_parse_elems(pos, len - (pos - (u8 *)mgmt), false, &elems,
			       mgmt->bssid, assoc_data->bss->bssid);

	if (!elems.supp_rates) {
		sdata_info(sdata, "no SuppRates element in AssocResp\n");
		return false;
	}

	ifmgd->aid = aid;
	ifmgd->tdls_chan_switch_prohibited =
		elems.ext_capab && elems.ext_capab_len >= 5 &&
		(elems.ext_capab[4] & WLAN_EXT_CAPA5_TDLS_CH_SW_PROHIBITED);

	/*
	 * Some APs are erroneously not including some information in their
	 * (re)association response frames. Try to recover by using the data
	 * from the beacon or probe response. This seems to afflict mobile
	 * 2G/3G/4G wifi routers, reported models include the "Onda PN51T",
	 * "Vodafone PocketWiFi 2", "ZTE MF60" and a similar T-Mobile device.
	 */
	if ((assoc_data->wmm && !elems.wmm_param) ||
	    (!(ifmgd->flags & IEEE80211_STA_DISABLE_HT) &&
	     (!elems.ht_cap_elem || !elems.ht_operation)) ||
	    (!(ifmgd->flags & IEEE80211_STA_DISABLE_VHT) &&
	     (!elems.vht_cap_elem || !elems.vht_operation))) {
		const struct cfg80211_bss_ies *ies;
		struct ieee802_11_elems bss_elems;

		rcu_read_lock();
		ies = rcu_dereference(cbss->ies);
		if (ies)
			bss_ies = kmemdup(ies, sizeof(*ies) + ies->len,
					  GFP_ATOMIC);
		rcu_read_unlock();
		if (!bss_ies)
			return false;

		ieee802_11_parse_elems(bss_ies->data, bss_ies->len,
				       false, &bss_elems,
				       mgmt->bssid,
				       assoc_data->bss->bssid);
		if (assoc_data->wmm &&
		    !elems.wmm_param && bss_elems.wmm_param) {
			elems.wmm_param = bss_elems.wmm_param;
			sdata_info(sdata,
				   "AP bug: WMM param missing from AssocResp\n");
		}

		/*
		 * Also check if we requested HT/VHT, otherwise the AP doesn't
		 * have to include the IEs in the (re)association response.
		 */
		if (!elems.ht_cap_elem && bss_elems.ht_cap_elem &&
		    !(ifmgd->flags & IEEE80211_STA_DISABLE_HT)) {
			elems.ht_cap_elem = bss_elems.ht_cap_elem;
			sdata_info(sdata,
				   "AP bug: HT capability missing from AssocResp\n");
		}
		if (!elems.ht_operation && bss_elems.ht_operation &&
		    !(ifmgd->flags & IEEE80211_STA_DISABLE_HT)) {
			elems.ht_operation = bss_elems.ht_operation;
			sdata_info(sdata,
				   "AP bug: HT operation missing from AssocResp\n");
		}
		if (!elems.vht_cap_elem && bss_elems.vht_cap_elem &&
		    !(ifmgd->flags & IEEE80211_STA_DISABLE_VHT)) {
			elems.vht_cap_elem = bss_elems.vht_cap_elem;
			sdata_info(sdata,
				   "AP bug: VHT capa missing from AssocResp\n");
		}
		if (!elems.vht_operation && bss_elems.vht_operation &&
		    !(ifmgd->flags & IEEE80211_STA_DISABLE_VHT)) {
			elems.vht_operation = bss_elems.vht_operation;
			sdata_info(sdata,
				   "AP bug: VHT operation missing from AssocResp\n");
		}
	}

	/*
	 * We previously checked these in the beacon/probe response, so
	 * they should be present here. This is just a safety net.
	 */
	if (!(ifmgd->flags & IEEE80211_STA_DISABLE_HT) &&
	    (!elems.wmm_param || !elems.ht_cap_elem || !elems.ht_operation)) {
		sdata_info(sdata,
			   "HT AP is missing WMM params or HT capability/operation\n");
		ret = false;
		goto out;
	}

	if (!(ifmgd->flags & IEEE80211_STA_DISABLE_VHT) &&
	    (!elems.vht_cap_elem || !elems.vht_operation)) {
		sdata_info(sdata,
			   "VHT AP is missing VHT capability/operation\n");
		ret = false;
		goto out;
	}

	mutex_lock(&sdata->local->sta_mtx);
	/*
	 * station info was already allocated and inserted before
	 * the association and should be available to us
	 */
	sta = sta_info_get(sdata, cbss->bssid);
	if (WARN_ON(!sta)) {
		mutex_unlock(&sdata->local->sta_mtx);
		ret = false;
		goto out;
	}

	sband = ieee80211_get_sband(sdata);
	if (!sband) {
		mutex_unlock(&sdata->local->sta_mtx);
		ret = false;
		goto out;
	}

	if (!(ifmgd->flags & IEEE80211_STA_DISABLE_HE) &&
	    (!elems.he_cap || !elems.he_operation)) {
		mutex_unlock(&sdata->local->sta_mtx);
		sdata_info(sdata,
			   "HE AP is missing HE capability/operation\n");
		ret = false;
		goto out;
	}

	/* Set up internal HT/VHT capabilities */
	if (elems.ht_cap_elem && !(ifmgd->flags & IEEE80211_STA_DISABLE_HT))
		ieee80211_ht_cap_ie_to_sta_ht_cap(sdata, sband,
						  elems.ht_cap_elem, sta);

	if (elems.vht_cap_elem && !(ifmgd->flags & IEEE80211_STA_DISABLE_VHT))
		ieee80211_vht_cap_ie_to_sta_vht_cap(sdata, sband,
						    elems.vht_cap_elem, sta);

	if (elems.he_operation && !(ifmgd->flags & IEEE80211_STA_DISABLE_HE) &&
	    elems.he_cap) {
		ieee80211_he_cap_ie_to_sta_he_cap(sdata, sband,
						  elems.he_cap,
						  elems.he_cap_len,
						  sta);

		bss_conf->he_support = sta->sta.he_cap.has_he;
		bss_conf->twt_requester =
			ieee80211_twt_req_supported(sta, &elems);
	} else {
		bss_conf->he_support = false;
		bss_conf->twt_requester = false;
	}

	if (bss_conf->he_support) {
		bss_conf->bss_color =
			le32_get_bits(elems.he_operation->he_oper_params,
				      IEEE80211_HE_OPERATION_BSS_COLOR_MASK);

		bss_conf->htc_trig_based_pkt_ext =
			le32_get_bits(elems.he_operation->he_oper_params,
			      IEEE80211_HE_OPERATION_DFLT_PE_DURATION_MASK);
		bss_conf->frame_time_rts_th =
			le32_get_bits(elems.he_operation->he_oper_params,
			      IEEE80211_HE_OPERATION_RTS_THRESHOLD_MASK);

		bss_conf->multi_sta_back_32bit =
			sta->sta.he_cap.he_cap_elem.mac_cap_info[2] &
			IEEE80211_HE_MAC_CAP2_32BIT_BA_BITMAP;

		bss_conf->ack_enabled =
			sta->sta.he_cap.he_cap_elem.mac_cap_info[2] &
			IEEE80211_HE_MAC_CAP2_ACK_EN;

		bss_conf->uora_exists = !!elems.uora_element;
		if (elems.uora_element)
			bss_conf->uora_ocw_range = elems.uora_element[0];

		/* TODO: OPEN: what happens if BSS color disable is set? */
	}

#if CFG80211_VERSION >= KERNEL_VERSION(99,0,0)
	if (cbss->transmitted_bss) {
		bss_conf->nontransmitted = true;
		ether_addr_copy(bss_conf->transmitter_bssid,
				cbss->transmitted_bss->bssid);
		bss_conf->bssid_indicator = cbss->max_bssid_indicator;
		bss_conf->bssid_index = cbss->bssid_index;
	}
#endif

	/*
	 * Some APs, e.g. Netgear WNDR3700, report invalid HT operation data
	 * in their association response, so ignore that data for our own
	 * configuration. If it changed since the last beacon, we'll get the
	 * next beacon and update then.
	 */

	/*
	 * If an operating mode notification IE is present, override the
	 * NSS calculation (that would be done in rate_control_rate_init())
	 * and use the # of streams from that element.
	 */
	if (elems.opmode_notif &&
	    !(*elems.opmode_notif & IEEE80211_OPMODE_NOTIF_RX_NSS_TYPE_BF)) {
		u8 nss;

		nss = *elems.opmode_notif & IEEE80211_OPMODE_NOTIF_RX_NSS_MASK;
		nss >>= IEEE80211_OPMODE_NOTIF_RX_NSS_SHIFT;
		nss += 1;
		sta->sta.rx_nss = nss;
	}

	rate_control_rate_init(sta);

	if (ifmgd->flags & IEEE80211_STA_MFP_ENABLED) {
		set_sta_flag(sta, WLAN_STA_MFP);
		sta->sta.mfp = true;
	} else {
		sta->sta.mfp = false;
	}

	sta->sta.wme = elems.wmm_param && local->hw.queues >= IEEE80211_NUM_ACS;

	err = sta_info_move_state(sta, IEEE80211_STA_ASSOC);
	if (!err && !(ifmgd->flags & IEEE80211_STA_CONTROL_PORT))
		err = sta_info_move_state(sta, IEEE80211_STA_AUTHORIZED);
	if (err) {
		sdata_info(sdata,
			   "failed to move station %pM to desired state\n",
			   sta->sta.addr);
		WARN_ON(__sta_info_destroy(sta));
		mutex_unlock(&sdata->local->sta_mtx);
		ret = false;
		goto out;
	}

	mutex_unlock(&sdata->local->sta_mtx);

	/*
	 * Always handle WMM once after association regardless
	 * of the first value the AP uses. Setting -1 here has
	 * that effect because the AP values is an unsigned
	 * 4-bit value.
	 */
	ifmgd->wmm_last_param_set = -1;
	ifmgd->mu_edca_last_param_set = -1;

	if (ifmgd->flags & IEEE80211_STA_DISABLE_WMM) {
		ieee80211_set_wmm_default(sdata, false, false);
	} else if (!ieee80211_sta_wmm_params(local, sdata, elems.wmm_param,
					     elems.wmm_param_len,
					     elems.mu_edca_param_set)) {
		/* still enable QoS since we might have HT/VHT */
		ieee80211_set_wmm_default(sdata, false, true);
		/* set the disable-WMM flag in this case to disable
		 * tracking WMM parameter changes in the beacon if
		 * the parameters weren't actually valid. Doing so
		 * avoids changing parameters very strangely when
		 * the AP is going back and forth between valid and
		 * invalid parameters.
		 */
		ifmgd->flags |= IEEE80211_STA_DISABLE_WMM;
	}
	changed |= BSS_CHANGED_QOS;

	if (elems.max_idle_period_ie) {
		bss_conf->max_idle_period =
			le16_to_cpu(elems.max_idle_period_ie->max_idle_period);
		bss_conf->protected_keep_alive =
			!!(elems.max_idle_period_ie->idle_options &
			   WLAN_IDLE_OPTIONS_PROTECTED_KEEP_ALIVE);
		changed |= BSS_CHANGED_KEEP_ALIVE;
	} else {
		bss_conf->max_idle_period = 0;
		bss_conf->protected_keep_alive = false;
	}

	/* set AID and assoc capability,
	 * ieee80211_set_associated() will tell the driver */
	bss_conf->aid = aid;
	bss_conf->assoc_capability = capab_info;
	ieee80211_set_associated(sdata, cbss, changed);

	/*
	 * If we're using 4-addr mode, let the AP know that we're
	 * doing so, so that it can create the STA VLAN on its side
	 */
	if (ifmgd->use_4addr)
		ieee80211_send_4addr_nullfunc(local, sdata);

	/*
	 * Start timer to probe the connection to the AP now.
	 * Also start the timer that will detect beacon loss.
	 */
	ieee80211_sta_rx_notify(sdata, (struct ieee80211_hdr *)mgmt);
	ieee80211_sta_reset_beacon_monitor(sdata);

	ret = true;
 out:
	kfree(bss_ies);
	return ret;
}

static void ieee80211_rx_mgmt_assoc_resp(struct ieee80211_sub_if_data *sdata,
					 struct ieee80211_mgmt *mgmt,
					 size_t len)
{
	struct ieee80211_if_managed *ifmgd = &sdata->u.mgd;
	struct ieee80211_mgd_assoc_data *assoc_data = ifmgd->assoc_data;
	u16 capab_info, status_code, aid;
	struct ieee802_11_elems elems;
	int ac, uapsd_queues = -1;
	u8 *pos;
	bool reassoc;
	struct cfg80211_bss *bss;
	struct ieee80211_event event = {
		.type = MLME_EVENT,
		.u.mlme.data = ASSOC_EVENT,
	};

	sdata_assert_lock(sdata);

	if (!assoc_data)
		return;
	if (!ether_addr_equal(assoc_data->bss->bssid, mgmt->bssid))
		return;

	/*
	 * AssocResp and ReassocResp have identical structure, so process both
	 * of them in this function.
	 */

	if (len < 24 + 6)
		return;

	reassoc = ieee80211_is_reassoc_resp(mgmt->frame_control);
	capab_info = le16_to_cpu(mgmt->u.assoc_resp.capab_info);
	status_code = le16_to_cpu(mgmt->u.assoc_resp.status_code);
	aid = le16_to_cpu(mgmt->u.assoc_resp.aid);

	sdata_info(sdata,
		   "RX %sssocResp from %pM (capab=0x%x status=%d aid=%d)\n",
		   reassoc ? "Rea" : "A", mgmt->sa,
		   capab_info, status_code, (u16)(aid & ~(BIT(15) | BIT(14))));

	if (assoc_data->fils_kek_len &&
	    fils_decrypt_assoc_resp(sdata, (u8 *)mgmt, &len, assoc_data) < 0)
		return;

	pos = mgmt->u.assoc_resp.variable;
	ieee802_11_parse_elems(pos, len - (pos - (u8 *)mgmt), false, &elems,
			       mgmt->bssid, assoc_data->bss->bssid);

	if (status_code == WLAN_STATUS_ASSOC_REJECTED_TEMPORARILY &&
	    elems.timeout_int &&
	    elems.timeout_int->type == WLAN_TIMEOUT_ASSOC_COMEBACK) {
		u32 tu, ms;
		tu = le32_to_cpu(elems.timeout_int->value);
		ms = tu * 1024 / 1000;
		sdata_info(sdata,
			   "%pM rejected association temporarily; comeback duration %u TU (%u ms)\n",
			   mgmt->sa, tu, ms);
		assoc_data->timeout = jiffies + msecs_to_jiffies(ms);
		assoc_data->timeout_started = true;
		if (ms > IEEE80211_ASSOC_TIMEOUT)
			run_again(sdata, assoc_data->timeout);
		return;
	}

	bss = assoc_data->bss;

	if (status_code != WLAN_STATUS_SUCCESS) {
		sdata_info(sdata, "%pM denied association (code=%d)\n",
			   mgmt->sa, status_code);
		ieee80211_destroy_assoc_data(sdata, false, false);
		event.u.mlme.status = MLME_DENIED;
		event.u.mlme.reason = status_code;
		drv_event_callback(sdata->local, sdata, &event);
	} else {
		if (!ieee80211_assoc_success(sdata, bss, mgmt, len)) {
			/* oops -- internal error -- send timeout for now */
			ieee80211_destroy_assoc_data(sdata, false, false);
			cfg80211_assoc_timeout(sdata->dev, bss);
			return;
		}
		event.u.mlme.status = MLME_SUCCESS;
		drv_event_callback(sdata->local, sdata, &event);
		sdata_info(sdata, "associated\n");

		/*
		 * destroy assoc_data afterwards, as otherwise an idle
		 * recalc after assoc_data is NULL but before associated
		 * is set can cause the interface to go idle
		 */
		ieee80211_destroy_assoc_data(sdata, true, false);

		/* get uapsd queues configuration */
		uapsd_queues = 0;
		for (ac = 0; ac < IEEE80211_NUM_ACS; ac++)
			if (sdata->tx_conf[ac].uapsd)
				uapsd_queues |= ieee80211_ac_to_qos_mask[ac];
	}

#if CFG80211_VERSION >= KERNEL_VERSION(5,1,0)
	cfg80211_rx_assoc_resp(sdata->dev, bss, (u8 *)mgmt, len, uapsd_queues,
			       ifmgd->assoc_req_ies, ifmgd->assoc_req_ies_len);
#else
	cfg80211_rx_assoc_resp(sdata->dev, bss, (u8 *)mgmt, len, uapsd_queues);
#endif
}

static void ieee80211_rx_bss_info(struct ieee80211_sub_if_data *sdata,
				  struct ieee80211_mgmt *mgmt, size_t len,
				  struct ieee80211_rx_status *rx_status)
{
	struct ieee80211_local *local = sdata->local;
	struct ieee80211_bss *bss;
	struct ieee80211_channel *channel;

	sdata_assert_lock(sdata);

	channel = ieee80211_get_channel(local->hw.wiphy, rx_status->freq);
	if (!channel)
		return;

	bss = ieee80211_bss_info_update(local, rx_status, mgmt, len, channel);
	if (bss) {
		sdata->vif.bss_conf.beacon_rate = bss->beacon_rate;
		ieee80211_rx_bss_put(local, bss);
	}
}


static void ieee80211_rx_mgmt_probe_resp(struct ieee80211_sub_if_data *sdata,
					 struct sk_buff *skb)
{
	struct ieee80211_mgmt *mgmt = (void *)skb->data;
	struct ieee80211_if_managed *ifmgd;
	struct ieee80211_rx_status *rx_status = (void *) skb->cb;
	size_t baselen, len = skb->len;

	ifmgd = &sdata->u.mgd;

	sdata_assert_lock(sdata);

	if (!ether_addr_equal(mgmt->da, sdata->vif.addr))
		return; /* ignore ProbeResp to foreign address */

	baselen = (u8 *) mgmt->u.probe_resp.variable - (u8 *) mgmt;
	if (baselen > len)
		return;

	ieee80211_rx_bss_info(sdata, mgmt, len, rx_status);

	if (ifmgd->associated &&
	    ether_addr_equal(mgmt->bssid, ifmgd->associated->bssid))
		ieee80211_reset_ap_probe(sdata);
}

/*
 * This is the canonical list of information elements we care about,
 * the filter code also gives us all changes to the Microsoft OUI
 * (00:50:F2) vendor IE which is used for WMM which we need to track,
 * as well as the DTPC IE (part of the Cisco OUI) used for signaling
 * changes to requested client power.
 *
 * We implement beacon filtering in software since that means we can
 * avoid processing the frame here and in cfg80211, and userspace
 * will not be able to tell whether the hardware supports it or not.
 *
 * XXX: This list needs to be dynamic -- userspace needs to be able to
 *	add items it requires. It also needs to be able to tell us to
 *	look out for other vendor IEs.
 */
static const u64 care_about_ies =
	(1ULL << WLAN_EID_COUNTRY) |
	(1ULL << WLAN_EID_ERP_INFO) |
	(1ULL << WLAN_EID_CHANNEL_SWITCH) |
	(1ULL << WLAN_EID_PWR_CONSTRAINT) |
	(1ULL << WLAN_EID_HT_CAPABILITY) |
	(1ULL << WLAN_EID_HT_OPERATION) |
	(1ULL << WLAN_EID_EXT_CHANSWITCH_ANN);

static void ieee80211_handle_beacon_sig(struct ieee80211_sub_if_data *sdata,
					struct ieee80211_if_managed *ifmgd,
					struct ieee80211_bss_conf *bss_conf,
					struct ieee80211_local *local,
					struct ieee80211_rx_status *rx_status)
{
	/* Track average RSSI from the Beacon frames of the current AP */

	if (ifmgd->flags & IEEE80211_STA_RESET_SIGNAL_AVE) {
		ifmgd->flags &= ~IEEE80211_STA_RESET_SIGNAL_AVE;
		ewma_beacon_signal_init(&ifmgd->ave_beacon_signal);
		ifmgd->last_cqm_event_signal = 0;
		ifmgd->count_beacon_signal = 1;
		ifmgd->last_ave_beacon_signal = 0;
	} else {
		ifmgd->count_beacon_signal++;
	}

	ewma_beacon_signal_add(&ifmgd->ave_beacon_signal, -rx_status->signal);

	if (ifmgd->rssi_min_thold != ifmgd->rssi_max_thold &&
	    ifmgd->count_beacon_signal >= IEEE80211_SIGNAL_AVE_MIN_COUNT) {
		int sig = -ewma_beacon_signal_read(&ifmgd->ave_beacon_signal);
		int last_sig = ifmgd->last_ave_beacon_signal;
		struct ieee80211_event event = {
			.type = RSSI_EVENT,
		};

		/*
		 * if signal crosses either of the boundaries, invoke callback
		 * with appropriate parameters
		 */
		if (sig > ifmgd->rssi_max_thold &&
		    (last_sig <= ifmgd->rssi_min_thold || last_sig == 0)) {
			ifmgd->last_ave_beacon_signal = sig;
			event.u.rssi.data = RSSI_EVENT_HIGH;
			drv_event_callback(local, sdata, &event);
		} else if (sig < ifmgd->rssi_min_thold &&
			   (last_sig >= ifmgd->rssi_max_thold ||
			   last_sig == 0)) {
			ifmgd->last_ave_beacon_signal = sig;
			event.u.rssi.data = RSSI_EVENT_LOW;
			drv_event_callback(local, sdata, &event);
		}
	}

	if (bss_conf->cqm_rssi_thold &&
	    ifmgd->count_beacon_signal >= IEEE80211_SIGNAL_AVE_MIN_COUNT &&
	    !(sdata->vif.driver_flags & IEEE80211_VIF_SUPPORTS_CQM_RSSI)) {
		int sig = -ewma_beacon_signal_read(&ifmgd->ave_beacon_signal);
		int last_event = ifmgd->last_cqm_event_signal;
		int thold = bss_conf->cqm_rssi_thold;
		int hyst = bss_conf->cqm_rssi_hyst;

		if (sig < thold &&
		    (last_event == 0 || sig < last_event - hyst)) {
			ifmgd->last_cqm_event_signal = sig;
			ieee80211_cqm_rssi_notify(
				&sdata->vif,
				NL80211_CQM_RSSI_THRESHOLD_EVENT_LOW,
				sig, GFP_KERNEL);
		} else if (sig > thold &&
			   (last_event == 0 || sig > last_event + hyst)) {
			ifmgd->last_cqm_event_signal = sig;
			ieee80211_cqm_rssi_notify(
				&sdata->vif,
				NL80211_CQM_RSSI_THRESHOLD_EVENT_HIGH,
				sig, GFP_KERNEL);
		}
	}

	if (bss_conf->cqm_rssi_low &&
	    ifmgd->count_beacon_signal >= IEEE80211_SIGNAL_AVE_MIN_COUNT) {
		int sig = -ewma_beacon_signal_read(&ifmgd->ave_beacon_signal);
		int last_event = ifmgd->last_cqm_event_signal;
		int low = bss_conf->cqm_rssi_low;
		int high = bss_conf->cqm_rssi_high;

		if (sig < low &&
		    (last_event == 0 || last_event >= low)) {
			ifmgd->last_cqm_event_signal = sig;
			ieee80211_cqm_rssi_notify(
				&sdata->vif,
				NL80211_CQM_RSSI_THRESHOLD_EVENT_LOW,
				sig, GFP_KERNEL);
		} else if (sig > high &&
			   (last_event == 0 || last_event <= high)) {
			ifmgd->last_cqm_event_signal = sig;
			ieee80211_cqm_rssi_notify(
				&sdata->vif,
				NL80211_CQM_RSSI_THRESHOLD_EVENT_HIGH,
				sig, GFP_KERNEL);
		}
	}
}

static bool ieee80211_rx_our_beacon(const u8 *tx_bssid,
				    struct cfg80211_bss *bss)
{
	if (ether_addr_equal(tx_bssid, bss->bssid))
		return true;
#if CFG80211_VERSION >= KERNEL_VERSION(9,99,0)
	if (!bss->transmitted_bss)
		return false;
	return ether_addr_equal(tx_bssid, bss->transmitted_bss->bssid);
#else
	return false;
#endif
}

static void ieee80211_rx_mgmt_beacon(struct ieee80211_sub_if_data *sdata,
				     struct ieee80211_mgmt *mgmt, size_t len,
				     struct ieee80211_rx_status *rx_status)
{
	struct ieee80211_if_managed *ifmgd = &sdata->u.mgd;
	struct ieee80211_bss_conf *bss_conf = &sdata->vif.bss_conf;
	size_t baselen;
	struct ieee802_11_elems elems;
	struct ieee80211_local *local = sdata->local;
	struct ieee80211_chanctx_conf *chanctx_conf;
	struct ieee80211_channel *chan;
	struct sta_info *sta;
	u32 changed = 0;
	bool erp_valid;
	u8 erp_value = 0;
	u32 ncrc;
	u8 *bssid;
	u8 deauth_buf[IEEE80211_DEAUTH_FRAME_LEN];

	sdata_assert_lock(sdata);

	/* Process beacon from the current BSS */
	baselen = (u8 *) mgmt->u.beacon.variable - (u8 *) mgmt;
	if (baselen > len)
		return;

	rcu_read_lock();
	chanctx_conf = rcu_dereference(sdata->vif.chanctx_conf);
	if (!chanctx_conf) {
		rcu_read_unlock();
		return;
	}

	if (rx_status->freq != chanctx_conf->def.chan->center_freq) {
		rcu_read_unlock();
		return;
	}
	chan = chanctx_conf->def.chan;
	rcu_read_unlock();

	if (ifmgd->assoc_data && ifmgd->assoc_data->need_beacon &&
	    ieee80211_rx_our_beacon(mgmt->bssid, ifmgd->assoc_data->bss)) {
		ieee802_11_parse_elems(mgmt->u.beacon.variable,
				       len - baselen, false, &elems,
				       mgmt->bssid,
				       ifmgd->assoc_data->bss->bssid);

		ieee80211_rx_bss_info(sdata, mgmt, len, rx_status);

		if (elems.dtim_period)
			ifmgd->dtim_period = elems.dtim_period;
		ifmgd->have_beacon = true;
		ifmgd->assoc_data->need_beacon = false;
		if (ieee80211_hw_check(&local->hw, TIMING_BEACON_ONLY)) {
			sdata->vif.bss_conf.sync_tsf =
				le64_to_cpu(mgmt->u.beacon.timestamp);
			sdata->vif.bss_conf.sync_device_ts =
				rx_status->device_timestamp;
			sdata->vif.bss_conf.sync_dtim_count = elems.dtim_count;
		}

		if (elems.mbssid_config_ie)
			bss_conf->profile_periodicity =
				elems.mbssid_config_ie->profile_periodicity;

		if (elems.ext_capab_len >= 11 &&
		    (elems.ext_capab[10] & WLAN_EXT_CAPA11_EMA_SUPPORT))
			bss_conf->ema_ap = true;

		/* continue assoc process */
		ifmgd->assoc_data->timeout = jiffies;
		ifmgd->assoc_data->timeout_started = true;
		run_again(sdata, ifmgd->assoc_data->timeout);
		return;
	}

	if (!ifmgd->associated ||
	    !ieee80211_rx_our_beacon(mgmt->bssid,  ifmgd->associated))
		return;
	bssid = ifmgd->associated->bssid;

	if (!(rx_status->flag & RX_FLAG_NO_SIGNAL_VAL))
		ieee80211_handle_beacon_sig(sdata, ifmgd, bss_conf,
					    local, rx_status);

	if (ifmgd->flags & IEEE80211_STA_CONNECTION_POLL) {
		mlme_dbg_ratelimited(sdata,
				     "cancelling AP probe due to a received beacon\n");
		ieee80211_reset_ap_probe(sdata);
	}

	/*
	 * Push the beacon loss detection into the future since
	 * we are processing a beacon from the AP just now.
	 */
	ieee80211_sta_reset_beacon_monitor(sdata);

	ncrc = crc32_be(0, (void *)&mgmt->u.beacon.beacon_int, 4);
	ncrc = ieee802_11_parse_elems_crc(mgmt->u.beacon.variable,
					  len - baselen, false, &elems,
					  care_about_ies, ncrc,
					  mgmt->bssid, bssid);

	if (ieee80211_hw_check(&local->hw, PS_NULLFUNC_STACK) &&
	    ieee80211_check_tim(elems.tim, elems.tim_len, ifmgd->aid)) {
		if (local->hw.conf.dynamic_ps_timeout > 0) {
			if (local->hw.conf.flags & IEEE80211_CONF_PS) {
				local->hw.conf.flags &= ~IEEE80211_CONF_PS;
				ieee80211_hw_config(local,
						    IEEE80211_CONF_CHANGE_PS);
			}
			ieee80211_send_nullfunc(local, sdata, false);
		} else if (!local->pspolling && sdata->u.mgd.powersave) {
			local->pspolling = true;

			/*
			 * Here is assumed that the driver will be
			 * able to send ps-poll frame and receive a
			 * response even though power save mode is
			 * enabled, but some drivers might require
			 * to disable power save here. This needs
			 * to be investigated.
			 */
			ieee80211_send_pspoll(local, sdata);
		}
	}

	if (sdata->vif.p2p ||
	    sdata->vif.driver_flags & IEEE80211_VIF_GET_NOA_UPDATE) {
		struct ieee80211_p2p_noa_attr noa = {};
		int ret;

		ret = cfg80211_get_p2p_attr(mgmt->u.beacon.variable,
					    len - baselen,
					    IEEE80211_P2P_ATTR_ABSENCE_NOTICE,
					    (u8 *) &noa, sizeof(noa));
		if (ret >= 2) {
			if (sdata->u.mgd.p2p_noa_index != noa.index) {
				/* valid noa_attr and index changed */
				sdata->u.mgd.p2p_noa_index = noa.index;
				memcpy(&bss_conf->p2p_noa_attr, &noa, sizeof(noa));
				changed |= BSS_CHANGED_P2P_PS;
				/*
				 * make sure we update all information, the CRC
				 * mechanism doesn't look at P2P attributes.
				 */
				ifmgd->beacon_crc_valid = false;
			}
		} else if (sdata->u.mgd.p2p_noa_index != -1) {
			/* noa_attr not found and we had valid noa_attr before */
			sdata->u.mgd.p2p_noa_index = -1;
			memset(&bss_conf->p2p_noa_attr, 0, sizeof(bss_conf->p2p_noa_attr));
			changed |= BSS_CHANGED_P2P_PS;
			ifmgd->beacon_crc_valid = false;
		}
	}

	if (ifmgd->csa_waiting_bcn)
		ieee80211_chswitch_post_beacon(sdata);

	/*
	 * Update beacon timing and dtim count on every beacon appearance. This
	 * will allow the driver to use the most updated values. Do it before
	 * comparing this one with last received beacon.
	 * IMPORTANT: These parameters would possibly be out of sync by the time
	 * the driver will use them. The synchronized view is currently
	 * guaranteed only in certain callbacks.
	 */
	if (ieee80211_hw_check(&local->hw, TIMING_BEACON_ONLY)) {
		sdata->vif.bss_conf.sync_tsf =
			le64_to_cpu(mgmt->u.beacon.timestamp);
		sdata->vif.bss_conf.sync_device_ts =
			rx_status->device_timestamp;
		sdata->vif.bss_conf.sync_dtim_count = elems.dtim_count;
	}

	if (ncrc == ifmgd->beacon_crc && ifmgd->beacon_crc_valid)
		return;
	ifmgd->beacon_crc = ncrc;
	ifmgd->beacon_crc_valid = true;

	ieee80211_rx_bss_info(sdata, mgmt, len, rx_status);

	ieee80211_sta_process_chanswitch(sdata, rx_status->mactime,
					 rx_status->device_timestamp,
					 &elems, true);

	if (!(ifmgd->flags & IEEE80211_STA_DISABLE_WMM) &&
	    ieee80211_sta_wmm_params(local, sdata, elems.wmm_param,
				     elems.wmm_param_len,
				     elems.mu_edca_param_set))
		changed |= BSS_CHANGED_QOS;

	/*
	 * If we haven't had a beacon before, tell the driver about the
	 * DTIM period (and beacon timing if desired) now.
	 */
	if (!ifmgd->have_beacon) {
		/* a few bogus AP send dtim_period = 0 or no TIM IE */
		bss_conf->dtim_period = elems.dtim_period ?: 1;

		changed |= BSS_CHANGED_BEACON_INFO;
		ifmgd->have_beacon = true;

		mutex_lock(&local->iflist_mtx);
		ieee80211_recalc_ps(local);
		mutex_unlock(&local->iflist_mtx);

		ieee80211_recalc_ps_vif(sdata);
	}

	if (elems.erp_info) {
		erp_valid = true;
		erp_value = elems.erp_info[0];
	} else {
		erp_valid = false;
	}
	changed |= ieee80211_handle_bss_capability(sdata,
			le16_to_cpu(mgmt->u.beacon.capab_info),
			erp_valid, erp_value);

	mutex_lock(&local->sta_mtx);
	sta = sta_info_get(sdata, bssid);

	if (ieee80211_config_bw(sdata, sta,
				elems.ht_cap_elem, elems.ht_operation,
				elems.vht_operation, elems.he_operation,
				bssid, &changed)) {
		mutex_unlock(&local->sta_mtx);
		sdata_info(sdata,
			   "failed to follow AP %pM bandwidth change, disconnect\n",
			   bssid);
		ieee80211_set_disassoc(sdata, IEEE80211_STYPE_DEAUTH,
				       WLAN_REASON_DEAUTH_LEAVING,
				       true, deauth_buf);
		ieee80211_report_disconnect(sdata, deauth_buf,
					    sizeof(deauth_buf), true,
					    WLAN_REASON_DEAUTH_LEAVING);
		return;
	}

	if (sta && elems.opmode_notif)
		ieee80211_vht_handle_opmode(sdata, sta, *elems.opmode_notif,
					    rx_status->band);
	mutex_unlock(&local->sta_mtx);

	changed |= ieee80211_handle_pwr_constr(sdata, chan, mgmt,
					       elems.country_elem,
					       elems.country_elem_len,
					       elems.pwr_constr_elem,
					       elems.cisco_dtpc_elem);

	ieee80211_bss_info_change_notify(sdata, changed);
}

void ieee80211_sta_rx_queued_mgmt(struct ieee80211_sub_if_data *sdata,
				  struct sk_buff *skb)
{
	struct ieee80211_rx_status *rx_status;
	struct ieee80211_mgmt *mgmt;
	u16 fc;
	struct ieee802_11_elems elems;
	int ies_len;

	rx_status = (struct ieee80211_rx_status *) skb->cb;
	mgmt = (struct ieee80211_mgmt *) skb->data;
	fc = le16_to_cpu(mgmt->frame_control);

	sdata_lock(sdata);

	switch (fc & IEEE80211_FCTL_STYPE) {
	case IEEE80211_STYPE_BEACON:
		ieee80211_rx_mgmt_beacon(sdata, mgmt, skb->len, rx_status);
		break;
	case IEEE80211_STYPE_PROBE_RESP:
		ieee80211_rx_mgmt_probe_resp(sdata, skb);
		break;
	case IEEE80211_STYPE_AUTH:
		ieee80211_rx_mgmt_auth(sdata, mgmt, skb->len);
		break;
	case IEEE80211_STYPE_DEAUTH:
		ieee80211_rx_mgmt_deauth(sdata, mgmt, skb->len);
		break;
	case IEEE80211_STYPE_DISASSOC:
		ieee80211_rx_mgmt_disassoc(sdata, mgmt, skb->len);
		break;
	case IEEE80211_STYPE_ASSOC_RESP:
	case IEEE80211_STYPE_REASSOC_RESP:
		ieee80211_rx_mgmt_assoc_resp(sdata, mgmt, skb->len);
		break;
	case IEEE80211_STYPE_ACTION:
		if (mgmt->u.action.category == WLAN_CATEGORY_SPECTRUM_MGMT) {
			ies_len = skb->len -
				  offsetof(struct ieee80211_mgmt,
					   u.action.u.chan_switch.variable);

			if (ies_len < 0)
				break;

			/* CSA IE cannot be overridden, no need for BSSID */
			ieee802_11_parse_elems(
				mgmt->u.action.u.chan_switch.variable,
				ies_len, true, &elems, mgmt->bssid, NULL);

			if (elems.parse_error)
				break;

			ieee80211_sta_process_chanswitch(sdata,
						 rx_status->mactime,
						 rx_status->device_timestamp,
						 &elems, false);
		} else if (mgmt->u.action.category == WLAN_CATEGORY_PUBLIC) {
			ies_len = skb->len -
				  offsetof(struct ieee80211_mgmt,
					   u.action.u.ext_chan_switch.variable);

			if (ies_len < 0)
				break;

			/*
			 * extended CSA IE can't be overridden, no need for
			 * BSSID
			 */
			ieee802_11_parse_elems(
				mgmt->u.action.u.ext_chan_switch.variable,
				ies_len, true, &elems, mgmt->bssid, NULL);

			if (elems.parse_error)
				break;

			/* for the handling code pretend this was also an IE */
			elems.ext_chansw_ie =
				&mgmt->u.action.u.ext_chan_switch.data;

			ieee80211_sta_process_chanswitch(sdata,
						 rx_status->mactime,
						 rx_status->device_timestamp,
						 &elems, false);
		}
		break;
	}
	sdata_unlock(sdata);
}

static void ieee80211_sta_timer(struct timer_list *t)
{
	struct ieee80211_sub_if_data *sdata =
		from_timer(sdata, t, u.mgd.timer);

	ieee80211_queue_work(&sdata->local->hw, &sdata->work);
}

static void ieee80211_sta_connection_lost(struct ieee80211_sub_if_data *sdata,
					  u8 *bssid, u8 reason, bool tx)
{
	u8 frame_buf[IEEE80211_DEAUTH_FRAME_LEN];

	ieee80211_set_disassoc(sdata, IEEE80211_STYPE_DEAUTH, reason,
			       tx, frame_buf);

	ieee80211_report_disconnect(sdata, frame_buf, sizeof(frame_buf), true,
				    reason);
}

static int ieee80211_auth(struct ieee80211_sub_if_data *sdata)
{
	struct ieee80211_local *local = sdata->local;
	struct ieee80211_if_managed *ifmgd = &sdata->u.mgd;
	struct ieee80211_mgd_auth_data *auth_data = ifmgd->auth_data;
	u32 tx_flags = 0;
	u16 trans = 1;
	u16 status = 0;
	u16 prepare_tx_duration = 0;

	sdata_assert_lock(sdata);

	if (WARN_ON_ONCE(!auth_data))
		return -EINVAL;

	auth_data->tries++;

	if (auth_data->tries > IEEE80211_AUTH_MAX_TRIES) {
		sdata_info(sdata, "authentication with %pM timed out\n",
			   auth_data->bss->bssid);

		/*
		 * Most likely AP is not in the range so remove the
		 * bss struct for that AP.
		 */
		cfg80211_unlink_bss(local->hw.wiphy, auth_data->bss);

		return -ETIMEDOUT;
	}

	if (auth_data->algorithm == WLAN_AUTH_SAE)
		prepare_tx_duration =
			jiffies_to_msecs(IEEE80211_AUTH_TIMEOUT_SAE);

	drv_mgd_prepare_tx(local, sdata, prepare_tx_duration);

	sdata_info(sdata, "send auth to %pM (try %d/%d)\n",
		   auth_data->bss->bssid, auth_data->tries,
		   IEEE80211_AUTH_MAX_TRIES);

	auth_data->expected_transaction = 2;

	if (auth_data->algorithm == WLAN_AUTH_SAE) {
		trans = auth_data->sae_trans;
		status = auth_data->sae_status;
		auth_data->expected_transaction = trans;
	}

	if (ieee80211_hw_check(&local->hw, REPORTS_TX_ACK_STATUS))
		tx_flags = IEEE80211_TX_CTL_REQ_TX_STATUS |
			   IEEE80211_TX_INTFL_MLME_CONN_TX;

	ieee80211_send_auth(sdata, trans, auth_data->algorithm, status,
			    auth_data->data, auth_data->data_len,
			    auth_data->bss->bssid,
			    auth_data->bss->bssid, NULL, 0, 0,
			    tx_flags);

	if (tx_flags == 0) {
		if (auth_data->algorithm == WLAN_AUTH_SAE)
			auth_data->timeout = jiffies +
				IEEE80211_AUTH_TIMEOUT_SAE;
		else
			auth_data->timeout = jiffies + IEEE80211_AUTH_TIMEOUT;
	} else {
		auth_data->timeout =
			round_jiffies_up(jiffies + IEEE80211_AUTH_TIMEOUT_LONG);
	}

	auth_data->timeout_started = true;
	run_again(sdata, auth_data->timeout);

	return 0;
}

static int ieee80211_do_assoc(struct ieee80211_sub_if_data *sdata)
{
	struct ieee80211_mgd_assoc_data *assoc_data = sdata->u.mgd.assoc_data;
	struct ieee80211_local *local = sdata->local;

	sdata_assert_lock(sdata);

	assoc_data->tries++;
	if (assoc_data->tries > IEEE80211_ASSOC_MAX_TRIES) {
		sdata_info(sdata, "association with %pM timed out\n",
			   assoc_data->bss->bssid);

		/*
		 * Most likely AP is not in the range so remove the
		 * bss struct for that AP.
		 */
		cfg80211_unlink_bss(local->hw.wiphy, assoc_data->bss);

		return -ETIMEDOUT;
	}

	sdata_info(sdata, "associate with %pM (try %d/%d)\n",
		   assoc_data->bss->bssid, assoc_data->tries,
		   IEEE80211_ASSOC_MAX_TRIES);
	ieee80211_send_assoc(sdata);

	if (!ieee80211_hw_check(&local->hw, REPORTS_TX_ACK_STATUS)) {
		assoc_data->timeout = jiffies + IEEE80211_ASSOC_TIMEOUT;
		assoc_data->timeout_started = true;
		run_again(sdata, assoc_data->timeout);
	} else {
		assoc_data->timeout =
			round_jiffies_up(jiffies +
					 IEEE80211_ASSOC_TIMEOUT_LONG);
		assoc_data->timeout_started = true;
		run_again(sdata, assoc_data->timeout);
	}

	return 0;
}

void ieee80211_mgd_conn_tx_status(struct ieee80211_sub_if_data *sdata,
				  __le16 fc, bool acked)
{
	struct ieee80211_local *local = sdata->local;

	sdata->u.mgd.status_fc = fc;
	sdata->u.mgd.status_acked = acked;
	sdata->u.mgd.status_received = true;

	ieee80211_queue_work(&local->hw, &sdata->work);
}

void ieee80211_sta_work(struct ieee80211_sub_if_data *sdata)
{
	struct ieee80211_local *local = sdata->local;
	struct ieee80211_if_managed *ifmgd = &sdata->u.mgd;

	sdata_lock(sdata);

	if (ifmgd->status_received) {
		__le16 fc = ifmgd->status_fc;
		bool status_acked = ifmgd->status_acked;

		ifmgd->status_received = false;
		if (ifmgd->auth_data && ieee80211_is_auth(fc)) {
			if (status_acked) {
				if (ifmgd->auth_data->algorithm ==
				    WLAN_AUTH_SAE)
					ifmgd->auth_data->timeout =
						jiffies +
						IEEE80211_AUTH_TIMEOUT_SAE;
				else
					ifmgd->auth_data->timeout =
						jiffies +
						IEEE80211_AUTH_TIMEOUT_SHORT;
				run_again(sdata, ifmgd->auth_data->timeout);
			} else {
				ifmgd->auth_data->timeout = jiffies - 1;
			}
			ifmgd->auth_data->timeout_started = true;
		} else if (ifmgd->assoc_data &&
			   (ieee80211_is_assoc_req(fc) ||
			    ieee80211_is_reassoc_req(fc))) {
			if (status_acked) {
				ifmgd->assoc_data->timeout =
					jiffies + IEEE80211_ASSOC_TIMEOUT_SHORT;
				run_again(sdata, ifmgd->assoc_data->timeout);
			} else {
				ifmgd->assoc_data->timeout = jiffies - 1;
			}
			ifmgd->assoc_data->timeout_started = true;
		}
	}

	if (ifmgd->auth_data && ifmgd->auth_data->timeout_started &&
	    time_after(jiffies, ifmgd->auth_data->timeout)) {
		if (ifmgd->auth_data->done) {
			/*
			 * ok ... we waited for assoc but userspace didn't,
			 * so let's just kill the auth data
			 */
			ieee80211_destroy_auth_data(sdata, false);
		} else if (ieee80211_auth(sdata)) {
			u8 bssid[ETH_ALEN];
			struct ieee80211_event event = {
				.type = MLME_EVENT,
				.u.mlme.data = AUTH_EVENT,
				.u.mlme.status = MLME_TIMEOUT,
			};

			memcpy(bssid, ifmgd->auth_data->bss->bssid, ETH_ALEN);

			ieee80211_destroy_auth_data(sdata, false);

			cfg80211_auth_timeout(sdata->dev, bssid);
			drv_event_callback(sdata->local, sdata, &event);
		}
	} else if (ifmgd->auth_data && ifmgd->auth_data->timeout_started)
		run_again(sdata, ifmgd->auth_data->timeout);

	if (ifmgd->assoc_data && ifmgd->assoc_data->timeout_started &&
	    time_after(jiffies, ifmgd->assoc_data->timeout)) {
		if ((ifmgd->assoc_data->need_beacon && !ifmgd->have_beacon) ||
		    ieee80211_do_assoc(sdata)) {
			struct cfg80211_bss *bss = ifmgd->assoc_data->bss;
			struct ieee80211_event event = {
				.type = MLME_EVENT,
				.u.mlme.data = ASSOC_EVENT,
				.u.mlme.status = MLME_TIMEOUT,
			};

			ieee80211_destroy_assoc_data(sdata, false, false);
			cfg80211_assoc_timeout(sdata->dev, bss);
			drv_event_callback(sdata->local, sdata, &event);
		}
	} else if (ifmgd->assoc_data && ifmgd->assoc_data->timeout_started)
		run_again(sdata, ifmgd->assoc_data->timeout);

	if (ifmgd->flags & IEEE80211_STA_CONNECTION_POLL &&
	    ifmgd->associated) {
		u8 bssid[ETH_ALEN];
		int max_tries;

		memcpy(bssid, ifmgd->associated->bssid, ETH_ALEN);

		if (ieee80211_hw_check(&local->hw, REPORTS_TX_ACK_STATUS))
			max_tries = max_nullfunc_tries;
		else
			max_tries = max_probe_tries;

		/* ACK received for nullfunc probing frame */
		if (!ifmgd->probe_send_count)
			ieee80211_reset_ap_probe(sdata);
		else if (ifmgd->nullfunc_failed) {
			if (ifmgd->probe_send_count < max_tries) {
				mlme_dbg(sdata,
					 "No ack for nullfunc frame to AP %pM, try %d/%i\n",
					 bssid, ifmgd->probe_send_count,
					 max_tries);
				ieee80211_mgd_probe_ap_send(sdata);
			} else {
				mlme_dbg(sdata,
					 "No ack for nullfunc frame to AP %pM, disconnecting.\n",
					 bssid);
				ieee80211_sta_connection_lost(sdata, bssid,
					WLAN_REASON_DISASSOC_DUE_TO_INACTIVITY,
					false);
			}
		} else if (time_is_after_jiffies(ifmgd->probe_timeout))
			run_again(sdata, ifmgd->probe_timeout);
		else if (ieee80211_hw_check(&local->hw, REPORTS_TX_ACK_STATUS)) {
			mlme_dbg(sdata,
				 "Failed to send nullfunc to AP %pM after %dms, disconnecting\n",
				 bssid, probe_wait_ms);
			ieee80211_sta_connection_lost(sdata, bssid,
				WLAN_REASON_DISASSOC_DUE_TO_INACTIVITY, false);
		} else if (ifmgd->probe_send_count < max_tries) {
			mlme_dbg(sdata,
				 "No probe response from AP %pM after %dms, try %d/%i\n",
				 bssid, probe_wait_ms,
				 ifmgd->probe_send_count, max_tries);
			ieee80211_mgd_probe_ap_send(sdata);
		} else {
			/*
			 * We actually lost the connection ... or did we?
			 * Let's make sure!
			 */
			mlme_dbg(sdata,
				 "No probe response from AP %pM after %dms, disconnecting.\n",
				 bssid, probe_wait_ms);

			ieee80211_sta_connection_lost(sdata, bssid,
				WLAN_REASON_DISASSOC_DUE_TO_INACTIVITY, false);
		}
	}

	sdata_unlock(sdata);
}

static void ieee80211_sta_bcn_mon_timer(struct timer_list *t)
{
	struct ieee80211_sub_if_data *sdata =
		from_timer(sdata, t, u.mgd.bcn_mon_timer);
	struct ieee80211_if_managed *ifmgd = &sdata->u.mgd;

	if (sdata->vif.csa_active && !ifmgd->csa_waiting_bcn)
		return;

	sdata->u.mgd.connection_loss = false;
	ieee80211_queue_work(&sdata->local->hw,
			     &sdata->u.mgd.beacon_connection_loss_work);
}

static void ieee80211_sta_conn_mon_timer(struct timer_list *t)
{
	struct ieee80211_sub_if_data *sdata =
		from_timer(sdata, t, u.mgd.conn_mon_timer);
	struct ieee80211_if_managed *ifmgd = &sdata->u.mgd;
	struct ieee80211_local *local = sdata->local;

	if (sdata->vif.csa_active && !ifmgd->csa_waiting_bcn)
		return;

	ieee80211_queue_work(&local->hw, &ifmgd->monitor_work);
}

static void ieee80211_sta_monitor_work(struct work_struct *work)
{
	struct ieee80211_sub_if_data *sdata =
		container_of(work, struct ieee80211_sub_if_data,
			     u.mgd.monitor_work);

	ieee80211_mgd_probe_ap(sdata, false);
}

static void ieee80211_restart_sta_timer(struct ieee80211_sub_if_data *sdata)
{
	if (sdata->vif.type == NL80211_IFTYPE_STATION) {
		__ieee80211_stop_poll(sdata);

		/* let's probe the connection once */
		if (!ieee80211_hw_check(&sdata->local->hw, CONNECTION_MONITOR))
			ieee80211_queue_work(&sdata->local->hw,
					     &sdata->u.mgd.monitor_work);
	}
}

#ifdef CONFIG_PM
void ieee80211_mgd_quiesce(struct ieee80211_sub_if_data *sdata)
{
	struct ieee80211_if_managed *ifmgd = &sdata->u.mgd;
	u8 frame_buf[IEEE80211_DEAUTH_FRAME_LEN];

	sdata_lock(sdata);

	if (ifmgd->auth_data || ifmgd->assoc_data) {
		const u8 *bssid = ifmgd->auth_data ?
				ifmgd->auth_data->bss->bssid :
				ifmgd->assoc_data->bss->bssid;

		/*
		 * If we are trying to authenticate / associate while suspending,
		 * cfg80211 won't know and won't actually abort those attempts,
		 * thus we need to do that ourselves.
		 */
		ieee80211_send_deauth_disassoc(sdata, bssid,
					       IEEE80211_STYPE_DEAUTH,
					       WLAN_REASON_DEAUTH_LEAVING,
					       false, frame_buf);
		if (ifmgd->assoc_data)
			ieee80211_destroy_assoc_data(sdata, false, true);
		if (ifmgd->auth_data)
			ieee80211_destroy_auth_data(sdata, false);
		cfg80211_tx_mlme_mgmt(sdata->dev, frame_buf,
				      IEEE80211_DEAUTH_FRAME_LEN);
	}

	/* This is a bit of a hack - we should find a better and more generic
	 * solution to this. Normally when suspending, cfg80211 will in fact
	 * deauthenticate. However, it doesn't (and cannot) stop an ongoing
	 * auth (not so important) or assoc (this is the problem) process.
	 *
	 * As a consequence, it can happen that we are in the process of both
	 * associating and suspending, and receive an association response
	 * after cfg80211 has checked if it needs to disconnect, but before
	 * we actually set the flag to drop incoming frames. This will then
	 * cause the workqueue flush to process the association response in
	 * the suspend, resulting in a successful association just before it
	 * tries to remove the interface from the driver, which now though
	 * has a channel context assigned ... this results in issues.
	 *
	 * To work around this (for now) simply deauth here again if we're
	 * now connected.
	 */
	if (ifmgd->associated && !sdata->local->wowlan) {
		u8 bssid[ETH_ALEN];
		struct cfg80211_deauth_request req = {
			.reason_code = WLAN_REASON_DEAUTH_LEAVING,
			.bssid = bssid,
		};

		memcpy(bssid, ifmgd->associated->bssid, ETH_ALEN);
		ieee80211_mgd_deauth(sdata, &req);
	}

	sdata_unlock(sdata);
}

void ieee80211_sta_restart(struct ieee80211_sub_if_data *sdata)
{
	struct ieee80211_if_managed *ifmgd = &sdata->u.mgd;

	sdata_lock(sdata);
	if (!ifmgd->associated) {
		sdata_unlock(sdata);
		return;
	}

	if (sdata->flags & IEEE80211_SDATA_DISCONNECT_RESUME) {
		sdata->flags &= ~IEEE80211_SDATA_DISCONNECT_RESUME;
		mlme_dbg(sdata, "driver requested disconnect after resume\n");
		ieee80211_sta_connection_lost(sdata,
					      ifmgd->associated->bssid,
					      WLAN_REASON_UNSPECIFIED,
					      true);
		sdata_unlock(sdata);
		return;
	}
	sdata_unlock(sdata);

	ieee80211_send_nullfunc(sdata->local, sdata, false);
}
#endif

/* interface setup */
void ieee80211_sta_setup_sdata(struct ieee80211_sub_if_data *sdata)
{
	struct ieee80211_if_managed *ifmgd;

	ifmgd = &sdata->u.mgd;
	INIT_WORK(&ifmgd->monitor_work, ieee80211_sta_monitor_work);
	INIT_WORK(&ifmgd->chswitch_work, ieee80211_chswitch_work);
	INIT_WORK(&ifmgd->beacon_connection_loss_work,
		  ieee80211_beacon_connection_loss_work);
	INIT_WORK(&ifmgd->csa_connection_drop_work,
		  ieee80211_csa_connection_drop_work);
	INIT_WORK(&ifmgd->request_smps_work, ieee80211_request_smps_mgd_work);
	INIT_DELAYED_WORK(&ifmgd->tdls_peer_del_work,
			  ieee80211_tdls_peer_del_work);
	timer_setup(&ifmgd->timer, ieee80211_sta_timer, 0);
	timer_setup(&ifmgd->bcn_mon_timer, ieee80211_sta_bcn_mon_timer, 0);
	timer_setup(&ifmgd->conn_mon_timer, ieee80211_sta_conn_mon_timer, 0);
	timer_setup(&ifmgd->chswitch_timer, ieee80211_chswitch_timer, 0);
	INIT_DELAYED_WORK(&ifmgd->tx_tspec_wk,
			  ieee80211_sta_handle_tspec_ac_params_wk);

	ifmgd->flags = 0;
	ifmgd->powersave = sdata->wdev.ps;
	ifmgd->uapsd_queues = sdata->local->hw.uapsd_queues;
	ifmgd->uapsd_max_sp_len = sdata->local->hw.uapsd_max_sp_len;
	ifmgd->p2p_noa_index = -1;

	if (sdata->local->hw.wiphy->features & NL80211_FEATURE_DYNAMIC_SMPS)
		ifmgd->req_smps = IEEE80211_SMPS_AUTOMATIC;
	else
		ifmgd->req_smps = IEEE80211_SMPS_OFF;

	/* Setup TDLS data */
	spin_lock_init(&ifmgd->teardown_lock);
	ifmgd->teardown_skb = NULL;
	ifmgd->orig_teardown_skb = NULL;
}

/* scan finished notification */
void ieee80211_mlme_notify_scan_completed(struct ieee80211_local *local)
{
	struct ieee80211_sub_if_data *sdata;

	/* Restart STA timers */
	rcu_read_lock();
	list_for_each_entry_rcu(sdata, &local->interfaces, list) {
		if (ieee80211_sdata_running(sdata))
			ieee80211_restart_sta_timer(sdata);
	}
	rcu_read_unlock();
}

static u8 ieee80211_ht_vht_rx_chains(struct ieee80211_sub_if_data *sdata,
				     struct cfg80211_bss *cbss)
{
	struct ieee80211_if_managed *ifmgd = &sdata->u.mgd;
	const u8 *ht_cap_ie, *vht_cap_ie;
	const struct ieee80211_ht_cap *ht_cap;
	const struct ieee80211_vht_cap *vht_cap;
	u8 chains = 1;

	if (ifmgd->flags & IEEE80211_STA_DISABLE_HT)
		return chains;

	ht_cap_ie = ieee80211_bss_get_ie(cbss, WLAN_EID_HT_CAPABILITY);
	if (ht_cap_ie && ht_cap_ie[1] >= sizeof(*ht_cap)) {
		ht_cap = (void *)(ht_cap_ie + 2);
		chains = ieee80211_mcs_to_chains(&ht_cap->mcs);
		/*
		 * TODO: use "Tx Maximum Number Spatial Streams Supported" and
		 *	 "Tx Unequal Modulation Supported" fields.
		 */
	}

	if (ifmgd->flags & IEEE80211_STA_DISABLE_VHT)
		return chains;

	vht_cap_ie = ieee80211_bss_get_ie(cbss, WLAN_EID_VHT_CAPABILITY);
	if (vht_cap_ie && vht_cap_ie[1] >= sizeof(*vht_cap)) {
		u8 nss;
		u16 tx_mcs_map;

		vht_cap = (void *)(vht_cap_ie + 2);
		tx_mcs_map = le16_to_cpu(vht_cap->supp_mcs.tx_mcs_map);
		for (nss = 8; nss > 0; nss--) {
			if (((tx_mcs_map >> (2 * (nss - 1))) & 3) !=
					IEEE80211_VHT_MCS_NOT_SUPPORTED)
				break;
		}
		/* TODO: use "Tx Highest Supported Long GI Data Rate" field? */
		chains = max(chains, nss);
	}

	return chains;
}

static bool
ieee80211_verify_sta_he_mcs_support(struct ieee80211_supported_band *sband,
				    const struct ieee80211_he_operation *he_op)
{
	const struct ieee80211_sta_he_cap *sta_he_cap =
		ieee80211_get_he_sta_cap(sband);
	u16 ap_min_req_set;
	int i;

	if (!sta_he_cap || !he_op)
		return false;

	ap_min_req_set = le16_to_cpu(he_op->he_mcs_nss_set);

	/* Need to go over for 80MHz, 160MHz and for 80+80 */
	for (i = 0; i < 3; i++) {
		const struct ieee80211_he_mcs_nss_supp *sta_mcs_nss_supp =
			&sta_he_cap->he_mcs_nss_supp;
		u16 sta_mcs_map_rx =
			le16_to_cpu(((__le16 *)sta_mcs_nss_supp)[2 * i]);
		u16 sta_mcs_map_tx =
			le16_to_cpu(((__le16 *)sta_mcs_nss_supp)[2 * i + 1]);
		u8 nss;
		bool verified = true;

		/*
		 * For each band there is a maximum of 8 spatial streams
		 * possible. Each of the sta_mcs_map_* is a 16-bit struct built
		 * of 2 bits per NSS (1-8), with the values defined in enum
		 * ieee80211_he_mcs_support. Need to make sure STA TX and RX
		 * capabilities aren't less than the AP's minimum requirements
		 * for this HE BSS per SS.
		 * It is enough to find one such band that meets the reqs.
		 */
		for (nss = 8; nss > 0; nss--) {
			u8 sta_rx_val = (sta_mcs_map_rx >> (2 * (nss - 1))) & 3;
			u8 sta_tx_val = (sta_mcs_map_tx >> (2 * (nss - 1))) & 3;
			u8 ap_val = (ap_min_req_set >> (2 * (nss - 1))) & 3;

			if (ap_val == IEEE80211_HE_MCS_NOT_SUPPORTED)
				continue;

			/*
			 * Make sure the HE AP doesn't require MCSs that aren't
			 * supported by the client
			 */
			if (sta_rx_val == IEEE80211_HE_MCS_NOT_SUPPORTED ||
			    sta_tx_val == IEEE80211_HE_MCS_NOT_SUPPORTED ||
			    (ap_val > sta_rx_val) || (ap_val > sta_tx_val)) {
				verified = false;
				break;
			}
		}

		if (verified)
			return true;
	}

	/* If here, STA doesn't meet AP's HE min requirements */
	return false;
}

static int ieee80211_prep_channel(struct ieee80211_sub_if_data *sdata,
				  struct cfg80211_bss *cbss)
{
	struct ieee80211_local *local = sdata->local;
	struct ieee80211_if_managed *ifmgd = &sdata->u.mgd;
	const struct ieee80211_ht_cap *ht_cap = NULL;
	const struct ieee80211_ht_operation *ht_oper = NULL;
	const struct ieee80211_vht_operation *vht_oper = NULL;
	const struct ieee80211_he_operation *he_oper = NULL;
	struct ieee80211_supported_band *sband;
	struct cfg80211_chan_def chandef;
	int ret;
	u32 i;
	bool have_80mhz;

	sband = local->hw.wiphy->bands[cbss->channel->band];

	ifmgd->flags &= ~(IEEE80211_STA_DISABLE_40MHZ |
			  IEEE80211_STA_DISABLE_80P80MHZ |
			  IEEE80211_STA_DISABLE_160MHZ);

	rcu_read_lock();

	if (!(ifmgd->flags & IEEE80211_STA_DISABLE_HT) &&
	    sband->ht_cap.ht_supported) {
		const u8 *ht_oper_ie, *ht_cap_ie;

		ht_oper_ie = ieee80211_bss_get_ie(cbss, WLAN_EID_HT_OPERATION);
		if (ht_oper_ie && ht_oper_ie[1] >= sizeof(*ht_oper))
			ht_oper = (void *)(ht_oper_ie + 2);

		ht_cap_ie = ieee80211_bss_get_ie(cbss, WLAN_EID_HT_CAPABILITY);
		if (ht_cap_ie && ht_cap_ie[1] >= sizeof(*ht_cap))
			ht_cap = (void *)(ht_cap_ie + 2);

		if (!ht_cap) {
			ifmgd->flags |= IEEE80211_STA_DISABLE_HT;
			ht_oper = NULL;
		}
	}

	if (!(ifmgd->flags & IEEE80211_STA_DISABLE_VHT) &&
	    sband->vht_cap.vht_supported) {
		const u8 *vht_oper_ie, *vht_cap;

		vht_oper_ie = ieee80211_bss_get_ie(cbss,
						   WLAN_EID_VHT_OPERATION);
		if (vht_oper_ie && vht_oper_ie[1] >= sizeof(*vht_oper))
			vht_oper = (void *)(vht_oper_ie + 2);
		if (vht_oper && !ht_oper) {
			vht_oper = NULL;
			sdata_info(sdata,
				   "AP advertised VHT without HT, disabling both\n");
			ifmgd->flags |= IEEE80211_STA_DISABLE_HT;
			ifmgd->flags |= IEEE80211_STA_DISABLE_VHT;
		}

		vht_cap = ieee80211_bss_get_ie(cbss, WLAN_EID_VHT_CAPABILITY);
		if (!vht_cap || vht_cap[1] < sizeof(struct ieee80211_vht_cap)) {
			ifmgd->flags |= IEEE80211_STA_DISABLE_VHT;
			vht_oper = NULL;
		}
	}

	if (!ieee80211_get_he_sta_cap(sband))
		ifmgd->flags |= IEEE80211_STA_DISABLE_HE;

	if (!(ifmgd->flags & IEEE80211_STA_DISABLE_HE)) {
		const struct cfg80211_bss_ies *ies;
		const u8 *he_oper_ie;

		ies = rcu_dereference(cbss->ies);
		he_oper_ie = cfg80211_find_ext_ie(WLAN_EID_EXT_HE_OPERATION,
						  ies->data, ies->len);
		if (he_oper_ie &&
		    he_oper_ie[1] == ieee80211_he_oper_size(&he_oper_ie[3]))
			he_oper = (void *)(he_oper_ie + 3);
		else
			he_oper = NULL;

		if (!ieee80211_verify_sta_he_mcs_support(sband, he_oper))
			ifmgd->flags |= IEEE80211_STA_DISABLE_HE;
	}

	/* Allow VHT if at least one channel on the sband supports 80 MHz */
	have_80mhz = false;
	for (i = 0; i < sband->n_channels; i++) {
		if (sband->channels[i].flags & (IEEE80211_CHAN_DISABLED |
						IEEE80211_CHAN_NO_80MHZ))
			continue;

		have_80mhz = true;
		break;
	}

	if (!have_80mhz)
		ifmgd->flags |= IEEE80211_STA_DISABLE_VHT;

	ifmgd->flags |= ieee80211_determine_chantype(sdata, sband,
						     cbss->channel,
						     ht_oper, vht_oper, he_oper,
						     &chandef, false);

	sdata->needed_rx_chains = min(ieee80211_ht_vht_rx_chains(sdata, cbss),
				      local->rx_chains);

	rcu_read_unlock();

	/* will change later if needed */
	sdata->smps_mode = IEEE80211_SMPS_OFF;

	mutex_lock(&local->mtx);
	/*
	 * If this fails (possibly due to channel context sharing
	 * on incompatible channels, e.g. 80+80 and 160 sharing the
	 * same control channel) try to use a smaller bandwidth.
	 */
	ret = ieee80211_vif_use_channel(sdata, &chandef,
					IEEE80211_CHANCTX_SHARED);

	/* don't downgrade for 5 and 10 MHz channels, though. */
	if (chandef.width == NL80211_CHAN_WIDTH_5 ||
	    chandef.width == NL80211_CHAN_WIDTH_10)
		goto out;

	while (ret && chandef.width != NL80211_CHAN_WIDTH_20_NOHT) {
		ifmgd->flags |= ieee80211_chandef_downgrade(&chandef);
		ret = ieee80211_vif_use_channel(sdata, &chandef,
						IEEE80211_CHANCTX_SHARED);
	}
 out:
	mutex_unlock(&local->mtx);
	return ret;
}

static bool ieee80211_get_dtim(const struct cfg80211_bss_ies *ies,
			       u8 *dtim_count, u8 *dtim_period)
{
	const u8 *tim_ie = cfg80211_find_ie(WLAN_EID_TIM, ies->data, ies->len);
	const u8 *idx_ie = cfg80211_find_ie(WLAN_EID_MULTI_BSSID_IDX, ies->data,
					 ies->len);
	const struct ieee80211_tim_ie *tim = NULL;
	const struct ieee80211_bssid_index *idx;
	bool valid = tim_ie && tim_ie[1] >= 2;

	if (valid)
		tim = (void *)(tim_ie + 2);

	if (dtim_count)
		*dtim_count = valid ? tim->dtim_count : 0;

	if (dtim_period)
		*dtim_period = valid ? tim->dtim_period : 0;

	/* Check if value is overridden by non-transmitted profile */
	if (!idx_ie || idx_ie[1] < 3)
		return valid;

	idx = (void *)(idx_ie + 2);

	if (dtim_count)
		*dtim_count = idx->dtim_count;

	if (dtim_period)
		*dtim_period = idx->dtim_period;

	return true;
}

static int ieee80211_prep_connection(struct ieee80211_sub_if_data *sdata,
				     struct cfg80211_bss *cbss, bool assoc,
				     bool override)
{
	struct ieee80211_local *local = sdata->local;
	struct ieee80211_if_managed *ifmgd = &sdata->u.mgd;
	struct ieee80211_bss *bss = (void *)cbss->priv;
	struct sta_info *new_sta = NULL;
	struct ieee80211_supported_band *sband;
	bool have_sta = false;
	int err;

	sband = local->hw.wiphy->bands[cbss->channel->band];

	if (WARN_ON(!ifmgd->auth_data && !ifmgd->assoc_data))
		return -EINVAL;

	/* If a reconfig is happening, bail out */
	if (local->in_reconfig)
		return -EBUSY;

	if (assoc) {
		rcu_read_lock();
		have_sta = sta_info_get(sdata, cbss->bssid);
		rcu_read_unlock();
	}

	if (!have_sta) {
		new_sta = sta_info_alloc(sdata, cbss->bssid, GFP_KERNEL);
		if (!new_sta)
			return -ENOMEM;
	}

	/*
	 * Set up the information for the new channel before setting the
	 * new channel. We can't - completely race-free - change the basic
	 * rates bitmap and the channel (sband) that it refers to, but if
	 * we set it up before we at least avoid calling into the driver's
	 * bss_info_changed() method with invalid information (since we do
	 * call that from changing the channel - only for IDLE and perhaps
	 * some others, but ...).
	 *
	 * So to avoid that, just set up all the new information before the
	 * channel, but tell the driver to apply it only afterwards, since
	 * it might need the new channel for that.
	 */
	if (new_sta) {
		u32 rates = 0, basic_rates = 0;
		bool have_higher_than_11mbit;
		int min_rate = INT_MAX, min_rate_index = -1;
		const struct cfg80211_bss_ies *ies;
		int shift = ieee80211_vif_get_shift(&sdata->vif);

		ieee80211_get_rates(sband, bss->supp_rates,
				    bss->supp_rates_len,
				    &rates, &basic_rates,
				    &have_higher_than_11mbit,
				    &min_rate, &min_rate_index,
				    shift);

		/*
		 * This used to be a workaround for basic rates missing
		 * in the association response frame. Now that we no
		 * longer use the basic rates from there, it probably
		 * doesn't happen any more, but keep the workaround so
		 * in case some *other* APs are buggy in different ways
		 * we can connect -- with a warning.
		 */
		if (!basic_rates && min_rate_index >= 0) {
			sdata_info(sdata,
				   "No basic rates, using min rate instead\n");
			basic_rates = BIT(min_rate_index);
		}

		new_sta->sta.supp_rates[cbss->channel->band] = rates;
		sdata->vif.bss_conf.basic_rates = basic_rates;

		/* cf. IEEE 802.11 9.2.12 */
		if (cbss->channel->band == NL80211_BAND_2GHZ &&
		    have_higher_than_11mbit)
			sdata->flags |= IEEE80211_SDATA_OPERATING_GMODE;
		else
			sdata->flags &= ~IEEE80211_SDATA_OPERATING_GMODE;

		memcpy(ifmgd->bssid, cbss->bssid, ETH_ALEN);

		/* set timing information */
		sdata->vif.bss_conf.beacon_int = cbss->beacon_interval;
		rcu_read_lock();
		ies = rcu_dereference(cbss->beacon_ies);
		if (ies) {
			sdata->vif.bss_conf.sync_tsf = ies->tsf;
			sdata->vif.bss_conf.sync_device_ts =
				bss->device_ts_beacon;

			ieee80211_get_dtim(ies,
					   &sdata->vif.bss_conf.sync_dtim_count,
					   NULL);
		} else if (!ieee80211_hw_check(&sdata->local->hw,
					       TIMING_BEACON_ONLY)) {
			ies = rcu_dereference(cbss->proberesp_ies);
			/* must be non-NULL since beacon IEs were NULL */
			sdata->vif.bss_conf.sync_tsf = ies->tsf;
			sdata->vif.bss_conf.sync_device_ts =
				bss->device_ts_presp;
			sdata->vif.bss_conf.sync_dtim_count = 0;
		} else {
			sdata->vif.bss_conf.sync_tsf = 0;
			sdata->vif.bss_conf.sync_device_ts = 0;
			sdata->vif.bss_conf.sync_dtim_count = 0;
		}
		rcu_read_unlock();
	}

	if (new_sta || override) {
		err = ieee80211_prep_channel(sdata, cbss);
		if (err) {
			if (new_sta)
				sta_info_free(local, new_sta);
			return -EINVAL;
		}
	}

	if (new_sta) {
		/*
		 * tell driver about BSSID, basic rates and timing
		 * this was set up above, before setting the channel
		 */
		ieee80211_bss_info_change_notify(sdata,
			BSS_CHANGED_BSSID | BSS_CHANGED_BASIC_RATES |
			BSS_CHANGED_BEACON_INT);

		if (assoc)
			sta_info_pre_move_state(new_sta, IEEE80211_STA_AUTH);

		err = sta_info_insert(new_sta);
		new_sta = NULL;
		if (err) {
			sdata_info(sdata,
				   "failed to insert STA entry for the AP (error %d)\n",
				   err);
			return err;
		}
	} else
		WARN_ON_ONCE(!ether_addr_equal(ifmgd->bssid, cbss->bssid));

	/* Cancel scan to ensure that nothing interferes with connection */
	if (local->scanning)
		ieee80211_scan_cancel(local);

	return 0;
}

/* config hooks */
int ieee80211_mgd_auth(struct ieee80211_sub_if_data *sdata,
		       struct cfg80211_auth_request *req)
{
	struct ieee80211_local *local = sdata->local;
	struct ieee80211_if_managed *ifmgd = &sdata->u.mgd;
	struct ieee80211_mgd_auth_data *auth_data;
	u16 auth_alg;
	int err;
	bool cont_auth;

	/* prepare auth data structure */

	switch (req->auth_type) {
	case NL80211_AUTHTYPE_OPEN_SYSTEM:
		auth_alg = WLAN_AUTH_OPEN;
		break;
	case NL80211_AUTHTYPE_SHARED_KEY:
		if (IS_ERR(local->wep_tx_tfm))
			return -EOPNOTSUPP;
		auth_alg = WLAN_AUTH_SHARED_KEY;
		break;
	case NL80211_AUTHTYPE_FT:
		auth_alg = WLAN_AUTH_FT;
		break;
	case NL80211_AUTHTYPE_NETWORK_EAP:
		auth_alg = WLAN_AUTH_LEAP;
		break;
	case NL80211_AUTHTYPE_SAE:
		auth_alg = WLAN_AUTH_SAE;
		break;
#if CFG80211_VERSION >= KERNEL_VERSION(4,10,0)
	case NL80211_AUTHTYPE_FILS_SK:
		auth_alg = WLAN_AUTH_FILS_SK;
		break;
#endif
#if CFG80211_VERSION >= KERNEL_VERSION(4,10,0)
	case NL80211_AUTHTYPE_FILS_SK_PFS:
		auth_alg = WLAN_AUTH_FILS_SK_PFS;
		break;
#endif
#if CFG80211_VERSION >= KERNEL_VERSION(4,10,0)
	case NL80211_AUTHTYPE_FILS_PK:
		auth_alg = WLAN_AUTH_FILS_PK;
		break;
#endif
	default:
		return -EOPNOTSUPP;
	}

	if (ifmgd->assoc_data)
		return -EBUSY;

	auth_data = kzalloc(sizeof(*auth_data) + iwl7000_get_auth_data_len(req) +
			    req->ie_len, GFP_KERNEL);
	if (!auth_data)
		return -ENOMEM;

	auth_data->bss = req->bss;

	if (iwl7000_get_auth_data_len(req) >= 4) {
		if (req->auth_type == NL80211_AUTHTYPE_SAE) {
			__le16 *pos = (__le16 *) iwl7000_get_auth_data(req);

			auth_data->sae_trans = le16_to_cpu(pos[0]);
			auth_data->sae_status = le16_to_cpu(pos[1]);
		}
		memcpy(auth_data->data, iwl7000_get_auth_data(req) + 4,
		       iwl7000_get_auth_data_len(req) - 4);
		auth_data->data_len += iwl7000_get_auth_data_len(req) - 4;
	}

	/* Check if continuing authentication or trying to authenticate with the
	 * same BSS that we were in the process of authenticating with and avoid
	 * removal and re-addition of the STA entry in
	 * ieee80211_prep_connection().
	 */
	cont_auth = ifmgd->auth_data && req->bss == ifmgd->auth_data->bss;

	if (req->ie && req->ie_len) {
		memcpy(&auth_data->data[auth_data->data_len],
		       req->ie, req->ie_len);
		auth_data->data_len += req->ie_len;
	}

	if (req->key && req->key_len) {
		auth_data->key_len = req->key_len;
		auth_data->key_idx = req->key_idx;
		memcpy(auth_data->key, req->key, req->key_len);
	}

	auth_data->algorithm = auth_alg;

	/* try to authenticate/probe */

	if (ifmgd->auth_data) {
		if (cont_auth && req->auth_type == NL80211_AUTHTYPE_SAE) {
			auth_data->peer_confirmed =
				ifmgd->auth_data->peer_confirmed;
		}
		ieee80211_destroy_auth_data(sdata, cont_auth);
	}

	/* prep auth_data so we don't go into idle on disassoc */
	ifmgd->auth_data = auth_data;

	/* If this is continuation of an ongoing SAE authentication exchange
	 * (i.e., request to send SAE Confirm) and the peer has already
	 * confirmed, mark authentication completed since we are about to send
	 * out SAE Confirm.
	 */
	if (cont_auth && req->auth_type == NL80211_AUTHTYPE_SAE &&
	    auth_data->peer_confirmed && auth_data->sae_trans == 2)
		ieee80211_mark_sta_auth(sdata, req->bss->bssid);

	if (ifmgd->associated) {
		u8 frame_buf[IEEE80211_DEAUTH_FRAME_LEN];

		sdata_info(sdata,
			   "disconnect from AP %pM for new auth to %pM\n",
			   ifmgd->associated->bssid, req->bss->bssid);
		ieee80211_set_disassoc(sdata, IEEE80211_STYPE_DEAUTH,
				       WLAN_REASON_UNSPECIFIED,
				       false, frame_buf);

		ieee80211_report_disconnect(sdata, frame_buf,
					    sizeof(frame_buf), true,
					    WLAN_REASON_UNSPECIFIED);
	}

	sdata_info(sdata, "authenticate with %pM\n", req->bss->bssid);

	err = ieee80211_prep_connection(sdata, req->bss, cont_auth, false);
	if (err)
		goto err_clear;

	err = ieee80211_auth(sdata);
	if (err) {
		sta_info_destroy_addr(sdata, req->bss->bssid);
		goto err_clear;
	}

	/* hold our own reference */
	cfg80211_ref_bss(local->hw.wiphy, auth_data->bss);
	return 0;

 err_clear:
	eth_zero_addr(ifmgd->bssid);
	ieee80211_bss_info_change_notify(sdata, BSS_CHANGED_BSSID);
	ifmgd->auth_data = NULL;
	mutex_lock(&sdata->local->mtx);
	ieee80211_vif_release_channel(sdata);
	mutex_unlock(&sdata->local->mtx);
	kfree(auth_data);
	return err;
}

static bool
ieee80211_is_uapsd_blacklisted_by_oui(struct ieee80211_sub_if_data *sdata,
				      struct cfg80211_assoc_request *req)
{
	const struct cfg80211_bss_ies *ies;
	const struct uapsd_black_list *uapsd_bl;
	bool result = false;
	int i;

	rcu_read_lock();
	ies = rcu_dereference(req->bss->ies);
	uapsd_bl = rcu_dereference(sdata->local->uapsd_black_list);
	if (!ies || !uapsd_bl)
		goto out;

	for (i = 0; i < uapsd_bl->num_oui; i++) {
		if (cfg80211_find_vendor_ie(uapsd_bl->oui[i], -1,
					    ies->data, ies->len)) {
			result = true;
			break;
		}
	}

out:
	rcu_read_unlock();

	return result;
}

int ieee80211_mgd_assoc(struct ieee80211_sub_if_data *sdata,
			struct cfg80211_assoc_request *req)
{
	struct ieee80211_local *local = sdata->local;
	struct ieee80211_if_managed *ifmgd = &sdata->u.mgd;
	struct ieee80211_bss *bss = (void *)req->bss->priv;
	struct ieee80211_mgd_assoc_data *assoc_data;
	const struct cfg80211_bss_ies *beacon_ies;
	struct ieee80211_supported_band *sband;
	const u8 *ssidie, *ht_ie, *vht_ie;
	int i, err;
	bool override = false;

	assoc_data = kzalloc(sizeof(*assoc_data) + req->ie_len, GFP_KERNEL);
	if (!assoc_data)
		return -ENOMEM;

	rcu_read_lock();
	ssidie = ieee80211_bss_get_ie(req->bss, WLAN_EID_SSID);
	if (!ssidie) {
		rcu_read_unlock();
		kfree(assoc_data);
		return -EINVAL;
	}
	memcpy(assoc_data->ssid, ssidie + 2, ssidie[1]);
	assoc_data->ssid_len = ssidie[1];
	rcu_read_unlock();

	if (ifmgd->associated) {
		u8 frame_buf[IEEE80211_DEAUTH_FRAME_LEN];

		sdata_info(sdata,
			   "disconnect from AP %pM for new assoc to %pM\n",
			   ifmgd->associated->bssid, req->bss->bssid);
		ieee80211_set_disassoc(sdata, IEEE80211_STYPE_DEAUTH,
				       WLAN_REASON_UNSPECIFIED,
				       false, frame_buf);

		ieee80211_report_disconnect(sdata, frame_buf,
					    sizeof(frame_buf), true,
					    WLAN_REASON_UNSPECIFIED);
	}

	if (ifmgd->auth_data && !ifmgd->auth_data->done) {
		err = -EBUSY;
		goto err_free;
	}

	if (ifmgd->assoc_data) {
		err = -EBUSY;
		goto err_free;
	}

	if (ifmgd->auth_data) {
		bool match;

		/* keep sta info, bssid if matching */
		match = ether_addr_equal(ifmgd->bssid, req->bss->bssid);
		ieee80211_destroy_auth_data(sdata, match);
	}

	/* prepare assoc data */

	ifmgd->beacon_crc_valid = false;

	assoc_data->wmm = bss->wmm_used &&
			  (local->hw.queues >= IEEE80211_NUM_ACS);

	/*
	 * IEEE802.11n does not allow TKIP/WEP as pairwise ciphers in HT mode.
	 * We still associate in non-HT mode (11a/b/g) if any one of these
	 * ciphers is configured as pairwise.
	 * We can set this to true for non-11n hardware, that'll be checked
	 * separately along with the peer capabilities.
	 */
	for (i = 0; i < req->crypto.n_ciphers_pairwise; i++) {
		if (req->crypto.ciphers_pairwise[i] == WLAN_CIPHER_SUITE_WEP40 ||
		    req->crypto.ciphers_pairwise[i] == WLAN_CIPHER_SUITE_TKIP ||
		    req->crypto.ciphers_pairwise[i] == WLAN_CIPHER_SUITE_WEP104) {
			ifmgd->flags |= IEEE80211_STA_DISABLE_HT;
			ifmgd->flags |= IEEE80211_STA_DISABLE_VHT;
			ifmgd->flags |= IEEE80211_STA_DISABLE_HE;
			netdev_info(sdata->dev,
				    "disabling HE/HT/VHT due to WEP/TKIP use\n");
		}
	}

	/* Also disable HT if we don't support it or the AP doesn't use WMM */
	sband = local->hw.wiphy->bands[req->bss->channel->band];
	if (!sband->ht_cap.ht_supported ||
	    local->hw.queues < IEEE80211_NUM_ACS || !bss->wmm_used ||
	    ifmgd->flags & IEEE80211_STA_DISABLE_WMM) {
		ifmgd->flags |= IEEE80211_STA_DISABLE_HT;
		if (!bss->wmm_used &&
		    !(ifmgd->flags & IEEE80211_STA_DISABLE_WMM))
			netdev_info(sdata->dev,
				    "disabling HT as WMM/QoS is not supported by the AP\n");
	}

	/* disable VHT if we don't support it or the AP doesn't use WMM */
	if (!sband->vht_cap.vht_supported ||
	    local->hw.queues < IEEE80211_NUM_ACS || !bss->wmm_used ||
	    ifmgd->flags & IEEE80211_STA_DISABLE_WMM) {
		ifmgd->flags |= IEEE80211_STA_DISABLE_VHT;
		if (!bss->wmm_used &&
		    !(ifmgd->flags & IEEE80211_STA_DISABLE_WMM))
			netdev_info(sdata->dev,
				    "disabling VHT as WMM/QoS is not supported by the AP\n");
	}

	memcpy(&ifmgd->ht_capa, &req->ht_capa, sizeof(ifmgd->ht_capa));
	memcpy(&ifmgd->ht_capa_mask, &req->ht_capa_mask,
	       sizeof(ifmgd->ht_capa_mask));

#if CFG80211_VERSION >= KERNEL_VERSION(3,10,0)
	memcpy(&ifmgd->vht_capa, &req->vht_capa, sizeof(ifmgd->vht_capa));
	memcpy(&ifmgd->vht_capa_mask, &req->vht_capa_mask,
	       sizeof(ifmgd->vht_capa_mask));
#endif

	if (req->ie && req->ie_len) {
		memcpy(assoc_data->ie, req->ie, req->ie_len);
		assoc_data->ie_len = req->ie_len;
	}

	if (iwl7000_get_fils_kek(req)) {
		/* should already be checked in cfg80211 - so warn */
		if (WARN_ON(iwl7000_get_fils_kek_len(req) > FILS_MAX_KEK_LEN)) {
			err = -EINVAL;
			goto err_free;
		}
		memcpy(assoc_data->fils_kek, iwl7000_get_fils_kek(req),
		       iwl7000_get_fils_kek_len(req));
		assoc_data->fils_kek_len = iwl7000_get_fils_kek_len(req);
	}

	if (iwl7000_get_fils_nonces(req))
		memcpy(assoc_data->fils_nonces, iwl7000_get_fils_nonces(req),
		       2 * FILS_NONCE_LEN);

	assoc_data->bss = req->bss;

	if (ifmgd->req_smps == IEEE80211_SMPS_AUTOMATIC) {
		if (ifmgd->powersave)
			sdata->smps_mode = IEEE80211_SMPS_DYNAMIC;
		else
			sdata->smps_mode = IEEE80211_SMPS_OFF;
	} else
		sdata->smps_mode = ifmgd->req_smps;

	assoc_data->capability = req->bss->capability;
	assoc_data->supp_rates = bss->supp_rates;
	assoc_data->supp_rates_len = bss->supp_rates_len;

	rcu_read_lock();
	ht_ie = ieee80211_bss_get_ie(req->bss, WLAN_EID_HT_OPERATION);
	if (ht_ie && ht_ie[1] >= sizeof(struct ieee80211_ht_operation))
		assoc_data->ap_ht_param =
			((struct ieee80211_ht_operation *)(ht_ie + 2))->ht_param;
	else
		ifmgd->flags |= IEEE80211_STA_DISABLE_HT;
	vht_ie = ieee80211_bss_get_ie(req->bss, WLAN_EID_VHT_CAPABILITY);
	if (vht_ie && vht_ie[1] >= sizeof(struct ieee80211_vht_cap))
		memcpy(&assoc_data->ap_vht_cap, vht_ie + 2,
		       sizeof(struct ieee80211_vht_cap));
	else
		ifmgd->flags |= IEEE80211_STA_DISABLE_VHT;
	rcu_read_unlock();

	if (WARN((sdata->vif.driver_flags & IEEE80211_VIF_SUPPORTS_UAPSD) &&
		 ieee80211_hw_check(&local->hw, PS_NULLFUNC_STACK),
	     "U-APSD not supported with HW_PS_NULLFUNC_STACK\n"))
		sdata->vif.driver_flags &= ~IEEE80211_VIF_SUPPORTS_UAPSD;

	if (bss->wmm_used && bss->uapsd_supported &&
	    !ieee80211_is_uapsd_blacklisted_by_oui(sdata, req) &&
	    (sdata->vif.driver_flags & IEEE80211_VIF_SUPPORTS_UAPSD)) {
		assoc_data->uapsd = true;
		ifmgd->flags |= IEEE80211_STA_UAPSD_ENABLED;
	} else {
		assoc_data->uapsd = false;
		ifmgd->flags &= ~IEEE80211_STA_UAPSD_ENABLED;
	}

	if (req->prev_bssid)
		memcpy(assoc_data->prev_bssid, req->prev_bssid, ETH_ALEN);

	if (req->use_mfp) {
		ifmgd->mfp = IEEE80211_MFP_REQUIRED;
		ifmgd->flags |= IEEE80211_STA_MFP_ENABLED;
	} else {
		ifmgd->mfp = IEEE80211_MFP_DISABLED;
		ifmgd->flags &= ~IEEE80211_STA_MFP_ENABLED;
	}

	if (req->flags & ASSOC_REQ_USE_RRM)
		ifmgd->flags |= IEEE80211_STA_ENABLE_RRM;
	else
		ifmgd->flags &= ~IEEE80211_STA_ENABLE_RRM;

	if (req->crypto.control_port)
		ifmgd->flags |= IEEE80211_STA_CONTROL_PORT;
	else
		ifmgd->flags &= ~IEEE80211_STA_CONTROL_PORT;

	sdata->control_port_protocol = req->crypto.control_port_ethertype;
	sdata->control_port_no_encrypt = req->crypto.control_port_no_encrypt;
	sdata->control_port_over_nl80211 =
					cfg_control_port_over_nl80211(&req->crypto);
	sdata->encrypt_headroom = ieee80211_cs_headroom(local, &req->crypto,
							sdata->vif.type);

	/* kick off associate process */

	ifmgd->assoc_data = assoc_data;
	ifmgd->dtim_period = 0;
	ifmgd->have_beacon = false;

	/* override HT/VHT configuration only if the AP and we support it */
	if (!(ifmgd->flags & IEEE80211_STA_DISABLE_HT)) {
		struct ieee80211_sta_ht_cap sta_ht_cap;

		if (req->flags & ASSOC_REQ_DISABLE_HT)
			override = true;

		memcpy(&sta_ht_cap, &sband->ht_cap, sizeof(sta_ht_cap));
		ieee80211_apply_htcap_overrides(sdata, &sta_ht_cap);

		/* check for 40 MHz disable override */
		if (!(ifmgd->flags & IEEE80211_STA_DISABLE_40MHZ) &&
		    sband->ht_cap.cap & IEEE80211_HT_CAP_SUP_WIDTH_20_40 &&
		    !(sta_ht_cap.cap & IEEE80211_HT_CAP_SUP_WIDTH_20_40))
			override = true;

		if (!(ifmgd->flags & IEEE80211_STA_DISABLE_VHT) &&
		    req->flags & ASSOC_REQ_DISABLE_VHT)
			override = true;
	}

	if (req->flags & ASSOC_REQ_DISABLE_HT) {
		ifmgd->flags |= IEEE80211_STA_DISABLE_HT;
		ifmgd->flags |= IEEE80211_STA_DISABLE_VHT;
	}

	if (req->flags & ASSOC_REQ_DISABLE_VHT)
		ifmgd->flags |= IEEE80211_STA_DISABLE_VHT;

	err = ieee80211_prep_connection(sdata, req->bss, true, override);
	if (err)
		goto err_clear;

	rcu_read_lock();
	beacon_ies = rcu_dereference(req->bss->beacon_ies);

	if (ieee80211_hw_check(&sdata->local->hw, NEED_DTIM_BEFORE_ASSOC) &&
	    !beacon_ies) {
		/*
		 * Wait up to one beacon interval ...
		 * should this be more if we miss one?
		 */
		sdata_info(sdata, "waiting for beacon from %pM\n",
			   ifmgd->bssid);
		assoc_data->timeout = TU_TO_EXP_TIME(req->bss->beacon_interval);
		assoc_data->timeout_started = true;
		assoc_data->need_beacon = true;
	} else if (beacon_ies) {
		const u8 *ie;
		u8 dtim_count = 0;

		ieee80211_get_dtim(beacon_ies, &dtim_count,
				   &ifmgd->dtim_period);

		ifmgd->have_beacon = true;
		assoc_data->timeout = jiffies;
		assoc_data->timeout_started = true;

		if (ieee80211_hw_check(&local->hw, TIMING_BEACON_ONLY)) {
			sdata->vif.bss_conf.sync_tsf = beacon_ies->tsf;
			sdata->vif.bss_conf.sync_device_ts =
				bss->device_ts_beacon;
			sdata->vif.bss_conf.sync_dtim_count = dtim_count;
		}

		ie = cfg80211_find_ext_ie(WLAN_EID_EXT_MULTIPLE_BSSID_CONFIGURATION,
					  beacon_ies->data, beacon_ies->len);
		if (ie && ie[1] >= 3)
			sdata->vif.bss_conf.profile_periodicity = ie[4];

		ie = cfg80211_find_ie(WLAN_EID_EXT_CAPABILITY,
				      beacon_ies->data, beacon_ies->len);
		if (ie && ie[1] >= 11 &&
		    (ie[10] & WLAN_EXT_CAPA11_EMA_SUPPORT))
			sdata->vif.bss_conf.ema_ap = true;
	} else {
		assoc_data->timeout = jiffies;
		assoc_data->timeout_started = true;
	}
	rcu_read_unlock();

	run_again(sdata, assoc_data->timeout);

	if (bss->corrupt_data) {
		char *corrupt_type = "data";
		if (bss->corrupt_data & IEEE80211_BSS_CORRUPT_BEACON) {
			if (bss->corrupt_data &
					IEEE80211_BSS_CORRUPT_PROBE_RESP)
				corrupt_type = "beacon and probe response";
			else
				corrupt_type = "beacon";
		} else if (bss->corrupt_data & IEEE80211_BSS_CORRUPT_PROBE_RESP)
			corrupt_type = "probe response";
		sdata_info(sdata, "associating with AP with corrupt %s\n",
			   corrupt_type);
	}

	return 0;
 err_clear:
	eth_zero_addr(ifmgd->bssid);
	ieee80211_bss_info_change_notify(sdata, BSS_CHANGED_BSSID);
	ifmgd->assoc_data = NULL;
 err_free:
	kfree(assoc_data);
	return err;
}

int ieee80211_mgd_deauth(struct ieee80211_sub_if_data *sdata,
			 struct cfg80211_deauth_request *req)
{
	struct ieee80211_if_managed *ifmgd = &sdata->u.mgd;
	u8 frame_buf[IEEE80211_DEAUTH_FRAME_LEN];
	bool tx = !req->local_state_change;

	if (ifmgd->auth_data &&
	    ether_addr_equal(ifmgd->auth_data->bss->bssid, req->bssid)) {
		sdata_info(sdata,
			   "aborting authentication with %pM by local choice (Reason: %u=%s)\n",
			   req->bssid, req->reason_code,
			   ieee80211_get_reason_code_string(req->reason_code));

		drv_mgd_prepare_tx(sdata->local, sdata, 0);
		ieee80211_send_deauth_disassoc(sdata, req->bssid,
					       IEEE80211_STYPE_DEAUTH,
					       req->reason_code, tx,
					       frame_buf);
		ieee80211_destroy_auth_data(sdata, false);
		ieee80211_report_disconnect(sdata, frame_buf,
					    sizeof(frame_buf), true,
					    req->reason_code);

		return 0;
	}

	if (ifmgd->assoc_data &&
	    ether_addr_equal(ifmgd->assoc_data->bss->bssid, req->bssid)) {
		sdata_info(sdata,
			   "aborting association with %pM by local choice (Reason: %u=%s)\n",
			   req->bssid, req->reason_code,
			   ieee80211_get_reason_code_string(req->reason_code));

		drv_mgd_prepare_tx(sdata->local, sdata, 0);
		ieee80211_send_deauth_disassoc(sdata, req->bssid,
					       IEEE80211_STYPE_DEAUTH,
					       req->reason_code, tx,
					       frame_buf);
		ieee80211_destroy_assoc_data(sdata, false, true);
		ieee80211_report_disconnect(sdata, frame_buf,
					    sizeof(frame_buf), true,
					    req->reason_code);
		return 0;
	}

	if (ifmgd->associated &&
	    ether_addr_equal(ifmgd->associated->bssid, req->bssid)) {
		sdata_info(sdata,
			   "deauthenticating from %pM by local choice (Reason: %u=%s)\n",
			   req->bssid, req->reason_code,
			   ieee80211_get_reason_code_string(req->reason_code));

		ieee80211_set_disassoc(sdata, IEEE80211_STYPE_DEAUTH,
				       req->reason_code, tx, frame_buf);
		ieee80211_report_disconnect(sdata, frame_buf,
					    sizeof(frame_buf), true,
					    req->reason_code);
		return 0;
	}

	return -ENOTCONN;
}

int ieee80211_mgd_disassoc(struct ieee80211_sub_if_data *sdata,
			   struct cfg80211_disassoc_request *req)
{
	struct ieee80211_if_managed *ifmgd = &sdata->u.mgd;
	u8 bssid[ETH_ALEN];
	u8 frame_buf[IEEE80211_DEAUTH_FRAME_LEN];

	/*
	 * cfg80211 should catch this ... but it's racy since
	 * we can receive a disassoc frame, process it, hand it
	 * to cfg80211 while that's in a locked section already
	 * trying to tell us that the user wants to disconnect.
	 */
	if (ifmgd->associated != req->bss)
		return -ENOLINK;

	sdata_info(sdata,
		   "disassociating from %pM by local choice (Reason: %u=%s)\n",
		   req->bss->bssid, req->reason_code, ieee80211_get_reason_code_string(req->reason_code));

	memcpy(bssid, req->bss->bssid, ETH_ALEN);
	ieee80211_set_disassoc(sdata, IEEE80211_STYPE_DISASSOC,
			       req->reason_code, !req->local_state_change,
			       frame_buf);

	ieee80211_report_disconnect(sdata, frame_buf, sizeof(frame_buf), true,
				    req->reason_code);

	return 0;
}

void ieee80211_mgd_stop(struct ieee80211_sub_if_data *sdata)
{
	struct ieee80211_if_managed *ifmgd = &sdata->u.mgd;

	/*
	 * Make sure some work items will not run after this,
	 * they will not do anything but might not have been
	 * cancelled when disconnecting.
	 */
	cancel_work_sync(&ifmgd->monitor_work);
	cancel_work_sync(&ifmgd->beacon_connection_loss_work);
	cancel_work_sync(&ifmgd->request_smps_work);
	cancel_work_sync(&ifmgd->csa_connection_drop_work);
	cancel_work_sync(&ifmgd->chswitch_work);
	cancel_delayed_work_sync(&ifmgd->tdls_peer_del_work);

	sdata_lock(sdata);
	if (ifmgd->assoc_data) {
		struct cfg80211_bss *bss = ifmgd->assoc_data->bss;
		ieee80211_destroy_assoc_data(sdata, false, false);
		cfg80211_assoc_timeout(sdata->dev, bss);
	}
	if (ifmgd->auth_data)
		ieee80211_destroy_auth_data(sdata, false);
	spin_lock_bh(&ifmgd->teardown_lock);
	if (ifmgd->teardown_skb) {
		kfree_skb(ifmgd->teardown_skb);
		ifmgd->teardown_skb = NULL;
		ifmgd->orig_teardown_skb = NULL;
	}
	kfree(ifmgd->assoc_req_ies);
	ifmgd->assoc_req_ies = NULL;
	ifmgd->assoc_req_ies_len = 0;
	spin_unlock_bh(&ifmgd->teardown_lock);
	del_timer_sync(&ifmgd->timer);
	sdata_unlock(sdata);
}

void ieee80211_cqm_rssi_notify(struct ieee80211_vif *vif,
			       enum nl80211_cqm_rssi_threshold_event rssi_event,
			       s32 rssi_level,
			       gfp_t gfp)
{
	struct ieee80211_sub_if_data *sdata = vif_to_sdata(vif);

	trace_api_cqm_rssi_notify(sdata, rssi_event, rssi_level);

	cfg80211_cqm_rssi_notify(sdata->dev, rssi_event, rssi_level, gfp);
}
EXPORT_SYMBOL(ieee80211_cqm_rssi_notify);

void ieee80211_cqm_beacon_loss_notify(struct ieee80211_vif *vif, gfp_t gfp)
{
	struct ieee80211_sub_if_data *sdata = vif_to_sdata(vif);

	trace_api_cqm_beacon_loss_notify(sdata->local, sdata);

	cfg80211_cqm_beacon_loss_notify(sdata->dev, gfp);
}
EXPORT_SYMBOL(ieee80211_cqm_beacon_loss_notify);<|MERGE_RESOLUTION|>--- conflicted
+++ resolved
@@ -1328,17 +1328,11 @@
 		return;
 	}
 
-<<<<<<< HEAD
-	if (res && beacon && sdata->vif.csa_active &&
-		   !ifmgd->csa_waiting_bcn) {
-		ieee80211_sta_abort_chanswitch(sdata);
-=======
 	if (beacon && sdata->vif.csa_active && !ifmgd->csa_waiting_bcn) {
 		if (res)
 			ieee80211_sta_abort_chanswitch(sdata);
 		else
 			drv_channel_switch_rx_beacon(sdata, &ch_switch);
->>>>>>> 398020b8
 		return;
 	} else if (sdata->vif.csa_active || res) {
 		/* disregard subsequent announcements if already processing */
