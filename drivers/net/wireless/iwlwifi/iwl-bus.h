/******************************************************************************
 *
 * This file is provided under a dual BSD/GPLv2 license.  When using or
 * redistributing this file, you may do so under either license.
 *
 * GPL LICENSE SUMMARY
 *
 * Copyright(c) 2007 - 2011 Intel Corporation. All rights reserved.
 *
 * This program is free software; you can redistribute it and/or modify
 * it under the terms of version 2 of the GNU General Public License as
 * published by the Free Software Foundation.
 *
 * This program is distributed in the hope that it will be useful, but
 * WITHOUT ANY WARRANTY; without even the implied warranty of
 * MERCHANTABILITY or FITNESS FOR A PARTICULAR PURPOSE.  See the GNU
 * General Public License for more details.
 *
 * You should have received a copy of the GNU General Public License
 * along with this program; if not, write to the Free Software
 * Foundation, Inc., 51 Franklin Street, Fifth Floor, Boston, MA 02110,
 * USA
 *
 * The full GNU General Public License is included in this distribution
 * in the file called LICENSE.GPL.
 *
 * Contact Information:
 *  Intel Linux Wireless <ilw@linux.intel.com>
 * Intel Corporation, 5200 N.E. Elam Young Parkway, Hillsboro, OR 97124-6497
 *
 * BSD LICENSE
 *
 * Copyright(c) 2005 - 2011 Intel Corporation. All rights reserved.
 * All rights reserved.
 *
 * Redistribution and use in source and binary forms, with or without
 * modification, are permitted provided that the following conditions
 * are met:
 *
 *  * Redistributions of source code must retain the above copyright
 *    notice, this list of conditions and the following disclaimer.
 *  * Redistributions in binary form must reproduce the above copyright
 *    notice, this list of conditions and the following disclaimer in
 *    the documentation and/or other materials provided with the
 *    distribution.
 *  * Neither the name Intel Corporation nor the names of its
 *    contributors may be used to endorse or promote products derived
 *    from this software without specific prior written permission.
 *
 * THIS SOFTWARE IS PROVIDED BY THE COPYRIGHT HOLDERS AND CONTRIBUTORS
 * "AS IS" AND ANY EXPRESS OR IMPLIED WARRANTIES, INCLUDING, BUT NOT
 * LIMITED TO, THE IMPLIED WARRANTIES OF MERCHANTABILITY AND FITNESS FOR
 * A PARTICULAR PURPOSE ARE DISCLAIMED. IN NO EVENT SHALL THE COPYRIGHT
 * OWNER OR CONTRIBUTORS BE LIABLE FOR ANY DIRECT, INDIRECT, INCIDENTAL,
 * SPECIAL, EXEMPLARY, OR CONSEQUENTIAL DAMAGES (INCLUDING, BUT NOT
 * LIMITED TO, PROCUREMENT OF SUBSTITUTE GOODS OR SERVICES; LOSS OF USE,
 * DATA, OR PROFITS; OR BUSINESS INTERRUPTION) HOWEVER CAUSED AND ON ANY
 * THEORY OF LIABILITY, WHETHER IN CONTRACT, STRICT LIABILITY, OR TORT
 * (INCLUDING NEGLIGENCE OR OTHERWISE) ARISING IN ANY WAY OUT OF THE USE
 * OF THIS SOFTWARE, EVEN IF ADVISED OF THE POSSIBILITY OF SUCH DAMAGE.
 *
 *****************************************************************************/
#ifndef __iwl_bus_h__
#define __iwl_bus_h__

<<<<<<< HEAD
/*This file includes the declaration that are exported from the bus layer */

#include <linux/types.h>
#include <linux/spinlock.h>

=======
#include <linux/types.h>
#include <linux/spinlock.h>

/**
 * DOC: Bus layer - role and goal
 *
 * iwl-bus.h defines the API to the bus layer of the iwlwifi driver.
 * The bus layer is responsible for doing very basic bus operations that are
 * listed in the iwl_bus_ops structure.
 * The bus layer registers to the bus driver, advertises the supported HW and
 * gets notifications about enumeration, suspend, resume.
 * For the moment, the bus layer is not a linux kernel module as itself, and
 * the module_init function of the driver must call the bus specific
 * registration functions. These functions are listed at the end of this file.
 * For the moment, there is only one implementation of this interface: PCI-e.
 * This implementation is iwl-pci.c
 */

/**
 * DOC: encapsulation and type safety
 *
 * The iwl_bus describes the data that is shared amongst all the bus layer
 * implementations. This data is visible to other layers. Data in the bus
 * specific area is not visible outside the bus specific implementation.
 * iwl_bus holds a pointer to iwl_shared which holds pointer to all the other
 * layers of the driver (iwl_priv, iwl_trans). In fact, this is the way to go
 * when the transport layer needs to call a function of another layer.
 *
 * In order to achieve encapsulation, iwl_priv cannot be dereferenced from the
 * bus layer. Type safety is still kept since functions that gets iwl_priv gets
 * a typed pointer (as opposed to void *).
 */

/**
 * DOC: probe flow
 *
 * The module_init calls the bus specific registration function. The
 * registration to the bus layer will trigger an enumeration of the bus which
 * will call the bus specific probe function.
 * The first thing this function must do is to allocate the memory needed by
 * iwl_bus + the bus_specific data.
 * Once the bus specific probe function has configured the hardware, it
 * chooses the appropriate transport layer and calls iwl_probe that will run
 * the bus independent probe flow.
 *
 * Note: The bus specific code must set the following data in iwl_bus before it
 *       calls iwl_probe:
 *	* bus->dev
 *	* bus->irq
 *	* bus->ops
 */

>>>>>>> 08740735
struct iwl_shared;
struct iwl_bus;

/**
 * struct iwl_bus_ops - bus specific operations
 * @get_pm_support: must returns true if the bus can go to sleep
<<<<<<< HEAD
 * @apm_config: will be called during the config of the APM configuration
 * @set_drv_data: set the shared data pointer to the bus layer
=======
 * @apm_config: will be called during the config of the APM
>>>>>>> 08740735
 * @get_hw_id: prints the hw_id in the provided buffer
 * @write8: write a byte to register at offset ofs
 * @write32: write a dword to register at offset ofs
 * @wread32: read a dword at register at offset ofs
 */
struct iwl_bus_ops {
	bool (*get_pm_support)(struct iwl_bus *bus);
	void (*apm_config)(struct iwl_bus *bus);
<<<<<<< HEAD
	void (*set_drv_data)(struct iwl_bus *bus, struct iwl_shared *shrd);
=======
>>>>>>> 08740735
	void (*get_hw_id)(struct iwl_bus *bus, char buf[], int buf_len);
	void (*write8)(struct iwl_bus *bus, u32 ofs, u8 val);
	void (*write32)(struct iwl_bus *bus, u32 ofs, u32 val);
	u32 (*read32)(struct iwl_bus *bus, u32 ofs);
};

/**
 * struct iwl_bus - bus common data
<<<<<<< HEAD
 * @dev - pointer to struct device * that represent the device
 * @ops - pointer to iwl_bus_ops
 * @shrd - pointer to iwl_shared which holds shared data from the upper layer
=======
 *
 * This data is common to all bus layer implementations.
 *
 * @dev - pointer to struct device * that represents the device
 * @ops - pointer to iwl_bus_ops
 * @shrd - pointer to iwl_shared which holds shared data from the upper layer
 *	NB: for the time being this needs to be set by the upper layer since
 *	it allocates the shared data
>>>>>>> 08740735
 * @irq - the irq number for the device
 * @reg_lock - protect hw register access
 */
struct iwl_bus {
<<<<<<< HEAD
	/* Common data to all buses */
=======
>>>>>>> 08740735
	struct device *dev;
	const struct iwl_bus_ops *ops;
	struct iwl_shared *shrd;

	unsigned int irq;
	spinlock_t reg_lock;

	/* pointer to bus specific struct */
	/*Ensure that this pointer will always be aligned to sizeof pointer */
	char bus_specific[0] __attribute__((__aligned__(sizeof(void *))));
};

static inline bool bus_get_pm_support(struct iwl_bus *bus)
{
	return bus->ops->get_pm_support(bus);
}

static inline void bus_apm_config(struct iwl_bus *bus)
{
	bus->ops->apm_config(bus);
}

<<<<<<< HEAD
static inline void bus_set_drv_data(struct iwl_bus *bus,
				struct iwl_shared *shrd)
{
	bus->ops->set_drv_data(bus, shrd);
}

=======
>>>>>>> 08740735
static inline void bus_get_hw_id(struct iwl_bus *bus, char buf[], int buf_len)
{
	bus->ops->get_hw_id(bus, buf, buf_len);
}

static inline void bus_write8(struct iwl_bus *bus, u32 ofs, u8 val)
{
	bus->ops->write8(bus, ofs, val);
}

static inline void bus_write32(struct iwl_bus *bus, u32 ofs, u32 val)
{
	bus->ops->write32(bus, ofs, val);
}

static inline u32 bus_read32(struct iwl_bus *bus, u32 ofs)
{
	return bus->ops->read32(bus, ofs);
}

/*****************************************************
* Bus layer registration functions
******************************************************/
int __must_check iwl_pci_register_driver(void);
void iwl_pci_unregister_driver(void);

#endif /* __iwl_bus_h__ */<|MERGE_RESOLUTION|>--- conflicted
+++ resolved
@@ -63,13 +63,6 @@
 #ifndef __iwl_bus_h__
 #define __iwl_bus_h__
 
-<<<<<<< HEAD
-/*This file includes the declaration that are exported from the bus layer */
-
-#include <linux/types.h>
-#include <linux/spinlock.h>
-
-=======
 #include <linux/types.h>
 #include <linux/spinlock.h>
 
@@ -122,19 +115,13 @@
  *	* bus->ops
  */
 
->>>>>>> 08740735
 struct iwl_shared;
 struct iwl_bus;
 
 /**
  * struct iwl_bus_ops - bus specific operations
  * @get_pm_support: must returns true if the bus can go to sleep
-<<<<<<< HEAD
- * @apm_config: will be called during the config of the APM configuration
- * @set_drv_data: set the shared data pointer to the bus layer
-=======
  * @apm_config: will be called during the config of the APM
->>>>>>> 08740735
  * @get_hw_id: prints the hw_id in the provided buffer
  * @write8: write a byte to register at offset ofs
  * @write32: write a dword to register at offset ofs
@@ -143,10 +130,6 @@
 struct iwl_bus_ops {
 	bool (*get_pm_support)(struct iwl_bus *bus);
 	void (*apm_config)(struct iwl_bus *bus);
-<<<<<<< HEAD
-	void (*set_drv_data)(struct iwl_bus *bus, struct iwl_shared *shrd);
-=======
->>>>>>> 08740735
 	void (*get_hw_id)(struct iwl_bus *bus, char buf[], int buf_len);
 	void (*write8)(struct iwl_bus *bus, u32 ofs, u8 val);
 	void (*write32)(struct iwl_bus *bus, u32 ofs, u32 val);
@@ -155,11 +138,6 @@
 
 /**
  * struct iwl_bus - bus common data
-<<<<<<< HEAD
- * @dev - pointer to struct device * that represent the device
- * @ops - pointer to iwl_bus_ops
- * @shrd - pointer to iwl_shared which holds shared data from the upper layer
-=======
  *
  * This data is common to all bus layer implementations.
  *
@@ -168,15 +146,10 @@
  * @shrd - pointer to iwl_shared which holds shared data from the upper layer
  *	NB: for the time being this needs to be set by the upper layer since
  *	it allocates the shared data
->>>>>>> 08740735
  * @irq - the irq number for the device
  * @reg_lock - protect hw register access
  */
 struct iwl_bus {
-<<<<<<< HEAD
-	/* Common data to all buses */
-=======
->>>>>>> 08740735
 	struct device *dev;
 	const struct iwl_bus_ops *ops;
 	struct iwl_shared *shrd;
@@ -199,15 +172,6 @@
 	bus->ops->apm_config(bus);
 }
 
-<<<<<<< HEAD
-static inline void bus_set_drv_data(struct iwl_bus *bus,
-				struct iwl_shared *shrd)
-{
-	bus->ops->set_drv_data(bus, shrd);
-}
-
-=======
->>>>>>> 08740735
 static inline void bus_get_hw_id(struct iwl_bus *bus, char buf[], int buf_len)
 {
 	bus->ops->get_hw_id(bus, buf, buf_len);
