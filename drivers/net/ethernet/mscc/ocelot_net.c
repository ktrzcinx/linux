--- conflicted
+++ resolved
@@ -330,7 +330,6 @@
 	u8 grp = 0; /* Send everything on CPU group 0 */
 	unsigned int i, count, last;
 	int port = priv->chip_port;
-	bool do_tstamp;
 
 	val = ocelot_read(ocelot, QS_INJ_STATUS);
 	if (!(val & QS_INJ_STATUS_FIFO_RDY(BIT(grp))) ||
@@ -345,9 +344,6 @@
 	info.vid = skb_vlan_tag_get(skb);
 
 	/* Check if timestamping is needed */
-<<<<<<< HEAD
-	do_tstamp = (ocelot_port_add_txtstamp_skb(ocelot_port, skb) == 0);
-=======
 	if (ocelot->ptp && (shinfo->tx_flags & SKBTX_HW_TSTAMP)) {
 		info.rew_op = ocelot_port->ptp_cmd;
 
@@ -365,7 +361,6 @@
 			info.rew_op |= clone->cb[0] << 3;
 		}
 	}
->>>>>>> 11811d61
 
 	if (ocelot->ptp && shinfo->tx_flags & SKBTX_HW_TSTAMP) {
 		info.rew_op = ocelot_port->ptp_cmd;
@@ -403,12 +398,7 @@
 	dev->stats.tx_packets++;
 	dev->stats.tx_bytes += skb->len;
 
-<<<<<<< HEAD
-	if (!do_tstamp)
-		dev_kfree_skb_any(skb);
-=======
 	kfree_skb(skb);
->>>>>>> 11811d61
 
 	return NETDEV_TX_OK;
 }
