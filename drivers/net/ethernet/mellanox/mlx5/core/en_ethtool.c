--- conflicted
+++ resolved
@@ -1080,8 +1080,6 @@
 	}
 	link_modes = autoneg == AUTONEG_ENABLE ? ethtool2ptys_adver_func(adver) :
 		mlx5e_port_speed2linkmodes(mdev, speed, !ext);
-<<<<<<< HEAD
-=======
 
 	if ((link_modes & MLX5E_PROT_MASK(MLX5E_56GBASE_R4)) &&
 	    autoneg != AUTONEG_ENABLE) {
@@ -1090,7 +1088,6 @@
 		err = -EINVAL;
 		goto out;
 	}
->>>>>>> ca8dd993
 
 	link_modes = link_modes & eproto.cap;
 	if (!link_modes) {
