/* SPDX-License-Identifier: GPL-2.0 */
/* Copyright (c)  2018 Intel Corporation */

#ifndef _IGC_H_
#define _IGC_H_

#include <linux/kobject.h>
#include <linux/pci.h>
#include <linux/netdevice.h>
#include <linux/vmalloc.h>
#include <linux/ethtool.h>
#include <linux/sctp.h>
#include <linux/ptp_clock_kernel.h>
#include <linux/timecounter.h>
#include <linux/net_tstamp.h>

#include "igc_hw.h"

/* forward declaration */
void igc_set_ethtool_ops(struct net_device *);

struct igc_adapter;
struct igc_ring;

void igc_up(struct igc_adapter *adapter);
void igc_down(struct igc_adapter *adapter);
int igc_setup_tx_resources(struct igc_ring *ring);
int igc_setup_rx_resources(struct igc_ring *ring);
void igc_free_tx_resources(struct igc_ring *ring);
void igc_free_rx_resources(struct igc_ring *ring);
unsigned int igc_get_max_rss_queues(struct igc_adapter *adapter);
void igc_set_flag_queue_pairs(struct igc_adapter *adapter,
			      const u32 max_rss_queues);
int igc_reinit_queues(struct igc_adapter *adapter);
void igc_write_rss_indir_tbl(struct igc_adapter *adapter);
bool igc_has_link(struct igc_adapter *adapter);
void igc_reset(struct igc_adapter *adapter);
int igc_set_spd_dplx(struct igc_adapter *adapter, u32 spd, u8 dplx);
int igc_add_mac_steering_filter(struct igc_adapter *adapter,
				const u8 *addr, u8 queue, u8 flags);
int igc_del_mac_steering_filter(struct igc_adapter *adapter,
				const u8 *addr, u8 queue, u8 flags);
void igc_update_stats(struct igc_adapter *adapter);

/* igc_dump declarations */
void igc_rings_dump(struct igc_adapter *adapter);
void igc_regs_dump(struct igc_adapter *adapter);

extern char igc_driver_name[];
extern char igc_driver_version[];

#define IGC_REGS_LEN			740
#define IGC_RETA_SIZE			128

/* flags controlling PTP/1588 function */
#define IGC_PTP_ENABLED		BIT(0)

/* Interrupt defines */
#define IGC_START_ITR			648 /* ~6000 ints/sec */

/* Flags definitions */
#define IGC_FLAG_HAS_MSI		BIT(0)
#define IGC_FLAG_QUEUE_PAIRS		BIT(3)
#define IGC_FLAG_DMAC			BIT(4)
#define IGC_FLAG_PTP			BIT(8)
<<<<<<< HEAD
=======
#define IGC_FLAG_WOL_SUPPORTED		BIT(8)
>>>>>>> 04d5ce62
#define IGC_FLAG_NEED_LINK_UPDATE	BIT(9)
#define IGC_FLAG_MEDIA_RESET		BIT(10)
#define IGC_FLAG_MAS_ENABLE		BIT(12)
#define IGC_FLAG_HAS_MSIX		BIT(13)
#define IGC_FLAG_VLAN_PROMISC		BIT(15)
#define IGC_FLAG_RX_LEGACY		BIT(16)

#define IGC_FLAG_RSS_FIELD_IPV4_UDP	BIT(6)
#define IGC_FLAG_RSS_FIELD_IPV6_UDP	BIT(7)

#define IGC_MRQC_ENABLE_RSS_MQ		0x00000002
#define IGC_MRQC_RSS_FIELD_IPV4_UDP	0x00400000
#define IGC_MRQC_RSS_FIELD_IPV6_UDP	0x00800000

#define IGC_START_ITR			648 /* ~6000 ints/sec */
#define IGC_4K_ITR			980
#define IGC_20K_ITR			196
#define IGC_70K_ITR			56

#define IGC_DEFAULT_ITR		3 /* dynamic */
#define IGC_MAX_ITR_USECS	10000
#define IGC_MIN_ITR_USECS	10
#define NON_Q_VECTORS		1
#define MAX_MSIX_ENTRIES	10

/* TX/RX descriptor defines */
#define IGC_DEFAULT_TXD		256
#define IGC_DEFAULT_TX_WORK	128
#define IGC_MIN_TXD		80
#define IGC_MAX_TXD		4096

#define IGC_DEFAULT_RXD		256
#define IGC_MIN_RXD		80
#define IGC_MAX_RXD		4096

/* Transmit and receive queues */
#define IGC_MAX_RX_QUEUES		4
#define IGC_MAX_TX_QUEUES		4

#define MAX_Q_VECTORS			8
#define MAX_STD_JUMBO_FRAME_SIZE	9216

/* Supported Rx Buffer Sizes */
#define IGC_RXBUFFER_256		256
#define IGC_RXBUFFER_2048		2048
#define IGC_RXBUFFER_3072		3072

#define AUTO_ALL_MODES		0
#define IGC_RX_HDR_LEN			IGC_RXBUFFER_256

/* Transmit and receive latency (for PTP timestamps) */
<<<<<<< HEAD
/* FIXME: These values were estimated using the ones that i210 has as
=======
/* FIXME: These values were estimated using the ones that i225 has as
>>>>>>> 04d5ce62
 * basis, they seem to provide good numbers with ptp4l/phc2sys, but we
 * need to confirm them.
 */
#define IGC_I225_TX_LATENCY_10		9542
#define IGC_I225_TX_LATENCY_100		1024
#define IGC_I225_TX_LATENCY_1000	178
#define IGC_I225_TX_LATENCY_2500	64
#define IGC_I225_RX_LATENCY_10		20662
#define IGC_I225_RX_LATENCY_100		2213
#define IGC_I225_RX_LATENCY_1000	448
#define IGC_I225_RX_LATENCY_2500	160

/* RX and TX descriptor control thresholds.
 * PTHRESH - MAC will consider prefetch if it has fewer than this number of
 *           descriptors available in its onboard memory.
 *           Setting this to 0 disables RX descriptor prefetch.
 * HTHRESH - MAC will only prefetch if there are at least this many descriptors
 *           available in host memory.
 *           If PTHRESH is 0, this should also be 0.
 * WTHRESH - RX descriptor writeback threshold - MAC will delay writing back
 *           descriptors until either it has this many to write back, or the
 *           ITR timer expires.
 */
#define IGC_RX_PTHRESH			8
#define IGC_RX_HTHRESH			8
#define IGC_TX_PTHRESH			8
#define IGC_TX_HTHRESH			1
#define IGC_RX_WTHRESH			4
#define IGC_TX_WTHRESH			16

#define IGC_RX_DMA_ATTR \
	(DMA_ATTR_SKIP_CPU_SYNC | DMA_ATTR_WEAK_ORDERING)

#define IGC_TS_HDR_LEN			16

#define IGC_SKB_PAD			(NET_SKB_PAD + NET_IP_ALIGN)

#if (PAGE_SIZE < 8192)
#define IGC_MAX_FRAME_BUILD_SKB \
	(SKB_WITH_OVERHEAD(IGC_RXBUFFER_2048) - IGC_SKB_PAD - IGC_TS_HDR_LEN)
#else
#define IGC_MAX_FRAME_BUILD_SKB (IGC_RXBUFFER_2048 - IGC_TS_HDR_LEN)
#endif

/* How many Rx Buffers do we bundle into one write to the hardware ? */
#define IGC_RX_BUFFER_WRITE	16 /* Must be power of 2 */

/* VLAN info */
#define IGC_TX_FLAGS_VLAN_MASK	0xffff0000

/* igc_test_staterr - tests bits within Rx descriptor status and error fields */
static inline __le32 igc_test_staterr(union igc_adv_rx_desc *rx_desc,
				      const u32 stat_err_bits)
{
	return rx_desc->wb.upper.status_error & cpu_to_le32(stat_err_bits);
}

enum igc_state_t {
	__IGC_TESTING,
	__IGC_RESETTING,
	__IGC_DOWN,
	__IGC_PTP_TX_IN_PROGRESS,
};

enum igc_tx_flags {
	/* cmd_type flags */
	IGC_TX_FLAGS_VLAN	= 0x01,
	IGC_TX_FLAGS_TSO	= 0x02,
	IGC_TX_FLAGS_TSTAMP	= 0x04,

	/* olinfo flags */
	IGC_TX_FLAGS_IPV4	= 0x10,
	IGC_TX_FLAGS_CSUM	= 0x20,
};

enum igc_boards {
	board_base,
};

/* The largest size we can write to the descriptor is 65535.  In order to
 * maintain a power of two alignment we have to limit ourselves to 32K.
 */
#define IGC_MAX_TXD_PWR		15
#define IGC_MAX_DATA_PER_TXD	BIT(IGC_MAX_TXD_PWR)

/* Tx Descriptors needed, worst case */
#define TXD_USE_COUNT(S)	DIV_ROUND_UP((S), IGC_MAX_DATA_PER_TXD)
#define DESC_NEEDED	(MAX_SKB_FRAGS + 4)

/* wrapper around a pointer to a socket buffer,
 * so a DMA handle can be stored along with the buffer
 */
struct igc_tx_buffer {
	union igc_adv_tx_desc *next_to_watch;
	unsigned long time_stamp;
	struct sk_buff *skb;
	unsigned int bytecount;
	u16 gso_segs;
	__be16 protocol;

	DEFINE_DMA_UNMAP_ADDR(dma);
	DEFINE_DMA_UNMAP_LEN(len);
	u32 tx_flags;
};

struct igc_rx_buffer {
	dma_addr_t dma;
	struct page *page;
#if (BITS_PER_LONG > 32) || (PAGE_SIZE >= 65536)
	__u32 page_offset;
#else
	__u16 page_offset;
#endif
	__u16 pagecnt_bias;
};

struct igc_tx_queue_stats {
	u64 packets;
	u64 bytes;
	u64 restart_queue;
	u64 restart_queue2;
};

struct igc_rx_queue_stats {
	u64 packets;
	u64 bytes;
	u64 drops;
	u64 csum_err;
	u64 alloc_failed;
};

struct igc_rx_packet_stats {
	u64 ipv4_packets;      /* IPv4 headers processed */
	u64 ipv4e_packets;     /* IPv4E headers with extensions processed */
	u64 ipv6_packets;      /* IPv6 headers processed */
	u64 ipv6e_packets;     /* IPv6E headers with extensions processed */
	u64 tcp_packets;       /* TCP headers processed */
	u64 udp_packets;       /* UDP headers processed */
	u64 sctp_packets;      /* SCTP headers processed */
	u64 nfs_packets;       /* NFS headers processe */
	u64 other_packets;
};

struct igc_ring_container {
	struct igc_ring *ring;          /* pointer to linked list of rings */
	unsigned int total_bytes;       /* total bytes processed this int */
	unsigned int total_packets;     /* total packets processed this int */
	u16 work_limit;                 /* total work allowed per interrupt */
	u8 count;                       /* total number of rings in vector */
	u8 itr;                         /* current ITR setting for ring */
};

struct igc_ring {
	struct igc_q_vector *q_vector;  /* backlink to q_vector */
	struct net_device *netdev;      /* back pointer to net_device */
	struct device *dev;             /* device for dma mapping */
	union {                         /* array of buffer info structs */
		struct igc_tx_buffer *tx_buffer_info;
		struct igc_rx_buffer *rx_buffer_info;
	};
	void *desc;                     /* descriptor ring memory */
	unsigned long flags;            /* ring specific flags */
	void __iomem *tail;             /* pointer to ring tail register */
	dma_addr_t dma;                 /* phys address of the ring */
	unsigned int size;              /* length of desc. ring in bytes */

	u16 count;                      /* number of desc. in the ring */
	u8 queue_index;                 /* logical index of the ring*/
	u8 reg_idx;                     /* physical index of the ring */
	bool launchtime_enable;		/* true if LaunchTime is enabled */

	/* everything past this point are written often */
	u16 next_to_clean;
	u16 next_to_use;
	u16 next_to_alloc;

	union {
		/* TX */
		struct {
			struct igc_tx_queue_stats tx_stats;
			struct u64_stats_sync tx_syncp;
			struct u64_stats_sync tx_syncp2;
		};
		/* RX */
		struct {
			struct igc_rx_queue_stats rx_stats;
			struct igc_rx_packet_stats pkt_stats;
			struct u64_stats_sync rx_syncp;
			struct sk_buff *skb;
		};
	};
} ____cacheline_internodealigned_in_smp;

struct igc_q_vector {
	struct igc_adapter *adapter;    /* backlink */
	void __iomem *itr_register;
	u32 eims_value;                 /* EIMS mask value */

	u16 itr_val;
	u8 set_itr;

	struct igc_ring_container rx, tx;

	struct napi_struct napi;

	struct rcu_head rcu;    /* to avoid race with update stats on free */
	char name[IFNAMSIZ + 9];
	struct net_device poll_dev;

	/* for dynamic allocation of rings associated with this q_vector */
	struct igc_ring ring[] ____cacheline_internodealigned_in_smp;
};

#define MAX_ETYPE_FILTER		(4 - 1)

enum igc_filter_match_flags {
	IGC_FILTER_FLAG_ETHER_TYPE =	0x1,
	IGC_FILTER_FLAG_VLAN_TCI   =	0x2,
	IGC_FILTER_FLAG_SRC_MAC_ADDR =	0x4,
	IGC_FILTER_FLAG_DST_MAC_ADDR =	0x8,
};

/* RX network flow classification data structure */
struct igc_nfc_input {
	/* Byte layout in order, all values with MSB first:
	 * match_flags - 1 byte
	 * etype - 2 bytes
	 * vlan_tci - 2 bytes
	 */
	u8 match_flags;
	__be16 etype;
	__be16 vlan_tci;
	u8 src_addr[ETH_ALEN];
	u8 dst_addr[ETH_ALEN];
};

struct igc_nfc_filter {
	struct hlist_node nfc_node;
	struct igc_nfc_input filter;
	unsigned long cookie;
	u16 etype_reg_index;
	u16 sw_idx;
	u16 action;
};

struct igc_mac_addr {
	u8 addr[ETH_ALEN];
	u8 queue;
	u8 state; /* bitmask */
};

#define IGC_MAC_STATE_DEFAULT		0x1
#define IGC_MAC_STATE_IN_USE		0x2
#define IGC_MAC_STATE_SRC_ADDR		0x4
#define IGC_MAC_STATE_QUEUE_STEERING	0x8

#define IGC_MAX_RXNFC_FILTERS		16

/* Board specific private data structure */
struct igc_adapter {
	struct net_device *netdev;

	unsigned long state;
	unsigned int flags;
	unsigned int num_q_vectors;

	struct msix_entry *msix_entries;

	/* TX */
	u16 tx_work_limit;
	u32 tx_timeout_count;
	int num_tx_queues;
	struct igc_ring *tx_ring[IGC_MAX_TX_QUEUES];

	/* RX */
	int num_rx_queues;
	struct igc_ring *rx_ring[IGC_MAX_RX_QUEUES];

	struct timer_list watchdog_timer;
	struct timer_list dma_err_timer;
	struct timer_list phy_info_timer;

	u32 wol;
	u32 en_mng_pt;
	u16 link_speed;
	u16 link_duplex;

	u8 port_num;

	u8 __iomem *io_addr;
	/* Interrupt Throttle Rate */
	u32 rx_itr_setting;
	u32 tx_itr_setting;

	struct work_struct reset_task;
	struct work_struct watchdog_task;
	struct work_struct dma_err_task;
	bool fc_autoneg;

	u8 tx_timeout_factor;

	int msg_enable;
	u32 max_frame_size;
	u32 min_frame_size;

	/* OS defined structs */
	struct pci_dev *pdev;
	/* lock for statistics */
	spinlock_t stats64_lock;
	struct rtnl_link_stats64 stats64;

	/* structs defined in igc_hw.h */
	struct igc_hw hw;
	struct igc_hw_stats stats;

	struct igc_q_vector *q_vector[MAX_Q_VECTORS];
	u32 eims_enable_mask;
	u32 eims_other;

	u16 tx_ring_count;
	u16 rx_ring_count;

	u32 tx_hwtstamp_timeouts;
	u32 tx_hwtstamp_skipped;
	u32 rx_hwtstamp_cleared;

	u32 rss_queues;
	u32 rss_indir_tbl_init;

	/* RX network flow classification support */
	struct hlist_head nfc_filter_list;
	struct hlist_head cls_flower_list;
	unsigned int nfc_filter_count;

	/* lock for RX network flow classification filter */
	spinlock_t nfc_lock;
	bool etype_bitmap[MAX_ETYPE_FILTER];

	struct igc_mac_addr *mac_table;

	u8 rss_indir_tbl[IGC_RETA_SIZE];

	unsigned long link_check_timeout;
	struct igc_info ei;

	struct ptp_clock *ptp_clock;
	struct ptp_clock_info ptp_caps;
	struct work_struct ptp_tx_work;
	struct sk_buff *ptp_tx_skb;
	struct hwtstamp_config tstamp_config;
	unsigned long ptp_tx_start;
	unsigned long last_rx_ptp_check;
	unsigned long last_rx_timestamp;
	unsigned int ptp_flags;
	/* System time value lock */
	spinlock_t tmreg_lock;
	struct cyclecounter cc;
	struct timecounter tc;
};

/* igc_desc_unused - calculate if we have unused descriptors */
static inline u16 igc_desc_unused(const struct igc_ring *ring)
{
	u16 ntc = ring->next_to_clean;
	u16 ntu = ring->next_to_use;

	return ((ntc > ntu) ? 0 : ring->count) + ntc - ntu - 1;
}

static inline s32 igc_get_phy_info(struct igc_hw *hw)
{
	if (hw->phy.ops.get_phy_info)
		return hw->phy.ops.get_phy_info(hw);

	return 0;
}

static inline s32 igc_reset_phy(struct igc_hw *hw)
{
	if (hw->phy.ops.reset)
		return hw->phy.ops.reset(hw);

	return 0;
}

static inline struct netdev_queue *txring_txq(const struct igc_ring *tx_ring)
{
	return netdev_get_tx_queue(tx_ring->netdev, tx_ring->queue_index);
}

enum igc_ring_flags_t {
	IGC_RING_FLAG_RX_3K_BUFFER,
	IGC_RING_FLAG_RX_BUILD_SKB_ENABLED,
	IGC_RING_FLAG_RX_SCTP_CSUM,
	IGC_RING_FLAG_RX_LB_VLAN_BSWAP,
	IGC_RING_FLAG_TX_CTX_IDX,
	IGC_RING_FLAG_TX_DETECT_HANG
};

#define ring_uses_large_buffer(ring) \
	test_bit(IGC_RING_FLAG_RX_3K_BUFFER, &(ring)->flags)

#define ring_uses_build_skb(ring) \
	test_bit(IGC_RING_FLAG_RX_BUILD_SKB_ENABLED, &(ring)->flags)

static inline unsigned int igc_rx_bufsz(struct igc_ring *ring)
{
#if (PAGE_SIZE < 8192)
	if (ring_uses_large_buffer(ring))
		return IGC_RXBUFFER_3072;

	if (ring_uses_build_skb(ring))
		return IGC_MAX_FRAME_BUILD_SKB + IGC_TS_HDR_LEN;
#endif
	return IGC_RXBUFFER_2048;
}

static inline unsigned int igc_rx_pg_order(struct igc_ring *ring)
{
#if (PAGE_SIZE < 8192)
	if (ring_uses_large_buffer(ring))
		return 1;
#endif
	return 0;
}

static inline s32 igc_read_phy_reg(struct igc_hw *hw, u32 offset, u16 *data)
{
	if (hw->phy.ops.read_reg)
		return hw->phy.ops.read_reg(hw, offset, data);

	return 0;
}

/* forward declaration */
void igc_reinit_locked(struct igc_adapter *);
int igc_add_filter(struct igc_adapter *adapter,
		   struct igc_nfc_filter *input);
int igc_erase_filter(struct igc_adapter *adapter,
		     struct igc_nfc_filter *input);

void igc_ptp_init(struct igc_adapter *adapter);
void igc_ptp_reset(struct igc_adapter *adapter);
<<<<<<< HEAD
=======
void igc_ptp_suspend(struct igc_adapter *adapter);
>>>>>>> 04d5ce62
void igc_ptp_stop(struct igc_adapter *adapter);
void igc_ptp_rx_rgtstamp(struct igc_q_vector *q_vector, struct sk_buff *skb);
void igc_ptp_rx_pktstamp(struct igc_q_vector *q_vector, void *va,
			 struct sk_buff *skb);
int igc_ptp_set_ts_config(struct net_device *netdev, struct ifreq *ifr);
int igc_ptp_get_ts_config(struct net_device *netdev, struct ifreq *ifr);
void igc_ptp_tx_hang(struct igc_adapter *adapter);

#define igc_rx_pg_size(_ring) (PAGE_SIZE << igc_rx_pg_order(_ring))

#define IGC_TXD_DCMD	(IGC_ADVTXD_DCMD_EOP | IGC_ADVTXD_DCMD_RS)

#define IGC_RX_DESC(R, i)       \
	(&(((union igc_adv_rx_desc *)((R)->desc))[i]))
#define IGC_TX_DESC(R, i)       \
	(&(((union igc_adv_tx_desc *)((R)->desc))[i]))
#define IGC_TX_CTXTDESC(R, i)   \
	(&(((struct igc_adv_tx_context_desc *)((R)->desc))[i]))

#endif /* _IGC_H_ */<|MERGE_RESOLUTION|>--- conflicted
+++ resolved
@@ -63,10 +63,7 @@
 #define IGC_FLAG_QUEUE_PAIRS		BIT(3)
 #define IGC_FLAG_DMAC			BIT(4)
 #define IGC_FLAG_PTP			BIT(8)
-<<<<<<< HEAD
-=======
 #define IGC_FLAG_WOL_SUPPORTED		BIT(8)
->>>>>>> 04d5ce62
 #define IGC_FLAG_NEED_LINK_UPDATE	BIT(9)
 #define IGC_FLAG_MEDIA_RESET		BIT(10)
 #define IGC_FLAG_MAS_ENABLE		BIT(12)
@@ -118,11 +115,7 @@
 #define IGC_RX_HDR_LEN			IGC_RXBUFFER_256
 
 /* Transmit and receive latency (for PTP timestamps) */
-<<<<<<< HEAD
-/* FIXME: These values were estimated using the ones that i210 has as
-=======
 /* FIXME: These values were estimated using the ones that i225 has as
->>>>>>> 04d5ce62
  * basis, they seem to provide good numbers with ptp4l/phc2sys, but we
  * need to confirm them.
  */
@@ -566,10 +559,7 @@
 
 void igc_ptp_init(struct igc_adapter *adapter);
 void igc_ptp_reset(struct igc_adapter *adapter);
-<<<<<<< HEAD
-=======
 void igc_ptp_suspend(struct igc_adapter *adapter);
->>>>>>> 04d5ce62
 void igc_ptp_stop(struct igc_adapter *adapter);
 void igc_ptp_rx_rgtstamp(struct igc_q_vector *q_vector, struct sk_buff *skb);
 void igc_ptp_rx_pktstamp(struct igc_q_vector *q_vector, void *va,
