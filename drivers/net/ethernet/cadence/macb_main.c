--- conflicted
+++ resolved
@@ -2565,17 +2565,6 @@
 	if (bp->ptp_info)
 		bp->ptp_info->ptp_init(dev);
 
-<<<<<<< HEAD
-napi_exit:
-	for (q = 0, queue = bp->queues; q < bp->num_queues; ++q, ++queue)
-		napi_disable(&queue->napi);
-pm_exit:
-	if (err) {
-		pm_runtime_put_sync(&bp->pdev->dev);
-		return err;
-	}
-=======
->>>>>>> 209564d5
 	return 0;
 
 napi_exit:
