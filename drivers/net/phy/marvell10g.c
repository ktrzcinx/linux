--- conflicted
+++ resolved
@@ -246,12 +246,8 @@
 	ret = phy_clear_bits_mmd(phydev, MDIO_MMD_VEND2, MV_V2_PORT_CTRL,
 				 MV_V2_PORT_CTRL_PWRDOWN);
 
-<<<<<<< HEAD
-	if (priv->firmware_ver < 0x00030000)
-=======
 	if (phydev->drv->phy_id != MARVELL_PHY_ID_88X3310 ||
 	    priv->firmware_ver < 0x00030000)
->>>>>>> 4abe49cc
 		return ret;
 
 	return phy_set_bits_mmd(phydev, MDIO_MMD_VEND2, MV_V2_PORT_CTRL,
