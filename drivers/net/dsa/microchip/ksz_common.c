--- conflicted
+++ resolved
@@ -385,10 +385,6 @@
 {
 	struct device_node *port, *ports;
 	phy_interface_t interface;
-<<<<<<< HEAD
-	struct device_node *port;
-=======
->>>>>>> 11811d61
 	unsigned int port_num;
 	int ret;
 
@@ -430,15 +426,6 @@
 		ret = of_get_phy_mode(dev->dev->of_node, &interface);
 		if (ret == 0)
 			dev->compat_interface = interface;
-<<<<<<< HEAD
-		for_each_available_child_of_node(dev->dev->of_node, port) {
-			if (of_property_read_u32(port, "reg", &port_num))
-				continue;
-			if (port_num >= dev->port_cnt)
-				return -EINVAL;
-			of_get_phy_mode(port, &dev->ports[port_num].interface);
-		}
-=======
 		ports = of_get_child_by_name(dev->dev->of_node, "ports");
 		if (ports)
 			for_each_available_child_of_node(ports, port) {
@@ -450,7 +437,6 @@
 				of_get_phy_mode(port,
 						&dev->ports[port_num].interface);
 			}
->>>>>>> 11811d61
 		dev->synclko_125 = of_property_read_bool(dev->dev->of_node,
 							 "microchip,synclko-125");
 	}
