--- conflicted
+++ resolved
@@ -275,8 +275,6 @@
 
 static void nsim_devlink_param_load_driverinit_values(struct devlink *devlink)
 {
-<<<<<<< HEAD
-=======
 	struct nsim_dev *nsim_dev = devlink_priv(devlink);
 	union devlink_param_value saved_value;
 	int err;
@@ -535,7 +533,6 @@
 static int nsim_dev_reload_up(struct devlink *devlink,
 			      struct netlink_ext_ack *extack)
 {
->>>>>>> 3877dcd0
 	enum nsim_resource_id res_ids[] = {
 		NSIM_RESOURCE_IPV4_FIB, NSIM_RESOURCE_IPV4_FIB_RULES,
 		NSIM_RESOURCE_IPV6_FIB, NSIM_RESOURCE_IPV6_FIB_RULES
@@ -677,11 +674,8 @@
 	INIT_LIST_HEAD(&nsim_dev->port_list);
 	mutex_init(&nsim_dev->port_list_lock);
 	nsim_dev->fw_update_status = true;
-<<<<<<< HEAD
-=======
 	nsim_dev->max_macs = NSIM_DEV_MAX_MACS_DEFAULT;
 	nsim_dev->test1 = NSIM_DEV_TEST1_DEFAULT;
->>>>>>> 3877dcd0
 
 	err = nsim_dev_resources_register(devlink);
 	if (err)
