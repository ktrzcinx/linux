/*
 * Copyright © 1997-2003 by The XFree86 Project, Inc.
 * Copyright © 2007 Dave Airlie
 * Copyright © 2007-2008 Intel Corporation
 *   Jesse Barnes <jesse.barnes@intel.com>
 * Copyright 2005-2006 Luc Verhaegen
 * Copyright (c) 2001, Andy Ritger  aritger@nvidia.com
 *
 * Permission is hereby granted, free of charge, to any person obtaining a
 * copy of this software and associated documentation files (the "Software"),
 * to deal in the Software without restriction, including without limitation
 * the rights to use, copy, modify, merge, publish, distribute, sublicense,
 * and/or sell copies of the Software, and to permit persons to whom the
 * Software is furnished to do so, subject to the following conditions:
 *
 * The above copyright notice and this permission notice shall be included in
 * all copies or substantial portions of the Software.
 *
 * THE SOFTWARE IS PROVIDED "AS IS", WITHOUT WARRANTY OF ANY KIND, EXPRESS OR
 * IMPLIED, INCLUDING BUT NOT LIMITED TO THE WARRANTIES OF MERCHANTABILITY,
 * FITNESS FOR A PARTICULAR PURPOSE AND NONINFRINGEMENT.  IN NO EVENT SHALL
 * THE COPYRIGHT HOLDER(S) OR AUTHOR(S) BE LIABLE FOR ANY CLAIM, DAMAGES OR
 * OTHER LIABILITY, WHETHER IN AN ACTION OF CONTRACT, TORT OR OTHERWISE,
 * ARISING FROM, OUT OF OR IN CONNECTION WITH THE SOFTWARE OR THE USE OR
 * OTHER DEALINGS IN THE SOFTWARE.
 *
 * Except as contained in this notice, the name of the copyright holder(s)
 * and author(s) shall not be used in advertising or otherwise to promote
 * the sale, use or other dealings in this Software without prior written
 * authorization from the copyright holder(s) and author(s).
 */

#include <linux/ctype.h>
#include <linux/list.h>
#include <linux/list_sort.h>
#include <linux/export.h>

#include <video/of_videomode.h>
#include <video/videomode.h>

#include <drm/drm_crtc.h>
#include <drm/drm_device.h>
#include <drm/drm_modes.h>
#include <drm/drm_print.h>

#include "drm_crtc_internal.h"

/**
 * drm_mode_debug_printmodeline - print a mode to dmesg
 * @mode: mode to print
 *
 * Describe @mode using DRM_DEBUG.
 */
void drm_mode_debug_printmodeline(const struct drm_display_mode *mode)
{
	DRM_DEBUG_KMS("Modeline " DRM_MODE_FMT "\n", DRM_MODE_ARG(mode));
}
EXPORT_SYMBOL(drm_mode_debug_printmodeline);

/**
 * drm_mode_create - create a new display mode
 * @dev: DRM device
 *
 * Create a new, cleared drm_display_mode with kzalloc, allocate an ID for it
 * and return it.
 *
 * Returns:
 * Pointer to new mode on success, NULL on error.
 */
struct drm_display_mode *drm_mode_create(struct drm_device *dev)
{
	struct drm_display_mode *nmode;

	nmode = kzalloc(sizeof(struct drm_display_mode), GFP_KERNEL);
	if (!nmode)
		return NULL;

	return nmode;
}
EXPORT_SYMBOL(drm_mode_create);

/**
 * drm_mode_destroy - remove a mode
 * @dev: DRM device
 * @mode: mode to remove
 *
 * Release @mode's unique ID, then free it @mode structure itself using kfree.
 */
void drm_mode_destroy(struct drm_device *dev, struct drm_display_mode *mode)
{
	if (!mode)
		return;

	kfree(mode);
}
EXPORT_SYMBOL(drm_mode_destroy);

/**
 * drm_mode_probed_add - add a mode to a connector's probed_mode list
 * @connector: connector the new mode
 * @mode: mode data
 *
 * Add @mode to @connector's probed_mode list for later use. This list should
 * then in a second step get filtered and all the modes actually supported by
 * the hardware moved to the @connector's modes list.
 */
void drm_mode_probed_add(struct drm_connector *connector,
			 struct drm_display_mode *mode)
{
	WARN_ON(!mutex_is_locked(&connector->dev->mode_config.mutex));

	list_add_tail(&mode->head, &connector->probed_modes);
}
EXPORT_SYMBOL(drm_mode_probed_add);

/**
 * drm_cvt_mode -create a modeline based on the CVT algorithm
 * @dev: drm device
 * @hdisplay: hdisplay size
 * @vdisplay: vdisplay size
 * @vrefresh: vrefresh rate
 * @reduced: whether to use reduced blanking
 * @interlaced: whether to compute an interlaced mode
 * @margins: whether to add margins (borders)
 *
 * This function is called to generate the modeline based on CVT algorithm
 * according to the hdisplay, vdisplay, vrefresh.
 * It is based from the VESA(TM) Coordinated Video Timing Generator by
 * Graham Loveridge April 9, 2003 available at
 * http://www.elo.utfsm.cl/~elo212/docs/CVTd6r1.xls 
 *
 * And it is copied from xf86CVTmode in xserver/hw/xfree86/modes/xf86cvt.c.
 * What I have done is to translate it by using integer calculation.
 *
 * Returns:
 * The modeline based on the CVT algorithm stored in a drm_display_mode object.
 * The display mode object is allocated with drm_mode_create(). Returns NULL
 * when no mode could be allocated.
 */
struct drm_display_mode *drm_cvt_mode(struct drm_device *dev, int hdisplay,
				      int vdisplay, int vrefresh,
				      bool reduced, bool interlaced, bool margins)
{
#define HV_FACTOR			1000
	/* 1) top/bottom margin size (% of height) - default: 1.8, */
#define	CVT_MARGIN_PERCENTAGE		18
	/* 2) character cell horizontal granularity (pixels) - default 8 */
#define	CVT_H_GRANULARITY		8
	/* 3) Minimum vertical porch (lines) - default 3 */
#define	CVT_MIN_V_PORCH			3
	/* 4) Minimum number of vertical back porch lines - default 6 */
#define	CVT_MIN_V_BPORCH		6
	/* Pixel Clock step (kHz) */
#define CVT_CLOCK_STEP			250
	struct drm_display_mode *drm_mode;
	unsigned int vfieldrate, hperiod;
	int hdisplay_rnd, hmargin, vdisplay_rnd, vmargin, vsync;
	int interlace;
	u64 tmp;

	if (!hdisplay || !vdisplay)
		return NULL;

	/* allocate the drm_display_mode structure. If failure, we will
	 * return directly
	 */
	drm_mode = drm_mode_create(dev);
	if (!drm_mode)
		return NULL;

	/* the CVT default refresh rate is 60Hz */
	if (!vrefresh)
		vrefresh = 60;

	/* the required field fresh rate */
	if (interlaced)
		vfieldrate = vrefresh * 2;
	else
		vfieldrate = vrefresh;

	/* horizontal pixels */
	hdisplay_rnd = hdisplay - (hdisplay % CVT_H_GRANULARITY);

	/* determine the left&right borders */
	hmargin = 0;
	if (margins) {
		hmargin = hdisplay_rnd * CVT_MARGIN_PERCENTAGE / 1000;
		hmargin -= hmargin % CVT_H_GRANULARITY;
	}
	/* find the total active pixels */
	drm_mode->hdisplay = hdisplay_rnd + 2 * hmargin;

	/* find the number of lines per field */
	if (interlaced)
		vdisplay_rnd = vdisplay / 2;
	else
		vdisplay_rnd = vdisplay;

	/* find the top & bottom borders */
	vmargin = 0;
	if (margins)
		vmargin = vdisplay_rnd * CVT_MARGIN_PERCENTAGE / 1000;

	drm_mode->vdisplay = vdisplay + 2 * vmargin;

	/* Interlaced */
	if (interlaced)
		interlace = 1;
	else
		interlace = 0;

	/* Determine VSync Width from aspect ratio */
	if (!(vdisplay % 3) && ((vdisplay * 4 / 3) == hdisplay))
		vsync = 4;
	else if (!(vdisplay % 9) && ((vdisplay * 16 / 9) == hdisplay))
		vsync = 5;
	else if (!(vdisplay % 10) && ((vdisplay * 16 / 10) == hdisplay))
		vsync = 6;
	else if (!(vdisplay % 4) && ((vdisplay * 5 / 4) == hdisplay))
		vsync = 7;
	else if (!(vdisplay % 9) && ((vdisplay * 15 / 9) == hdisplay))
		vsync = 7;
	else /* custom */
		vsync = 10;

	if (!reduced) {
		/* simplify the GTF calculation */
		/* 4) Minimum time of vertical sync + back porch interval (µs)
		 * default 550.0
		 */
		int tmp1, tmp2;
#define CVT_MIN_VSYNC_BP	550
		/* 3) Nominal HSync width (% of line period) - default 8 */
#define CVT_HSYNC_PERCENTAGE	8
		unsigned int hblank_percentage;
		int vsyncandback_porch, vback_porch, hblank;

		/* estimated the horizontal period */
		tmp1 = HV_FACTOR * 1000000  -
				CVT_MIN_VSYNC_BP * HV_FACTOR * vfieldrate;
		tmp2 = (vdisplay_rnd + 2 * vmargin + CVT_MIN_V_PORCH) * 2 +
				interlace;
		hperiod = tmp1 * 2 / (tmp2 * vfieldrate);

		tmp1 = CVT_MIN_VSYNC_BP * HV_FACTOR / hperiod + 1;
		/* 9. Find number of lines in sync + backporch */
		if (tmp1 < (vsync + CVT_MIN_V_PORCH))
			vsyncandback_porch = vsync + CVT_MIN_V_PORCH;
		else
			vsyncandback_porch = tmp1;
		/* 10. Find number of lines in back porch */
		vback_porch = vsyncandback_porch - vsync;
		drm_mode->vtotal = vdisplay_rnd + 2 * vmargin +
				vsyncandback_porch + CVT_MIN_V_PORCH;
		/* 5) Definition of Horizontal blanking time limitation */
		/* Gradient (%/kHz) - default 600 */
#define CVT_M_FACTOR	600
		/* Offset (%) - default 40 */
#define CVT_C_FACTOR	40
		/* Blanking time scaling factor - default 128 */
#define CVT_K_FACTOR	128
		/* Scaling factor weighting - default 20 */
#define CVT_J_FACTOR	20
#define CVT_M_PRIME	(CVT_M_FACTOR * CVT_K_FACTOR / 256)
#define CVT_C_PRIME	((CVT_C_FACTOR - CVT_J_FACTOR) * CVT_K_FACTOR / 256 + \
			 CVT_J_FACTOR)
		/* 12. Find ideal blanking duty cycle from formula */
		hblank_percentage = CVT_C_PRIME * HV_FACTOR - CVT_M_PRIME *
					hperiod / 1000;
		/* 13. Blanking time */
		if (hblank_percentage < 20 * HV_FACTOR)
			hblank_percentage = 20 * HV_FACTOR;
		hblank = drm_mode->hdisplay * hblank_percentage /
			 (100 * HV_FACTOR - hblank_percentage);
		hblank -= hblank % (2 * CVT_H_GRANULARITY);
		/* 14. find the total pixels per line */
		drm_mode->htotal = drm_mode->hdisplay + hblank;
		drm_mode->hsync_end = drm_mode->hdisplay + hblank / 2;
		drm_mode->hsync_start = drm_mode->hsync_end -
			(drm_mode->htotal * CVT_HSYNC_PERCENTAGE) / 100;
		drm_mode->hsync_start += CVT_H_GRANULARITY -
			drm_mode->hsync_start % CVT_H_GRANULARITY;
		/* fill the Vsync values */
		drm_mode->vsync_start = drm_mode->vdisplay + CVT_MIN_V_PORCH;
		drm_mode->vsync_end = drm_mode->vsync_start + vsync;
	} else {
		/* Reduced blanking */
		/* Minimum vertical blanking interval time (µs)- default 460 */
#define CVT_RB_MIN_VBLANK	460
		/* Fixed number of clocks for horizontal sync */
#define CVT_RB_H_SYNC		32
		/* Fixed number of clocks for horizontal blanking */
#define CVT_RB_H_BLANK		160
		/* Fixed number of lines for vertical front porch - default 3*/
#define CVT_RB_VFPORCH		3
		int vbilines;
		int tmp1, tmp2;
		/* 8. Estimate Horizontal period. */
		tmp1 = HV_FACTOR * 1000000 -
			CVT_RB_MIN_VBLANK * HV_FACTOR * vfieldrate;
		tmp2 = vdisplay_rnd + 2 * vmargin;
		hperiod = tmp1 / (tmp2 * vfieldrate);
		/* 9. Find number of lines in vertical blanking */
		vbilines = CVT_RB_MIN_VBLANK * HV_FACTOR / hperiod + 1;
		/* 10. Check if vertical blanking is sufficient */
		if (vbilines < (CVT_RB_VFPORCH + vsync + CVT_MIN_V_BPORCH))
			vbilines = CVT_RB_VFPORCH + vsync + CVT_MIN_V_BPORCH;
		/* 11. Find total number of lines in vertical field */
		drm_mode->vtotal = vdisplay_rnd + 2 * vmargin + vbilines;
		/* 12. Find total number of pixels in a line */
		drm_mode->htotal = drm_mode->hdisplay + CVT_RB_H_BLANK;
		/* Fill in HSync values */
		drm_mode->hsync_end = drm_mode->hdisplay + CVT_RB_H_BLANK / 2;
		drm_mode->hsync_start = drm_mode->hsync_end - CVT_RB_H_SYNC;
		/* Fill in VSync values */
		drm_mode->vsync_start = drm_mode->vdisplay + CVT_RB_VFPORCH;
		drm_mode->vsync_end = drm_mode->vsync_start + vsync;
	}
	/* 15/13. Find pixel clock frequency (kHz for xf86) */
	tmp = drm_mode->htotal; /* perform intermediate calcs in u64 */
	tmp *= HV_FACTOR * 1000;
	do_div(tmp, hperiod);
	tmp -= drm_mode->clock % CVT_CLOCK_STEP;
	drm_mode->clock = tmp;
	/* 18/16. Find actual vertical frame frequency */
	/* ignore - just set the mode flag for interlaced */
	if (interlaced) {
		drm_mode->vtotal *= 2;
		drm_mode->flags |= DRM_MODE_FLAG_INTERLACE;
	}
	/* Fill the mode line name */
	drm_mode_set_name(drm_mode);
	if (reduced)
		drm_mode->flags |= (DRM_MODE_FLAG_PHSYNC |
					DRM_MODE_FLAG_NVSYNC);
	else
		drm_mode->flags |= (DRM_MODE_FLAG_PVSYNC |
					DRM_MODE_FLAG_NHSYNC);

	return drm_mode;
}
EXPORT_SYMBOL(drm_cvt_mode);

/**
 * drm_gtf_mode_complex - create the modeline based on the full GTF algorithm
 * @dev: drm device
 * @hdisplay: hdisplay size
 * @vdisplay: vdisplay size
 * @vrefresh: vrefresh rate.
 * @interlaced: whether to compute an interlaced mode
 * @margins: desired margin (borders) size
 * @GTF_M: extended GTF formula parameters
 * @GTF_2C: extended GTF formula parameters
 * @GTF_K: extended GTF formula parameters
 * @GTF_2J: extended GTF formula parameters
 *
 * GTF feature blocks specify C and J in multiples of 0.5, so we pass them
 * in here multiplied by two.  For a C of 40, pass in 80.
 *
 * Returns:
 * The modeline based on the full GTF algorithm stored in a drm_display_mode object.
 * The display mode object is allocated with drm_mode_create(). Returns NULL
 * when no mode could be allocated.
 */
struct drm_display_mode *
drm_gtf_mode_complex(struct drm_device *dev, int hdisplay, int vdisplay,
		     int vrefresh, bool interlaced, int margins,
		     int GTF_M, int GTF_2C, int GTF_K, int GTF_2J)
{	/* 1) top/bottom margin size (% of height) - default: 1.8, */
#define	GTF_MARGIN_PERCENTAGE		18
	/* 2) character cell horizontal granularity (pixels) - default 8 */
#define	GTF_CELL_GRAN			8
	/* 3) Minimum vertical porch (lines) - default 3 */
#define	GTF_MIN_V_PORCH			1
	/* width of vsync in lines */
#define V_SYNC_RQD			3
	/* width of hsync as % of total line */
#define H_SYNC_PERCENT			8
	/* min time of vsync + back porch (microsec) */
#define MIN_VSYNC_PLUS_BP		550
	/* C' and M' are part of the Blanking Duty Cycle computation */
#define GTF_C_PRIME	((((GTF_2C - GTF_2J) * GTF_K / 256) + GTF_2J) / 2)
#define GTF_M_PRIME	(GTF_K * GTF_M / 256)
	struct drm_display_mode *drm_mode;
	unsigned int hdisplay_rnd, vdisplay_rnd, vfieldrate_rqd;
	int top_margin, bottom_margin;
	int interlace;
	unsigned int hfreq_est;
	int vsync_plus_bp, vback_porch;
	unsigned int vtotal_lines, vfieldrate_est, hperiod;
	unsigned int vfield_rate, vframe_rate;
	int left_margin, right_margin;
	unsigned int total_active_pixels, ideal_duty_cycle;
	unsigned int hblank, total_pixels, pixel_freq;
	int hsync, hfront_porch, vodd_front_porch_lines;
	unsigned int tmp1, tmp2;

	if (!hdisplay || !vdisplay)
		return NULL;

	drm_mode = drm_mode_create(dev);
	if (!drm_mode)
		return NULL;

	/* 1. In order to give correct results, the number of horizontal
	 * pixels requested is first processed to ensure that it is divisible
	 * by the character size, by rounding it to the nearest character
	 * cell boundary:
	 */
	hdisplay_rnd = (hdisplay + GTF_CELL_GRAN / 2) / GTF_CELL_GRAN;
	hdisplay_rnd = hdisplay_rnd * GTF_CELL_GRAN;

	/* 2. If interlace is requested, the number of vertical lines assumed
	 * by the calculation must be halved, as the computation calculates
	 * the number of vertical lines per field.
	 */
	if (interlaced)
		vdisplay_rnd = vdisplay / 2;
	else
		vdisplay_rnd = vdisplay;

	/* 3. Find the frame rate required: */
	if (interlaced)
		vfieldrate_rqd = vrefresh * 2;
	else
		vfieldrate_rqd = vrefresh;

	/* 4. Find number of lines in Top margin: */
	top_margin = 0;
	if (margins)
		top_margin = (vdisplay_rnd * GTF_MARGIN_PERCENTAGE + 500) /
				1000;
	/* 5. Find number of lines in bottom margin: */
	bottom_margin = top_margin;

	/* 6. If interlace is required, then set variable interlace: */
	if (interlaced)
		interlace = 1;
	else
		interlace = 0;

	/* 7. Estimate the Horizontal frequency */
	{
		tmp1 = (1000000  - MIN_VSYNC_PLUS_BP * vfieldrate_rqd) / 500;
		tmp2 = (vdisplay_rnd + 2 * top_margin + GTF_MIN_V_PORCH) *
				2 + interlace;
		hfreq_est = (tmp2 * 1000 * vfieldrate_rqd) / tmp1;
	}

	/* 8. Find the number of lines in V sync + back porch */
	/* [V SYNC+BP] = RINT(([MIN VSYNC+BP] * hfreq_est / 1000000)) */
	vsync_plus_bp = MIN_VSYNC_PLUS_BP * hfreq_est / 1000;
	vsync_plus_bp = (vsync_plus_bp + 500) / 1000;
	/*  9. Find the number of lines in V back porch alone: */
	vback_porch = vsync_plus_bp - V_SYNC_RQD;
	/*  10. Find the total number of lines in Vertical field period: */
	vtotal_lines = vdisplay_rnd + top_margin + bottom_margin +
			vsync_plus_bp + GTF_MIN_V_PORCH;
	/*  11. Estimate the Vertical field frequency: */
	vfieldrate_est = hfreq_est / vtotal_lines;
	/*  12. Find the actual horizontal period: */
	hperiod = 1000000 / (vfieldrate_rqd * vtotal_lines);

	/*  13. Find the actual Vertical field frequency: */
	vfield_rate = hfreq_est / vtotal_lines;
	/*  14. Find the Vertical frame frequency: */
	if (interlaced)
		vframe_rate = vfield_rate / 2;
	else
		vframe_rate = vfield_rate;
	/*  15. Find number of pixels in left margin: */
	if (margins)
		left_margin = (hdisplay_rnd * GTF_MARGIN_PERCENTAGE + 500) /
				1000;
	else
		left_margin = 0;

	/* 16.Find number of pixels in right margin: */
	right_margin = left_margin;
	/* 17.Find total number of active pixels in image and left and right */
	total_active_pixels = hdisplay_rnd + left_margin + right_margin;
	/* 18.Find the ideal blanking duty cycle from blanking duty cycle */
	ideal_duty_cycle = GTF_C_PRIME * 1000 -
				(GTF_M_PRIME * 1000000 / hfreq_est);
	/* 19.Find the number of pixels in the blanking time to the nearest
	 * double character cell: */
	hblank = total_active_pixels * ideal_duty_cycle /
			(100000 - ideal_duty_cycle);
	hblank = (hblank + GTF_CELL_GRAN) / (2 * GTF_CELL_GRAN);
	hblank = hblank * 2 * GTF_CELL_GRAN;
	/* 20.Find total number of pixels: */
	total_pixels = total_active_pixels + hblank;
	/* 21.Find pixel clock frequency: */
	pixel_freq = total_pixels * hfreq_est / 1000;
	/* Stage 1 computations are now complete; I should really pass
	 * the results to another function and do the Stage 2 computations,
	 * but I only need a few more values so I'll just append the
	 * computations here for now */
	/* 17. Find the number of pixels in the horizontal sync period: */
	hsync = H_SYNC_PERCENT * total_pixels / 100;
	hsync = (hsync + GTF_CELL_GRAN / 2) / GTF_CELL_GRAN;
	hsync = hsync * GTF_CELL_GRAN;
	/* 18. Find the number of pixels in horizontal front porch period */
	hfront_porch = hblank / 2 - hsync;
	/*  36. Find the number of lines in the odd front porch period: */
	vodd_front_porch_lines = GTF_MIN_V_PORCH ;

	/* finally, pack the results in the mode struct */
	drm_mode->hdisplay = hdisplay_rnd;
	drm_mode->hsync_start = hdisplay_rnd + hfront_porch;
	drm_mode->hsync_end = drm_mode->hsync_start + hsync;
	drm_mode->htotal = total_pixels;
	drm_mode->vdisplay = vdisplay_rnd;
	drm_mode->vsync_start = vdisplay_rnd + vodd_front_porch_lines;
	drm_mode->vsync_end = drm_mode->vsync_start + V_SYNC_RQD;
	drm_mode->vtotal = vtotal_lines;

	drm_mode->clock = pixel_freq;

	if (interlaced) {
		drm_mode->vtotal *= 2;
		drm_mode->flags |= DRM_MODE_FLAG_INTERLACE;
	}

	drm_mode_set_name(drm_mode);
	if (GTF_M == 600 && GTF_2C == 80 && GTF_K == 128 && GTF_2J == 40)
		drm_mode->flags = DRM_MODE_FLAG_NHSYNC | DRM_MODE_FLAG_PVSYNC;
	else
		drm_mode->flags = DRM_MODE_FLAG_PHSYNC | DRM_MODE_FLAG_NVSYNC;

	return drm_mode;
}
EXPORT_SYMBOL(drm_gtf_mode_complex);

/**
 * drm_gtf_mode - create the modeline based on the GTF algorithm
 * @dev: drm device
 * @hdisplay: hdisplay size
 * @vdisplay: vdisplay size
 * @vrefresh: vrefresh rate.
 * @interlaced: whether to compute an interlaced mode
 * @margins: desired margin (borders) size
 *
 * return the modeline based on GTF algorithm
 *
 * This function is to create the modeline based on the GTF algorithm.
 * Generalized Timing Formula is derived from:
 *
 *	GTF Spreadsheet by Andy Morrish (1/5/97)
 *	available at http://www.vesa.org
 *
 * And it is copied from the file of xserver/hw/xfree86/modes/xf86gtf.c.
 * What I have done is to translate it by using integer calculation.
 * I also refer to the function of fb_get_mode in the file of
 * drivers/video/fbmon.c
 *
 * Standard GTF parameters::
 *
 *     M = 600
 *     C = 40
 *     K = 128
 *     J = 20
 *
 * Returns:
 * The modeline based on the GTF algorithm stored in a drm_display_mode object.
 * The display mode object is allocated with drm_mode_create(). Returns NULL
 * when no mode could be allocated.
 */
struct drm_display_mode *
drm_gtf_mode(struct drm_device *dev, int hdisplay, int vdisplay, int vrefresh,
	     bool interlaced, int margins)
{
	return drm_gtf_mode_complex(dev, hdisplay, vdisplay, vrefresh,
				    interlaced, margins,
				    600, 40 * 2, 128, 20 * 2);
}
EXPORT_SYMBOL(drm_gtf_mode);

#ifdef CONFIG_VIDEOMODE_HELPERS
/**
 * drm_display_mode_from_videomode - fill in @dmode using @vm,
 * @vm: videomode structure to use as source
 * @dmode: drm_display_mode structure to use as destination
 *
 * Fills out @dmode using the display mode specified in @vm.
 */
void drm_display_mode_from_videomode(const struct videomode *vm,
				     struct drm_display_mode *dmode)
{
	dmode->hdisplay = vm->hactive;
	dmode->hsync_start = dmode->hdisplay + vm->hfront_porch;
	dmode->hsync_end = dmode->hsync_start + vm->hsync_len;
	dmode->htotal = dmode->hsync_end + vm->hback_porch;

	dmode->vdisplay = vm->vactive;
	dmode->vsync_start = dmode->vdisplay + vm->vfront_porch;
	dmode->vsync_end = dmode->vsync_start + vm->vsync_len;
	dmode->vtotal = dmode->vsync_end + vm->vback_porch;

	dmode->clock = vm->pixelclock / 1000;

	dmode->flags = 0;
	if (vm->flags & DISPLAY_FLAGS_HSYNC_HIGH)
		dmode->flags |= DRM_MODE_FLAG_PHSYNC;
	else if (vm->flags & DISPLAY_FLAGS_HSYNC_LOW)
		dmode->flags |= DRM_MODE_FLAG_NHSYNC;
	if (vm->flags & DISPLAY_FLAGS_VSYNC_HIGH)
		dmode->flags |= DRM_MODE_FLAG_PVSYNC;
	else if (vm->flags & DISPLAY_FLAGS_VSYNC_LOW)
		dmode->flags |= DRM_MODE_FLAG_NVSYNC;
	if (vm->flags & DISPLAY_FLAGS_INTERLACED)
		dmode->flags |= DRM_MODE_FLAG_INTERLACE;
	if (vm->flags & DISPLAY_FLAGS_DOUBLESCAN)
		dmode->flags |= DRM_MODE_FLAG_DBLSCAN;
	if (vm->flags & DISPLAY_FLAGS_DOUBLECLK)
		dmode->flags |= DRM_MODE_FLAG_DBLCLK;
	drm_mode_set_name(dmode);
}
EXPORT_SYMBOL_GPL(drm_display_mode_from_videomode);

/**
 * drm_display_mode_to_videomode - fill in @vm using @dmode,
 * @dmode: drm_display_mode structure to use as source
 * @vm: videomode structure to use as destination
 *
 * Fills out @vm using the display mode specified in @dmode.
 */
void drm_display_mode_to_videomode(const struct drm_display_mode *dmode,
				   struct videomode *vm)
{
	vm->hactive = dmode->hdisplay;
	vm->hfront_porch = dmode->hsync_start - dmode->hdisplay;
	vm->hsync_len = dmode->hsync_end - dmode->hsync_start;
	vm->hback_porch = dmode->htotal - dmode->hsync_end;

	vm->vactive = dmode->vdisplay;
	vm->vfront_porch = dmode->vsync_start - dmode->vdisplay;
	vm->vsync_len = dmode->vsync_end - dmode->vsync_start;
	vm->vback_porch = dmode->vtotal - dmode->vsync_end;

	vm->pixelclock = dmode->clock * 1000;

	vm->flags = 0;
	if (dmode->flags & DRM_MODE_FLAG_PHSYNC)
		vm->flags |= DISPLAY_FLAGS_HSYNC_HIGH;
	else if (dmode->flags & DRM_MODE_FLAG_NHSYNC)
		vm->flags |= DISPLAY_FLAGS_HSYNC_LOW;
	if (dmode->flags & DRM_MODE_FLAG_PVSYNC)
		vm->flags |= DISPLAY_FLAGS_VSYNC_HIGH;
	else if (dmode->flags & DRM_MODE_FLAG_NVSYNC)
		vm->flags |= DISPLAY_FLAGS_VSYNC_LOW;
	if (dmode->flags & DRM_MODE_FLAG_INTERLACE)
		vm->flags |= DISPLAY_FLAGS_INTERLACED;
	if (dmode->flags & DRM_MODE_FLAG_DBLSCAN)
		vm->flags |= DISPLAY_FLAGS_DOUBLESCAN;
	if (dmode->flags & DRM_MODE_FLAG_DBLCLK)
		vm->flags |= DISPLAY_FLAGS_DOUBLECLK;
}
EXPORT_SYMBOL_GPL(drm_display_mode_to_videomode);

/**
 * drm_bus_flags_from_videomode - extract information about pixelclk and
 * DE polarity from videomode and store it in a separate variable
 * @vm: videomode structure to use
 * @bus_flags: information about pixelclk, sync and DE polarity will be stored
 * here
 *
 * Sets DRM_BUS_FLAG_DE_(LOW|HIGH),  DRM_BUS_FLAG_PIXDATA_DRIVE_(POS|NEG)EDGE
 * and DISPLAY_FLAGS_SYNC_(POS|NEG)EDGE in @bus_flags according to DISPLAY_FLAGS
 * found in @vm
 */
void drm_bus_flags_from_videomode(const struct videomode *vm, u32 *bus_flags)
{
	*bus_flags = 0;
	if (vm->flags & DISPLAY_FLAGS_PIXDATA_POSEDGE)
		*bus_flags |= DRM_BUS_FLAG_PIXDATA_DRIVE_POSEDGE;
	if (vm->flags & DISPLAY_FLAGS_PIXDATA_NEGEDGE)
		*bus_flags |= DRM_BUS_FLAG_PIXDATA_DRIVE_NEGEDGE;

	if (vm->flags & DISPLAY_FLAGS_SYNC_POSEDGE)
		*bus_flags |= DRM_BUS_FLAG_SYNC_DRIVE_POSEDGE;
	if (vm->flags & DISPLAY_FLAGS_SYNC_NEGEDGE)
		*bus_flags |= DRM_BUS_FLAG_SYNC_DRIVE_NEGEDGE;

	if (vm->flags & DISPLAY_FLAGS_DE_LOW)
		*bus_flags |= DRM_BUS_FLAG_DE_LOW;
	if (vm->flags & DISPLAY_FLAGS_DE_HIGH)
		*bus_flags |= DRM_BUS_FLAG_DE_HIGH;
}
EXPORT_SYMBOL_GPL(drm_bus_flags_from_videomode);

#ifdef CONFIG_OF
/**
 * of_get_drm_display_mode - get a drm_display_mode from devicetree
 * @np: device_node with the timing specification
 * @dmode: will be set to the return value
 * @bus_flags: information about pixelclk, sync and DE polarity
 * @index: index into the list of display timings in devicetree
 *
 * This function is expensive and should only be used, if only one mode is to be
 * read from DT. To get multiple modes start with of_get_display_timings and
 * work with that instead.
 *
 * Returns:
 * 0 on success, a negative errno code when no of videomode node was found.
 */
int of_get_drm_display_mode(struct device_node *np,
			    struct drm_display_mode *dmode, u32 *bus_flags,
			    int index)
{
	struct videomode vm;
	int ret;

	ret = of_get_videomode(np, &vm, index);
	if (ret)
		return ret;

	drm_display_mode_from_videomode(&vm, dmode);
	if (bus_flags)
		drm_bus_flags_from_videomode(&vm, bus_flags);

	pr_debug("%pOF: got %dx%d display mode\n",
		np, vm.hactive, vm.vactive);
	drm_mode_debug_printmodeline(dmode);

	return 0;
}
EXPORT_SYMBOL_GPL(of_get_drm_display_mode);
#endif /* CONFIG_OF */
#endif /* CONFIG_VIDEOMODE_HELPERS */

/**
 * drm_mode_set_name - set the name on a mode
 * @mode: name will be set in this mode
 *
 * Set the name of @mode to a standard format which is <hdisplay>x<vdisplay>
 * with an optional 'i' suffix for interlaced modes.
 */
void drm_mode_set_name(struct drm_display_mode *mode)
{
	bool interlaced = !!(mode->flags & DRM_MODE_FLAG_INTERLACE);

	snprintf(mode->name, DRM_DISPLAY_MODE_LEN, "%dx%d%s",
		 mode->hdisplay, mode->vdisplay,
		 interlaced ? "i" : "");
}
EXPORT_SYMBOL(drm_mode_set_name);

/**
 * drm_mode_hsync - get the hsync of a mode
 * @mode: mode
 *
 * Returns:
 * @modes's hsync rate in kHz, rounded to the nearest integer. Calculates the
 * value first if it is not yet set.
 */
int drm_mode_hsync(const struct drm_display_mode *mode)
{
	unsigned int calc_val;

	if (mode->hsync)
		return mode->hsync;

	if (mode->htotal <= 0)
		return 0;

	calc_val = (mode->clock * 1000) / mode->htotal; /* hsync in Hz */
	calc_val += 500;				/* round to 1000Hz */
	calc_val /= 1000;				/* truncate to kHz */

	return calc_val;
}
EXPORT_SYMBOL(drm_mode_hsync);

/**
 * drm_mode_vrefresh - get the vrefresh of a mode
 * @mode: mode
 *
 * Returns:
 * @modes's vrefresh rate in Hz, rounded to the nearest integer. Calculates the
 * value first if it is not yet set.
 */
int drm_mode_vrefresh(const struct drm_display_mode *mode)
{
	int refresh = 0;

	if (mode->vrefresh > 0)
		refresh = mode->vrefresh;
	else if (mode->htotal > 0 && mode->vtotal > 0) {
		unsigned int num, den;

		num = mode->clock * 1000;
		den = mode->htotal * mode->vtotal;

		if (mode->flags & DRM_MODE_FLAG_INTERLACE)
			num *= 2;
		if (mode->flags & DRM_MODE_FLAG_DBLSCAN)
			den *= 2;
		if (mode->vscan > 1)
			den *= mode->vscan;

		refresh = DIV_ROUND_CLOSEST(num, den);
	}
	return refresh;
}
EXPORT_SYMBOL(drm_mode_vrefresh);

/**
 * drm_mode_get_hv_timing - Fetches hdisplay/vdisplay for given mode
 * @mode: mode to query
 * @hdisplay: hdisplay value to fill in
 * @vdisplay: vdisplay value to fill in
 *
 * The vdisplay value will be doubled if the specified mode is a stereo mode of
 * the appropriate layout.
 */
void drm_mode_get_hv_timing(const struct drm_display_mode *mode,
			    int *hdisplay, int *vdisplay)
{
	struct drm_display_mode adjusted = *mode;

	drm_mode_set_crtcinfo(&adjusted, CRTC_STEREO_DOUBLE_ONLY);
	*hdisplay = adjusted.crtc_hdisplay;
	*vdisplay = adjusted.crtc_vdisplay;
}
EXPORT_SYMBOL(drm_mode_get_hv_timing);

/**
 * drm_mode_set_crtcinfo - set CRTC modesetting timing parameters
 * @p: mode
 * @adjust_flags: a combination of adjustment flags
 *
 * Setup the CRTC modesetting timing parameters for @p, adjusting if necessary.
 *
 * - The CRTC_INTERLACE_HALVE_V flag can be used to halve vertical timings of
 *   interlaced modes.
 * - The CRTC_STEREO_DOUBLE flag can be used to compute the timings for
 *   buffers containing two eyes (only adjust the timings when needed, eg. for
 *   "frame packing" or "side by side full").
 * - The CRTC_NO_DBLSCAN and CRTC_NO_VSCAN flags request that adjustment *not*
 *   be performed for doublescan and vscan > 1 modes respectively.
 */
void drm_mode_set_crtcinfo(struct drm_display_mode *p, int adjust_flags)
{
	if (!p)
		return;

	p->crtc_clock = p->clock;
	p->crtc_hdisplay = p->hdisplay;
	p->crtc_hsync_start = p->hsync_start;
	p->crtc_hsync_end = p->hsync_end;
	p->crtc_htotal = p->htotal;
	p->crtc_hskew = p->hskew;
	p->crtc_vdisplay = p->vdisplay;
	p->crtc_vsync_start = p->vsync_start;
	p->crtc_vsync_end = p->vsync_end;
	p->crtc_vtotal = p->vtotal;

	if (p->flags & DRM_MODE_FLAG_INTERLACE) {
		if (adjust_flags & CRTC_INTERLACE_HALVE_V) {
			p->crtc_vdisplay /= 2;
			p->crtc_vsync_start /= 2;
			p->crtc_vsync_end /= 2;
			p->crtc_vtotal /= 2;
		}
	}

	if (!(adjust_flags & CRTC_NO_DBLSCAN)) {
		if (p->flags & DRM_MODE_FLAG_DBLSCAN) {
			p->crtc_vdisplay *= 2;
			p->crtc_vsync_start *= 2;
			p->crtc_vsync_end *= 2;
			p->crtc_vtotal *= 2;
		}
	}

	if (!(adjust_flags & CRTC_NO_VSCAN)) {
		if (p->vscan > 1) {
			p->crtc_vdisplay *= p->vscan;
			p->crtc_vsync_start *= p->vscan;
			p->crtc_vsync_end *= p->vscan;
			p->crtc_vtotal *= p->vscan;
		}
	}

	if (adjust_flags & CRTC_STEREO_DOUBLE) {
		unsigned int layout = p->flags & DRM_MODE_FLAG_3D_MASK;

		switch (layout) {
		case DRM_MODE_FLAG_3D_FRAME_PACKING:
			p->crtc_clock *= 2;
			p->crtc_vdisplay += p->crtc_vtotal;
			p->crtc_vsync_start += p->crtc_vtotal;
			p->crtc_vsync_end += p->crtc_vtotal;
			p->crtc_vtotal += p->crtc_vtotal;
			break;
		}
	}

	p->crtc_vblank_start = min(p->crtc_vsync_start, p->crtc_vdisplay);
	p->crtc_vblank_end = max(p->crtc_vsync_end, p->crtc_vtotal);
	p->crtc_hblank_start = min(p->crtc_hsync_start, p->crtc_hdisplay);
	p->crtc_hblank_end = max(p->crtc_hsync_end, p->crtc_htotal);
}
EXPORT_SYMBOL(drm_mode_set_crtcinfo);

/**
 * drm_mode_copy - copy the mode
 * @dst: mode to overwrite
 * @src: mode to copy
 *
 * Copy an existing mode into another mode, preserving the object id and
 * list head of the destination mode.
 */
void drm_mode_copy(struct drm_display_mode *dst, const struct drm_display_mode *src)
{
	struct list_head head = dst->head;

	*dst = *src;
	dst->head = head;
}
EXPORT_SYMBOL(drm_mode_copy);

/**
 * drm_mode_duplicate - allocate and duplicate an existing mode
 * @dev: drm_device to allocate the duplicated mode for
 * @mode: mode to duplicate
 *
 * Just allocate a new mode, copy the existing mode into it, and return
 * a pointer to it.  Used to create new instances of established modes.
 *
 * Returns:
 * Pointer to duplicated mode on success, NULL on error.
 */
struct drm_display_mode *drm_mode_duplicate(struct drm_device *dev,
					    const struct drm_display_mode *mode)
{
	struct drm_display_mode *nmode;

	nmode = drm_mode_create(dev);
	if (!nmode)
		return NULL;

	drm_mode_copy(nmode, mode);

	return nmode;
}
EXPORT_SYMBOL(drm_mode_duplicate);

static bool drm_mode_match_timings(const struct drm_display_mode *mode1,
				   const struct drm_display_mode *mode2)
{
	return mode1->hdisplay == mode2->hdisplay &&
		mode1->hsync_start == mode2->hsync_start &&
		mode1->hsync_end == mode2->hsync_end &&
		mode1->htotal == mode2->htotal &&
		mode1->hskew == mode2->hskew &&
		mode1->vdisplay == mode2->vdisplay &&
		mode1->vsync_start == mode2->vsync_start &&
		mode1->vsync_end == mode2->vsync_end &&
		mode1->vtotal == mode2->vtotal &&
		mode1->vscan == mode2->vscan;
}

static bool drm_mode_match_clock(const struct drm_display_mode *mode1,
				  const struct drm_display_mode *mode2)
{
	/*
	 * do clock check convert to PICOS
	 * so fb modes get matched the same
	 */
	if (mode1->clock && mode2->clock)
		return KHZ2PICOS(mode1->clock) == KHZ2PICOS(mode2->clock);
	else
		return mode1->clock == mode2->clock;
}

static bool drm_mode_match_flags(const struct drm_display_mode *mode1,
				 const struct drm_display_mode *mode2)
{
	return (mode1->flags & ~DRM_MODE_FLAG_3D_MASK) ==
		(mode2->flags & ~DRM_MODE_FLAG_3D_MASK);
}

static bool drm_mode_match_3d_flags(const struct drm_display_mode *mode1,
				    const struct drm_display_mode *mode2)
{
	return (mode1->flags & DRM_MODE_FLAG_3D_MASK) ==
		(mode2->flags & DRM_MODE_FLAG_3D_MASK);
}

static bool drm_mode_match_aspect_ratio(const struct drm_display_mode *mode1,
					const struct drm_display_mode *mode2)
{
	return mode1->picture_aspect_ratio == mode2->picture_aspect_ratio;
}

/**
 * drm_mode_match - test modes for (partial) equality
 * @mode1: first mode
 * @mode2: second mode
 * @match_flags: which parts need to match (DRM_MODE_MATCH_*)
 *
 * Check to see if @mode1 and @mode2 are equivalent.
 *
 * Returns:
 * True if the modes are (partially) equal, false otherwise.
 */
bool drm_mode_match(const struct drm_display_mode *mode1,
		    const struct drm_display_mode *mode2,
		    unsigned int match_flags)
{
	if (!mode1 && !mode2)
		return true;

	if (!mode1 || !mode2)
		return false;

	if (match_flags & DRM_MODE_MATCH_TIMINGS &&
	    !drm_mode_match_timings(mode1, mode2))
		return false;

	if (match_flags & DRM_MODE_MATCH_CLOCK &&
	    !drm_mode_match_clock(mode1, mode2))
		return false;

	if (match_flags & DRM_MODE_MATCH_FLAGS &&
	    !drm_mode_match_flags(mode1, mode2))
		return false;

	if (match_flags & DRM_MODE_MATCH_3D_FLAGS &&
	    !drm_mode_match_3d_flags(mode1, mode2))
		return false;

	if (match_flags & DRM_MODE_MATCH_ASPECT_RATIO &&
	    !drm_mode_match_aspect_ratio(mode1, mode2))
		return false;

	return true;
}
EXPORT_SYMBOL(drm_mode_match);

/**
 * drm_mode_equal - test modes for equality
 * @mode1: first mode
 * @mode2: second mode
 *
 * Check to see if @mode1 and @mode2 are equivalent.
 *
 * Returns:
 * True if the modes are equal, false otherwise.
 */
bool drm_mode_equal(const struct drm_display_mode *mode1,
		    const struct drm_display_mode *mode2)
{
	return drm_mode_match(mode1, mode2,
			      DRM_MODE_MATCH_TIMINGS |
			      DRM_MODE_MATCH_CLOCK |
			      DRM_MODE_MATCH_FLAGS |
			      DRM_MODE_MATCH_3D_FLAGS|
			      DRM_MODE_MATCH_ASPECT_RATIO);
}
EXPORT_SYMBOL(drm_mode_equal);

/**
 * drm_mode_equal_no_clocks - test modes for equality
 * @mode1: first mode
 * @mode2: second mode
 *
 * Check to see if @mode1 and @mode2 are equivalent, but
 * don't check the pixel clocks.
 *
 * Returns:
 * True if the modes are equal, false otherwise.
 */
bool drm_mode_equal_no_clocks(const struct drm_display_mode *mode1,
			      const struct drm_display_mode *mode2)
{
	return drm_mode_match(mode1, mode2,
			      DRM_MODE_MATCH_TIMINGS |
			      DRM_MODE_MATCH_FLAGS |
			      DRM_MODE_MATCH_3D_FLAGS);
}
EXPORT_SYMBOL(drm_mode_equal_no_clocks);

/**
 * drm_mode_equal_no_clocks_no_stereo - test modes for equality
 * @mode1: first mode
 * @mode2: second mode
 *
 * Check to see if @mode1 and @mode2 are equivalent, but
 * don't check the pixel clocks nor the stereo layout.
 *
 * Returns:
 * True if the modes are equal, false otherwise.
 */
bool drm_mode_equal_no_clocks_no_stereo(const struct drm_display_mode *mode1,
					const struct drm_display_mode *mode2)
{
	return drm_mode_match(mode1, mode2,
			      DRM_MODE_MATCH_TIMINGS |
			      DRM_MODE_MATCH_FLAGS);
}
EXPORT_SYMBOL(drm_mode_equal_no_clocks_no_stereo);

static enum drm_mode_status
drm_mode_validate_basic(const struct drm_display_mode *mode)
{
	if (mode->type & ~DRM_MODE_TYPE_ALL)
		return MODE_BAD;

	if (mode->flags & ~DRM_MODE_FLAG_ALL)
		return MODE_BAD;

	if ((mode->flags & DRM_MODE_FLAG_3D_MASK) > DRM_MODE_FLAG_3D_MAX)
		return MODE_BAD;

	if (mode->clock == 0)
		return MODE_CLOCK_LOW;

	if (mode->hdisplay == 0 ||
	    mode->hsync_start < mode->hdisplay ||
	    mode->hsync_end < mode->hsync_start ||
	    mode->htotal < mode->hsync_end)
		return MODE_H_ILLEGAL;

	if (mode->vdisplay == 0 ||
	    mode->vsync_start < mode->vdisplay ||
	    mode->vsync_end < mode->vsync_start ||
	    mode->vtotal < mode->vsync_end)
		return MODE_V_ILLEGAL;

	return MODE_OK;
}

/**
 * drm_mode_validate_driver - make sure the mode is somewhat sane
 * @dev: drm device
 * @mode: mode to check
 *
 * First do basic validation on the mode, and then allow the driver
 * to check for device/driver specific limitations via the optional
 * &drm_mode_config_helper_funcs.mode_valid hook.
 *
 * Returns:
 * The mode status
 */
enum drm_mode_status
drm_mode_validate_driver(struct drm_device *dev,
			const struct drm_display_mode *mode)
{
	enum drm_mode_status status;

	status = drm_mode_validate_basic(mode);
	if (status != MODE_OK)
		return status;

	if (dev->mode_config.funcs->mode_valid)
		return dev->mode_config.funcs->mode_valid(dev, mode);
	else
		return MODE_OK;
}
EXPORT_SYMBOL(drm_mode_validate_driver);

/**
 * drm_mode_validate_size - make sure modes adhere to size constraints
 * @mode: mode to check
 * @maxX: maximum width
 * @maxY: maximum height
 *
 * This function is a helper which can be used to validate modes against size
 * limitations of the DRM device/connector. If a mode is too big its status
 * member is updated with the appropriate validation failure code. The list
 * itself is not changed.
 *
 * Returns:
 * The mode status
 */
enum drm_mode_status
drm_mode_validate_size(const struct drm_display_mode *mode,
		       int maxX, int maxY)
{
	if (maxX > 0 && mode->hdisplay > maxX)
		return MODE_VIRTUAL_X;

	if (maxY > 0 && mode->vdisplay > maxY)
		return MODE_VIRTUAL_Y;

	return MODE_OK;
}
EXPORT_SYMBOL(drm_mode_validate_size);

/**
 * drm_mode_validate_ycbcr420 - add 'ycbcr420-only' modes only when allowed
 * @mode: mode to check
 * @connector: drm connector under action
 *
 * This function is a helper which can be used to filter out any YCBCR420
 * only mode, when the source doesn't support it.
 *
 * Returns:
 * The mode status
 */
enum drm_mode_status
drm_mode_validate_ycbcr420(const struct drm_display_mode *mode,
			   struct drm_connector *connector)
{
	u8 vic = drm_match_cea_mode(mode);
	enum drm_mode_status status = MODE_OK;
	struct drm_hdmi_info *hdmi = &connector->display_info.hdmi;

	if (test_bit(vic, hdmi->y420_vdb_modes)) {
		if (!connector->ycbcr_420_allowed)
			status = MODE_NO_420;
	}

	return status;
}
EXPORT_SYMBOL(drm_mode_validate_ycbcr420);

#define MODE_STATUS(status) [MODE_ ## status + 3] = #status

static const char * const drm_mode_status_names[] = {
	MODE_STATUS(OK),
	MODE_STATUS(HSYNC),
	MODE_STATUS(VSYNC),
	MODE_STATUS(H_ILLEGAL),
	MODE_STATUS(V_ILLEGAL),
	MODE_STATUS(BAD_WIDTH),
	MODE_STATUS(NOMODE),
	MODE_STATUS(NO_INTERLACE),
	MODE_STATUS(NO_DBLESCAN),
	MODE_STATUS(NO_VSCAN),
	MODE_STATUS(MEM),
	MODE_STATUS(VIRTUAL_X),
	MODE_STATUS(VIRTUAL_Y),
	MODE_STATUS(MEM_VIRT),
	MODE_STATUS(NOCLOCK),
	MODE_STATUS(CLOCK_HIGH),
	MODE_STATUS(CLOCK_LOW),
	MODE_STATUS(CLOCK_RANGE),
	MODE_STATUS(BAD_HVALUE),
	MODE_STATUS(BAD_VVALUE),
	MODE_STATUS(BAD_VSCAN),
	MODE_STATUS(HSYNC_NARROW),
	MODE_STATUS(HSYNC_WIDE),
	MODE_STATUS(HBLANK_NARROW),
	MODE_STATUS(HBLANK_WIDE),
	MODE_STATUS(VSYNC_NARROW),
	MODE_STATUS(VSYNC_WIDE),
	MODE_STATUS(VBLANK_NARROW),
	MODE_STATUS(VBLANK_WIDE),
	MODE_STATUS(PANEL),
	MODE_STATUS(INTERLACE_WIDTH),
	MODE_STATUS(ONE_WIDTH),
	MODE_STATUS(ONE_HEIGHT),
	MODE_STATUS(ONE_SIZE),
	MODE_STATUS(NO_REDUCED),
	MODE_STATUS(NO_STEREO),
	MODE_STATUS(NO_420),
	MODE_STATUS(STALE),
	MODE_STATUS(BAD),
	MODE_STATUS(ERROR),
};

#undef MODE_STATUS

const char *drm_get_mode_status_name(enum drm_mode_status status)
{
	int index = status + 3;

	if (WARN_ON(index < 0 || index >= ARRAY_SIZE(drm_mode_status_names)))
		return "";

	return drm_mode_status_names[index];
}

/**
 * drm_mode_prune_invalid - remove invalid modes from mode list
 * @dev: DRM device
 * @mode_list: list of modes to check
 * @verbose: be verbose about it
 *
 * This helper function can be used to prune a display mode list after
 * validation has been completed. All modes whose status is not MODE_OK will be
 * removed from the list, and if @verbose the status code and mode name is also
 * printed to dmesg.
 */
void drm_mode_prune_invalid(struct drm_device *dev,
			    struct list_head *mode_list, bool verbose)
{
	struct drm_display_mode *mode, *t;

	list_for_each_entry_safe(mode, t, mode_list, head) {
		if (mode->status != MODE_OK) {
			list_del(&mode->head);
			if (verbose) {
				drm_mode_debug_printmodeline(mode);
				DRM_DEBUG_KMS("Not using %s mode: %s\n",
					      mode->name,
					      drm_get_mode_status_name(mode->status));
			}
			drm_mode_destroy(dev, mode);
		}
	}
}
EXPORT_SYMBOL(drm_mode_prune_invalid);

/**
 * drm_mode_compare - compare modes for favorability
 * @priv: unused
 * @lh_a: list_head for first mode
 * @lh_b: list_head for second mode
 *
 * Compare two modes, given by @lh_a and @lh_b, returning a value indicating
 * which is better.
 *
 * Returns:
 * Negative if @lh_a is better than @lh_b, zero if they're equivalent, or
 * positive if @lh_b is better than @lh_a.
 */
static int drm_mode_compare(void *priv, struct list_head *lh_a, struct list_head *lh_b)
{
	struct drm_display_mode *a = list_entry(lh_a, struct drm_display_mode, head);
	struct drm_display_mode *b = list_entry(lh_b, struct drm_display_mode, head);
	int diff;

	diff = ((b->type & DRM_MODE_TYPE_PREFERRED) != 0) -
		((a->type & DRM_MODE_TYPE_PREFERRED) != 0);
	if (diff)
		return diff;
	diff = b->hdisplay * b->vdisplay - a->hdisplay * a->vdisplay;
	if (diff)
		return diff;

	diff = b->vrefresh - a->vrefresh;
	if (diff)
		return diff;

	diff = b->clock - a->clock;
	return diff;
}

/**
 * drm_mode_sort - sort mode list
 * @mode_list: list of drm_display_mode structures to sort
 *
 * Sort @mode_list by favorability, moving good modes to the head of the list.
 */
void drm_mode_sort(struct list_head *mode_list)
{
	list_sort(NULL, mode_list, drm_mode_compare);
}
EXPORT_SYMBOL(drm_mode_sort);

/**
 * drm_connector_list_update - update the mode list for the connector
 * @connector: the connector to update
 *
 * This moves the modes from the @connector probed_modes list
 * to the actual mode list. It compares the probed mode against the current
 * list and only adds different/new modes.
 *
 * This is just a helper functions doesn't validate any modes itself and also
 * doesn't prune any invalid modes. Callers need to do that themselves.
 */
void drm_connector_list_update(struct drm_connector *connector)
{
	struct drm_display_mode *pmode, *pt;

	WARN_ON(!mutex_is_locked(&connector->dev->mode_config.mutex));

	list_for_each_entry_safe(pmode, pt, &connector->probed_modes, head) {
		struct drm_display_mode *mode;
		bool found_it = false;

		/* go through current modes checking for the new probed mode */
		list_for_each_entry(mode, &connector->modes, head) {
			if (!drm_mode_equal(pmode, mode))
				continue;

			found_it = true;

			/*
			 * If the old matching mode is stale (ie. left over
			 * from a previous probe) just replace it outright.
			 * Otherwise just merge the type bits between all
			 * equal probed modes.
			 *
			 * If two probed modes are considered equal, pick the
			 * actual timings from the one that's marked as
			 * preferred (in case the match isn't 100%). If
			 * multiple or zero preferred modes are present, favor
			 * the mode added to the probed_modes list first.
			 */
			if (mode->status == MODE_STALE) {
				drm_mode_copy(mode, pmode);
			} else if ((mode->type & DRM_MODE_TYPE_PREFERRED) == 0 &&
				   (pmode->type & DRM_MODE_TYPE_PREFERRED) != 0) {
				pmode->type |= mode->type;
				drm_mode_copy(mode, pmode);
			} else {
				mode->type |= pmode->type;
			}

			list_del(&pmode->head);
			drm_mode_destroy(connector->dev, pmode);
			break;
		}

		if (!found_it) {
			list_move_tail(&pmode->head, &connector->modes);
		}
	}
}
EXPORT_SYMBOL(drm_connector_list_update);

static int drm_mode_parse_cmdline_bpp(const char *str, char **end_ptr,
				      struct drm_cmdline_mode *mode)
{
	unsigned int bpp;

	if (str[0] != '-')
		return -EINVAL;

	str++;
	bpp = simple_strtol(str, end_ptr, 10);
	if (*end_ptr == str)
		return -EINVAL;

	mode->bpp = bpp;
	mode->bpp_specified = true;

	return 0;
}

static int drm_mode_parse_cmdline_refresh(const char *str, char **end_ptr,
					  struct drm_cmdline_mode *mode)
{
	unsigned int refresh;

	if (str[0] != '@')
		return -EINVAL;

	str++;
	refresh = simple_strtol(str, end_ptr, 10);
	if (*end_ptr == str)
		return -EINVAL;

	mode->refresh = refresh;
	mode->refresh_specified = true;

	return 0;
}

static int drm_mode_parse_cmdline_extra(const char *str, int length,
					bool freestanding,
					const struct drm_connector *connector,
					struct drm_cmdline_mode *mode)
{
	int i;

	for (i = 0; i < length; i++) {
		switch (str[i]) {
		case 'i':
			if (freestanding)
				return -EINVAL;

			mode->interlace = true;
			break;
		case 'm':
			if (freestanding)
				return -EINVAL;

			mode->margins = true;
			break;
		case 'D':
			if (mode->force != DRM_FORCE_UNSPECIFIED)
				return -EINVAL;

			if ((connector->connector_type != DRM_MODE_CONNECTOR_DVII) &&
			    (connector->connector_type != DRM_MODE_CONNECTOR_HDMIB))
				mode->force = DRM_FORCE_ON;
			else
				mode->force = DRM_FORCE_ON_DIGITAL;
			break;
		case 'd':
			if (mode->force != DRM_FORCE_UNSPECIFIED)
				return -EINVAL;

			mode->force = DRM_FORCE_OFF;
			break;
		case 'e':
			if (mode->force != DRM_FORCE_UNSPECIFIED)
				return -EINVAL;

			mode->force = DRM_FORCE_ON;
			break;
		default:
			return -EINVAL;
		}
	}

	return 0;
}

static int drm_mode_parse_cmdline_res_mode(const char *str, unsigned int length,
					   bool extras,
					   const struct drm_connector *connector,
					   struct drm_cmdline_mode *mode)
{
	const char *str_start = str;
	bool rb = false, cvt = false;
	int xres = 0, yres = 0;
	int remaining, i;
	char *end_ptr;

	xres = simple_strtol(str, &end_ptr, 10);
	if (end_ptr == str)
		return -EINVAL;

	if (end_ptr[0] != 'x')
		return -EINVAL;
	end_ptr++;

	str = end_ptr;
	yres = simple_strtol(str, &end_ptr, 10);
	if (end_ptr == str)
		return -EINVAL;

	remaining = length - (end_ptr - str_start);
	if (remaining < 0)
		return -EINVAL;

	for (i = 0; i < remaining; i++) {
		switch (end_ptr[i]) {
		case 'M':
			cvt = true;
			break;
		case 'R':
			rb = true;
			break;
		default:
			/*
			 * Try to pass that to our extras parsing
			 * function to handle the case where the
			 * extras are directly after the resolution
			 */
			if (extras) {
				int ret = drm_mode_parse_cmdline_extra(end_ptr + i,
								       1,
								       false,
								       connector,
								       mode);
				if (ret)
					return ret;
			} else {
				return -EINVAL;
			}
		}
	}

	mode->xres = xres;
	mode->yres = yres;
	mode->cvt = cvt;
	mode->rb = rb;

	return 0;
}

static int drm_mode_parse_cmdline_options(char *str, size_t len,
					  const struct drm_connector *connector,
					  struct drm_cmdline_mode *mode)
{
	unsigned int rotation = 0;
	char *sep = str;

	while ((sep = strchr(sep, ','))) {
		char *delim, *option;

		option = sep + 1;
		delim = strchr(option, '=');
		if (!delim) {
			delim = strchr(option, ',');

			if (!delim)
				delim = str + len;
		}

		if (!strncmp(option, "rotate", delim - option)) {
			const char *value = delim + 1;
			unsigned int deg;

			deg = simple_strtol(value, &sep, 10);

			/* Make sure we have parsed something */
			if (sep == value)
				return -EINVAL;

			switch (deg) {
			case 0:
				rotation |= DRM_MODE_ROTATE_0;
				break;

			case 90:
				rotation |= DRM_MODE_ROTATE_90;
				break;

			case 180:
				rotation |= DRM_MODE_ROTATE_180;
				break;

			case 270:
				rotation |= DRM_MODE_ROTATE_270;
				break;

			default:
				return -EINVAL;
			}
		} else if (!strncmp(option, "reflect_x", delim - option)) {
			rotation |= DRM_MODE_REFLECT_X;
			sep = delim;
		} else if (!strncmp(option, "reflect_y", delim - option)) {
			rotation |= DRM_MODE_REFLECT_Y;
			sep = delim;
		} else if (!strncmp(option, "margin_right", delim - option)) {
			const char *value = delim + 1;
			unsigned int margin;

			margin = simple_strtol(value, &sep, 10);

			/* Make sure we have parsed something */
			if (sep == value)
				return -EINVAL;

			mode->tv_margins.right = margin;
		} else if (!strncmp(option, "margin_left", delim - option)) {
			const char *value = delim + 1;
			unsigned int margin;

			margin = simple_strtol(value, &sep, 10);

			/* Make sure we have parsed something */
			if (sep == value)
				return -EINVAL;

			mode->tv_margins.left = margin;
		} else if (!strncmp(option, "margin_top", delim - option)) {
			const char *value = delim + 1;
			unsigned int margin;

			margin = simple_strtol(value, &sep, 10);

			/* Make sure we have parsed something */
			if (sep == value)
				return -EINVAL;

			mode->tv_margins.top = margin;
		} else if (!strncmp(option, "margin_bottom", delim - option)) {
			const char *value = delim + 1;
			unsigned int margin;

			margin = simple_strtol(value, &sep, 10);

			/* Make sure we have parsed something */
			if (sep == value)
				return -EINVAL;

			mode->tv_margins.bottom = margin;
		} else {
			return -EINVAL;
		}
	}

	mode->rotation_reflection = rotation;

	return 0;
}

<<<<<<< HEAD
static const char *drm_named_modes_whitelist[] = {
=======
static const char * const drm_named_modes_whitelist[] = {
>>>>>>> 3877dcd0
	"NTSC",
	"PAL",
};

static bool drm_named_mode_is_in_whitelist(const char *mode, unsigned int size)
{
	int i;

	for (i = 0; i < ARRAY_SIZE(drm_named_modes_whitelist); i++)
		if (!strncmp(mode, drm_named_modes_whitelist[i], size))
			return true;

	return false;
}

/**
 * drm_mode_parse_command_line_for_connector - parse command line modeline for connector
 * @mode_option: optional per connector mode option
 * @connector: connector to parse modeline for
 * @mode: preallocated drm_cmdline_mode structure to fill out
 *
 * This parses @mode_option command line modeline for modes and options to
 * configure the connector. If @mode_option is NULL the default command line
 * modeline in fb_mode_option will be parsed instead.
 *
 * This uses the same parameters as the fb modedb.c, except for an extra
 * force-enable, force-enable-digital and force-disable bit at the end::
 *
 *	<xres>x<yres>[M][R][-<bpp>][@<refresh>][i][m][eDd]
 *
 * Additionals options can be provided following the mode, using a comma to
 * separate each option. Valid options can be found in
 * Documentation/fb/modedb.rst.
 *
 * The intermediate drm_cmdline_mode structure is required to store additional
 * options from the command line modline like the force-enable/disable flag.
 *
 * Returns:
 * True if a valid modeline has been parsed, false otherwise.
 */
bool drm_mode_parse_command_line_for_connector(const char *mode_option,
					       const struct drm_connector *connector,
					       struct drm_cmdline_mode *mode)
{
	const char *name;
	bool named_mode = false, parse_extras = false;
	unsigned int bpp_off = 0, refresh_off = 0, options_off = 0;
	unsigned int mode_end = 0;
	char *bpp_ptr = NULL, *refresh_ptr = NULL, *extra_ptr = NULL;
	char *options_ptr = NULL;
	char *bpp_end_ptr = NULL, *refresh_end_ptr = NULL;
	int ret;

#ifdef CONFIG_FB
	if (!mode_option)
		mode_option = fb_mode_option;
#endif

	if (!mode_option) {
		mode->specified = false;
		return false;
	}

	name = mode_option;

	/*
	 * This is a bit convoluted. To differentiate between the
	 * named modes and poorly formatted resolutions, we need a
	 * bunch of things:
	 *   - We need to make sure that the first character (which
	 *     would be our resolution in X) is a digit.
	 *   - If not, then it's either a named mode or a force on/off.
	 *     To distinguish between the two, we need to run the
	 *     extra parsing function, and if not, then we consider it
	 *     a named mode.
	 *
	 * If this isn't enough, we should add more heuristics here,
	 * and matching unit-tests.
	 */
	if (!isdigit(name[0]) && name[0] != 'x') {
		unsigned int namelen = strlen(name);

		/*
		 * Only the force on/off options can be in that case,
		 * and they all take a single character.
		 */
		if (namelen == 1) {
			ret = drm_mode_parse_cmdline_extra(name, namelen, true,
							   connector, mode);
			if (!ret)
				return true;
		}

		named_mode = true;
	}

	/* Try to locate the bpp and refresh specifiers, if any */
	bpp_ptr = strchr(name, '-');
	if (bpp_ptr) {
		bpp_off = bpp_ptr - name;
		mode->bpp_specified = true;
	}

	refresh_ptr = strchr(name, '@');
	if (refresh_ptr) {
		if (named_mode)
			return false;

		refresh_off = refresh_ptr - name;
		mode->refresh_specified = true;
	}

	/* Locate the start of named options */
	options_ptr = strchr(name, ',');
	if (options_ptr)
		options_off = options_ptr - name;

	/* Locate the end of the name / resolution, and parse it */
	if (bpp_ptr) {
		mode_end = bpp_off;
	} else if (refresh_ptr) {
		mode_end = refresh_off;
	} else if (options_ptr) {
		mode_end = options_off;
	} else {
		mode_end = strlen(name);
		parse_extras = true;
	}

	if (named_mode) {
		if (mode_end + 1 > DRM_DISPLAY_MODE_LEN)
			return false;

		if (!drm_named_mode_is_in_whitelist(name, mode_end))
			return false;

		strscpy(mode->name, name, mode_end + 1);
	} else {
		ret = drm_mode_parse_cmdline_res_mode(name, mode_end,
						      parse_extras,
						      connector,
						      mode);
		if (ret)
			return false;
	}
	mode->specified = true;

	if (bpp_ptr) {
		ret = drm_mode_parse_cmdline_bpp(bpp_ptr, &bpp_end_ptr, mode);
		if (ret)
			return false;
	}

	if (refresh_ptr) {
		ret = drm_mode_parse_cmdline_refresh(refresh_ptr,
						     &refresh_end_ptr, mode);
		if (ret)
			return false;
	}

	/*
	 * Locate the end of the bpp / refresh, and parse the extras
	 * if relevant
	 */
	if (bpp_ptr && refresh_ptr)
		extra_ptr = max(bpp_end_ptr, refresh_end_ptr);
	else if (bpp_ptr)
		extra_ptr = bpp_end_ptr;
	else if (refresh_ptr)
		extra_ptr = refresh_end_ptr;

	if (extra_ptr &&
	    extra_ptr != options_ptr) {
		int len = strlen(name) - (extra_ptr - name);

		ret = drm_mode_parse_cmdline_extra(extra_ptr, len, false,
						   connector, mode);
		if (ret)
			return false;
	}

	if (options_ptr) {
		int len = strlen(name) - (options_ptr - name);

		ret = drm_mode_parse_cmdline_options(options_ptr, len,
						     connector, mode);
		if (ret)
			return false;
	}

	return true;
}
EXPORT_SYMBOL(drm_mode_parse_command_line_for_connector);

/**
 * drm_mode_create_from_cmdline_mode - convert a command line modeline into a DRM display mode
 * @dev: DRM device to create the new mode for
 * @cmd: input command line modeline
 *
 * Returns:
 * Pointer to converted mode on success, NULL on error.
 */
struct drm_display_mode *
drm_mode_create_from_cmdline_mode(struct drm_device *dev,
				  struct drm_cmdline_mode *cmd)
{
	struct drm_display_mode *mode;

	if (cmd->cvt)
		mode = drm_cvt_mode(dev,
				    cmd->xres, cmd->yres,
				    cmd->refresh_specified ? cmd->refresh : 60,
				    cmd->rb, cmd->interlace,
				    cmd->margins);
	else
		mode = drm_gtf_mode(dev,
				    cmd->xres, cmd->yres,
				    cmd->refresh_specified ? cmd->refresh : 60,
				    cmd->interlace,
				    cmd->margins);
	if (!mode)
		return NULL;

	mode->type |= DRM_MODE_TYPE_USERDEF;
	/* fix up 1368x768: GFT/CVT can't express 1366 width due to alignment */
	if (cmd->xres == 1366)
		drm_mode_fixup_1366x768(mode);
	drm_mode_set_crtcinfo(mode, CRTC_INTERLACE_HALVE_V);
	return mode;
}
EXPORT_SYMBOL(drm_mode_create_from_cmdline_mode);

/**
 * drm_crtc_convert_to_umode - convert a drm_display_mode into a modeinfo
 * @out: drm_mode_modeinfo struct to return to the user
 * @in: drm_display_mode to use
 *
 * Convert a drm_display_mode into a drm_mode_modeinfo structure to return to
 * the user.
 */
void drm_mode_convert_to_umode(struct drm_mode_modeinfo *out,
			       const struct drm_display_mode *in)
{
	WARN(in->hdisplay > USHRT_MAX || in->hsync_start > USHRT_MAX ||
	     in->hsync_end > USHRT_MAX || in->htotal > USHRT_MAX ||
	     in->hskew > USHRT_MAX || in->vdisplay > USHRT_MAX ||
	     in->vsync_start > USHRT_MAX || in->vsync_end > USHRT_MAX ||
	     in->vtotal > USHRT_MAX || in->vscan > USHRT_MAX,
	     "timing values too large for mode info\n");

	out->clock = in->clock;
	out->hdisplay = in->hdisplay;
	out->hsync_start = in->hsync_start;
	out->hsync_end = in->hsync_end;
	out->htotal = in->htotal;
	out->hskew = in->hskew;
	out->vdisplay = in->vdisplay;
	out->vsync_start = in->vsync_start;
	out->vsync_end = in->vsync_end;
	out->vtotal = in->vtotal;
	out->vscan = in->vscan;
	out->vrefresh = in->vrefresh;
	out->flags = in->flags;
	out->type = in->type;

	switch (in->picture_aspect_ratio) {
	case HDMI_PICTURE_ASPECT_4_3:
		out->flags |= DRM_MODE_FLAG_PIC_AR_4_3;
		break;
	case HDMI_PICTURE_ASPECT_16_9:
		out->flags |= DRM_MODE_FLAG_PIC_AR_16_9;
		break;
	case HDMI_PICTURE_ASPECT_64_27:
		out->flags |= DRM_MODE_FLAG_PIC_AR_64_27;
		break;
	case HDMI_PICTURE_ASPECT_256_135:
		out->flags |= DRM_MODE_FLAG_PIC_AR_256_135;
		break;
	default:
		WARN(1, "Invalid aspect ratio (0%x) on mode\n",
		     in->picture_aspect_ratio);
		/* fall through */
	case HDMI_PICTURE_ASPECT_NONE:
		out->flags |= DRM_MODE_FLAG_PIC_AR_NONE;
		break;
	}

	strncpy(out->name, in->name, DRM_DISPLAY_MODE_LEN);
	out->name[DRM_DISPLAY_MODE_LEN-1] = 0;
}

/**
 * drm_crtc_convert_umode - convert a modeinfo into a drm_display_mode
 * @dev: drm device
 * @out: drm_display_mode to return to the user
 * @in: drm_mode_modeinfo to use
 *
 * Convert a drm_mode_modeinfo into a drm_display_mode structure to return to
 * the caller.
 *
 * Returns:
 * Zero on success, negative errno on failure.
 */
int drm_mode_convert_umode(struct drm_device *dev,
			   struct drm_display_mode *out,
			   const struct drm_mode_modeinfo *in)
{
	if (in->clock > INT_MAX || in->vrefresh > INT_MAX)
		return -ERANGE;

	out->clock = in->clock;
	out->hdisplay = in->hdisplay;
	out->hsync_start = in->hsync_start;
	out->hsync_end = in->hsync_end;
	out->htotal = in->htotal;
	out->hskew = in->hskew;
	out->vdisplay = in->vdisplay;
	out->vsync_start = in->vsync_start;
	out->vsync_end = in->vsync_end;
	out->vtotal = in->vtotal;
	out->vscan = in->vscan;
	out->vrefresh = in->vrefresh;
	out->flags = in->flags;
	/*
	 * Old xf86-video-vmware (possibly others too) used to
	 * leave 'type' unititialized. Just ignore any bits we
	 * don't like. It's a just hint after all, and more
	 * useful for the kernel->userspace direction anyway.
	 */
	out->type = in->type & DRM_MODE_TYPE_ALL;
	strncpy(out->name, in->name, DRM_DISPLAY_MODE_LEN);
	out->name[DRM_DISPLAY_MODE_LEN-1] = 0;

	/* Clearing picture aspect ratio bits from out flags,
	 * as the aspect-ratio information is not stored in
	 * flags for kernel-mode, but in picture_aspect_ratio.
	 */
	out->flags &= ~DRM_MODE_FLAG_PIC_AR_MASK;

	switch (in->flags & DRM_MODE_FLAG_PIC_AR_MASK) {
	case DRM_MODE_FLAG_PIC_AR_4_3:
		out->picture_aspect_ratio = HDMI_PICTURE_ASPECT_4_3;
		break;
	case DRM_MODE_FLAG_PIC_AR_16_9:
		out->picture_aspect_ratio = HDMI_PICTURE_ASPECT_16_9;
		break;
	case DRM_MODE_FLAG_PIC_AR_64_27:
		out->picture_aspect_ratio = HDMI_PICTURE_ASPECT_64_27;
		break;
	case DRM_MODE_FLAG_PIC_AR_256_135:
		out->picture_aspect_ratio = HDMI_PICTURE_ASPECT_256_135;
		break;
	case DRM_MODE_FLAG_PIC_AR_NONE:
		out->picture_aspect_ratio = HDMI_PICTURE_ASPECT_NONE;
		break;
	default:
		return -EINVAL;
	}

	out->status = drm_mode_validate_driver(dev, out);
	if (out->status != MODE_OK)
		return -EINVAL;

	drm_mode_set_crtcinfo(out, CRTC_INTERLACE_HALVE_V);

	return 0;
}

/**
 * drm_mode_is_420_only - if a given videomode can be only supported in YCBCR420
 * output format
 *
 * @display: display under action
 * @mode: video mode to be tested.
 *
 * Returns:
 * true if the mode can be supported in YCBCR420 format
 * false if not.
 */
bool drm_mode_is_420_only(const struct drm_display_info *display,
			  const struct drm_display_mode *mode)
{
	u8 vic = drm_match_cea_mode(mode);

	return test_bit(vic, display->hdmi.y420_vdb_modes);
}
EXPORT_SYMBOL(drm_mode_is_420_only);

/**
 * drm_mode_is_420_also - if a given videomode can be supported in YCBCR420
 * output format also (along with RGB/YCBCR444/422)
 *
 * @display: display under action.
 * @mode: video mode to be tested.
 *
 * Returns:
 * true if the mode can be support YCBCR420 format
 * false if not.
 */
bool drm_mode_is_420_also(const struct drm_display_info *display,
			  const struct drm_display_mode *mode)
{
	u8 vic = drm_match_cea_mode(mode);

	return test_bit(vic, display->hdmi.y420_cmdb_modes);
}
EXPORT_SYMBOL(drm_mode_is_420_also);
/**
 * drm_mode_is_420 - if a given videomode can be supported in YCBCR420
 * output format
 *
 * @display: display under action.
 * @mode: video mode to be tested.
 *
 * Returns:
 * true if the mode can be supported in YCBCR420 format
 * false if not.
 */
bool drm_mode_is_420(const struct drm_display_info *display,
		     const struct drm_display_mode *mode)
{
	return drm_mode_is_420_only(display, mode) ||
		drm_mode_is_420_also(display, mode);
}
EXPORT_SYMBOL(drm_mode_is_420);<|MERGE_RESOLUTION|>--- conflicted
+++ resolved
@@ -1677,11 +1677,7 @@
 	return 0;
 }
 
-<<<<<<< HEAD
-static const char *drm_named_modes_whitelist[] = {
-=======
 static const char * const drm_named_modes_whitelist[] = {
->>>>>>> 3877dcd0
 	"NTSC",
 	"PAL",
 };
