--- conflicted
+++ resolved
@@ -62,11 +62,8 @@
 #define MAX_BRIDGES    8
 #define MAX_CONNECTORS 8
 
-<<<<<<< HEAD
-=======
 #define FRAC_16_16(mult, div)    (((mult) << 16) / (div))
 
->>>>>>> f9885ef8
 struct msm_file_private {
 	rwlock_t queuelock;
 	struct list_head submitqueues;
