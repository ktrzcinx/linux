/*
 * Copyright © 2012 Intel Corporation
 *
 * Permission is hereby granted, free of charge, to any person obtaining a
 * copy of this software and associated documentation files (the "Software"),
 * to deal in the Software without restriction, including without limitation
 * the rights to use, copy, modify, merge, publish, distribute, sublicense,
 * and/or sell copies of the Software, and to permit persons to whom the
 * Software is furnished to do so, subject to the following conditions:
 *
 * The above copyright notice and this permission notice (including the next
 * paragraph) shall be included in all copies or substantial portions of the
 * Software.
 *
 * THE SOFTWARE IS PROVIDED "AS IS", WITHOUT WARRANTY OF ANY KIND, EXPRESS OR
 * IMPLIED, INCLUDING BUT NOT LIMITED TO THE WARRANTIES OF MERCHANTABILITY,
 * FITNESS FOR A PARTICULAR PURPOSE AND NONINFRINGEMENT.  IN NO EVENT SHALL
 * THE AUTHORS OR COPYRIGHT HOLDERS BE LIABLE FOR ANY CLAIM, DAMAGES OR OTHER
 * LIABILITY, WHETHER IN AN ACTION OF CONTRACT, TORT OR OTHERWISE, ARISING
 * FROM, OUT OF OR IN CONNECTION WITH THE SOFTWARE OR THE USE OR OTHER DEALINGS
 * IN THE SOFTWARE.
 *
 * Authors:
 *    Eugeni Dodonov <eugeni.dodonov@intel.com>
 *
 */

#include <linux/cpufreq.h>
#include <drm/drm_plane_helper.h>
#include "i915_drv.h"
#include "intel_drv.h"
#include "../../../platform/x86/intel_ips.h"
#include <linux/module.h>
#include <drm/drm_atomic_helper.h>

/**
 * DOC: RC6
 *
 * RC6 is a special power stage which allows the GPU to enter an very
 * low-voltage mode when idle, using down to 0V while at this stage.  This
 * stage is entered automatically when the GPU is idle when RC6 support is
 * enabled, and as soon as new workload arises GPU wakes up automatically as well.
 *
 * There are different RC6 modes available in Intel GPU, which differentiate
 * among each other with the latency required to enter and leave RC6 and
 * voltage consumed by the GPU in different states.
 *
 * The combination of the following flags define which states GPU is allowed
 * to enter, while RC6 is the normal RC6 state, RC6p is the deep RC6, and
 * RC6pp is deepest RC6. Their support by hardware varies according to the
 * GPU, BIOS, chipset and platform. RC6 is usually the safest one and the one
 * which brings the most power savings; deeper states save more power, but
 * require higher latency to switch to and wake up.
 */
#define INTEL_RC6_ENABLE			(1<<0)
#define INTEL_RC6p_ENABLE			(1<<1)
#define INTEL_RC6pp_ENABLE			(1<<2)

static void gen9_init_clock_gating(struct drm_i915_private *dev_priv)
{
	/* See Bspec note for PSR2_CTL bit 31, Wa#828:skl,bxt,kbl */
	I915_WRITE(CHICKEN_PAR1_1,
		   I915_READ(CHICKEN_PAR1_1) | SKL_EDP_PSR_FIX_RDWRAP);

	I915_WRITE(GEN8_CONFIG0,
		   I915_READ(GEN8_CONFIG0) | GEN9_DEFAULT_FIXES);

	/* WaEnableChickenDCPR:skl,bxt,kbl */
	I915_WRITE(GEN8_CHICKEN_DCPR_1,
		   I915_READ(GEN8_CHICKEN_DCPR_1) | MASK_WAKEMEM);

	/* WaFbcTurnOffFbcWatermark:skl,bxt,kbl */
	/* WaFbcWakeMemOn:skl,bxt,kbl */
	I915_WRITE(DISP_ARB_CTL, I915_READ(DISP_ARB_CTL) |
		   DISP_FBC_WM_DIS |
		   DISP_FBC_MEMORY_WAKE);

	/* WaFbcHighMemBwCorruptionAvoidance:skl,bxt,kbl */
	I915_WRITE(ILK_DPFC_CHICKEN, I915_READ(ILK_DPFC_CHICKEN) |
		   ILK_DPFC_DISABLE_DUMMY0);
}

static void bxt_init_clock_gating(struct drm_i915_private *dev_priv)
{
	gen9_init_clock_gating(dev_priv);

	/* WaDisableSDEUnitClockGating:bxt */
	I915_WRITE(GEN8_UCGCTL6, I915_READ(GEN8_UCGCTL6) |
		   GEN8_SDEUNIT_CLOCK_GATE_DISABLE);

	/*
	 * FIXME:
	 * GEN8_HDCUNIT_CLOCK_GATE_DISABLE_HDCREQ applies on 3x6 GT SKUs only.
	 */
	I915_WRITE(GEN8_UCGCTL6, I915_READ(GEN8_UCGCTL6) |
		   GEN8_HDCUNIT_CLOCK_GATE_DISABLE_HDCREQ);

	/*
	 * Wa: Backlight PWM may stop in the asserted state, causing backlight
	 * to stay fully on.
	 */
	if (IS_BXT_REVID(dev_priv, BXT_REVID_B0, REVID_FOREVER))
		I915_WRITE(GEN9_CLKGATE_DIS_0, I915_READ(GEN9_CLKGATE_DIS_0) |
			   PWM1_GATING_DIS | PWM2_GATING_DIS);
}

static void i915_pineview_get_mem_freq(struct drm_i915_private *dev_priv)
{
	u32 tmp;

	tmp = I915_READ(CLKCFG);

	switch (tmp & CLKCFG_FSB_MASK) {
	case CLKCFG_FSB_533:
		dev_priv->fsb_freq = 533; /* 133*4 */
		break;
	case CLKCFG_FSB_800:
		dev_priv->fsb_freq = 800; /* 200*4 */
		break;
	case CLKCFG_FSB_667:
		dev_priv->fsb_freq =  667; /* 167*4 */
		break;
	case CLKCFG_FSB_400:
		dev_priv->fsb_freq = 400; /* 100*4 */
		break;
	}

	switch (tmp & CLKCFG_MEM_MASK) {
	case CLKCFG_MEM_533:
		dev_priv->mem_freq = 533;
		break;
	case CLKCFG_MEM_667:
		dev_priv->mem_freq = 667;
		break;
	case CLKCFG_MEM_800:
		dev_priv->mem_freq = 800;
		break;
	}

	/* detect pineview DDR3 setting */
	tmp = I915_READ(CSHRDDR3CTL);
	dev_priv->is_ddr3 = (tmp & CSHRDDR3CTL_DDR3) ? 1 : 0;
}

static void i915_ironlake_get_mem_freq(struct drm_i915_private *dev_priv)
{
	u16 ddrpll, csipll;

	ddrpll = I915_READ16(DDRMPLL1);
	csipll = I915_READ16(CSIPLL0);

	switch (ddrpll & 0xff) {
	case 0xc:
		dev_priv->mem_freq = 800;
		break;
	case 0x10:
		dev_priv->mem_freq = 1066;
		break;
	case 0x14:
		dev_priv->mem_freq = 1333;
		break;
	case 0x18:
		dev_priv->mem_freq = 1600;
		break;
	default:
		DRM_DEBUG_DRIVER("unknown memory frequency 0x%02x\n",
				 ddrpll & 0xff);
		dev_priv->mem_freq = 0;
		break;
	}

	dev_priv->ips.r_t = dev_priv->mem_freq;

	switch (csipll & 0x3ff) {
	case 0x00c:
		dev_priv->fsb_freq = 3200;
		break;
	case 0x00e:
		dev_priv->fsb_freq = 3733;
		break;
	case 0x010:
		dev_priv->fsb_freq = 4266;
		break;
	case 0x012:
		dev_priv->fsb_freq = 4800;
		break;
	case 0x014:
		dev_priv->fsb_freq = 5333;
		break;
	case 0x016:
		dev_priv->fsb_freq = 5866;
		break;
	case 0x018:
		dev_priv->fsb_freq = 6400;
		break;
	default:
		DRM_DEBUG_DRIVER("unknown fsb frequency 0x%04x\n",
				 csipll & 0x3ff);
		dev_priv->fsb_freq = 0;
		break;
	}

	if (dev_priv->fsb_freq == 3200) {
		dev_priv->ips.c_m = 0;
	} else if (dev_priv->fsb_freq > 3200 && dev_priv->fsb_freq <= 4800) {
		dev_priv->ips.c_m = 1;
	} else {
		dev_priv->ips.c_m = 2;
	}
}

static const struct cxsr_latency cxsr_latency_table[] = {
	{1, 0, 800, 400, 3382, 33382, 3983, 33983},    /* DDR2-400 SC */
	{1, 0, 800, 667, 3354, 33354, 3807, 33807},    /* DDR2-667 SC */
	{1, 0, 800, 800, 3347, 33347, 3763, 33763},    /* DDR2-800 SC */
	{1, 1, 800, 667, 6420, 36420, 6873, 36873},    /* DDR3-667 SC */
	{1, 1, 800, 800, 5902, 35902, 6318, 36318},    /* DDR3-800 SC */

	{1, 0, 667, 400, 3400, 33400, 4021, 34021},    /* DDR2-400 SC */
	{1, 0, 667, 667, 3372, 33372, 3845, 33845},    /* DDR2-667 SC */
	{1, 0, 667, 800, 3386, 33386, 3822, 33822},    /* DDR2-800 SC */
	{1, 1, 667, 667, 6438, 36438, 6911, 36911},    /* DDR3-667 SC */
	{1, 1, 667, 800, 5941, 35941, 6377, 36377},    /* DDR3-800 SC */

	{1, 0, 400, 400, 3472, 33472, 4173, 34173},    /* DDR2-400 SC */
	{1, 0, 400, 667, 3443, 33443, 3996, 33996},    /* DDR2-667 SC */
	{1, 0, 400, 800, 3430, 33430, 3946, 33946},    /* DDR2-800 SC */
	{1, 1, 400, 667, 6509, 36509, 7062, 37062},    /* DDR3-667 SC */
	{1, 1, 400, 800, 5985, 35985, 6501, 36501},    /* DDR3-800 SC */

	{0, 0, 800, 400, 3438, 33438, 4065, 34065},    /* DDR2-400 SC */
	{0, 0, 800, 667, 3410, 33410, 3889, 33889},    /* DDR2-667 SC */
	{0, 0, 800, 800, 3403, 33403, 3845, 33845},    /* DDR2-800 SC */
	{0, 1, 800, 667, 6476, 36476, 6955, 36955},    /* DDR3-667 SC */
	{0, 1, 800, 800, 5958, 35958, 6400, 36400},    /* DDR3-800 SC */

	{0, 0, 667, 400, 3456, 33456, 4103, 34106},    /* DDR2-400 SC */
	{0, 0, 667, 667, 3428, 33428, 3927, 33927},    /* DDR2-667 SC */
	{0, 0, 667, 800, 3443, 33443, 3905, 33905},    /* DDR2-800 SC */
	{0, 1, 667, 667, 6494, 36494, 6993, 36993},    /* DDR3-667 SC */
	{0, 1, 667, 800, 5998, 35998, 6460, 36460},    /* DDR3-800 SC */

	{0, 0, 400, 400, 3528, 33528, 4255, 34255},    /* DDR2-400 SC */
	{0, 0, 400, 667, 3500, 33500, 4079, 34079},    /* DDR2-667 SC */
	{0, 0, 400, 800, 3487, 33487, 4029, 34029},    /* DDR2-800 SC */
	{0, 1, 400, 667, 6566, 36566, 7145, 37145},    /* DDR3-667 SC */
	{0, 1, 400, 800, 6042, 36042, 6584, 36584},    /* DDR3-800 SC */
};

static const struct cxsr_latency *intel_get_cxsr_latency(bool is_desktop,
							 bool is_ddr3,
							 int fsb,
							 int mem)
{
	const struct cxsr_latency *latency;
	int i;

	if (fsb == 0 || mem == 0)
		return NULL;

	for (i = 0; i < ARRAY_SIZE(cxsr_latency_table); i++) {
		latency = &cxsr_latency_table[i];
		if (is_desktop == latency->is_desktop &&
		    is_ddr3 == latency->is_ddr3 &&
		    fsb == latency->fsb_freq && mem == latency->mem_freq)
			return latency;
	}

	DRM_DEBUG_KMS("Unknown FSB/MEM found, disable CxSR\n");

	return NULL;
}

static void chv_set_memory_dvfs(struct drm_i915_private *dev_priv, bool enable)
{
	u32 val;

	mutex_lock(&dev_priv->rps.hw_lock);

	val = vlv_punit_read(dev_priv, PUNIT_REG_DDR_SETUP2);
	if (enable)
		val &= ~FORCE_DDR_HIGH_FREQ;
	else
		val |= FORCE_DDR_HIGH_FREQ;
	val &= ~FORCE_DDR_LOW_FREQ;
	val |= FORCE_DDR_FREQ_REQ_ACK;
	vlv_punit_write(dev_priv, PUNIT_REG_DDR_SETUP2, val);

	if (wait_for((vlv_punit_read(dev_priv, PUNIT_REG_DDR_SETUP2) &
		      FORCE_DDR_FREQ_REQ_ACK) == 0, 3))
		DRM_ERROR("timed out waiting for Punit DDR DVFS request\n");

	mutex_unlock(&dev_priv->rps.hw_lock);
}

static void chv_set_memory_pm5(struct drm_i915_private *dev_priv, bool enable)
{
	u32 val;

	mutex_lock(&dev_priv->rps.hw_lock);

	val = vlv_punit_read(dev_priv, PUNIT_REG_DSPFREQ);
	if (enable)
		val |= DSP_MAXFIFO_PM5_ENABLE;
	else
		val &= ~DSP_MAXFIFO_PM5_ENABLE;
	vlv_punit_write(dev_priv, PUNIT_REG_DSPFREQ, val);

	mutex_unlock(&dev_priv->rps.hw_lock);
}

#define FW_WM(value, plane) \
	(((value) << DSPFW_ ## plane ## _SHIFT) & DSPFW_ ## plane ## _MASK)

static bool _intel_set_memory_cxsr(struct drm_i915_private *dev_priv, bool enable)
{
	bool was_enabled;
	u32 val;

	if (IS_VALLEYVIEW(dev_priv) || IS_CHERRYVIEW(dev_priv)) {
		was_enabled = I915_READ(FW_BLC_SELF_VLV) & FW_CSPWRDWNEN;
		I915_WRITE(FW_BLC_SELF_VLV, enable ? FW_CSPWRDWNEN : 0);
		POSTING_READ(FW_BLC_SELF_VLV);
	} else if (IS_G4X(dev_priv) || IS_I965GM(dev_priv)) {
		was_enabled = I915_READ(FW_BLC_SELF) & FW_BLC_SELF_EN;
		I915_WRITE(FW_BLC_SELF, enable ? FW_BLC_SELF_EN : 0);
		POSTING_READ(FW_BLC_SELF);
	} else if (IS_PINEVIEW(dev_priv)) {
		val = I915_READ(DSPFW3);
		was_enabled = val & PINEVIEW_SELF_REFRESH_EN;
		if (enable)
			val |= PINEVIEW_SELF_REFRESH_EN;
		else
			val &= ~PINEVIEW_SELF_REFRESH_EN;
		I915_WRITE(DSPFW3, val);
		POSTING_READ(DSPFW3);
	} else if (IS_I945G(dev_priv) || IS_I945GM(dev_priv)) {
		was_enabled = I915_READ(FW_BLC_SELF) & FW_BLC_SELF_EN;
		val = enable ? _MASKED_BIT_ENABLE(FW_BLC_SELF_EN) :
			       _MASKED_BIT_DISABLE(FW_BLC_SELF_EN);
		I915_WRITE(FW_BLC_SELF, val);
		POSTING_READ(FW_BLC_SELF);
	} else if (IS_I915GM(dev_priv)) {
		/*
		 * FIXME can't find a bit like this for 915G, and
		 * and yet it does have the related watermark in
		 * FW_BLC_SELF. What's going on?
		 */
		was_enabled = I915_READ(INSTPM) & INSTPM_SELF_EN;
		val = enable ? _MASKED_BIT_ENABLE(INSTPM_SELF_EN) :
			       _MASKED_BIT_DISABLE(INSTPM_SELF_EN);
		I915_WRITE(INSTPM, val);
		POSTING_READ(INSTPM);
	} else {
		return false;
	}

	DRM_DEBUG_KMS("memory self-refresh is %s (was %s)\n",
		      enableddisabled(enable),
		      enableddisabled(was_enabled));

	return was_enabled;
}

bool intel_set_memory_cxsr(struct drm_i915_private *dev_priv, bool enable)
{
	bool ret;

	mutex_lock(&dev_priv->wm.wm_mutex);
	ret = _intel_set_memory_cxsr(dev_priv, enable);
	dev_priv->wm.vlv.cxsr = enable;
	mutex_unlock(&dev_priv->wm.wm_mutex);

	return ret;
}

/*
 * Latency for FIFO fetches is dependent on several factors:
 *   - memory configuration (speed, channels)
 *   - chipset
 *   - current MCH state
 * It can be fairly high in some situations, so here we assume a fairly
 * pessimal value.  It's a tradeoff between extra memory fetches (if we
 * set this value too high, the FIFO will fetch frequently to stay full)
 * and power consumption (set it too low to save power and we might see
 * FIFO underruns and display "flicker").
 *
 * A value of 5us seems to be a good balance; safe for very low end
 * platforms but not overly aggressive on lower latency configs.
 */
static const int pessimal_latency_ns = 5000;

#define VLV_FIFO_START(dsparb, dsparb2, lo_shift, hi_shift) \
	((((dsparb) >> (lo_shift)) & 0xff) | ((((dsparb2) >> (hi_shift)) & 0x1) << 8))

static int vlv_get_fifo_size(struct intel_plane *plane)
{
	struct drm_i915_private *dev_priv = to_i915(plane->base.dev);
	int sprite0_start, sprite1_start, size;

	if (plane->id == PLANE_CURSOR)
		return 63;

	switch (plane->pipe) {
		uint32_t dsparb, dsparb2, dsparb3;
	case PIPE_A:
		dsparb = I915_READ(DSPARB);
		dsparb2 = I915_READ(DSPARB2);
		sprite0_start = VLV_FIFO_START(dsparb, dsparb2, 0, 0);
		sprite1_start = VLV_FIFO_START(dsparb, dsparb2, 8, 4);
		break;
	case PIPE_B:
		dsparb = I915_READ(DSPARB);
		dsparb2 = I915_READ(DSPARB2);
		sprite0_start = VLV_FIFO_START(dsparb, dsparb2, 16, 8);
		sprite1_start = VLV_FIFO_START(dsparb, dsparb2, 24, 12);
		break;
	case PIPE_C:
		dsparb2 = I915_READ(DSPARB2);
		dsparb3 = I915_READ(DSPARB3);
		sprite0_start = VLV_FIFO_START(dsparb3, dsparb2, 0, 16);
		sprite1_start = VLV_FIFO_START(dsparb3, dsparb2, 8, 20);
		break;
	default:
		return 0;
	}

	switch (plane->id) {
	case PLANE_PRIMARY:
		size = sprite0_start;
		break;
	case PLANE_SPRITE0:
		size = sprite1_start - sprite0_start;
		break;
	case PLANE_SPRITE1:
		size = 512 - 1 - sprite1_start;
		break;
	default:
		return 0;
	}

	DRM_DEBUG_KMS("%s FIFO size: %d\n", plane->base.name, size);

	return size;
}

static int i9xx_get_fifo_size(struct drm_i915_private *dev_priv, int plane)
{
	uint32_t dsparb = I915_READ(DSPARB);
	int size;

	size = dsparb & 0x7f;
	if (plane)
		size = ((dsparb >> DSPARB_CSTART_SHIFT) & 0x7f) - size;

	DRM_DEBUG_KMS("FIFO size - (0x%08x) %s: %d\n", dsparb,
		      plane ? "B" : "A", size);

	return size;
}

static int i830_get_fifo_size(struct drm_i915_private *dev_priv, int plane)
{
	uint32_t dsparb = I915_READ(DSPARB);
	int size;

	size = dsparb & 0x1ff;
	if (plane)
		size = ((dsparb >> DSPARB_BEND_SHIFT) & 0x1ff) - size;
	size >>= 1; /* Convert to cachelines */

	DRM_DEBUG_KMS("FIFO size - (0x%08x) %s: %d\n", dsparb,
		      plane ? "B" : "A", size);

	return size;
}

static int i845_get_fifo_size(struct drm_i915_private *dev_priv, int plane)
{
	uint32_t dsparb = I915_READ(DSPARB);
	int size;

	size = dsparb & 0x7f;
	size >>= 2; /* Convert to cachelines */

	DRM_DEBUG_KMS("FIFO size - (0x%08x) %s: %d\n", dsparb,
		      plane ? "B" : "A",
		      size);

	return size;
}

/* Pineview has different values for various configs */
static const struct intel_watermark_params pineview_display_wm = {
	.fifo_size = PINEVIEW_DISPLAY_FIFO,
	.max_wm = PINEVIEW_MAX_WM,
	.default_wm = PINEVIEW_DFT_WM,
	.guard_size = PINEVIEW_GUARD_WM,
	.cacheline_size = PINEVIEW_FIFO_LINE_SIZE,
};
static const struct intel_watermark_params pineview_display_hplloff_wm = {
	.fifo_size = PINEVIEW_DISPLAY_FIFO,
	.max_wm = PINEVIEW_MAX_WM,
	.default_wm = PINEVIEW_DFT_HPLLOFF_WM,
	.guard_size = PINEVIEW_GUARD_WM,
	.cacheline_size = PINEVIEW_FIFO_LINE_SIZE,
};
static const struct intel_watermark_params pineview_cursor_wm = {
	.fifo_size = PINEVIEW_CURSOR_FIFO,
	.max_wm = PINEVIEW_CURSOR_MAX_WM,
	.default_wm = PINEVIEW_CURSOR_DFT_WM,
	.guard_size = PINEVIEW_CURSOR_GUARD_WM,
	.cacheline_size = PINEVIEW_FIFO_LINE_SIZE,
};
static const struct intel_watermark_params pineview_cursor_hplloff_wm = {
	.fifo_size = PINEVIEW_CURSOR_FIFO,
	.max_wm = PINEVIEW_CURSOR_MAX_WM,
	.default_wm = PINEVIEW_CURSOR_DFT_WM,
	.guard_size = PINEVIEW_CURSOR_GUARD_WM,
	.cacheline_size = PINEVIEW_FIFO_LINE_SIZE,
};
static const struct intel_watermark_params g4x_wm_info = {
	.fifo_size = G4X_FIFO_SIZE,
	.max_wm = G4X_MAX_WM,
	.default_wm = G4X_MAX_WM,
	.guard_size = 2,
	.cacheline_size = G4X_FIFO_LINE_SIZE,
};
static const struct intel_watermark_params g4x_cursor_wm_info = {
	.fifo_size = I965_CURSOR_FIFO,
	.max_wm = I965_CURSOR_MAX_WM,
	.default_wm = I965_CURSOR_DFT_WM,
	.guard_size = 2,
	.cacheline_size = G4X_FIFO_LINE_SIZE,
};
static const struct intel_watermark_params i965_cursor_wm_info = {
	.fifo_size = I965_CURSOR_FIFO,
	.max_wm = I965_CURSOR_MAX_WM,
	.default_wm = I965_CURSOR_DFT_WM,
	.guard_size = 2,
	.cacheline_size = I915_FIFO_LINE_SIZE,
};
static const struct intel_watermark_params i945_wm_info = {
	.fifo_size = I945_FIFO_SIZE,
	.max_wm = I915_MAX_WM,
	.default_wm = 1,
	.guard_size = 2,
	.cacheline_size = I915_FIFO_LINE_SIZE,
};
static const struct intel_watermark_params i915_wm_info = {
	.fifo_size = I915_FIFO_SIZE,
	.max_wm = I915_MAX_WM,
	.default_wm = 1,
	.guard_size = 2,
	.cacheline_size = I915_FIFO_LINE_SIZE,
};
static const struct intel_watermark_params i830_a_wm_info = {
	.fifo_size = I855GM_FIFO_SIZE,
	.max_wm = I915_MAX_WM,
	.default_wm = 1,
	.guard_size = 2,
	.cacheline_size = I830_FIFO_LINE_SIZE,
};
static const struct intel_watermark_params i830_bc_wm_info = {
	.fifo_size = I855GM_FIFO_SIZE,
	.max_wm = I915_MAX_WM/2,
	.default_wm = 1,
	.guard_size = 2,
	.cacheline_size = I830_FIFO_LINE_SIZE,
};
static const struct intel_watermark_params i845_wm_info = {
	.fifo_size = I830_FIFO_SIZE,
	.max_wm = I915_MAX_WM,
	.default_wm = 1,
	.guard_size = 2,
	.cacheline_size = I830_FIFO_LINE_SIZE,
};

/**
 * intel_calculate_wm - calculate watermark level
 * @clock_in_khz: pixel clock
 * @wm: chip FIFO params
 * @cpp: bytes per pixel
 * @latency_ns: memory latency for the platform
 *
 * Calculate the watermark level (the level at which the display plane will
 * start fetching from memory again).  Each chip has a different display
 * FIFO size and allocation, so the caller needs to figure that out and pass
 * in the correct intel_watermark_params structure.
 *
 * As the pixel clock runs, the FIFO will be drained at a rate that depends
 * on the pixel size.  When it reaches the watermark level, it'll start
 * fetching FIFO line sized based chunks from memory until the FIFO fills
 * past the watermark point.  If the FIFO drains completely, a FIFO underrun
 * will occur, and a display engine hang could result.
 */
static unsigned long intel_calculate_wm(unsigned long clock_in_khz,
					const struct intel_watermark_params *wm,
					int fifo_size, int cpp,
					unsigned long latency_ns)
{
	long entries_required, wm_size;

	/*
	 * Note: we need to make sure we don't overflow for various clock &
	 * latency values.
	 * clocks go from a few thousand to several hundred thousand.
	 * latency is usually a few thousand
	 */
	entries_required = ((clock_in_khz / 1000) * cpp * latency_ns) /
		1000;
	entries_required = DIV_ROUND_UP(entries_required, wm->cacheline_size);

	DRM_DEBUG_KMS("FIFO entries required for mode: %ld\n", entries_required);

	wm_size = fifo_size - (entries_required + wm->guard_size);

	DRM_DEBUG_KMS("FIFO watermark level: %ld\n", wm_size);

	/* Don't promote wm_size to unsigned... */
	if (wm_size > (long)wm->max_wm)
		wm_size = wm->max_wm;
	if (wm_size <= 0)
		wm_size = wm->default_wm;

	/*
	 * Bspec seems to indicate that the value shouldn't be lower than
	 * 'burst size + 1'. Certainly 830 is quite unhappy with low values.
	 * Lets go for 8 which is the burst size since certain platforms
	 * already use a hardcoded 8 (which is what the spec says should be
	 * done).
	 */
	if (wm_size <= 8)
		wm_size = 8;

	return wm_size;
}

static struct intel_crtc *single_enabled_crtc(struct drm_i915_private *dev_priv)
{
	struct intel_crtc *crtc, *enabled = NULL;

	for_each_intel_crtc(&dev_priv->drm, crtc) {
		if (intel_crtc_active(crtc)) {
			if (enabled)
				return NULL;
			enabled = crtc;
		}
	}

	return enabled;
}

static void pineview_update_wm(struct intel_crtc *unused_crtc)
{
	struct drm_i915_private *dev_priv = to_i915(unused_crtc->base.dev);
	struct intel_crtc *crtc;
	const struct cxsr_latency *latency;
	u32 reg;
	unsigned long wm;

	latency = intel_get_cxsr_latency(IS_PINEVIEW_G(dev_priv),
					 dev_priv->is_ddr3,
					 dev_priv->fsb_freq,
					 dev_priv->mem_freq);
	if (!latency) {
		DRM_DEBUG_KMS("Unknown FSB/MEM found, disable CxSR\n");
		intel_set_memory_cxsr(dev_priv, false);
		return;
	}

	crtc = single_enabled_crtc(dev_priv);
	if (crtc) {
		const struct drm_display_mode *adjusted_mode =
			&crtc->config->base.adjusted_mode;
		const struct drm_framebuffer *fb =
			crtc->base.primary->state->fb;
		int cpp = fb->format->cpp[0];
		int clock = adjusted_mode->crtc_clock;

		/* Display SR */
		wm = intel_calculate_wm(clock, &pineview_display_wm,
					pineview_display_wm.fifo_size,
					cpp, latency->display_sr);
		reg = I915_READ(DSPFW1);
		reg &= ~DSPFW_SR_MASK;
		reg |= FW_WM(wm, SR);
		I915_WRITE(DSPFW1, reg);
		DRM_DEBUG_KMS("DSPFW1 register is %x\n", reg);

		/* cursor SR */
		wm = intel_calculate_wm(clock, &pineview_cursor_wm,
					pineview_display_wm.fifo_size,
					cpp, latency->cursor_sr);
		reg = I915_READ(DSPFW3);
		reg &= ~DSPFW_CURSOR_SR_MASK;
		reg |= FW_WM(wm, CURSOR_SR);
		I915_WRITE(DSPFW3, reg);

		/* Display HPLL off SR */
		wm = intel_calculate_wm(clock, &pineview_display_hplloff_wm,
					pineview_display_hplloff_wm.fifo_size,
					cpp, latency->display_hpll_disable);
		reg = I915_READ(DSPFW3);
		reg &= ~DSPFW_HPLL_SR_MASK;
		reg |= FW_WM(wm, HPLL_SR);
		I915_WRITE(DSPFW3, reg);

		/* cursor HPLL off SR */
		wm = intel_calculate_wm(clock, &pineview_cursor_hplloff_wm,
					pineview_display_hplloff_wm.fifo_size,
					cpp, latency->cursor_hpll_disable);
		reg = I915_READ(DSPFW3);
		reg &= ~DSPFW_HPLL_CURSOR_MASK;
		reg |= FW_WM(wm, HPLL_CURSOR);
		I915_WRITE(DSPFW3, reg);
		DRM_DEBUG_KMS("DSPFW3 register is %x\n", reg);

		intel_set_memory_cxsr(dev_priv, true);
	} else {
		intel_set_memory_cxsr(dev_priv, false);
	}
}

static bool g4x_compute_wm0(struct drm_i915_private *dev_priv,
			    int plane,
			    const struct intel_watermark_params *display,
			    int display_latency_ns,
			    const struct intel_watermark_params *cursor,
			    int cursor_latency_ns,
			    int *plane_wm,
			    int *cursor_wm)
{
	struct intel_crtc *crtc;
	const struct drm_display_mode *adjusted_mode;
	const struct drm_framebuffer *fb;
	int htotal, hdisplay, clock, cpp;
	int line_time_us, line_count;
	int entries, tlb_miss;

	crtc = intel_get_crtc_for_plane(dev_priv, plane);
	if (!intel_crtc_active(crtc)) {
		*cursor_wm = cursor->guard_size;
		*plane_wm = display->guard_size;
		return false;
	}

	adjusted_mode = &crtc->config->base.adjusted_mode;
	fb = crtc->base.primary->state->fb;
	clock = adjusted_mode->crtc_clock;
	htotal = adjusted_mode->crtc_htotal;
	hdisplay = crtc->config->pipe_src_w;
	cpp = fb->format->cpp[0];

	/* Use the small buffer method to calculate plane watermark */
	entries = ((clock * cpp / 1000) * display_latency_ns) / 1000;
	tlb_miss = display->fifo_size*display->cacheline_size - hdisplay * 8;
	if (tlb_miss > 0)
		entries += tlb_miss;
	entries = DIV_ROUND_UP(entries, display->cacheline_size);
	*plane_wm = entries + display->guard_size;
	if (*plane_wm > (int)display->max_wm)
		*plane_wm = display->max_wm;

	/* Use the large buffer method to calculate cursor watermark */
	line_time_us = max(htotal * 1000 / clock, 1);
	line_count = (cursor_latency_ns / line_time_us + 1000) / 1000;
	entries = line_count * crtc->base.cursor->state->crtc_w * cpp;
	tlb_miss = cursor->fifo_size*cursor->cacheline_size - hdisplay * 8;
	if (tlb_miss > 0)
		entries += tlb_miss;
	entries = DIV_ROUND_UP(entries, cursor->cacheline_size);
	*cursor_wm = entries + cursor->guard_size;
	if (*cursor_wm > (int)cursor->max_wm)
		*cursor_wm = (int)cursor->max_wm;

	return true;
}

/*
 * Check the wm result.
 *
 * If any calculated watermark values is larger than the maximum value that
 * can be programmed into the associated watermark register, that watermark
 * must be disabled.
 */
static bool g4x_check_srwm(struct drm_i915_private *dev_priv,
			   int display_wm, int cursor_wm,
			   const struct intel_watermark_params *display,
			   const struct intel_watermark_params *cursor)
{
	DRM_DEBUG_KMS("SR watermark: display plane %d, cursor %d\n",
		      display_wm, cursor_wm);

	if (display_wm > display->max_wm) {
		DRM_DEBUG_KMS("display watermark is too large(%d/%u), disabling\n",
			      display_wm, display->max_wm);
		return false;
	}

	if (cursor_wm > cursor->max_wm) {
		DRM_DEBUG_KMS("cursor watermark is too large(%d/%u), disabling\n",
			      cursor_wm, cursor->max_wm);
		return false;
	}

	if (!(display_wm || cursor_wm)) {
		DRM_DEBUG_KMS("SR latency is 0, disabling\n");
		return false;
	}

	return true;
}

static bool g4x_compute_srwm(struct drm_i915_private *dev_priv,
			     int plane,
			     int latency_ns,
			     const struct intel_watermark_params *display,
			     const struct intel_watermark_params *cursor,
			     int *display_wm, int *cursor_wm)
{
	struct intel_crtc *crtc;
	const struct drm_display_mode *adjusted_mode;
	const struct drm_framebuffer *fb;
	int hdisplay, htotal, cpp, clock;
	unsigned long line_time_us;
	int line_count, line_size;
	int small, large;
	int entries;

	if (!latency_ns) {
		*display_wm = *cursor_wm = 0;
		return false;
	}

	crtc = intel_get_crtc_for_plane(dev_priv, plane);
	adjusted_mode = &crtc->config->base.adjusted_mode;
	fb = crtc->base.primary->state->fb;
	clock = adjusted_mode->crtc_clock;
	htotal = adjusted_mode->crtc_htotal;
	hdisplay = crtc->config->pipe_src_w;
	cpp = fb->format->cpp[0];

	line_time_us = max(htotal * 1000 / clock, 1);
	line_count = (latency_ns / line_time_us + 1000) / 1000;
	line_size = hdisplay * cpp;

	/* Use the minimum of the small and large buffer method for primary */
	small = ((clock * cpp / 1000) * latency_ns) / 1000;
	large = line_count * line_size;

	entries = DIV_ROUND_UP(min(small, large), display->cacheline_size);
	*display_wm = entries + display->guard_size;

	/* calculate the self-refresh watermark for display cursor */
	entries = line_count * cpp * crtc->base.cursor->state->crtc_w;
	entries = DIV_ROUND_UP(entries, cursor->cacheline_size);
	*cursor_wm = entries + cursor->guard_size;

	return g4x_check_srwm(dev_priv,
			      *display_wm, *cursor_wm,
			      display, cursor);
}

#define FW_WM_VLV(value, plane) \
	(((value) << DSPFW_ ## plane ## _SHIFT) & DSPFW_ ## plane ## _MASK_VLV)

static void vlv_write_wm_values(struct drm_i915_private *dev_priv,
				const struct vlv_wm_values *wm)
{
	enum pipe pipe;

	for_each_pipe(dev_priv, pipe) {
		I915_WRITE(VLV_DDL(pipe),
			   (wm->ddl[pipe].plane[PLANE_CURSOR] << DDL_CURSOR_SHIFT) |
			   (wm->ddl[pipe].plane[PLANE_SPRITE1] << DDL_SPRITE_SHIFT(1)) |
			   (wm->ddl[pipe].plane[PLANE_SPRITE0] << DDL_SPRITE_SHIFT(0)) |
			   (wm->ddl[pipe].plane[PLANE_PRIMARY] << DDL_PLANE_SHIFT));
	}

	/*
	 * Zero the (unused) WM1 watermarks, and also clear all the
	 * high order bits so that there are no out of bounds values
	 * present in the registers during the reprogramming.
	 */
	I915_WRITE(DSPHOWM, 0);
	I915_WRITE(DSPHOWM1, 0);
	I915_WRITE(DSPFW4, 0);
	I915_WRITE(DSPFW5, 0);
	I915_WRITE(DSPFW6, 0);

	I915_WRITE(DSPFW1,
		   FW_WM(wm->sr.plane, SR) |
		   FW_WM(wm->pipe[PIPE_B].plane[PLANE_CURSOR], CURSORB) |
		   FW_WM_VLV(wm->pipe[PIPE_B].plane[PLANE_PRIMARY], PLANEB) |
		   FW_WM_VLV(wm->pipe[PIPE_A].plane[PLANE_PRIMARY], PLANEA));
	I915_WRITE(DSPFW2,
		   FW_WM_VLV(wm->pipe[PIPE_A].plane[PLANE_SPRITE1], SPRITEB) |
		   FW_WM(wm->pipe[PIPE_A].plane[PLANE_CURSOR], CURSORA) |
		   FW_WM_VLV(wm->pipe[PIPE_A].plane[PLANE_SPRITE0], SPRITEA));
	I915_WRITE(DSPFW3,
		   FW_WM(wm->sr.cursor, CURSOR_SR));

	if (IS_CHERRYVIEW(dev_priv)) {
		I915_WRITE(DSPFW7_CHV,
			   FW_WM_VLV(wm->pipe[PIPE_B].plane[PLANE_SPRITE1], SPRITED) |
			   FW_WM_VLV(wm->pipe[PIPE_B].plane[PLANE_SPRITE0], SPRITEC));
		I915_WRITE(DSPFW8_CHV,
			   FW_WM_VLV(wm->pipe[PIPE_C].plane[PLANE_SPRITE1], SPRITEF) |
			   FW_WM_VLV(wm->pipe[PIPE_C].plane[PLANE_SPRITE0], SPRITEE));
		I915_WRITE(DSPFW9_CHV,
			   FW_WM_VLV(wm->pipe[PIPE_C].plane[PLANE_PRIMARY], PLANEC) |
			   FW_WM(wm->pipe[PIPE_C].plane[PLANE_CURSOR], CURSORC));
		I915_WRITE(DSPHOWM,
			   FW_WM(wm->sr.plane >> 9, SR_HI) |
			   FW_WM(wm->pipe[PIPE_C].plane[PLANE_SPRITE1] >> 8, SPRITEF_HI) |
			   FW_WM(wm->pipe[PIPE_C].plane[PLANE_SPRITE0] >> 8, SPRITEE_HI) |
			   FW_WM(wm->pipe[PIPE_C].plane[PLANE_PRIMARY] >> 8, PLANEC_HI) |
			   FW_WM(wm->pipe[PIPE_B].plane[PLANE_SPRITE1] >> 8, SPRITED_HI) |
			   FW_WM(wm->pipe[PIPE_B].plane[PLANE_SPRITE0] >> 8, SPRITEC_HI) |
			   FW_WM(wm->pipe[PIPE_B].plane[PLANE_PRIMARY] >> 8, PLANEB_HI) |
			   FW_WM(wm->pipe[PIPE_A].plane[PLANE_SPRITE1] >> 8, SPRITEB_HI) |
			   FW_WM(wm->pipe[PIPE_A].plane[PLANE_SPRITE0] >> 8, SPRITEA_HI) |
			   FW_WM(wm->pipe[PIPE_A].plane[PLANE_PRIMARY] >> 8, PLANEA_HI));
	} else {
		I915_WRITE(DSPFW7,
			   FW_WM_VLV(wm->pipe[PIPE_B].plane[PLANE_SPRITE1], SPRITED) |
			   FW_WM_VLV(wm->pipe[PIPE_B].plane[PLANE_SPRITE0], SPRITEC));
		I915_WRITE(DSPHOWM,
			   FW_WM(wm->sr.plane >> 9, SR_HI) |
			   FW_WM(wm->pipe[PIPE_B].plane[PLANE_SPRITE1] >> 8, SPRITED_HI) |
			   FW_WM(wm->pipe[PIPE_B].plane[PLANE_SPRITE0] >> 8, SPRITEC_HI) |
			   FW_WM(wm->pipe[PIPE_B].plane[PLANE_PRIMARY] >> 8, PLANEB_HI) |
			   FW_WM(wm->pipe[PIPE_A].plane[PLANE_SPRITE1] >> 8, SPRITEB_HI) |
			   FW_WM(wm->pipe[PIPE_A].plane[PLANE_SPRITE0] >> 8, SPRITEA_HI) |
			   FW_WM(wm->pipe[PIPE_A].plane[PLANE_PRIMARY] >> 8, PLANEA_HI));
	}

	POSTING_READ(DSPFW1);
}

#undef FW_WM_VLV

enum vlv_wm_level {
	VLV_WM_LEVEL_PM2,
	VLV_WM_LEVEL_PM5,
	VLV_WM_LEVEL_DDR_DVFS,
};

/* latency must be in 0.1us units. */
static unsigned int vlv_wm_method2(unsigned int pixel_rate,
				   unsigned int pipe_htotal,
				   unsigned int horiz_pixels,
				   unsigned int cpp,
				   unsigned int latency)
{
	unsigned int ret;

	ret = (latency * pixel_rate) / (pipe_htotal * 10000);
	ret = (ret + 1) * horiz_pixels * cpp;
	ret = DIV_ROUND_UP(ret, 64);

	return ret;
}

static void vlv_setup_wm_latency(struct drm_i915_private *dev_priv)
{
	/* all latencies in usec */
	dev_priv->wm.pri_latency[VLV_WM_LEVEL_PM2] = 3;

	dev_priv->wm.max_level = VLV_WM_LEVEL_PM2;

	if (IS_CHERRYVIEW(dev_priv)) {
		dev_priv->wm.pri_latency[VLV_WM_LEVEL_PM5] = 12;
		dev_priv->wm.pri_latency[VLV_WM_LEVEL_DDR_DVFS] = 33;

		dev_priv->wm.max_level = VLV_WM_LEVEL_DDR_DVFS;
	}
}

static uint16_t vlv_compute_wm_level(const struct intel_crtc_state *crtc_state,
				     const struct intel_plane_state *plane_state,
				     int level)
{
	struct intel_plane *plane = to_intel_plane(plane_state->base.plane);
	struct drm_i915_private *dev_priv = to_i915(plane->base.dev);
	const struct drm_display_mode *adjusted_mode =
		&crtc_state->base.adjusted_mode;
	int clock, htotal, cpp, width, wm;

	if (dev_priv->wm.pri_latency[level] == 0)
		return USHRT_MAX;

	if (!plane_state->base.visible)
		return 0;

	cpp = plane_state->base.fb->format->cpp[0];
	clock = adjusted_mode->crtc_clock;
	htotal = adjusted_mode->crtc_htotal;
	width = crtc_state->pipe_src_w;
	if (WARN_ON(htotal == 0))
		htotal = 1;

	if (plane->base.type == DRM_PLANE_TYPE_CURSOR) {
		/*
		 * FIXME the formula gives values that are
		 * too big for the cursor FIFO, and hence we
		 * would never be able to use cursors. For
		 * now just hardcode the watermark.
		 */
		wm = 63;
	} else {
		wm = vlv_wm_method2(clock, htotal, width, cpp,
				    dev_priv->wm.pri_latency[level] * 10);
	}

	return min_t(int, wm, USHRT_MAX);
}

static void vlv_compute_fifo(struct intel_crtc *crtc)
{
	struct drm_device *dev = crtc->base.dev;
	struct vlv_wm_state *wm_state = &crtc->wm_state;
	struct intel_plane *plane;
	unsigned int total_rate = 0;
	const int fifo_size = 512 - 1;
	int fifo_extra, fifo_left = fifo_size;

	for_each_intel_plane_on_crtc(dev, crtc, plane) {
		struct intel_plane_state *state =
			to_intel_plane_state(plane->base.state);

		if (plane->base.type == DRM_PLANE_TYPE_CURSOR)
			continue;

		if (state->base.visible) {
			wm_state->num_active_planes++;
			total_rate += state->base.fb->format->cpp[0];
		}
	}

	for_each_intel_plane_on_crtc(dev, crtc, plane) {
		struct intel_plane_state *state =
			to_intel_plane_state(plane->base.state);
		unsigned int rate;

		if (plane->base.type == DRM_PLANE_TYPE_CURSOR) {
			plane->wm.fifo_size = 63;
			continue;
		}

		if (!state->base.visible) {
			plane->wm.fifo_size = 0;
			continue;
		}

		rate = state->base.fb->format->cpp[0];
		plane->wm.fifo_size = fifo_size * rate / total_rate;
		fifo_left -= plane->wm.fifo_size;
	}

	fifo_extra = DIV_ROUND_UP(fifo_left, wm_state->num_active_planes ?: 1);

	/* spread the remainder evenly */
	for_each_intel_plane_on_crtc(dev, crtc, plane) {
		int plane_extra;

		if (fifo_left == 0)
			break;

		if (plane->base.type == DRM_PLANE_TYPE_CURSOR)
			continue;

		/* give it all to the first plane if none are active */
		if (plane->wm.fifo_size == 0 &&
		    wm_state->num_active_planes)
			continue;

		plane_extra = min(fifo_extra, fifo_left);
		plane->wm.fifo_size += plane_extra;
		fifo_left -= plane_extra;
	}

	WARN_ON(fifo_left != 0);
}

static u16 vlv_invert_wm_value(u16 wm, u16 fifo_size)
{
	if (wm > fifo_size)
		return USHRT_MAX;
	else
		return fifo_size - wm;
}

static void vlv_invert_wms(struct intel_crtc *crtc)
{
	struct vlv_wm_state *wm_state = &crtc->wm_state;
	int level;

	for (level = 0; level < wm_state->num_levels; level++) {
		struct drm_i915_private *dev_priv = to_i915(crtc->base.dev);
		const int sr_fifo_size =
			INTEL_INFO(dev_priv)->num_pipes * 512 - 1;
		struct intel_plane *plane;

		wm_state->sr[level].plane =
			vlv_invert_wm_value(wm_state->sr[level].plane,
					    sr_fifo_size);
		wm_state->sr[level].cursor =
			vlv_invert_wm_value(wm_state->sr[level].cursor,
					    63);

		for_each_intel_plane_on_crtc(&dev_priv->drm, crtc, plane) {
			wm_state->wm[level].plane[plane->id] =
				vlv_invert_wm_value(wm_state->wm[level].plane[plane->id],
						    plane->wm.fifo_size);
		}
	}
}

static void vlv_compute_wm(struct intel_crtc *crtc)
{
	struct drm_i915_private *dev_priv = to_i915(crtc->base.dev);
	struct vlv_wm_state *wm_state = &crtc->wm_state;
	struct intel_plane *plane;
	int level;

	memset(wm_state, 0, sizeof(*wm_state));

	wm_state->cxsr = crtc->pipe != PIPE_C && crtc->wm.cxsr_allowed;
	wm_state->num_levels = dev_priv->wm.max_level + 1;

	wm_state->num_active_planes = 0;

	vlv_compute_fifo(crtc);

	if (wm_state->num_active_planes != 1)
		wm_state->cxsr = false;

	for_each_intel_plane_on_crtc(&dev_priv->drm, crtc, plane) {
		struct intel_plane_state *state =
			to_intel_plane_state(plane->base.state);
		int level;

		if (!state->base.visible)
			continue;

		/* normal watermarks */
		for (level = 0; level < wm_state->num_levels; level++) {
			int wm = vlv_compute_wm_level(crtc->config, state, level);
			int max_wm = plane->wm.fifo_size;

			/* hack */
			if (WARN_ON(level == 0 && wm > max_wm))
				wm = max_wm;

			if (wm > max_wm)
				break;

			wm_state->wm[level].plane[plane->id] = wm;
		}

		wm_state->num_levels = level;

		if (!wm_state->cxsr)
			continue;

		/* maxfifo watermarks */
		if (plane->id == PLANE_CURSOR) {
			for (level = 0; level < wm_state->num_levels; level++)
				wm_state->sr[level].cursor =
					wm_state->wm[level].plane[PLANE_CURSOR];
		} else {
			for (level = 0; level < wm_state->num_levels; level++)
				wm_state->sr[level].plane =
					max(wm_state->sr[level].plane,
					    wm_state->wm[level].plane[plane->id]);
		}
	}

	/* clear any (partially) filled invalid levels */
	for (level = wm_state->num_levels; level < dev_priv->wm.max_level + 1; level++) {
		memset(&wm_state->wm[level], 0, sizeof(wm_state->wm[level]));
		memset(&wm_state->sr[level], 0, sizeof(wm_state->sr[level]));
	}

	vlv_invert_wms(crtc);
}

#define VLV_FIFO(plane, value) \
	(((value) << DSPARB_ ## plane ## _SHIFT_VLV) & DSPARB_ ## plane ## _MASK_VLV)

static void vlv_pipe_set_fifo_size(struct intel_crtc *crtc)
{
	struct drm_device *dev = crtc->base.dev;
	struct drm_i915_private *dev_priv = to_i915(dev);
	struct intel_plane *plane;
	int sprite0_start = 0, sprite1_start = 0, fifo_size = 0;

	for_each_intel_plane_on_crtc(dev, crtc, plane) {
		switch (plane->id) {
		case PLANE_PRIMARY:
			sprite0_start = plane->wm.fifo_size;
			break;
		case PLANE_SPRITE0:
			sprite1_start = sprite0_start + plane->wm.fifo_size;
			break;
		case PLANE_SPRITE1:
			fifo_size = sprite1_start + plane->wm.fifo_size;
			break;
		case PLANE_CURSOR:
			WARN_ON(plane->wm.fifo_size != 63);
			break;
		default:
			MISSING_CASE(plane->id);
			break;
		}
	}

	WARN_ON(fifo_size != 512 - 1);

	DRM_DEBUG_KMS("Pipe %c FIFO split %d / %d / %d\n",
		      pipe_name(crtc->pipe), sprite0_start,
		      sprite1_start, fifo_size);

	spin_lock(&dev_priv->wm.dsparb_lock);

	switch (crtc->pipe) {
		uint32_t dsparb, dsparb2, dsparb3;
	case PIPE_A:
		dsparb = I915_READ(DSPARB);
		dsparb2 = I915_READ(DSPARB2);

		dsparb &= ~(VLV_FIFO(SPRITEA, 0xff) |
			    VLV_FIFO(SPRITEB, 0xff));
		dsparb |= (VLV_FIFO(SPRITEA, sprite0_start) |
			   VLV_FIFO(SPRITEB, sprite1_start));

		dsparb2 &= ~(VLV_FIFO(SPRITEA_HI, 0x1) |
			     VLV_FIFO(SPRITEB_HI, 0x1));
		dsparb2 |= (VLV_FIFO(SPRITEA_HI, sprite0_start >> 8) |
			   VLV_FIFO(SPRITEB_HI, sprite1_start >> 8));

		I915_WRITE(DSPARB, dsparb);
		I915_WRITE(DSPARB2, dsparb2);
		break;
	case PIPE_B:
		dsparb = I915_READ(DSPARB);
		dsparb2 = I915_READ(DSPARB2);

		dsparb &= ~(VLV_FIFO(SPRITEC, 0xff) |
			    VLV_FIFO(SPRITED, 0xff));
		dsparb |= (VLV_FIFO(SPRITEC, sprite0_start) |
			   VLV_FIFO(SPRITED, sprite1_start));

		dsparb2 &= ~(VLV_FIFO(SPRITEC_HI, 0xff) |
			     VLV_FIFO(SPRITED_HI, 0xff));
		dsparb2 |= (VLV_FIFO(SPRITEC_HI, sprite0_start >> 8) |
			   VLV_FIFO(SPRITED_HI, sprite1_start >> 8));

		I915_WRITE(DSPARB, dsparb);
		I915_WRITE(DSPARB2, dsparb2);
		break;
	case PIPE_C:
		dsparb3 = I915_READ(DSPARB3);
		dsparb2 = I915_READ(DSPARB2);

		dsparb3 &= ~(VLV_FIFO(SPRITEE, 0xff) |
			     VLV_FIFO(SPRITEF, 0xff));
		dsparb3 |= (VLV_FIFO(SPRITEE, sprite0_start) |
			    VLV_FIFO(SPRITEF, sprite1_start));

		dsparb2 &= ~(VLV_FIFO(SPRITEE_HI, 0xff) |
			     VLV_FIFO(SPRITEF_HI, 0xff));
		dsparb2 |= (VLV_FIFO(SPRITEE_HI, sprite0_start >> 8) |
			   VLV_FIFO(SPRITEF_HI, sprite1_start >> 8));

		I915_WRITE(DSPARB3, dsparb3);
		I915_WRITE(DSPARB2, dsparb2);
		break;
	default:
		break;
	}

	POSTING_READ(DSPARB);

	spin_unlock(&dev_priv->wm.dsparb_lock);
}

#undef VLV_FIFO

static void vlv_merge_wm(struct drm_i915_private *dev_priv,
			 struct vlv_wm_values *wm)
{
	struct intel_crtc *crtc;
	int num_active_crtcs = 0;

	wm->level = dev_priv->wm.max_level;
	wm->cxsr = true;

	for_each_intel_crtc(&dev_priv->drm, crtc) {
		const struct vlv_wm_state *wm_state = &crtc->wm_state;

		if (!crtc->active)
			continue;

		if (!wm_state->cxsr)
			wm->cxsr = false;

		num_active_crtcs++;
		wm->level = min_t(int, wm->level, wm_state->num_levels - 1);
	}

	if (num_active_crtcs != 1)
		wm->cxsr = false;

	if (num_active_crtcs > 1)
		wm->level = VLV_WM_LEVEL_PM2;

	for_each_intel_crtc(&dev_priv->drm, crtc) {
		struct vlv_wm_state *wm_state = &crtc->wm_state;
		enum pipe pipe = crtc->pipe;

		if (!crtc->active)
			continue;

		wm->pipe[pipe] = wm_state->wm[wm->level];
		if (wm->cxsr)
			wm->sr = wm_state->sr[wm->level];

		wm->ddl[pipe].plane[PLANE_PRIMARY] = DDL_PRECISION_HIGH | 2;
		wm->ddl[pipe].plane[PLANE_SPRITE0] = DDL_PRECISION_HIGH | 2;
		wm->ddl[pipe].plane[PLANE_SPRITE1] = DDL_PRECISION_HIGH | 2;
		wm->ddl[pipe].plane[PLANE_CURSOR] = DDL_PRECISION_HIGH | 2;
	}
}

static bool is_disabling(int old, int new, int threshold)
{
	return old >= threshold && new < threshold;
}

static bool is_enabling(int old, int new, int threshold)
{
	return old < threshold && new >= threshold;
}

static void vlv_update_wm(struct intel_crtc *crtc)
{
	struct drm_i915_private *dev_priv = to_i915(crtc->base.dev);
	enum pipe pipe = crtc->pipe;
	struct vlv_wm_values *old_wm = &dev_priv->wm.vlv;
	struct vlv_wm_values new_wm = {};

	vlv_compute_wm(crtc);
	vlv_merge_wm(dev_priv, &new_wm);

	if (memcmp(old_wm, &new_wm, sizeof(new_wm)) == 0) {
		/* FIXME should be part of crtc atomic commit */
		vlv_pipe_set_fifo_size(crtc);

		return;
	}

	if (is_disabling(old_wm->level, new_wm.level, VLV_WM_LEVEL_DDR_DVFS))
		chv_set_memory_dvfs(dev_priv, false);

	if (is_disabling(old_wm->level, new_wm.level, VLV_WM_LEVEL_PM5))
		chv_set_memory_pm5(dev_priv, false);

	if (is_disabling(old_wm->cxsr, new_wm.cxsr, true))
		_intel_set_memory_cxsr(dev_priv, false);

	/* FIXME should be part of crtc atomic commit */
	vlv_pipe_set_fifo_size(crtc);

	vlv_write_wm_values(dev_priv, &new_wm);

	DRM_DEBUG_KMS("Setting FIFO watermarks - %c: plane=%d, cursor=%d, "
		      "sprite0=%d, sprite1=%d, SR: plane=%d, cursor=%d level=%d cxsr=%d\n",
		      pipe_name(pipe), new_wm.pipe[pipe].plane[PLANE_PRIMARY], new_wm.pipe[pipe].plane[PLANE_CURSOR],
		      new_wm.pipe[pipe].plane[PLANE_SPRITE0], new_wm.pipe[pipe].plane[PLANE_SPRITE1],
		      new_wm.sr.plane, new_wm.sr.cursor, new_wm.level, new_wm.cxsr);

	if (is_enabling(old_wm->cxsr, new_wm.cxsr, true))
		_intel_set_memory_cxsr(dev_priv, true);

	if (is_enabling(old_wm->level, new_wm.level, VLV_WM_LEVEL_PM5))
		chv_set_memory_pm5(dev_priv, true);

	if (is_enabling(old_wm->level, new_wm.level, VLV_WM_LEVEL_DDR_DVFS))
		chv_set_memory_dvfs(dev_priv, true);

	*old_wm = new_wm;
}

#define single_plane_enabled(mask) is_power_of_2(mask)

static void g4x_update_wm(struct intel_crtc *crtc)
{
	struct drm_i915_private *dev_priv = to_i915(crtc->base.dev);
	static const int sr_latency_ns = 12000;
	int planea_wm, planeb_wm, cursora_wm, cursorb_wm;
	int plane_sr, cursor_sr;
	unsigned int enabled = 0;
	bool cxsr_enabled;

	if (g4x_compute_wm0(dev_priv, PIPE_A,
			    &g4x_wm_info, pessimal_latency_ns,
			    &g4x_cursor_wm_info, pessimal_latency_ns,
			    &planea_wm, &cursora_wm))
		enabled |= 1 << PIPE_A;

	if (g4x_compute_wm0(dev_priv, PIPE_B,
			    &g4x_wm_info, pessimal_latency_ns,
			    &g4x_cursor_wm_info, pessimal_latency_ns,
			    &planeb_wm, &cursorb_wm))
		enabled |= 1 << PIPE_B;

	if (single_plane_enabled(enabled) &&
	    g4x_compute_srwm(dev_priv, ffs(enabled) - 1,
			     sr_latency_ns,
			     &g4x_wm_info,
			     &g4x_cursor_wm_info,
			     &plane_sr, &cursor_sr)) {
		cxsr_enabled = true;
	} else {
		cxsr_enabled = false;
		intel_set_memory_cxsr(dev_priv, false);
		plane_sr = cursor_sr = 0;
	}

	DRM_DEBUG_KMS("Setting FIFO watermarks - A: plane=%d, cursor=%d, "
		      "B: plane=%d, cursor=%d, SR: plane=%d, cursor=%d\n",
		      planea_wm, cursora_wm,
		      planeb_wm, cursorb_wm,
		      plane_sr, cursor_sr);

	I915_WRITE(DSPFW1,
		   FW_WM(plane_sr, SR) |
		   FW_WM(cursorb_wm, CURSORB) |
		   FW_WM(planeb_wm, PLANEB) |
		   FW_WM(planea_wm, PLANEA));
	I915_WRITE(DSPFW2,
		   (I915_READ(DSPFW2) & ~DSPFW_CURSORA_MASK) |
		   FW_WM(cursora_wm, CURSORA));
	/* HPLL off in SR has some issues on G4x... disable it */
	I915_WRITE(DSPFW3,
		   (I915_READ(DSPFW3) & ~(DSPFW_HPLL_SR_EN | DSPFW_CURSOR_SR_MASK)) |
		   FW_WM(cursor_sr, CURSOR_SR));

	if (cxsr_enabled)
		intel_set_memory_cxsr(dev_priv, true);
}

static void i965_update_wm(struct intel_crtc *unused_crtc)
{
	struct drm_i915_private *dev_priv = to_i915(unused_crtc->base.dev);
	struct intel_crtc *crtc;
	int srwm = 1;
	int cursor_sr = 16;
	bool cxsr_enabled;

	/* Calc sr entries for one plane configs */
	crtc = single_enabled_crtc(dev_priv);
	if (crtc) {
		/* self-refresh has much higher latency */
		static const int sr_latency_ns = 12000;
		const struct drm_display_mode *adjusted_mode =
			&crtc->config->base.adjusted_mode;
		const struct drm_framebuffer *fb =
			crtc->base.primary->state->fb;
		int clock = adjusted_mode->crtc_clock;
		int htotal = adjusted_mode->crtc_htotal;
		int hdisplay = crtc->config->pipe_src_w;
		int cpp = fb->format->cpp[0];
		unsigned long line_time_us;
		int entries;

		line_time_us = max(htotal * 1000 / clock, 1);

		/* Use ns/us then divide to preserve precision */
		entries = (((sr_latency_ns / line_time_us) + 1000) / 1000) *
			cpp * hdisplay;
		entries = DIV_ROUND_UP(entries, I915_FIFO_LINE_SIZE);
		srwm = I965_FIFO_SIZE - entries;
		if (srwm < 0)
			srwm = 1;
		srwm &= 0x1ff;
		DRM_DEBUG_KMS("self-refresh entries: %d, wm: %d\n",
			      entries, srwm);

		entries = (((sr_latency_ns / line_time_us) + 1000) / 1000) *
			cpp * crtc->base.cursor->state->crtc_w;
		entries = DIV_ROUND_UP(entries,
					  i965_cursor_wm_info.cacheline_size);
		cursor_sr = i965_cursor_wm_info.fifo_size -
			(entries + i965_cursor_wm_info.guard_size);

		if (cursor_sr > i965_cursor_wm_info.max_wm)
			cursor_sr = i965_cursor_wm_info.max_wm;

		DRM_DEBUG_KMS("self-refresh watermark: display plane %d "
			      "cursor %d\n", srwm, cursor_sr);

		cxsr_enabled = true;
	} else {
		cxsr_enabled = false;
		/* Turn off self refresh if both pipes are enabled */
		intel_set_memory_cxsr(dev_priv, false);
	}

	DRM_DEBUG_KMS("Setting FIFO watermarks - A: 8, B: 8, C: 8, SR %d\n",
		      srwm);

	/* 965 has limitations... */
	I915_WRITE(DSPFW1, FW_WM(srwm, SR) |
		   FW_WM(8, CURSORB) |
		   FW_WM(8, PLANEB) |
		   FW_WM(8, PLANEA));
	I915_WRITE(DSPFW2, FW_WM(8, CURSORA) |
		   FW_WM(8, PLANEC_OLD));
	/* update cursor SR watermark */
	I915_WRITE(DSPFW3, FW_WM(cursor_sr, CURSOR_SR));

	if (cxsr_enabled)
		intel_set_memory_cxsr(dev_priv, true);
}

#undef FW_WM

static void i9xx_update_wm(struct intel_crtc *unused_crtc)
{
	struct drm_i915_private *dev_priv = to_i915(unused_crtc->base.dev);
	const struct intel_watermark_params *wm_info;
	uint32_t fwater_lo;
	uint32_t fwater_hi;
	int cwm, srwm = 1;
	int fifo_size;
	int planea_wm, planeb_wm;
	struct intel_crtc *crtc, *enabled = NULL;

	if (IS_I945GM(dev_priv))
		wm_info = &i945_wm_info;
	else if (!IS_GEN2(dev_priv))
		wm_info = &i915_wm_info;
	else
		wm_info = &i830_a_wm_info;

	fifo_size = dev_priv->display.get_fifo_size(dev_priv, 0);
	crtc = intel_get_crtc_for_plane(dev_priv, 0);
	if (intel_crtc_active(crtc)) {
		const struct drm_display_mode *adjusted_mode =
			&crtc->config->base.adjusted_mode;
		const struct drm_framebuffer *fb =
			crtc->base.primary->state->fb;
		int cpp;

		if (IS_GEN2(dev_priv))
			cpp = 4;
		else
			cpp = fb->format->cpp[0];

		planea_wm = intel_calculate_wm(adjusted_mode->crtc_clock,
					       wm_info, fifo_size, cpp,
					       pessimal_latency_ns);
		enabled = crtc;
	} else {
		planea_wm = fifo_size - wm_info->guard_size;
		if (planea_wm > (long)wm_info->max_wm)
			planea_wm = wm_info->max_wm;
	}

	if (IS_GEN2(dev_priv))
		wm_info = &i830_bc_wm_info;

	fifo_size = dev_priv->display.get_fifo_size(dev_priv, 1);
	crtc = intel_get_crtc_for_plane(dev_priv, 1);
	if (intel_crtc_active(crtc)) {
		const struct drm_display_mode *adjusted_mode =
			&crtc->config->base.adjusted_mode;
		const struct drm_framebuffer *fb =
			crtc->base.primary->state->fb;
		int cpp;

		if (IS_GEN2(dev_priv))
			cpp = 4;
		else
			cpp = fb->format->cpp[0];

		planeb_wm = intel_calculate_wm(adjusted_mode->crtc_clock,
					       wm_info, fifo_size, cpp,
					       pessimal_latency_ns);
		if (enabled == NULL)
			enabled = crtc;
		else
			enabled = NULL;
	} else {
		planeb_wm = fifo_size - wm_info->guard_size;
		if (planeb_wm > (long)wm_info->max_wm)
			planeb_wm = wm_info->max_wm;
	}

	DRM_DEBUG_KMS("FIFO watermarks - A: %d, B: %d\n", planea_wm, planeb_wm);

	if (IS_I915GM(dev_priv) && enabled) {
		struct drm_i915_gem_object *obj;

		obj = intel_fb_obj(enabled->base.primary->state->fb);

		/* self-refresh seems busted with untiled */
		if (!i915_gem_object_is_tiled(obj))
			enabled = NULL;
	}

	/*
	 * Overlay gets an aggressive default since video jitter is bad.
	 */
	cwm = 2;

	/* Play safe and disable self-refresh before adjusting watermarks. */
	intel_set_memory_cxsr(dev_priv, false);

	/* Calc sr entries for one plane configs */
	if (HAS_FW_BLC(dev_priv) && enabled) {
		/* self-refresh has much higher latency */
		static const int sr_latency_ns = 6000;
		const struct drm_display_mode *adjusted_mode =
			&enabled->config->base.adjusted_mode;
		const struct drm_framebuffer *fb =
			enabled->base.primary->state->fb;
		int clock = adjusted_mode->crtc_clock;
		int htotal = adjusted_mode->crtc_htotal;
		int hdisplay = enabled->config->pipe_src_w;
		int cpp;
		unsigned long line_time_us;
		int entries;

		if (IS_I915GM(dev_priv) || IS_I945GM(dev_priv))
			cpp = 4;
		else
			cpp = fb->format->cpp[0];

		line_time_us = max(htotal * 1000 / clock, 1);

		/* Use ns/us then divide to preserve precision */
		entries = (((sr_latency_ns / line_time_us) + 1000) / 1000) *
			cpp * hdisplay;
		entries = DIV_ROUND_UP(entries, wm_info->cacheline_size);
		DRM_DEBUG_KMS("self-refresh entries: %d\n", entries);
		srwm = wm_info->fifo_size - entries;
		if (srwm < 0)
			srwm = 1;

		if (IS_I945G(dev_priv) || IS_I945GM(dev_priv))
			I915_WRITE(FW_BLC_SELF,
				   FW_BLC_SELF_FIFO_MASK | (srwm & 0xff));
		else
			I915_WRITE(FW_BLC_SELF, srwm & 0x3f);
	}

	DRM_DEBUG_KMS("Setting FIFO watermarks - A: %d, B: %d, C: %d, SR %d\n",
		      planea_wm, planeb_wm, cwm, srwm);

	fwater_lo = ((planeb_wm & 0x3f) << 16) | (planea_wm & 0x3f);
	fwater_hi = (cwm & 0x1f);

	/* Set request length to 8 cachelines per fetch */
	fwater_lo = fwater_lo | (1 << 24) | (1 << 8);
	fwater_hi = fwater_hi | (1 << 8);

	I915_WRITE(FW_BLC, fwater_lo);
	I915_WRITE(FW_BLC2, fwater_hi);

	if (enabled)
		intel_set_memory_cxsr(dev_priv, true);
}

static void i845_update_wm(struct intel_crtc *unused_crtc)
{
	struct drm_i915_private *dev_priv = to_i915(unused_crtc->base.dev);
	struct intel_crtc *crtc;
	const struct drm_display_mode *adjusted_mode;
	uint32_t fwater_lo;
	int planea_wm;

	crtc = single_enabled_crtc(dev_priv);
	if (crtc == NULL)
		return;

	adjusted_mode = &crtc->config->base.adjusted_mode;
	planea_wm = intel_calculate_wm(adjusted_mode->crtc_clock,
				       &i845_wm_info,
				       dev_priv->display.get_fifo_size(dev_priv, 0),
				       4, pessimal_latency_ns);
	fwater_lo = I915_READ(FW_BLC) & ~0xfff;
	fwater_lo |= (3<<8) | planea_wm;

	DRM_DEBUG_KMS("Setting FIFO watermarks - A: %d\n", planea_wm);

	I915_WRITE(FW_BLC, fwater_lo);
}

uint32_t ilk_pipe_pixel_rate(const struct intel_crtc_state *pipe_config)
{
	uint32_t pixel_rate;

	pixel_rate = pipe_config->base.adjusted_mode.crtc_clock;

	/* We only use IF-ID interlacing. If we ever use PF-ID we'll need to
	 * adjust the pixel_rate here. */

	if (pipe_config->pch_pfit.enabled) {
		uint64_t pipe_w, pipe_h, pfit_w, pfit_h;
		uint32_t pfit_size = pipe_config->pch_pfit.size;

		pipe_w = pipe_config->pipe_src_w;
		pipe_h = pipe_config->pipe_src_h;

		pfit_w = (pfit_size >> 16) & 0xFFFF;
		pfit_h = pfit_size & 0xFFFF;
		if (pipe_w < pfit_w)
			pipe_w = pfit_w;
		if (pipe_h < pfit_h)
			pipe_h = pfit_h;

		if (WARN_ON(!pfit_w || !pfit_h))
			return pixel_rate;

		pixel_rate = div_u64((uint64_t) pixel_rate * pipe_w * pipe_h,
				     pfit_w * pfit_h);
	}

	return pixel_rate;
}

/* latency must be in 0.1us units. */
static uint32_t ilk_wm_method1(uint32_t pixel_rate, uint8_t cpp, uint32_t latency)
{
	uint64_t ret;

	if (WARN(latency == 0, "Latency value missing\n"))
		return UINT_MAX;

	ret = (uint64_t) pixel_rate * cpp * latency;
	ret = DIV_ROUND_UP_ULL(ret, 64 * 10000) + 2;

	return ret;
}

/* latency must be in 0.1us units. */
static uint32_t ilk_wm_method2(uint32_t pixel_rate, uint32_t pipe_htotal,
			       uint32_t horiz_pixels, uint8_t cpp,
			       uint32_t latency)
{
	uint32_t ret;

	if (WARN(latency == 0, "Latency value missing\n"))
		return UINT_MAX;
	if (WARN_ON(!pipe_htotal))
		return UINT_MAX;

	ret = (latency * pixel_rate) / (pipe_htotal * 10000);
	ret = (ret + 1) * horiz_pixels * cpp;
	ret = DIV_ROUND_UP(ret, 64) + 2;
	return ret;
}

static uint32_t ilk_wm_fbc(uint32_t pri_val, uint32_t horiz_pixels,
			   uint8_t cpp)
{
	/*
	 * Neither of these should be possible since this function shouldn't be
	 * called if the CRTC is off or the plane is invisible.  But let's be
	 * extra paranoid to avoid a potential divide-by-zero if we screw up
	 * elsewhere in the driver.
	 */
	if (WARN_ON(!cpp))
		return 0;
	if (WARN_ON(!horiz_pixels))
		return 0;

	return DIV_ROUND_UP(pri_val * 64, horiz_pixels * cpp) + 2;
}

struct ilk_wm_maximums {
	uint16_t pri;
	uint16_t spr;
	uint16_t cur;
	uint16_t fbc;
};

/*
 * For both WM_PIPE and WM_LP.
 * mem_value must be in 0.1us units.
 */
static uint32_t ilk_compute_pri_wm(const struct intel_crtc_state *cstate,
				   const struct intel_plane_state *pstate,
				   uint32_t mem_value,
				   bool is_lp)
{
	uint32_t method1, method2;
	int cpp;

	if (!cstate->base.active || !pstate->base.visible)
		return 0;

	cpp = pstate->base.fb->format->cpp[0];

	method1 = ilk_wm_method1(ilk_pipe_pixel_rate(cstate), cpp, mem_value);

	if (!is_lp)
		return method1;

	method2 = ilk_wm_method2(ilk_pipe_pixel_rate(cstate),
				 cstate->base.adjusted_mode.crtc_htotal,
				 drm_rect_width(&pstate->base.dst),
				 cpp, mem_value);

	return min(method1, method2);
}

/*
 * For both WM_PIPE and WM_LP.
 * mem_value must be in 0.1us units.
 */
static uint32_t ilk_compute_spr_wm(const struct intel_crtc_state *cstate,
				   const struct intel_plane_state *pstate,
				   uint32_t mem_value)
{
	uint32_t method1, method2;
	int cpp;

	if (!cstate->base.active || !pstate->base.visible)
		return 0;

	cpp = pstate->base.fb->format->cpp[0];

	method1 = ilk_wm_method1(ilk_pipe_pixel_rate(cstate), cpp, mem_value);
	method2 = ilk_wm_method2(ilk_pipe_pixel_rate(cstate),
				 cstate->base.adjusted_mode.crtc_htotal,
				 drm_rect_width(&pstate->base.dst),
				 cpp, mem_value);
	return min(method1, method2);
}

/*
 * For both WM_PIPE and WM_LP.
 * mem_value must be in 0.1us units.
 */
static uint32_t ilk_compute_cur_wm(const struct intel_crtc_state *cstate,
				   const struct intel_plane_state *pstate,
				   uint32_t mem_value)
{
	/*
	 * We treat the cursor plane as always-on for the purposes of watermark
	 * calculation.  Until we have two-stage watermark programming merged,
	 * this is necessary to avoid flickering.
	 */
	int cpp = 4;
	int width = pstate->base.visible ? pstate->base.crtc_w : 64;

	if (!cstate->base.active)
		return 0;

	return ilk_wm_method2(ilk_pipe_pixel_rate(cstate),
			      cstate->base.adjusted_mode.crtc_htotal,
			      width, cpp, mem_value);
}

/* Only for WM_LP. */
static uint32_t ilk_compute_fbc_wm(const struct intel_crtc_state *cstate,
				   const struct intel_plane_state *pstate,
				   uint32_t pri_val)
{
	int cpp;

	if (!cstate->base.active || !pstate->base.visible)
		return 0;

	cpp = pstate->base.fb->format->cpp[0];

	return ilk_wm_fbc(pri_val, drm_rect_width(&pstate->base.dst), cpp);
}

static unsigned int
ilk_display_fifo_size(const struct drm_i915_private *dev_priv)
{
	if (INTEL_GEN(dev_priv) >= 8)
		return 3072;
	else if (INTEL_GEN(dev_priv) >= 7)
		return 768;
	else
		return 512;
}

static unsigned int
ilk_plane_wm_reg_max(const struct drm_i915_private *dev_priv,
		     int level, bool is_sprite)
{
	if (INTEL_GEN(dev_priv) >= 8)
		/* BDW primary/sprite plane watermarks */
		return level == 0 ? 255 : 2047;
	else if (INTEL_GEN(dev_priv) >= 7)
		/* IVB/HSW primary/sprite plane watermarks */
		return level == 0 ? 127 : 1023;
	else if (!is_sprite)
		/* ILK/SNB primary plane watermarks */
		return level == 0 ? 127 : 511;
	else
		/* ILK/SNB sprite plane watermarks */
		return level == 0 ? 63 : 255;
}

static unsigned int
ilk_cursor_wm_reg_max(const struct drm_i915_private *dev_priv, int level)
{
	if (INTEL_GEN(dev_priv) >= 7)
		return level == 0 ? 63 : 255;
	else
		return level == 0 ? 31 : 63;
}

static unsigned int ilk_fbc_wm_reg_max(const struct drm_i915_private *dev_priv)
{
	if (INTEL_GEN(dev_priv) >= 8)
		return 31;
	else
		return 15;
}

/* Calculate the maximum primary/sprite plane watermark */
static unsigned int ilk_plane_wm_max(const struct drm_device *dev,
				     int level,
				     const struct intel_wm_config *config,
				     enum intel_ddb_partitioning ddb_partitioning,
				     bool is_sprite)
{
	struct drm_i915_private *dev_priv = to_i915(dev);
	unsigned int fifo_size = ilk_display_fifo_size(dev_priv);

	/* if sprites aren't enabled, sprites get nothing */
	if (is_sprite && !config->sprites_enabled)
		return 0;

	/* HSW allows LP1+ watermarks even with multiple pipes */
	if (level == 0 || config->num_pipes_active > 1) {
		fifo_size /= INTEL_INFO(dev_priv)->num_pipes;

		/*
		 * For some reason the non self refresh
		 * FIFO size is only half of the self
		 * refresh FIFO size on ILK/SNB.
		 */
		if (INTEL_GEN(dev_priv) <= 6)
			fifo_size /= 2;
	}

	if (config->sprites_enabled) {
		/* level 0 is always calculated with 1:1 split */
		if (level > 0 && ddb_partitioning == INTEL_DDB_PART_5_6) {
			if (is_sprite)
				fifo_size *= 5;
			fifo_size /= 6;
		} else {
			fifo_size /= 2;
		}
	}

	/* clamp to max that the registers can hold */
	return min(fifo_size, ilk_plane_wm_reg_max(dev_priv, level, is_sprite));
}

/* Calculate the maximum cursor plane watermark */
static unsigned int ilk_cursor_wm_max(const struct drm_device *dev,
				      int level,
				      const struct intel_wm_config *config)
{
	/* HSW LP1+ watermarks w/ multiple pipes */
	if (level > 0 && config->num_pipes_active > 1)
		return 64;

	/* otherwise just report max that registers can hold */
	return ilk_cursor_wm_reg_max(to_i915(dev), level);
}

static void ilk_compute_wm_maximums(const struct drm_device *dev,
				    int level,
				    const struct intel_wm_config *config,
				    enum intel_ddb_partitioning ddb_partitioning,
				    struct ilk_wm_maximums *max)
{
	max->pri = ilk_plane_wm_max(dev, level, config, ddb_partitioning, false);
	max->spr = ilk_plane_wm_max(dev, level, config, ddb_partitioning, true);
	max->cur = ilk_cursor_wm_max(dev, level, config);
	max->fbc = ilk_fbc_wm_reg_max(to_i915(dev));
}

static void ilk_compute_wm_reg_maximums(const struct drm_i915_private *dev_priv,
					int level,
					struct ilk_wm_maximums *max)
{
	max->pri = ilk_plane_wm_reg_max(dev_priv, level, false);
	max->spr = ilk_plane_wm_reg_max(dev_priv, level, true);
	max->cur = ilk_cursor_wm_reg_max(dev_priv, level);
	max->fbc = ilk_fbc_wm_reg_max(dev_priv);
}

static bool ilk_validate_wm_level(int level,
				  const struct ilk_wm_maximums *max,
				  struct intel_wm_level *result)
{
	bool ret;

	/* already determined to be invalid? */
	if (!result->enable)
		return false;

	result->enable = result->pri_val <= max->pri &&
			 result->spr_val <= max->spr &&
			 result->cur_val <= max->cur;

	ret = result->enable;

	/*
	 * HACK until we can pre-compute everything,
	 * and thus fail gracefully if LP0 watermarks
	 * are exceeded...
	 */
	if (level == 0 && !result->enable) {
		if (result->pri_val > max->pri)
			DRM_DEBUG_KMS("Primary WM%d too large %u (max %u)\n",
				      level, result->pri_val, max->pri);
		if (result->spr_val > max->spr)
			DRM_DEBUG_KMS("Sprite WM%d too large %u (max %u)\n",
				      level, result->spr_val, max->spr);
		if (result->cur_val > max->cur)
			DRM_DEBUG_KMS("Cursor WM%d too large %u (max %u)\n",
				      level, result->cur_val, max->cur);

		result->pri_val = min_t(uint32_t, result->pri_val, max->pri);
		result->spr_val = min_t(uint32_t, result->spr_val, max->spr);
		result->cur_val = min_t(uint32_t, result->cur_val, max->cur);
		result->enable = true;
	}

	return ret;
}

static void ilk_compute_wm_level(const struct drm_i915_private *dev_priv,
				 const struct intel_crtc *intel_crtc,
				 int level,
				 struct intel_crtc_state *cstate,
				 struct intel_plane_state *pristate,
				 struct intel_plane_state *sprstate,
				 struct intel_plane_state *curstate,
				 struct intel_wm_level *result)
{
	uint16_t pri_latency = dev_priv->wm.pri_latency[level];
	uint16_t spr_latency = dev_priv->wm.spr_latency[level];
	uint16_t cur_latency = dev_priv->wm.cur_latency[level];

	/* WM1+ latency values stored in 0.5us units */
	if (level > 0) {
		pri_latency *= 5;
		spr_latency *= 5;
		cur_latency *= 5;
	}

	if (pristate) {
		result->pri_val = ilk_compute_pri_wm(cstate, pristate,
						     pri_latency, level);
		result->fbc_val = ilk_compute_fbc_wm(cstate, pristate, result->pri_val);
	}

	if (sprstate)
		result->spr_val = ilk_compute_spr_wm(cstate, sprstate, spr_latency);

	if (curstate)
		result->cur_val = ilk_compute_cur_wm(cstate, curstate, cur_latency);

	result->enable = true;
}

static uint32_t
hsw_compute_linetime_wm(const struct intel_crtc_state *cstate)
{
	const struct intel_atomic_state *intel_state =
		to_intel_atomic_state(cstate->base.state);
	const struct drm_display_mode *adjusted_mode =
		&cstate->base.adjusted_mode;
	u32 linetime, ips_linetime;

	if (!cstate->base.active)
		return 0;
	if (WARN_ON(adjusted_mode->crtc_clock == 0))
		return 0;
	if (WARN_ON(intel_state->cdclk == 0))
		return 0;

	/* The WM are computed with base on how long it takes to fill a single
	 * row at the given clock rate, multiplied by 8.
	 * */
	linetime = DIV_ROUND_CLOSEST(adjusted_mode->crtc_htotal * 1000 * 8,
				     adjusted_mode->crtc_clock);
	ips_linetime = DIV_ROUND_CLOSEST(adjusted_mode->crtc_htotal * 1000 * 8,
					 intel_state->cdclk);

	return PIPE_WM_LINETIME_IPS_LINETIME(ips_linetime) |
	       PIPE_WM_LINETIME_TIME(linetime);
}

static void intel_read_wm_latency(struct drm_i915_private *dev_priv,
				  uint16_t wm[8])
{
	if (IS_GEN9(dev_priv)) {
		uint32_t val;
		int ret, i;
		int level, max_level = ilk_wm_max_level(dev_priv);

		/* read the first set of memory latencies[0:3] */
		val = 0; /* data0 to be programmed to 0 for first set */
		mutex_lock(&dev_priv->rps.hw_lock);
		ret = sandybridge_pcode_read(dev_priv,
					     GEN9_PCODE_READ_MEM_LATENCY,
					     &val);
		mutex_unlock(&dev_priv->rps.hw_lock);

		if (ret) {
			DRM_ERROR("SKL Mailbox read error = %d\n", ret);
			return;
		}

		wm[0] = val & GEN9_MEM_LATENCY_LEVEL_MASK;
		wm[1] = (val >> GEN9_MEM_LATENCY_LEVEL_1_5_SHIFT) &
				GEN9_MEM_LATENCY_LEVEL_MASK;
		wm[2] = (val >> GEN9_MEM_LATENCY_LEVEL_2_6_SHIFT) &
				GEN9_MEM_LATENCY_LEVEL_MASK;
		wm[3] = (val >> GEN9_MEM_LATENCY_LEVEL_3_7_SHIFT) &
				GEN9_MEM_LATENCY_LEVEL_MASK;

		/* read the second set of memory latencies[4:7] */
		val = 1; /* data0 to be programmed to 1 for second set */
		mutex_lock(&dev_priv->rps.hw_lock);
		ret = sandybridge_pcode_read(dev_priv,
					     GEN9_PCODE_READ_MEM_LATENCY,
					     &val);
		mutex_unlock(&dev_priv->rps.hw_lock);
		if (ret) {
			DRM_ERROR("SKL Mailbox read error = %d\n", ret);
			return;
		}

		wm[4] = val & GEN9_MEM_LATENCY_LEVEL_MASK;
		wm[5] = (val >> GEN9_MEM_LATENCY_LEVEL_1_5_SHIFT) &
				GEN9_MEM_LATENCY_LEVEL_MASK;
		wm[6] = (val >> GEN9_MEM_LATENCY_LEVEL_2_6_SHIFT) &
				GEN9_MEM_LATENCY_LEVEL_MASK;
		wm[7] = (val >> GEN9_MEM_LATENCY_LEVEL_3_7_SHIFT) &
				GEN9_MEM_LATENCY_LEVEL_MASK;

		/*
		 * If a level n (n > 1) has a 0us latency, all levels m (m >= n)
		 * need to be disabled. We make sure to sanitize the values out
		 * of the punit to satisfy this requirement.
		 */
		for (level = 1; level <= max_level; level++) {
			if (wm[level] == 0) {
				for (i = level + 1; i <= max_level; i++)
					wm[i] = 0;
				break;
			}
		}

		/*
		 * WaWmMemoryReadLatency:skl
		 *
		 * punit doesn't take into account the read latency so we need
		 * to add 2us to the various latency levels we retrieve from the
		 * punit when level 0 response data us 0us.
		 */
		if (wm[0] == 0) {
			wm[0] += 2;
			for (level = 1; level <= max_level; level++) {
				if (wm[level] == 0)
					break;
				wm[level] += 2;
			}
		}

<<<<<<< HEAD
	} else if (IS_HASWELL(dev) || IS_BROADWELL(dev)) {
=======
	} else if (IS_HASWELL(dev_priv) || IS_BROADWELL(dev_priv)) {
>>>>>>> 5e4b7c10
		uint64_t sskpd = I915_READ64(MCH_SSKPD);

		wm[0] = (sskpd >> 56) & 0xFF;
		if (wm[0] == 0)
			wm[0] = sskpd & 0xF;
		wm[1] = (sskpd >> 4) & 0xFF;
		wm[2] = (sskpd >> 12) & 0xFF;
		wm[3] = (sskpd >> 20) & 0x1FF;
		wm[4] = (sskpd >> 32) & 0x1FF;
	} else if (INTEL_GEN(dev_priv) >= 6) {
		uint32_t sskpd = I915_READ(MCH_SSKPD);

		wm[0] = (sskpd >> SSKPD_WM0_SHIFT) & SSKPD_WM_MASK;
		wm[1] = (sskpd >> SSKPD_WM1_SHIFT) & SSKPD_WM_MASK;
		wm[2] = (sskpd >> SSKPD_WM2_SHIFT) & SSKPD_WM_MASK;
		wm[3] = (sskpd >> SSKPD_WM3_SHIFT) & SSKPD_WM_MASK;
	} else if (INTEL_GEN(dev_priv) >= 5) {
		uint32_t mltr = I915_READ(MLTR_ILK);

		/* ILK primary LP0 latency is 700 ns */
		wm[0] = 7;
		wm[1] = (mltr >> MLTR_WM1_SHIFT) & ILK_SRLT_MASK;
		wm[2] = (mltr >> MLTR_WM2_SHIFT) & ILK_SRLT_MASK;
	}
}

static void intel_fixup_spr_wm_latency(struct drm_i915_private *dev_priv,
				       uint16_t wm[5])
{
	/* ILK sprite LP0 latency is 1300 ns */
	if (IS_GEN5(dev_priv))
		wm[0] = 13;
}

static void intel_fixup_cur_wm_latency(struct drm_i915_private *dev_priv,
				       uint16_t wm[5])
{
	/* ILK cursor LP0 latency is 1300 ns */
	if (IS_GEN5(dev_priv))
		wm[0] = 13;

	/* WaDoubleCursorLP3Latency:ivb */
	if (IS_IVYBRIDGE(dev_priv))
		wm[3] *= 2;
}

int ilk_wm_max_level(const struct drm_i915_private *dev_priv)
{
	/* how many WM levels are we expecting */
	if (INTEL_GEN(dev_priv) >= 9)
		return 7;
	else if (IS_HASWELL(dev_priv) || IS_BROADWELL(dev_priv))
		return 4;
	else if (INTEL_GEN(dev_priv) >= 6)
		return 3;
	else
		return 2;
}

static void intel_print_wm_latency(struct drm_i915_private *dev_priv,
				   const char *name,
				   const uint16_t wm[8])
{
	int level, max_level = ilk_wm_max_level(dev_priv);

	for (level = 0; level <= max_level; level++) {
		unsigned int latency = wm[level];

		if (latency == 0) {
			DRM_ERROR("%s WM%d latency not provided\n",
				  name, level);
			continue;
		}

		/*
		 * - latencies are in us on gen9.
		 * - before then, WM1+ latency values are in 0.5us units
		 */
		if (IS_GEN9(dev_priv))
			latency *= 10;
		else if (level > 0)
			latency *= 5;

		DRM_DEBUG_KMS("%s WM%d latency %u (%u.%u usec)\n",
			      name, level, wm[level],
			      latency / 10, latency % 10);
	}
}

static bool ilk_increase_wm_latency(struct drm_i915_private *dev_priv,
				    uint16_t wm[5], uint16_t min)
{
	int level, max_level = ilk_wm_max_level(dev_priv);

	if (wm[0] >= min)
		return false;

	wm[0] = max(wm[0], min);
	for (level = 1; level <= max_level; level++)
		wm[level] = max_t(uint16_t, wm[level], DIV_ROUND_UP(min, 5));

	return true;
}

static void snb_wm_latency_quirk(struct drm_i915_private *dev_priv)
{
	bool changed;

	/*
	 * The BIOS provided WM memory latency values are often
	 * inadequate for high resolution displays. Adjust them.
	 */
	changed = ilk_increase_wm_latency(dev_priv, dev_priv->wm.pri_latency, 12) |
		ilk_increase_wm_latency(dev_priv, dev_priv->wm.spr_latency, 12) |
		ilk_increase_wm_latency(dev_priv, dev_priv->wm.cur_latency, 12);

	if (!changed)
		return;

	DRM_DEBUG_KMS("WM latency values increased to avoid potential underruns\n");
	intel_print_wm_latency(dev_priv, "Primary", dev_priv->wm.pri_latency);
	intel_print_wm_latency(dev_priv, "Sprite", dev_priv->wm.spr_latency);
	intel_print_wm_latency(dev_priv, "Cursor", dev_priv->wm.cur_latency);
}

static void ilk_setup_wm_latency(struct drm_i915_private *dev_priv)
{
	intel_read_wm_latency(dev_priv, dev_priv->wm.pri_latency);

	memcpy(dev_priv->wm.spr_latency, dev_priv->wm.pri_latency,
	       sizeof(dev_priv->wm.pri_latency));
	memcpy(dev_priv->wm.cur_latency, dev_priv->wm.pri_latency,
	       sizeof(dev_priv->wm.pri_latency));

	intel_fixup_spr_wm_latency(dev_priv, dev_priv->wm.spr_latency);
	intel_fixup_cur_wm_latency(dev_priv, dev_priv->wm.cur_latency);

	intel_print_wm_latency(dev_priv, "Primary", dev_priv->wm.pri_latency);
	intel_print_wm_latency(dev_priv, "Sprite", dev_priv->wm.spr_latency);
	intel_print_wm_latency(dev_priv, "Cursor", dev_priv->wm.cur_latency);

	if (IS_GEN6(dev_priv))
		snb_wm_latency_quirk(dev_priv);
}

static void skl_setup_wm_latency(struct drm_i915_private *dev_priv)
{
	intel_read_wm_latency(dev_priv, dev_priv->wm.skl_latency);
	intel_print_wm_latency(dev_priv, "Gen9 Plane", dev_priv->wm.skl_latency);
}

static bool ilk_validate_pipe_wm(struct drm_device *dev,
				 struct intel_pipe_wm *pipe_wm)
{
	/* LP0 watermark maximums depend on this pipe alone */
	const struct intel_wm_config config = {
		.num_pipes_active = 1,
		.sprites_enabled = pipe_wm->sprites_enabled,
		.sprites_scaled = pipe_wm->sprites_scaled,
	};
	struct ilk_wm_maximums max;

	/* LP0 watermarks always use 1/2 DDB partitioning */
	ilk_compute_wm_maximums(dev, 0, &config, INTEL_DDB_PART_1_2, &max);

	/* At least LP0 must be valid */
	if (!ilk_validate_wm_level(0, &max, &pipe_wm->wm[0])) {
		DRM_DEBUG_KMS("LP0 watermark invalid\n");
		return false;
	}

	return true;
}

/* Compute new watermarks for the pipe */
static int ilk_compute_pipe_wm(struct intel_crtc_state *cstate)
{
	struct drm_atomic_state *state = cstate->base.state;
	struct intel_crtc *intel_crtc = to_intel_crtc(cstate->base.crtc);
	struct intel_pipe_wm *pipe_wm;
	struct drm_device *dev = state->dev;
	const struct drm_i915_private *dev_priv = to_i915(dev);
	struct intel_plane *intel_plane;
	struct intel_plane_state *pristate = NULL;
	struct intel_plane_state *sprstate = NULL;
	struct intel_plane_state *curstate = NULL;
	int level, max_level = ilk_wm_max_level(dev_priv), usable_level;
	struct ilk_wm_maximums max;

	pipe_wm = &cstate->wm.ilk.optimal;

	for_each_intel_plane_on_crtc(dev, intel_crtc, intel_plane) {
		struct intel_plane_state *ps;

		ps = intel_atomic_get_existing_plane_state(state,
							   intel_plane);
		if (!ps)
			continue;

		if (intel_plane->base.type == DRM_PLANE_TYPE_PRIMARY)
			pristate = ps;
		else if (intel_plane->base.type == DRM_PLANE_TYPE_OVERLAY)
			sprstate = ps;
		else if (intel_plane->base.type == DRM_PLANE_TYPE_CURSOR)
			curstate = ps;
	}

	pipe_wm->pipe_enabled = cstate->base.active;
	if (sprstate) {
		pipe_wm->sprites_enabled = sprstate->base.visible;
		pipe_wm->sprites_scaled = sprstate->base.visible &&
			(drm_rect_width(&sprstate->base.dst) != drm_rect_width(&sprstate->base.src) >> 16 ||
			 drm_rect_height(&sprstate->base.dst) != drm_rect_height(&sprstate->base.src) >> 16);
	}

	usable_level = max_level;

	/* ILK/SNB: LP2+ watermarks only w/o sprites */
	if (INTEL_GEN(dev_priv) <= 6 && pipe_wm->sprites_enabled)
		usable_level = 1;

	/* ILK/SNB/IVB: LP1+ watermarks only w/o scaling */
	if (pipe_wm->sprites_scaled)
		usable_level = 0;

	ilk_compute_wm_level(dev_priv, intel_crtc, 0, cstate,
			     pristate, sprstate, curstate, &pipe_wm->raw_wm[0]);

	memset(&pipe_wm->wm, 0, sizeof(pipe_wm->wm));
	pipe_wm->wm[0] = pipe_wm->raw_wm[0];

	if (IS_HASWELL(dev_priv) || IS_BROADWELL(dev_priv))
		pipe_wm->linetime = hsw_compute_linetime_wm(cstate);

	if (!ilk_validate_pipe_wm(dev, pipe_wm))
		return -EINVAL;

	ilk_compute_wm_reg_maximums(dev_priv, 1, &max);

	for (level = 1; level <= max_level; level++) {
		struct intel_wm_level *wm = &pipe_wm->raw_wm[level];

		ilk_compute_wm_level(dev_priv, intel_crtc, level, cstate,
				     pristate, sprstate, curstate, wm);

		/*
		 * Disable any watermark level that exceeds the
		 * register maximums since such watermarks are
		 * always invalid.
		 */
		if (level > usable_level)
			continue;

		if (ilk_validate_wm_level(level, &max, wm))
			pipe_wm->wm[level] = *wm;
		else
			usable_level = level;
	}

	return 0;
}

/*
 * Build a set of 'intermediate' watermark values that satisfy both the old
 * state and the new state.  These can be programmed to the hardware
 * immediately.
 */
static int ilk_compute_intermediate_wm(struct drm_device *dev,
				       struct intel_crtc *intel_crtc,
				       struct intel_crtc_state *newstate)
{
	struct intel_pipe_wm *a = &newstate->wm.ilk.intermediate;
	struct intel_pipe_wm *b = &intel_crtc->wm.active.ilk;
	int level, max_level = ilk_wm_max_level(to_i915(dev));

	/*
	 * Start with the final, target watermarks, then combine with the
	 * currently active watermarks to get values that are safe both before
	 * and after the vblank.
	 */
	*a = newstate->wm.ilk.optimal;
	a->pipe_enabled |= b->pipe_enabled;
	a->sprites_enabled |= b->sprites_enabled;
	a->sprites_scaled |= b->sprites_scaled;

	for (level = 0; level <= max_level; level++) {
		struct intel_wm_level *a_wm = &a->wm[level];
		const struct intel_wm_level *b_wm = &b->wm[level];

		a_wm->enable &= b_wm->enable;
		a_wm->pri_val = max(a_wm->pri_val, b_wm->pri_val);
		a_wm->spr_val = max(a_wm->spr_val, b_wm->spr_val);
		a_wm->cur_val = max(a_wm->cur_val, b_wm->cur_val);
		a_wm->fbc_val = max(a_wm->fbc_val, b_wm->fbc_val);
	}

	/*
	 * We need to make sure that these merged watermark values are
	 * actually a valid configuration themselves.  If they're not,
	 * there's no safe way to transition from the old state to
	 * the new state, so we need to fail the atomic transaction.
	 */
	if (!ilk_validate_pipe_wm(dev, a))
		return -EINVAL;

	/*
	 * If our intermediate WM are identical to the final WM, then we can
	 * omit the post-vblank programming; only update if it's different.
	 */
	if (memcmp(a, &newstate->wm.ilk.optimal, sizeof(*a)) == 0)
		newstate->wm.need_postvbl_update = false;

	return 0;
}

/*
 * Merge the watermarks from all active pipes for a specific level.
 */
static void ilk_merge_wm_level(struct drm_device *dev,
			       int level,
			       struct intel_wm_level *ret_wm)
{
	const struct intel_crtc *intel_crtc;

	ret_wm->enable = true;

	for_each_intel_crtc(dev, intel_crtc) {
		const struct intel_pipe_wm *active = &intel_crtc->wm.active.ilk;
		const struct intel_wm_level *wm = &active->wm[level];

		if (!active->pipe_enabled)
			continue;

		/*
		 * The watermark values may have been used in the past,
		 * so we must maintain them in the registers for some
		 * time even if the level is now disabled.
		 */
		if (!wm->enable)
			ret_wm->enable = false;

		ret_wm->pri_val = max(ret_wm->pri_val, wm->pri_val);
		ret_wm->spr_val = max(ret_wm->spr_val, wm->spr_val);
		ret_wm->cur_val = max(ret_wm->cur_val, wm->cur_val);
		ret_wm->fbc_val = max(ret_wm->fbc_val, wm->fbc_val);
	}
}

/*
 * Merge all low power watermarks for all active pipes.
 */
static void ilk_wm_merge(struct drm_device *dev,
			 const struct intel_wm_config *config,
			 const struct ilk_wm_maximums *max,
			 struct intel_pipe_wm *merged)
{
	struct drm_i915_private *dev_priv = to_i915(dev);
	int level, max_level = ilk_wm_max_level(dev_priv);
	int last_enabled_level = max_level;

	/* ILK/SNB/IVB: LP1+ watermarks only w/ single pipe */
	if ((INTEL_GEN(dev_priv) <= 6 || IS_IVYBRIDGE(dev_priv)) &&
	    config->num_pipes_active > 1)
		last_enabled_level = 0;

	/* ILK: FBC WM must be disabled always */
	merged->fbc_wm_enabled = INTEL_GEN(dev_priv) >= 6;

	/* merge each WM1+ level */
	for (level = 1; level <= max_level; level++) {
		struct intel_wm_level *wm = &merged->wm[level];

		ilk_merge_wm_level(dev, level, wm);

		if (level > last_enabled_level)
			wm->enable = false;
		else if (!ilk_validate_wm_level(level, max, wm))
			/* make sure all following levels get disabled */
			last_enabled_level = level - 1;

		/*
		 * The spec says it is preferred to disable
		 * FBC WMs instead of disabling a WM level.
		 */
		if (wm->fbc_val > max->fbc) {
			if (wm->enable)
				merged->fbc_wm_enabled = false;
			wm->fbc_val = 0;
		}
	}

	/* ILK: LP2+ must be disabled when FBC WM is disabled but FBC enabled */
	/*
	 * FIXME this is racy. FBC might get enabled later.
	 * What we should check here is whether FBC can be
	 * enabled sometime later.
	 */
	if (IS_GEN5(dev_priv) && !merged->fbc_wm_enabled &&
	    intel_fbc_is_active(dev_priv)) {
		for (level = 2; level <= max_level; level++) {
			struct intel_wm_level *wm = &merged->wm[level];

			wm->enable = false;
		}
	}
}

static int ilk_wm_lp_to_level(int wm_lp, const struct intel_pipe_wm *pipe_wm)
{
	/* LP1,LP2,LP3 levels are either 1,2,3 or 1,3,4 */
	return wm_lp + (wm_lp >= 2 && pipe_wm->wm[4].enable);
}

/* The value we need to program into the WM_LPx latency field */
static unsigned int ilk_wm_lp_latency(struct drm_device *dev, int level)
{
	struct drm_i915_private *dev_priv = to_i915(dev);

	if (IS_HASWELL(dev_priv) || IS_BROADWELL(dev_priv))
		return 2 * level;
	else
		return dev_priv->wm.pri_latency[level];
}

static void ilk_compute_wm_results(struct drm_device *dev,
				   const struct intel_pipe_wm *merged,
				   enum intel_ddb_partitioning partitioning,
				   struct ilk_wm_values *results)
{
	struct drm_i915_private *dev_priv = to_i915(dev);
	struct intel_crtc *intel_crtc;
	int level, wm_lp;

	results->enable_fbc_wm = merged->fbc_wm_enabled;
	results->partitioning = partitioning;

	/* LP1+ register values */
	for (wm_lp = 1; wm_lp <= 3; wm_lp++) {
		const struct intel_wm_level *r;

		level = ilk_wm_lp_to_level(wm_lp, merged);

		r = &merged->wm[level];

		/*
		 * Maintain the watermark values even if the level is
		 * disabled. Doing otherwise could cause underruns.
		 */
		results->wm_lp[wm_lp - 1] =
			(ilk_wm_lp_latency(dev, level) << WM1_LP_LATENCY_SHIFT) |
			(r->pri_val << WM1_LP_SR_SHIFT) |
			r->cur_val;

		if (r->enable)
			results->wm_lp[wm_lp - 1] |= WM1_LP_SR_EN;

		if (INTEL_GEN(dev_priv) >= 8)
			results->wm_lp[wm_lp - 1] |=
				r->fbc_val << WM1_LP_FBC_SHIFT_BDW;
		else
			results->wm_lp[wm_lp - 1] |=
				r->fbc_val << WM1_LP_FBC_SHIFT;

		/*
		 * Always set WM1S_LP_EN when spr_val != 0, even if the
		 * level is disabled. Doing otherwise could cause underruns.
		 */
		if (INTEL_GEN(dev_priv) <= 6 && r->spr_val) {
			WARN_ON(wm_lp != 1);
			results->wm_lp_spr[wm_lp - 1] = WM1S_LP_EN | r->spr_val;
		} else
			results->wm_lp_spr[wm_lp - 1] = r->spr_val;
	}

	/* LP0 register values */
	for_each_intel_crtc(dev, intel_crtc) {
		enum pipe pipe = intel_crtc->pipe;
		const struct intel_wm_level *r =
			&intel_crtc->wm.active.ilk.wm[0];

		if (WARN_ON(!r->enable))
			continue;

		results->wm_linetime[pipe] = intel_crtc->wm.active.ilk.linetime;

		results->wm_pipe[pipe] =
			(r->pri_val << WM0_PIPE_PLANE_SHIFT) |
			(r->spr_val << WM0_PIPE_SPRITE_SHIFT) |
			r->cur_val;
	}
}

/* Find the result with the highest level enabled. Check for enable_fbc_wm in
 * case both are at the same level. Prefer r1 in case they're the same. */
static struct intel_pipe_wm *ilk_find_best_result(struct drm_device *dev,
						  struct intel_pipe_wm *r1,
						  struct intel_pipe_wm *r2)
{
	int level, max_level = ilk_wm_max_level(to_i915(dev));
	int level1 = 0, level2 = 0;

	for (level = 1; level <= max_level; level++) {
		if (r1->wm[level].enable)
			level1 = level;
		if (r2->wm[level].enable)
			level2 = level;
	}

	if (level1 == level2) {
		if (r2->fbc_wm_enabled && !r1->fbc_wm_enabled)
			return r2;
		else
			return r1;
	} else if (level1 > level2) {
		return r1;
	} else {
		return r2;
	}
}

/* dirty bits used to track which watermarks need changes */
#define WM_DIRTY_PIPE(pipe) (1 << (pipe))
#define WM_DIRTY_LINETIME(pipe) (1 << (8 + (pipe)))
#define WM_DIRTY_LP(wm_lp) (1 << (15 + (wm_lp)))
#define WM_DIRTY_LP_ALL (WM_DIRTY_LP(1) | WM_DIRTY_LP(2) | WM_DIRTY_LP(3))
#define WM_DIRTY_FBC (1 << 24)
#define WM_DIRTY_DDB (1 << 25)

static unsigned int ilk_compute_wm_dirty(struct drm_i915_private *dev_priv,
					 const struct ilk_wm_values *old,
					 const struct ilk_wm_values *new)
{
	unsigned int dirty = 0;
	enum pipe pipe;
	int wm_lp;

	for_each_pipe(dev_priv, pipe) {
		if (old->wm_linetime[pipe] != new->wm_linetime[pipe]) {
			dirty |= WM_DIRTY_LINETIME(pipe);
			/* Must disable LP1+ watermarks too */
			dirty |= WM_DIRTY_LP_ALL;
		}

		if (old->wm_pipe[pipe] != new->wm_pipe[pipe]) {
			dirty |= WM_DIRTY_PIPE(pipe);
			/* Must disable LP1+ watermarks too */
			dirty |= WM_DIRTY_LP_ALL;
		}
	}

	if (old->enable_fbc_wm != new->enable_fbc_wm) {
		dirty |= WM_DIRTY_FBC;
		/* Must disable LP1+ watermarks too */
		dirty |= WM_DIRTY_LP_ALL;
	}

	if (old->partitioning != new->partitioning) {
		dirty |= WM_DIRTY_DDB;
		/* Must disable LP1+ watermarks too */
		dirty |= WM_DIRTY_LP_ALL;
	}

	/* LP1+ watermarks already deemed dirty, no need to continue */
	if (dirty & WM_DIRTY_LP_ALL)
		return dirty;

	/* Find the lowest numbered LP1+ watermark in need of an update... */
	for (wm_lp = 1; wm_lp <= 3; wm_lp++) {
		if (old->wm_lp[wm_lp - 1] != new->wm_lp[wm_lp - 1] ||
		    old->wm_lp_spr[wm_lp - 1] != new->wm_lp_spr[wm_lp - 1])
			break;
	}

	/* ...and mark it and all higher numbered LP1+ watermarks as dirty */
	for (; wm_lp <= 3; wm_lp++)
		dirty |= WM_DIRTY_LP(wm_lp);

	return dirty;
}

static bool _ilk_disable_lp_wm(struct drm_i915_private *dev_priv,
			       unsigned int dirty)
{
	struct ilk_wm_values *previous = &dev_priv->wm.hw;
	bool changed = false;

	if (dirty & WM_DIRTY_LP(3) && previous->wm_lp[2] & WM1_LP_SR_EN) {
		previous->wm_lp[2] &= ~WM1_LP_SR_EN;
		I915_WRITE(WM3_LP_ILK, previous->wm_lp[2]);
		changed = true;
	}
	if (dirty & WM_DIRTY_LP(2) && previous->wm_lp[1] & WM1_LP_SR_EN) {
		previous->wm_lp[1] &= ~WM1_LP_SR_EN;
		I915_WRITE(WM2_LP_ILK, previous->wm_lp[1]);
		changed = true;
	}
	if (dirty & WM_DIRTY_LP(1) && previous->wm_lp[0] & WM1_LP_SR_EN) {
		previous->wm_lp[0] &= ~WM1_LP_SR_EN;
		I915_WRITE(WM1_LP_ILK, previous->wm_lp[0]);
		changed = true;
	}

	/*
	 * Don't touch WM1S_LP_EN here.
	 * Doing so could cause underruns.
	 */

	return changed;
}

/*
 * The spec says we shouldn't write when we don't need, because every write
 * causes WMs to be re-evaluated, expending some power.
 */
static void ilk_write_wm_values(struct drm_i915_private *dev_priv,
				struct ilk_wm_values *results)
{
	struct ilk_wm_values *previous = &dev_priv->wm.hw;
	unsigned int dirty;
	uint32_t val;

	dirty = ilk_compute_wm_dirty(dev_priv, previous, results);
	if (!dirty)
		return;

	_ilk_disable_lp_wm(dev_priv, dirty);

	if (dirty & WM_DIRTY_PIPE(PIPE_A))
		I915_WRITE(WM0_PIPEA_ILK, results->wm_pipe[0]);
	if (dirty & WM_DIRTY_PIPE(PIPE_B))
		I915_WRITE(WM0_PIPEB_ILK, results->wm_pipe[1]);
	if (dirty & WM_DIRTY_PIPE(PIPE_C))
		I915_WRITE(WM0_PIPEC_IVB, results->wm_pipe[2]);

	if (dirty & WM_DIRTY_LINETIME(PIPE_A))
		I915_WRITE(PIPE_WM_LINETIME(PIPE_A), results->wm_linetime[0]);
	if (dirty & WM_DIRTY_LINETIME(PIPE_B))
		I915_WRITE(PIPE_WM_LINETIME(PIPE_B), results->wm_linetime[1]);
	if (dirty & WM_DIRTY_LINETIME(PIPE_C))
		I915_WRITE(PIPE_WM_LINETIME(PIPE_C), results->wm_linetime[2]);

	if (dirty & WM_DIRTY_DDB) {
		if (IS_HASWELL(dev_priv) || IS_BROADWELL(dev_priv)) {
			val = I915_READ(WM_MISC);
			if (results->partitioning == INTEL_DDB_PART_1_2)
				val &= ~WM_MISC_DATA_PARTITION_5_6;
			else
				val |= WM_MISC_DATA_PARTITION_5_6;
			I915_WRITE(WM_MISC, val);
		} else {
			val = I915_READ(DISP_ARB_CTL2);
			if (results->partitioning == INTEL_DDB_PART_1_2)
				val &= ~DISP_DATA_PARTITION_5_6;
			else
				val |= DISP_DATA_PARTITION_5_6;
			I915_WRITE(DISP_ARB_CTL2, val);
		}
	}

	if (dirty & WM_DIRTY_FBC) {
		val = I915_READ(DISP_ARB_CTL);
		if (results->enable_fbc_wm)
			val &= ~DISP_FBC_WM_DIS;
		else
			val |= DISP_FBC_WM_DIS;
		I915_WRITE(DISP_ARB_CTL, val);
	}

	if (dirty & WM_DIRTY_LP(1) &&
	    previous->wm_lp_spr[0] != results->wm_lp_spr[0])
		I915_WRITE(WM1S_LP_ILK, results->wm_lp_spr[0]);

	if (INTEL_GEN(dev_priv) >= 7) {
		if (dirty & WM_DIRTY_LP(2) && previous->wm_lp_spr[1] != results->wm_lp_spr[1])
			I915_WRITE(WM2S_LP_IVB, results->wm_lp_spr[1]);
		if (dirty & WM_DIRTY_LP(3) && previous->wm_lp_spr[2] != results->wm_lp_spr[2])
			I915_WRITE(WM3S_LP_IVB, results->wm_lp_spr[2]);
	}

	if (dirty & WM_DIRTY_LP(1) && previous->wm_lp[0] != results->wm_lp[0])
		I915_WRITE(WM1_LP_ILK, results->wm_lp[0]);
	if (dirty & WM_DIRTY_LP(2) && previous->wm_lp[1] != results->wm_lp[1])
		I915_WRITE(WM2_LP_ILK, results->wm_lp[1]);
	if (dirty & WM_DIRTY_LP(3) && previous->wm_lp[2] != results->wm_lp[2])
		I915_WRITE(WM3_LP_ILK, results->wm_lp[2]);

	dev_priv->wm.hw = *results;
}

bool ilk_disable_lp_wm(struct drm_device *dev)
{
	struct drm_i915_private *dev_priv = to_i915(dev);

	return _ilk_disable_lp_wm(dev_priv, WM_DIRTY_LP_ALL);
}

#define SKL_SAGV_BLOCK_TIME	30 /* µs */

/*
 * FIXME: We still don't have the proper code detect if we need to apply the WA,
 * so assume we'll always need it in order to avoid underruns.
 */
static bool skl_needs_memory_bw_wa(struct intel_atomic_state *state)
{
	struct drm_i915_private *dev_priv = to_i915(state->base.dev);

	if (IS_SKYLAKE(dev_priv) || IS_BROXTON(dev_priv) ||
	    IS_KABYLAKE(dev_priv))
		return true;

	return false;
}

static bool
intel_has_sagv(struct drm_i915_private *dev_priv)
{
	if (IS_KABYLAKE(dev_priv))
		return true;

	if (IS_SKYLAKE(dev_priv) &&
	    dev_priv->sagv_status != I915_SAGV_NOT_CONTROLLED)
		return true;

	return false;
}

/*
 * SAGV dynamically adjusts the system agent voltage and clock frequencies
 * depending on power and performance requirements. The display engine access
 * to system memory is blocked during the adjustment time. Because of the
 * blocking time, having this enabled can cause full system hangs and/or pipe
 * underruns if we don't meet all of the following requirements:
 *
 *  - <= 1 pipe enabled
 *  - All planes can enable watermarks for latencies >= SAGV engine block time
 *  - We're not using an interlaced display configuration
 */
int
intel_enable_sagv(struct drm_i915_private *dev_priv)
{
	int ret;

	if (!intel_has_sagv(dev_priv))
		return 0;

	if (dev_priv->sagv_status == I915_SAGV_ENABLED)
		return 0;

	DRM_DEBUG_KMS("Enabling the SAGV\n");
	mutex_lock(&dev_priv->rps.hw_lock);

	ret = sandybridge_pcode_write(dev_priv, GEN9_PCODE_SAGV_CONTROL,
				      GEN9_SAGV_ENABLE);

	/* We don't need to wait for the SAGV when enabling */
	mutex_unlock(&dev_priv->rps.hw_lock);

	/*
	 * Some skl systems, pre-release machines in particular,
	 * don't actually have an SAGV.
	 */
	if (IS_SKYLAKE(dev_priv) && ret == -ENXIO) {
		DRM_DEBUG_DRIVER("No SAGV found on system, ignoring\n");
		dev_priv->sagv_status = I915_SAGV_NOT_CONTROLLED;
		return 0;
	} else if (ret < 0) {
		DRM_ERROR("Failed to enable the SAGV\n");
		return ret;
	}

	dev_priv->sagv_status = I915_SAGV_ENABLED;
	return 0;
}

int
intel_disable_sagv(struct drm_i915_private *dev_priv)
{
	int ret;

	if (!intel_has_sagv(dev_priv))
		return 0;

	if (dev_priv->sagv_status == I915_SAGV_DISABLED)
		return 0;

	DRM_DEBUG_KMS("Disabling the SAGV\n");
	mutex_lock(&dev_priv->rps.hw_lock);

	/* bspec says to keep retrying for at least 1 ms */
	ret = skl_pcode_request(dev_priv, GEN9_PCODE_SAGV_CONTROL,
				GEN9_SAGV_DISABLE,
				GEN9_SAGV_IS_DISABLED, GEN9_SAGV_IS_DISABLED,
				1);
	mutex_unlock(&dev_priv->rps.hw_lock);

	/*
	 * Some skl systems, pre-release machines in particular,
	 * don't actually have an SAGV.
	 */
	if (IS_SKYLAKE(dev_priv) && ret == -ENXIO) {
		DRM_DEBUG_DRIVER("No SAGV found on system, ignoring\n");
		dev_priv->sagv_status = I915_SAGV_NOT_CONTROLLED;
		return 0;
	} else if (ret < 0) {
		DRM_ERROR("Failed to disable the SAGV (%d)\n", ret);
		return ret;
	}

	dev_priv->sagv_status = I915_SAGV_DISABLED;
	return 0;
}

bool intel_can_enable_sagv(struct drm_atomic_state *state)
{
	struct drm_device *dev = state->dev;
	struct drm_i915_private *dev_priv = to_i915(dev);
	struct intel_atomic_state *intel_state = to_intel_atomic_state(state);
	struct intel_crtc *crtc;
	struct intel_plane *plane;
	struct intel_crtc_state *cstate;
	enum pipe pipe;
	int level, latency;

	if (!intel_has_sagv(dev_priv))
		return false;

	/*
	 * SKL workaround: bspec recommends we disable the SAGV when we have
	 * more then one pipe enabled
	 *
	 * If there are no active CRTCs, no additional checks need be performed
	 */
	if (hweight32(intel_state->active_crtcs) == 0)
		return true;
	else if (hweight32(intel_state->active_crtcs) > 1)
		return false;

	/* Since we're now guaranteed to only have one active CRTC... */
	pipe = ffs(intel_state->active_crtcs) - 1;
	crtc = intel_get_crtc_for_pipe(dev_priv, pipe);
	cstate = to_intel_crtc_state(crtc->base.state);

	if (crtc->base.state->adjusted_mode.flags & DRM_MODE_FLAG_INTERLACE)
		return false;

	for_each_intel_plane_on_crtc(dev, crtc, plane) {
		struct skl_plane_wm *wm =
			&cstate->wm.skl.optimal.planes[plane->id];

		/* Skip this plane if it's not enabled */
		if (!wm->wm[0].plane_en)
			continue;

		/* Find the highest enabled wm level for this plane */
		for (level = ilk_wm_max_level(dev_priv);
		     !wm->wm[level].plane_en; --level)
		     { }

		latency = dev_priv->wm.skl_latency[level];

		if (skl_needs_memory_bw_wa(intel_state) &&
		    plane->base.state->fb->modifier ==
		    I915_FORMAT_MOD_X_TILED)
			latency += 15;

		/*
		 * If any of the planes on this pipe don't enable wm levels
		 * that incur memory latencies higher then 30µs we can't enable
		 * the SAGV
		 */
		if (latency < SKL_SAGV_BLOCK_TIME)
			return false;
	}

	return true;
}

static void
skl_ddb_get_pipe_allocation_limits(struct drm_device *dev,
				   const struct intel_crtc_state *cstate,
				   struct skl_ddb_entry *alloc, /* out */
				   int *num_active /* out */)
{
	struct drm_atomic_state *state = cstate->base.state;
	struct intel_atomic_state *intel_state = to_intel_atomic_state(state);
	struct drm_i915_private *dev_priv = to_i915(dev);
	struct drm_crtc *for_crtc = cstate->base.crtc;
	unsigned int pipe_size, ddb_size;
	int nth_active_pipe;

	if (WARN_ON(!state) || !cstate->base.active) {
		alloc->start = 0;
		alloc->end = 0;
		*num_active = hweight32(dev_priv->active_crtcs);
		return;
	}

	if (intel_state->active_pipe_changes)
		*num_active = hweight32(intel_state->active_crtcs);
	else
		*num_active = hweight32(dev_priv->active_crtcs);

	ddb_size = INTEL_INFO(dev_priv)->ddb_size;
	WARN_ON(ddb_size == 0);

	ddb_size -= 4; /* 4 blocks for bypass path allocation */

	/*
	 * If the state doesn't change the active CRTC's, then there's
	 * no need to recalculate; the existing pipe allocation limits
	 * should remain unchanged.  Note that we're safe from racing
	 * commits since any racing commit that changes the active CRTC
	 * list would need to grab _all_ crtc locks, including the one
	 * we currently hold.
	 */
	if (!intel_state->active_pipe_changes) {
		/*
		 * alloc may be cleared by clear_intel_crtc_state,
		 * copy from old state to be sure
		 */
		*alloc = to_intel_crtc_state(for_crtc->state)->wm.skl.ddb;
		return;
	}

	nth_active_pipe = hweight32(intel_state->active_crtcs &
				    (drm_crtc_mask(for_crtc) - 1));
	pipe_size = ddb_size / hweight32(intel_state->active_crtcs);
	alloc->start = nth_active_pipe * ddb_size / *num_active;
	alloc->end = alloc->start + pipe_size;
}

static unsigned int skl_cursor_allocation(int num_active)
{
	if (num_active == 1)
		return 32;

	return 8;
}

static void skl_ddb_entry_init_from_hw(struct skl_ddb_entry *entry, u32 reg)
{
	entry->start = reg & 0x3ff;
	entry->end = (reg >> 16) & 0x3ff;
	if (entry->end)
		entry->end += 1;
}

void skl_ddb_get_hw_state(struct drm_i915_private *dev_priv,
			  struct skl_ddb_allocation *ddb /* out */)
{
	struct intel_crtc *crtc;

	memset(ddb, 0, sizeof(*ddb));

	for_each_intel_crtc(&dev_priv->drm, crtc) {
		enum intel_display_power_domain power_domain;
		enum plane_id plane_id;
		enum pipe pipe = crtc->pipe;

		power_domain = POWER_DOMAIN_PIPE(pipe);
		if (!intel_display_power_get_if_enabled(dev_priv, power_domain))
			continue;

		for_each_plane_id_on_crtc(crtc, plane_id) {
			u32 val;

			if (plane_id != PLANE_CURSOR)
				val = I915_READ(PLANE_BUF_CFG(pipe, plane_id));
			else
				val = I915_READ(CUR_BUF_CFG(pipe));

			skl_ddb_entry_init_from_hw(&ddb->plane[pipe][plane_id], val);
		}

		intel_display_power_put(dev_priv, power_domain);
	}
}

/*
 * Determines the downscale amount of a plane for the purposes of watermark calculations.
 * The bspec defines downscale amount as:
 *
 * """
 * Horizontal down scale amount = maximum[1, Horizontal source size /
 *                                           Horizontal destination size]
 * Vertical down scale amount = maximum[1, Vertical source size /
 *                                         Vertical destination size]
 * Total down scale amount = Horizontal down scale amount *
 *                           Vertical down scale amount
 * """
 *
 * Return value is provided in 16.16 fixed point form to retain fractional part.
 * Caller should take care of dividing & rounding off the value.
 */
static uint32_t
skl_plane_downscale_amount(const struct intel_plane_state *pstate)
{
	uint32_t downscale_h, downscale_w;
	uint32_t src_w, src_h, dst_w, dst_h;

	if (WARN_ON(!pstate->base.visible))
		return DRM_PLANE_HELPER_NO_SCALING;

	/* n.b., src is 16.16 fixed point, dst is whole integer */
	src_w = drm_rect_width(&pstate->base.src);
	src_h = drm_rect_height(&pstate->base.src);
	dst_w = drm_rect_width(&pstate->base.dst);
	dst_h = drm_rect_height(&pstate->base.dst);
	if (drm_rotation_90_or_270(pstate->base.rotation))
		swap(dst_w, dst_h);

	downscale_h = max(src_h / dst_h, (uint32_t)DRM_PLANE_HELPER_NO_SCALING);
	downscale_w = max(src_w / dst_w, (uint32_t)DRM_PLANE_HELPER_NO_SCALING);

	/* Provide result in 16.16 fixed point */
	return (uint64_t)downscale_w * downscale_h >> 16;
}

static unsigned int
skl_plane_relative_data_rate(const struct intel_crtc_state *cstate,
			     const struct drm_plane_state *pstate,
			     int y)
{
	struct intel_plane_state *intel_pstate = to_intel_plane_state(pstate);
	uint32_t down_scale_amount, data_rate;
	uint32_t width = 0, height = 0;
	struct drm_framebuffer *fb;
	u32 format;

	if (!intel_pstate->base.visible)
		return 0;

	fb = pstate->fb;
	format = fb->format->format;

	if (pstate->plane->type == DRM_PLANE_TYPE_CURSOR)
		return 0;
	if (y && format != DRM_FORMAT_NV12)
		return 0;

	width = drm_rect_width(&intel_pstate->base.src) >> 16;
	height = drm_rect_height(&intel_pstate->base.src) >> 16;

	if (drm_rotation_90_or_270(pstate->rotation))
		swap(width, height);

	/* for planar format */
	if (format == DRM_FORMAT_NV12) {
		if (y)  /* y-plane data rate */
			data_rate = width * height *
				fb->format->cpp[0];
		else    /* uv-plane data rate */
			data_rate = (width / 2) * (height / 2) *
				fb->format->cpp[1];
	} else {
		/* for packed formats */
		data_rate = width * height * fb->format->cpp[0];
	}

	down_scale_amount = skl_plane_downscale_amount(intel_pstate);

	return (uint64_t)data_rate * down_scale_amount >> 16;
}

/*
 * We don't overflow 32 bits. Worst case is 3 planes enabled, each fetching
 * a 8192x4096@32bpp framebuffer:
 *   3 * 4096 * 8192  * 4 < 2^32
 */
static unsigned int
skl_get_total_relative_data_rate(struct intel_crtc_state *intel_cstate,
				 unsigned *plane_data_rate,
				 unsigned *plane_y_data_rate)
{
	struct drm_crtc_state *cstate = &intel_cstate->base;
	struct drm_atomic_state *state = cstate->state;
	struct drm_plane *plane;
	const struct drm_plane_state *pstate;
	unsigned int total_data_rate = 0;

	if (WARN_ON(!state))
		return 0;

	/* Calculate and cache data rate for each plane */
	drm_atomic_crtc_state_for_each_plane_state(plane, pstate, cstate) {
		enum plane_id plane_id = to_intel_plane(plane)->id;
		unsigned int rate;

		/* packed/uv */
		rate = skl_plane_relative_data_rate(intel_cstate,
						    pstate, 0);
		plane_data_rate[plane_id] = rate;

		total_data_rate += rate;

		/* y-plane */
		rate = skl_plane_relative_data_rate(intel_cstate,
						    pstate, 1);
		plane_y_data_rate[plane_id] = rate;

		total_data_rate += rate;
	}

	return total_data_rate;
}

static uint16_t
skl_ddb_min_alloc(const struct drm_plane_state *pstate,
		  const int y)
{
	struct drm_framebuffer *fb = pstate->fb;
	struct intel_plane_state *intel_pstate = to_intel_plane_state(pstate);
	uint32_t src_w, src_h;
	uint32_t min_scanlines = 8;
	uint8_t plane_bpp;

	if (WARN_ON(!fb))
		return 0;

	/* For packed formats, no y-plane, return 0 */
	if (y && fb->format->format != DRM_FORMAT_NV12)
		return 0;

	/* For Non Y-tile return 8-blocks */
	if (fb->modifier != I915_FORMAT_MOD_Y_TILED &&
	    fb->modifier != I915_FORMAT_MOD_Yf_TILED)
		return 8;

	src_w = drm_rect_width(&intel_pstate->base.src) >> 16;
	src_h = drm_rect_height(&intel_pstate->base.src) >> 16;

	if (drm_rotation_90_or_270(pstate->rotation))
		swap(src_w, src_h);

	/* Halve UV plane width and height for NV12 */
	if (fb->format->format == DRM_FORMAT_NV12 && !y) {
		src_w /= 2;
		src_h /= 2;
	}

	if (fb->format->format == DRM_FORMAT_NV12 && !y)
		plane_bpp = fb->format->cpp[1];
	else
		plane_bpp = fb->format->cpp[0];

	if (drm_rotation_90_or_270(pstate->rotation)) {
		switch (plane_bpp) {
		case 1:
			min_scanlines = 32;
			break;
		case 2:
			min_scanlines = 16;
			break;
		case 4:
			min_scanlines = 8;
			break;
		case 8:
			min_scanlines = 4;
			break;
		default:
			WARN(1, "Unsupported pixel depth %u for rotation",
			     plane_bpp);
			min_scanlines = 32;
		}
	}

	return DIV_ROUND_UP((4 * src_w * plane_bpp), 512) * min_scanlines/4 + 3;
}

static void
skl_ddb_calc_min(const struct intel_crtc_state *cstate, int num_active,
		 uint16_t *minimum, uint16_t *y_minimum)
{
	const struct drm_plane_state *pstate;
	struct drm_plane *plane;

	drm_atomic_crtc_state_for_each_plane_state(plane, pstate, &cstate->base) {
		enum plane_id plane_id = to_intel_plane(plane)->id;

		if (plane_id == PLANE_CURSOR)
			continue;

		if (!pstate->visible)
			continue;

		minimum[plane_id] = skl_ddb_min_alloc(pstate, 0);
		y_minimum[plane_id] = skl_ddb_min_alloc(pstate, 1);
	}

	minimum[PLANE_CURSOR] = skl_cursor_allocation(num_active);
}

static int
skl_allocate_pipe_ddb(struct intel_crtc_state *cstate,
		      struct skl_ddb_allocation *ddb /* out */)
{
	struct drm_atomic_state *state = cstate->base.state;
	struct drm_crtc *crtc = cstate->base.crtc;
	struct drm_device *dev = crtc->dev;
	struct intel_crtc *intel_crtc = to_intel_crtc(crtc);
	enum pipe pipe = intel_crtc->pipe;
	struct skl_ddb_entry *alloc = &cstate->wm.skl.ddb;
	uint16_t alloc_size, start;
	uint16_t minimum[I915_MAX_PLANES] = {};
	uint16_t y_minimum[I915_MAX_PLANES] = {};
	unsigned int total_data_rate;
	enum plane_id plane_id;
	int num_active;
	unsigned plane_data_rate[I915_MAX_PLANES] = {};
	unsigned plane_y_data_rate[I915_MAX_PLANES] = {};

	/* Clear the partitioning for disabled planes. */
	memset(ddb->plane[pipe], 0, sizeof(ddb->plane[pipe]));
	memset(ddb->y_plane[pipe], 0, sizeof(ddb->y_plane[pipe]));

	if (WARN_ON(!state))
		return 0;

	if (!cstate->base.active) {
		alloc->start = alloc->end = 0;
		return 0;
	}

	skl_ddb_get_pipe_allocation_limits(dev, cstate, alloc, &num_active);
	alloc_size = skl_ddb_entry_size(alloc);
	if (alloc_size == 0) {
		memset(ddb->plane[pipe], 0, sizeof(ddb->plane[pipe]));
		return 0;
	}

	skl_ddb_calc_min(cstate, num_active, minimum, y_minimum);

	/*
	 * 1. Allocate the mininum required blocks for each active plane
	 * and allocate the cursor, it doesn't require extra allocation
	 * proportional to the data rate.
	 */

	for_each_plane_id_on_crtc(intel_crtc, plane_id) {
		alloc_size -= minimum[plane_id];
		alloc_size -= y_minimum[plane_id];
	}

	ddb->plane[pipe][PLANE_CURSOR].start = alloc->end - minimum[PLANE_CURSOR];
	ddb->plane[pipe][PLANE_CURSOR].end = alloc->end;

	/*
	 * 2. Distribute the remaining space in proportion to the amount of
	 * data each plane needs to fetch from memory.
	 *
	 * FIXME: we may not allocate every single block here.
	 */
	total_data_rate = skl_get_total_relative_data_rate(cstate,
							   plane_data_rate,
							   plane_y_data_rate);
	if (total_data_rate == 0)
		return 0;

	start = alloc->start;
	for_each_plane_id_on_crtc(intel_crtc, plane_id) {
		unsigned int data_rate, y_data_rate;
		uint16_t plane_blocks, y_plane_blocks = 0;

		if (plane_id == PLANE_CURSOR)
			continue;

		data_rate = plane_data_rate[plane_id];

		/*
		 * allocation for (packed formats) or (uv-plane part of planar format):
		 * promote the expression to 64 bits to avoid overflowing, the
		 * result is < available as data_rate / total_data_rate < 1
		 */
		plane_blocks = minimum[plane_id];
		plane_blocks += div_u64((uint64_t)alloc_size * data_rate,
					total_data_rate);

		/* Leave disabled planes at (0,0) */
		if (data_rate) {
			ddb->plane[pipe][plane_id].start = start;
			ddb->plane[pipe][plane_id].end = start + plane_blocks;
		}

		start += plane_blocks;

		/*
		 * allocation for y_plane part of planar format:
		 */
		y_data_rate = plane_y_data_rate[plane_id];

		y_plane_blocks = y_minimum[plane_id];
		y_plane_blocks += div_u64((uint64_t)alloc_size * y_data_rate,
					total_data_rate);

		if (y_data_rate) {
			ddb->y_plane[pipe][plane_id].start = start;
			ddb->y_plane[pipe][plane_id].end = start + y_plane_blocks;
		}

		start += y_plane_blocks;
	}

	return 0;
}

/*
 * The max latency should be 257 (max the punit can code is 255 and we add 2us
 * for the read latency) and cpp should always be <= 8, so that
 * should allow pixel_rate up to ~2 GHz which seems sufficient since max
 * 2xcdclk is 1350 MHz and the pixel rate should never exceed that.
*/
static uint_fixed_16_16_t skl_wm_method1(uint32_t pixel_rate, uint8_t cpp,
					 uint32_t latency)
{
	uint32_t wm_intermediate_val;
	uint_fixed_16_16_t ret;

	if (latency == 0)
		return FP_16_16_MAX;

	wm_intermediate_val = latency * pixel_rate * cpp;
	ret = fixed_16_16_div_round_up_u64(wm_intermediate_val, 1000 * 512);
	return ret;
}

static uint_fixed_16_16_t skl_wm_method2(uint32_t pixel_rate,
			uint32_t pipe_htotal,
			uint32_t latency,
			uint_fixed_16_16_t plane_blocks_per_line)
{
	uint32_t wm_intermediate_val;
	uint_fixed_16_16_t ret;

	if (latency == 0)
		return FP_16_16_MAX;

	wm_intermediate_val = latency * pixel_rate;
	wm_intermediate_val = DIV_ROUND_UP(wm_intermediate_val,
					   pipe_htotal * 1000);
	ret = mul_u32_fixed_16_16(wm_intermediate_val, plane_blocks_per_line);
	return ret;
}

static uint32_t skl_adjusted_plane_pixel_rate(const struct intel_crtc_state *cstate,
					      struct intel_plane_state *pstate)
{
	uint64_t adjusted_pixel_rate;
	uint64_t downscale_amount;
	uint64_t pixel_rate;

	/* Shouldn't reach here on disabled planes... */
	if (WARN_ON(!pstate->base.visible))
		return 0;

	/*
	 * Adjusted plane pixel rate is just the pipe's adjusted pixel rate
	 * with additional adjustments for plane-specific scaling.
	 */
	adjusted_pixel_rate = ilk_pipe_pixel_rate(cstate);
	downscale_amount = skl_plane_downscale_amount(pstate);

	pixel_rate = adjusted_pixel_rate * downscale_amount >> 16;
	WARN_ON(pixel_rate != clamp_t(uint32_t, pixel_rate, 0, ~0));

	return pixel_rate;
}

static int skl_compute_plane_wm(const struct drm_i915_private *dev_priv,
				struct intel_crtc_state *cstate,
				struct intel_plane_state *intel_pstate,
				uint16_t ddb_allocation,
				int level,
				uint16_t *out_blocks, /* out */
				uint8_t *out_lines, /* out */
				bool *enabled /* out */)
{
	struct drm_plane_state *pstate = &intel_pstate->base;
	struct drm_framebuffer *fb = pstate->fb;
	uint32_t latency = dev_priv->wm.skl_latency[level];
	uint_fixed_16_16_t method1, method2;
	uint_fixed_16_16_t plane_blocks_per_line;
	uint_fixed_16_16_t selected_result;
	uint32_t interm_pbpl;
	uint32_t plane_bytes_per_line;
	uint32_t res_blocks, res_lines;
	uint8_t cpp;
	uint32_t width = 0, height = 0;
	uint32_t plane_pixel_rate;
	uint_fixed_16_16_t y_tile_minimum;
	uint32_t y_min_scanlines;
	struct intel_atomic_state *state =
		to_intel_atomic_state(cstate->base.state);
	bool apply_memory_bw_wa = skl_needs_memory_bw_wa(state);
	bool y_tiled, x_tiled;

	if (latency == 0 || !cstate->base.active || !intel_pstate->base.visible) {
		*enabled = false;
		return 0;
	}

	y_tiled = fb->modifier == I915_FORMAT_MOD_Y_TILED ||
		  fb->modifier == I915_FORMAT_MOD_Yf_TILED;
	x_tiled = fb->modifier == I915_FORMAT_MOD_X_TILED;

	/* Display WA #1141: kbl. */
	if (IS_KABYLAKE(dev_priv) && dev_priv->ipc_enabled)
		latency += 4;

	if (apply_memory_bw_wa && x_tiled)
		latency += 15;

	width = drm_rect_width(&intel_pstate->base.src) >> 16;
	height = drm_rect_height(&intel_pstate->base.src) >> 16;

	if (drm_rotation_90_or_270(pstate->rotation))
		swap(width, height);

	cpp = fb->format->cpp[0];
	plane_pixel_rate = skl_adjusted_plane_pixel_rate(cstate, intel_pstate);

	if (drm_rotation_90_or_270(pstate->rotation)) {
		int cpp = (fb->format->format == DRM_FORMAT_NV12) ?
			fb->format->cpp[1] :
			fb->format->cpp[0];

		switch (cpp) {
		case 1:
			y_min_scanlines = 16;
			break;
		case 2:
			y_min_scanlines = 8;
			break;
		case 4:
			y_min_scanlines = 4;
			break;
		default:
			MISSING_CASE(cpp);
			return -EINVAL;
		}
	} else {
		y_min_scanlines = 4;
	}

	if (apply_memory_bw_wa)
		y_min_scanlines *= 2;

	plane_bytes_per_line = width * cpp;
	if (y_tiled) {
		interm_pbpl = DIV_ROUND_UP(plane_bytes_per_line *
					   y_min_scanlines, 512);
		plane_blocks_per_line =
		      fixed_16_16_div_round_up(interm_pbpl, y_min_scanlines);
	} else if (x_tiled) {
		interm_pbpl = DIV_ROUND_UP(plane_bytes_per_line, 512);
		plane_blocks_per_line = u32_to_fixed_16_16(interm_pbpl);
	} else {
		interm_pbpl = DIV_ROUND_UP(plane_bytes_per_line, 512) + 1;
		plane_blocks_per_line = u32_to_fixed_16_16(interm_pbpl);
	}

	method1 = skl_wm_method1(plane_pixel_rate, cpp, latency);
	method2 = skl_wm_method2(plane_pixel_rate,
				 cstate->base.adjusted_mode.crtc_htotal,
				 latency,
				 plane_blocks_per_line);

	y_tile_minimum = mul_u32_fixed_16_16(y_min_scanlines,
					     plane_blocks_per_line);

	if (y_tiled) {
		selected_result = max_fixed_16_16(method2, y_tile_minimum);
	} else {
		if ((cpp * cstate->base.adjusted_mode.crtc_htotal / 512 < 1) &&
		    (plane_bytes_per_line / 512 < 1))
			selected_result = method2;
		else if ((ddb_allocation /
			fixed_16_16_to_u32_round_up(plane_blocks_per_line)) >= 1)
			selected_result = min_fixed_16_16(method1, method2);
		else
			selected_result = method1;
	}

	res_blocks = fixed_16_16_to_u32_round_up(selected_result) + 1;
	res_lines = DIV_ROUND_UP(selected_result.val,
				 plane_blocks_per_line.val);

	if (level >= 1 && level <= 7) {
		if (y_tiled) {
			res_blocks += fixed_16_16_to_u32_round_up(y_tile_minimum);
			res_lines += y_min_scanlines;
		} else {
			res_blocks++;
		}
	}

	if (res_blocks >= ddb_allocation || res_lines > 31) {
		*enabled = false;

		/*
		 * If there are no valid level 0 watermarks, then we can't
		 * support this display configuration.
		 */
		if (level) {
			return 0;
		} else {
			struct drm_plane *plane = pstate->plane;

			DRM_DEBUG_KMS("Requested display configuration exceeds system watermark limitations\n");
			DRM_DEBUG_KMS("[PLANE:%d:%s] blocks required = %u/%u, lines required = %u/31\n",
				      plane->base.id, plane->name,
				      res_blocks, ddb_allocation, res_lines);
			return -EINVAL;
		}
	}

	*out_blocks = res_blocks;
	*out_lines = res_lines;
	*enabled = true;

	return 0;
}

static int
skl_compute_wm_level(const struct drm_i915_private *dev_priv,
		     struct skl_ddb_allocation *ddb,
		     struct intel_crtc_state *cstate,
		     struct intel_plane *intel_plane,
		     int level,
		     struct skl_wm_level *result)
{
	struct drm_atomic_state *state = cstate->base.state;
	struct intel_crtc *intel_crtc = to_intel_crtc(cstate->base.crtc);
	struct drm_plane *plane = &intel_plane->base;
	struct intel_plane_state *intel_pstate = NULL;
	uint16_t ddb_blocks;
	enum pipe pipe = intel_crtc->pipe;
	int ret;

	if (state)
		intel_pstate =
			intel_atomic_get_existing_plane_state(state,
							      intel_plane);

	/*
	 * Note: If we start supporting multiple pending atomic commits against
	 * the same planes/CRTC's in the future, plane->state will no longer be
	 * the correct pre-state to use for the calculations here and we'll
	 * need to change where we get the 'unchanged' plane data from.
	 *
	 * For now this is fine because we only allow one queued commit against
	 * a CRTC.  Even if the plane isn't modified by this transaction and we
	 * don't have a plane lock, we still have the CRTC's lock, so we know
	 * that no other transactions are racing with us to update it.
	 */
	if (!intel_pstate)
		intel_pstate = to_intel_plane_state(plane->state);

	WARN_ON(!intel_pstate->base.fb);

	ddb_blocks = skl_ddb_entry_size(&ddb->plane[pipe][intel_plane->id]);

	ret = skl_compute_plane_wm(dev_priv,
				   cstate,
				   intel_pstate,
				   ddb_blocks,
				   level,
				   &result->plane_res_b,
				   &result->plane_res_l,
				   &result->plane_en);
	if (ret)
		return ret;

	return 0;
}

static uint32_t
skl_compute_linetime_wm(struct intel_crtc_state *cstate)
{
	struct drm_atomic_state *state = cstate->base.state;
	struct drm_i915_private *dev_priv = to_i915(state->dev);
	uint32_t pixel_rate;
	uint32_t linetime_wm;

	if (!cstate->base.active)
		return 0;

	pixel_rate = ilk_pipe_pixel_rate(cstate);

	if (WARN_ON(pixel_rate == 0))
		return 0;

	linetime_wm = DIV_ROUND_UP(8 * cstate->base.adjusted_mode.crtc_htotal *
				   1000, pixel_rate);

	/* Display WA #1135: bxt. */
	if (IS_BROXTON(dev_priv) && dev_priv->ipc_enabled)
		linetime_wm = DIV_ROUND_UP(linetime_wm, 2);

	return linetime_wm;
}

static void skl_compute_transition_wm(struct intel_crtc_state *cstate,
				      struct skl_wm_level *trans_wm /* out */)
{
	if (!cstate->base.active)
		return;

	/* Until we know more, just disable transition WMs */
	trans_wm->plane_en = false;
}

static int skl_build_pipe_wm(struct intel_crtc_state *cstate,
			     struct skl_ddb_allocation *ddb,
			     struct skl_pipe_wm *pipe_wm)
{
	struct drm_device *dev = cstate->base.crtc->dev;
	const struct drm_i915_private *dev_priv = to_i915(dev);
	struct intel_plane *intel_plane;
	struct skl_plane_wm *wm;
	int level, max_level = ilk_wm_max_level(dev_priv);
	int ret;

	/*
	 * We'll only calculate watermarks for planes that are actually
	 * enabled, so make sure all other planes are set as disabled.
	 */
	memset(pipe_wm->planes, 0, sizeof(pipe_wm->planes));

	for_each_intel_plane_mask(&dev_priv->drm,
				  intel_plane,
				  cstate->base.plane_mask) {
		wm = &pipe_wm->planes[intel_plane->id];

		for (level = 0; level <= max_level; level++) {
			ret = skl_compute_wm_level(dev_priv, ddb, cstate,
						   intel_plane, level,
						   &wm->wm[level]);
			if (ret)
				return ret;
		}
		skl_compute_transition_wm(cstate, &wm->trans_wm);
	}
	pipe_wm->linetime = skl_compute_linetime_wm(cstate);

	return 0;
}

static void skl_ddb_entry_write(struct drm_i915_private *dev_priv,
				i915_reg_t reg,
				const struct skl_ddb_entry *entry)
{
	if (entry->end)
		I915_WRITE(reg, (entry->end - 1) << 16 | entry->start);
	else
		I915_WRITE(reg, 0);
}

static void skl_write_wm_level(struct drm_i915_private *dev_priv,
			       i915_reg_t reg,
			       const struct skl_wm_level *level)
{
	uint32_t val = 0;

	if (level->plane_en) {
		val |= PLANE_WM_EN;
		val |= level->plane_res_b;
		val |= level->plane_res_l << PLANE_WM_LINES_SHIFT;
	}

	I915_WRITE(reg, val);
}

static void skl_write_plane_wm(struct intel_crtc *intel_crtc,
			       const struct skl_plane_wm *wm,
			       const struct skl_ddb_allocation *ddb,
			       enum plane_id plane_id)
{
	struct drm_crtc *crtc = &intel_crtc->base;
	struct drm_device *dev = crtc->dev;
	struct drm_i915_private *dev_priv = to_i915(dev);
	int level, max_level = ilk_wm_max_level(dev_priv);
	enum pipe pipe = intel_crtc->pipe;

	for (level = 0; level <= max_level; level++) {
		skl_write_wm_level(dev_priv, PLANE_WM(pipe, plane_id, level),
				   &wm->wm[level]);
	}
	skl_write_wm_level(dev_priv, PLANE_WM_TRANS(pipe, plane_id),
			   &wm->trans_wm);

	skl_ddb_entry_write(dev_priv, PLANE_BUF_CFG(pipe, plane_id),
			    &ddb->plane[pipe][plane_id]);
	skl_ddb_entry_write(dev_priv, PLANE_NV12_BUF_CFG(pipe, plane_id),
			    &ddb->y_plane[pipe][plane_id]);
}

static void skl_write_cursor_wm(struct intel_crtc *intel_crtc,
				const struct skl_plane_wm *wm,
				const struct skl_ddb_allocation *ddb)
{
	struct drm_crtc *crtc = &intel_crtc->base;
	struct drm_device *dev = crtc->dev;
	struct drm_i915_private *dev_priv = to_i915(dev);
	int level, max_level = ilk_wm_max_level(dev_priv);
	enum pipe pipe = intel_crtc->pipe;

	for (level = 0; level <= max_level; level++) {
		skl_write_wm_level(dev_priv, CUR_WM(pipe, level),
				   &wm->wm[level]);
	}
	skl_write_wm_level(dev_priv, CUR_WM_TRANS(pipe), &wm->trans_wm);

	skl_ddb_entry_write(dev_priv, CUR_BUF_CFG(pipe),
			    &ddb->plane[pipe][PLANE_CURSOR]);
}

bool skl_wm_level_equals(const struct skl_wm_level *l1,
			 const struct skl_wm_level *l2)
{
	if (l1->plane_en != l2->plane_en)
		return false;

	/* If both planes aren't enabled, the rest shouldn't matter */
	if (!l1->plane_en)
		return true;

	return (l1->plane_res_l == l2->plane_res_l &&
		l1->plane_res_b == l2->plane_res_b);
}

static inline bool skl_ddb_entries_overlap(const struct skl_ddb_entry *a,
					   const struct skl_ddb_entry *b)
{
	return a->start < b->end && b->start < a->end;
}

bool skl_ddb_allocation_overlaps(const struct skl_ddb_entry **entries,
				 const struct skl_ddb_entry *ddb,
				 int ignore)
{
	int i;

	for (i = 0; i < I915_MAX_PIPES; i++)
		if (i != ignore && entries[i] &&
		    skl_ddb_entries_overlap(ddb, entries[i]))
			return true;

	return false;
}

static int skl_update_pipe_wm(struct drm_crtc_state *cstate,
			      const struct skl_pipe_wm *old_pipe_wm,
			      struct skl_pipe_wm *pipe_wm, /* out */
			      struct skl_ddb_allocation *ddb, /* out */
			      bool *changed /* out */)
{
	struct intel_crtc_state *intel_cstate = to_intel_crtc_state(cstate);
	int ret;

	ret = skl_build_pipe_wm(intel_cstate, ddb, pipe_wm);
	if (ret)
		return ret;

	if (!memcmp(old_pipe_wm, pipe_wm, sizeof(*pipe_wm)))
		*changed = false;
	else
		*changed = true;

	return 0;
}

static uint32_t
pipes_modified(struct drm_atomic_state *state)
{
	struct drm_crtc *crtc;
	struct drm_crtc_state *cstate;
	uint32_t i, ret = 0;

	for_each_crtc_in_state(state, crtc, cstate, i)
		ret |= drm_crtc_mask(crtc);

	return ret;
}

static int
skl_ddb_add_affected_planes(struct intel_crtc_state *cstate)
{
	struct drm_atomic_state *state = cstate->base.state;
	struct drm_device *dev = state->dev;
	struct drm_crtc *crtc = cstate->base.crtc;
	struct intel_crtc *intel_crtc = to_intel_crtc(crtc);
	struct drm_i915_private *dev_priv = to_i915(dev);
	struct intel_atomic_state *intel_state = to_intel_atomic_state(state);
	struct skl_ddb_allocation *new_ddb = &intel_state->wm_results.ddb;
	struct skl_ddb_allocation *cur_ddb = &dev_priv->wm.skl_hw.ddb;
	struct drm_plane_state *plane_state;
	struct drm_plane *plane;
	enum pipe pipe = intel_crtc->pipe;

	WARN_ON(!drm_atomic_get_existing_crtc_state(state, crtc));

	drm_for_each_plane_mask(plane, dev, cstate->base.plane_mask) {
		enum plane_id plane_id = to_intel_plane(plane)->id;

		if (skl_ddb_entry_equal(&cur_ddb->plane[pipe][plane_id],
					&new_ddb->plane[pipe][plane_id]) &&
		    skl_ddb_entry_equal(&cur_ddb->y_plane[pipe][plane_id],
					&new_ddb->y_plane[pipe][plane_id]))
			continue;

		plane_state = drm_atomic_get_plane_state(state, plane);
		if (IS_ERR(plane_state))
			return PTR_ERR(plane_state);
	}

	return 0;
}

static int
skl_compute_ddb(struct drm_atomic_state *state)
{
	struct drm_device *dev = state->dev;
	struct drm_i915_private *dev_priv = to_i915(dev);
	struct intel_atomic_state *intel_state = to_intel_atomic_state(state);
	struct intel_crtc *intel_crtc;
	struct skl_ddb_allocation *ddb = &intel_state->wm_results.ddb;
	uint32_t realloc_pipes = pipes_modified(state);
	int ret;

	/*
	 * If this is our first atomic update following hardware readout,
	 * we can't trust the DDB that the BIOS programmed for us.  Let's
	 * pretend that all pipes switched active status so that we'll
	 * ensure a full DDB recompute.
	 */
	if (dev_priv->wm.distrust_bios_wm) {
		ret = drm_modeset_lock(&dev->mode_config.connection_mutex,
				       state->acquire_ctx);
		if (ret)
			return ret;

		intel_state->active_pipe_changes = ~0;

		/*
		 * We usually only initialize intel_state->active_crtcs if we
		 * we're doing a modeset; make sure this field is always
		 * initialized during the sanitization process that happens
		 * on the first commit too.
		 */
		if (!intel_state->modeset)
			intel_state->active_crtcs = dev_priv->active_crtcs;
	}

	/*
	 * If the modeset changes which CRTC's are active, we need to
	 * recompute the DDB allocation for *all* active pipes, even
	 * those that weren't otherwise being modified in any way by this
	 * atomic commit.  Due to the shrinking of the per-pipe allocations
	 * when new active CRTC's are added, it's possible for a pipe that
	 * we were already using and aren't changing at all here to suddenly
	 * become invalid if its DDB needs exceeds its new allocation.
	 *
	 * Note that if we wind up doing a full DDB recompute, we can't let
	 * any other display updates race with this transaction, so we need
	 * to grab the lock on *all* CRTC's.
	 */
	if (intel_state->active_pipe_changes) {
		realloc_pipes = ~0;
		intel_state->wm_results.dirty_pipes = ~0;
	}

	/*
	 * We're not recomputing for the pipes not included in the commit, so
	 * make sure we start with the current state.
	 */
	memcpy(ddb, &dev_priv->wm.skl_hw.ddb, sizeof(*ddb));

	for_each_intel_crtc_mask(dev, intel_crtc, realloc_pipes) {
		struct intel_crtc_state *cstate;

		cstate = intel_atomic_get_crtc_state(state, intel_crtc);
		if (IS_ERR(cstate))
			return PTR_ERR(cstate);

		ret = skl_allocate_pipe_ddb(cstate, ddb);
		if (ret)
			return ret;

		ret = skl_ddb_add_affected_planes(cstate);
		if (ret)
			return ret;
	}

	return 0;
}

static void
skl_copy_wm_for_pipe(struct skl_wm_values *dst,
		     struct skl_wm_values *src,
		     enum pipe pipe)
{
	memcpy(dst->ddb.y_plane[pipe], src->ddb.y_plane[pipe],
	       sizeof(dst->ddb.y_plane[pipe]));
	memcpy(dst->ddb.plane[pipe], src->ddb.plane[pipe],
	       sizeof(dst->ddb.plane[pipe]));
}

static void
skl_print_wm_changes(const struct drm_atomic_state *state)
{
	const struct drm_device *dev = state->dev;
	const struct drm_i915_private *dev_priv = to_i915(dev);
	const struct intel_atomic_state *intel_state =
		to_intel_atomic_state(state);
	const struct drm_crtc *crtc;
	const struct drm_crtc_state *cstate;
	const struct intel_plane *intel_plane;
	const struct skl_ddb_allocation *old_ddb = &dev_priv->wm.skl_hw.ddb;
	const struct skl_ddb_allocation *new_ddb = &intel_state->wm_results.ddb;
	int i;

	for_each_crtc_in_state(state, crtc, cstate, i) {
		const struct intel_crtc *intel_crtc = to_intel_crtc(crtc);
		enum pipe pipe = intel_crtc->pipe;

		for_each_intel_plane_on_crtc(dev, intel_crtc, intel_plane) {
			enum plane_id plane_id = intel_plane->id;
			const struct skl_ddb_entry *old, *new;

			old = &old_ddb->plane[pipe][plane_id];
			new = &new_ddb->plane[pipe][plane_id];

			if (skl_ddb_entry_equal(old, new))
				continue;

			DRM_DEBUG_ATOMIC("[PLANE:%d:%s] ddb (%d - %d) -> (%d - %d)\n",
					 intel_plane->base.base.id,
					 intel_plane->base.name,
					 old->start, old->end,
					 new->start, new->end);
		}
	}
}

static int
skl_compute_wm(struct drm_atomic_state *state)
{
	struct drm_crtc *crtc;
	struct drm_crtc_state *cstate;
	struct intel_atomic_state *intel_state = to_intel_atomic_state(state);
	struct skl_wm_values *results = &intel_state->wm_results;
	struct skl_pipe_wm *pipe_wm;
	bool changed = false;
	int ret, i;

	/*
	 * If this transaction isn't actually touching any CRTC's, don't
	 * bother with watermark calculation.  Note that if we pass this
	 * test, we're guaranteed to hold at least one CRTC state mutex,
	 * which means we can safely use values like dev_priv->active_crtcs
	 * since any racing commits that want to update them would need to
	 * hold _all_ CRTC state mutexes.
	 */
	for_each_crtc_in_state(state, crtc, cstate, i)
		changed = true;
	if (!changed)
		return 0;

	/* Clear all dirty flags */
	results->dirty_pipes = 0;

	ret = skl_compute_ddb(state);
	if (ret)
		return ret;

	/*
	 * Calculate WM's for all pipes that are part of this transaction.
	 * Note that the DDB allocation above may have added more CRTC's that
	 * weren't otherwise being modified (and set bits in dirty_pipes) if
	 * pipe allocations had to change.
	 *
	 * FIXME:  Now that we're doing this in the atomic check phase, we
	 * should allow skl_update_pipe_wm() to return failure in cases where
	 * no suitable watermark values can be found.
	 */
	for_each_crtc_in_state(state, crtc, cstate, i) {
		struct intel_crtc_state *intel_cstate =
			to_intel_crtc_state(cstate);
		const struct skl_pipe_wm *old_pipe_wm =
			&to_intel_crtc_state(crtc->state)->wm.skl.optimal;

		pipe_wm = &intel_cstate->wm.skl.optimal;
		ret = skl_update_pipe_wm(cstate, old_pipe_wm, pipe_wm,
					 &results->ddb, &changed);
		if (ret)
			return ret;

		if (changed)
			results->dirty_pipes |= drm_crtc_mask(crtc);

		if ((results->dirty_pipes & drm_crtc_mask(crtc)) == 0)
			/* This pipe's WM's did not change */
			continue;

		intel_cstate->update_wm_pre = true;
	}

	skl_print_wm_changes(state);

	return 0;
}

static void skl_atomic_update_crtc_wm(struct intel_atomic_state *state,
				      struct intel_crtc_state *cstate)
{
	struct intel_crtc *crtc = to_intel_crtc(cstate->base.crtc);
	struct drm_i915_private *dev_priv = to_i915(state->base.dev);
	struct skl_pipe_wm *pipe_wm = &cstate->wm.skl.optimal;
	const struct skl_ddb_allocation *ddb = &state->wm_results.ddb;
	enum pipe pipe = crtc->pipe;
	enum plane_id plane_id;

	if (!(state->wm_results.dirty_pipes & drm_crtc_mask(&crtc->base)))
		return;

	I915_WRITE(PIPE_WM_LINETIME(pipe), pipe_wm->linetime);

	for_each_plane_id_on_crtc(crtc, plane_id) {
		if (plane_id != PLANE_CURSOR)
			skl_write_plane_wm(crtc, &pipe_wm->planes[plane_id],
					   ddb, plane_id);
		else
			skl_write_cursor_wm(crtc, &pipe_wm->planes[plane_id],
					    ddb);
	}
}

static void skl_initial_wm(struct intel_atomic_state *state,
			   struct intel_crtc_state *cstate)
{
	struct intel_crtc *intel_crtc = to_intel_crtc(cstate->base.crtc);
	struct drm_device *dev = intel_crtc->base.dev;
	struct drm_i915_private *dev_priv = to_i915(dev);
	struct skl_wm_values *results = &state->wm_results;
	struct skl_wm_values *hw_vals = &dev_priv->wm.skl_hw;
	enum pipe pipe = intel_crtc->pipe;

	if ((results->dirty_pipes & drm_crtc_mask(&intel_crtc->base)) == 0)
		return;

	mutex_lock(&dev_priv->wm.wm_mutex);

	if (cstate->base.active_changed)
		skl_atomic_update_crtc_wm(state, cstate);

	skl_copy_wm_for_pipe(hw_vals, results, pipe);

	mutex_unlock(&dev_priv->wm.wm_mutex);
}

static void ilk_compute_wm_config(struct drm_device *dev,
				  struct intel_wm_config *config)
{
	struct intel_crtc *crtc;

	/* Compute the currently _active_ config */
	for_each_intel_crtc(dev, crtc) {
		const struct intel_pipe_wm *wm = &crtc->wm.active.ilk;

		if (!wm->pipe_enabled)
			continue;

		config->sprites_enabled |= wm->sprites_enabled;
		config->sprites_scaled |= wm->sprites_scaled;
		config->num_pipes_active++;
	}
}

static void ilk_program_watermarks(struct drm_i915_private *dev_priv)
{
	struct drm_device *dev = &dev_priv->drm;
	struct intel_pipe_wm lp_wm_1_2 = {}, lp_wm_5_6 = {}, *best_lp_wm;
	struct ilk_wm_maximums max;
	struct intel_wm_config config = {};
	struct ilk_wm_values results = {};
	enum intel_ddb_partitioning partitioning;

	ilk_compute_wm_config(dev, &config);

	ilk_compute_wm_maximums(dev, 1, &config, INTEL_DDB_PART_1_2, &max);
	ilk_wm_merge(dev, &config, &max, &lp_wm_1_2);

	/* 5/6 split only in single pipe config on IVB+ */
	if (INTEL_GEN(dev_priv) >= 7 &&
	    config.num_pipes_active == 1 && config.sprites_enabled) {
		ilk_compute_wm_maximums(dev, 1, &config, INTEL_DDB_PART_5_6, &max);
		ilk_wm_merge(dev, &config, &max, &lp_wm_5_6);

		best_lp_wm = ilk_find_best_result(dev, &lp_wm_1_2, &lp_wm_5_6);
	} else {
		best_lp_wm = &lp_wm_1_2;
	}

	partitioning = (best_lp_wm == &lp_wm_1_2) ?
		       INTEL_DDB_PART_1_2 : INTEL_DDB_PART_5_6;

	ilk_compute_wm_results(dev, best_lp_wm, partitioning, &results);

	ilk_write_wm_values(dev_priv, &results);
}

static void ilk_initial_watermarks(struct intel_atomic_state *state,
				   struct intel_crtc_state *cstate)
{
	struct drm_i915_private *dev_priv = to_i915(cstate->base.crtc->dev);
	struct intel_crtc *intel_crtc = to_intel_crtc(cstate->base.crtc);

	mutex_lock(&dev_priv->wm.wm_mutex);
	intel_crtc->wm.active.ilk = cstate->wm.ilk.intermediate;
	ilk_program_watermarks(dev_priv);
	mutex_unlock(&dev_priv->wm.wm_mutex);
}

static void ilk_optimize_watermarks(struct intel_atomic_state *state,
				    struct intel_crtc_state *cstate)
{
	struct drm_i915_private *dev_priv = to_i915(cstate->base.crtc->dev);
	struct intel_crtc *intel_crtc = to_intel_crtc(cstate->base.crtc);

	mutex_lock(&dev_priv->wm.wm_mutex);
	if (cstate->wm.need_postvbl_update) {
		intel_crtc->wm.active.ilk = cstate->wm.ilk.optimal;
		ilk_program_watermarks(dev_priv);
	}
	mutex_unlock(&dev_priv->wm.wm_mutex);
}

static inline void skl_wm_level_from_reg_val(uint32_t val,
					     struct skl_wm_level *level)
{
	level->plane_en = val & PLANE_WM_EN;
	level->plane_res_b = val & PLANE_WM_BLOCKS_MASK;
	level->plane_res_l = (val >> PLANE_WM_LINES_SHIFT) &
		PLANE_WM_LINES_MASK;
}

void skl_pipe_wm_get_hw_state(struct drm_crtc *crtc,
			      struct skl_pipe_wm *out)
{
	struct drm_i915_private *dev_priv = to_i915(crtc->dev);
	struct intel_crtc *intel_crtc = to_intel_crtc(crtc);
	enum pipe pipe = intel_crtc->pipe;
	int level, max_level;
	enum plane_id plane_id;
	uint32_t val;

	max_level = ilk_wm_max_level(dev_priv);

	for_each_plane_id_on_crtc(intel_crtc, plane_id) {
		struct skl_plane_wm *wm = &out->planes[plane_id];

		for (level = 0; level <= max_level; level++) {
			if (plane_id != PLANE_CURSOR)
				val = I915_READ(PLANE_WM(pipe, plane_id, level));
			else
				val = I915_READ(CUR_WM(pipe, level));

			skl_wm_level_from_reg_val(val, &wm->wm[level]);
		}

		if (plane_id != PLANE_CURSOR)
			val = I915_READ(PLANE_WM_TRANS(pipe, plane_id));
		else
			val = I915_READ(CUR_WM_TRANS(pipe));

		skl_wm_level_from_reg_val(val, &wm->trans_wm);
	}

	if (!intel_crtc->active)
		return;

	out->linetime = I915_READ(PIPE_WM_LINETIME(pipe));
}

void skl_wm_get_hw_state(struct drm_device *dev)
{
	struct drm_i915_private *dev_priv = to_i915(dev);
	struct skl_wm_values *hw = &dev_priv->wm.skl_hw;
	struct skl_ddb_allocation *ddb = &dev_priv->wm.skl_hw.ddb;
	struct drm_crtc *crtc;
	struct intel_crtc *intel_crtc;
	struct intel_crtc_state *cstate;

	skl_ddb_get_hw_state(dev_priv, ddb);
	list_for_each_entry(crtc, &dev->mode_config.crtc_list, head) {
		intel_crtc = to_intel_crtc(crtc);
		cstate = to_intel_crtc_state(crtc->state);

		skl_pipe_wm_get_hw_state(crtc, &cstate->wm.skl.optimal);

		if (intel_crtc->active)
			hw->dirty_pipes |= drm_crtc_mask(crtc);
	}

	if (dev_priv->active_crtcs) {
		/* Fully recompute DDB on first atomic commit */
		dev_priv->wm.distrust_bios_wm = true;
	} else {
		/* Easy/common case; just sanitize DDB now if everything off */
		memset(ddb, 0, sizeof(*ddb));
	}
}

static void ilk_pipe_wm_get_hw_state(struct drm_crtc *crtc)
{
	struct drm_device *dev = crtc->dev;
	struct drm_i915_private *dev_priv = to_i915(dev);
	struct ilk_wm_values *hw = &dev_priv->wm.hw;
	struct intel_crtc *intel_crtc = to_intel_crtc(crtc);
	struct intel_crtc_state *cstate = to_intel_crtc_state(crtc->state);
	struct intel_pipe_wm *active = &cstate->wm.ilk.optimal;
	enum pipe pipe = intel_crtc->pipe;
	static const i915_reg_t wm0_pipe_reg[] = {
		[PIPE_A] = WM0_PIPEA_ILK,
		[PIPE_B] = WM0_PIPEB_ILK,
		[PIPE_C] = WM0_PIPEC_IVB,
	};

	hw->wm_pipe[pipe] = I915_READ(wm0_pipe_reg[pipe]);
	if (IS_HASWELL(dev_priv) || IS_BROADWELL(dev_priv))
		hw->wm_linetime[pipe] = I915_READ(PIPE_WM_LINETIME(pipe));

	memset(active, 0, sizeof(*active));

	active->pipe_enabled = intel_crtc->active;

	if (active->pipe_enabled) {
		u32 tmp = hw->wm_pipe[pipe];

		/*
		 * For active pipes LP0 watermark is marked as
		 * enabled, and LP1+ watermaks as disabled since
		 * we can't really reverse compute them in case
		 * multiple pipes are active.
		 */
		active->wm[0].enable = true;
		active->wm[0].pri_val = (tmp & WM0_PIPE_PLANE_MASK) >> WM0_PIPE_PLANE_SHIFT;
		active->wm[0].spr_val = (tmp & WM0_PIPE_SPRITE_MASK) >> WM0_PIPE_SPRITE_SHIFT;
		active->wm[0].cur_val = tmp & WM0_PIPE_CURSOR_MASK;
		active->linetime = hw->wm_linetime[pipe];
	} else {
		int level, max_level = ilk_wm_max_level(dev_priv);

		/*
		 * For inactive pipes, all watermark levels
		 * should be marked as enabled but zeroed,
		 * which is what we'd compute them to.
		 */
		for (level = 0; level <= max_level; level++)
			active->wm[level].enable = true;
	}

	intel_crtc->wm.active.ilk = *active;
}

#define _FW_WM(value, plane) \
	(((value) & DSPFW_ ## plane ## _MASK) >> DSPFW_ ## plane ## _SHIFT)
#define _FW_WM_VLV(value, plane) \
	(((value) & DSPFW_ ## plane ## _MASK_VLV) >> DSPFW_ ## plane ## _SHIFT)

static void vlv_read_wm_values(struct drm_i915_private *dev_priv,
			       struct vlv_wm_values *wm)
{
	enum pipe pipe;
	uint32_t tmp;

	for_each_pipe(dev_priv, pipe) {
		tmp = I915_READ(VLV_DDL(pipe));

		wm->ddl[pipe].plane[PLANE_PRIMARY] =
			(tmp >> DDL_PLANE_SHIFT) & (DDL_PRECISION_HIGH | DRAIN_LATENCY_MASK);
		wm->ddl[pipe].plane[PLANE_CURSOR] =
			(tmp >> DDL_CURSOR_SHIFT) & (DDL_PRECISION_HIGH | DRAIN_LATENCY_MASK);
		wm->ddl[pipe].plane[PLANE_SPRITE0] =
			(tmp >> DDL_SPRITE_SHIFT(0)) & (DDL_PRECISION_HIGH | DRAIN_LATENCY_MASK);
		wm->ddl[pipe].plane[PLANE_SPRITE1] =
			(tmp >> DDL_SPRITE_SHIFT(1)) & (DDL_PRECISION_HIGH | DRAIN_LATENCY_MASK);
	}

	tmp = I915_READ(DSPFW1);
	wm->sr.plane = _FW_WM(tmp, SR);
	wm->pipe[PIPE_B].plane[PLANE_CURSOR] = _FW_WM(tmp, CURSORB);
	wm->pipe[PIPE_B].plane[PLANE_PRIMARY] = _FW_WM_VLV(tmp, PLANEB);
	wm->pipe[PIPE_A].plane[PLANE_PRIMARY] = _FW_WM_VLV(tmp, PLANEA);

	tmp = I915_READ(DSPFW2);
	wm->pipe[PIPE_A].plane[PLANE_SPRITE1] = _FW_WM_VLV(tmp, SPRITEB);
	wm->pipe[PIPE_A].plane[PLANE_CURSOR] = _FW_WM(tmp, CURSORA);
	wm->pipe[PIPE_A].plane[PLANE_SPRITE0] = _FW_WM_VLV(tmp, SPRITEA);

	tmp = I915_READ(DSPFW3);
	wm->sr.cursor = _FW_WM(tmp, CURSOR_SR);

	if (IS_CHERRYVIEW(dev_priv)) {
		tmp = I915_READ(DSPFW7_CHV);
		wm->pipe[PIPE_B].plane[PLANE_SPRITE1] = _FW_WM_VLV(tmp, SPRITED);
		wm->pipe[PIPE_B].plane[PLANE_SPRITE0] = _FW_WM_VLV(tmp, SPRITEC);

		tmp = I915_READ(DSPFW8_CHV);
		wm->pipe[PIPE_C].plane[PLANE_SPRITE1] = _FW_WM_VLV(tmp, SPRITEF);
		wm->pipe[PIPE_C].plane[PLANE_SPRITE0] = _FW_WM_VLV(tmp, SPRITEE);

		tmp = I915_READ(DSPFW9_CHV);
		wm->pipe[PIPE_C].plane[PLANE_PRIMARY] = _FW_WM_VLV(tmp, PLANEC);
		wm->pipe[PIPE_C].plane[PLANE_CURSOR] = _FW_WM(tmp, CURSORC);

		tmp = I915_READ(DSPHOWM);
		wm->sr.plane |= _FW_WM(tmp, SR_HI) << 9;
		wm->pipe[PIPE_C].plane[PLANE_SPRITE1] |= _FW_WM(tmp, SPRITEF_HI) << 8;
		wm->pipe[PIPE_C].plane[PLANE_SPRITE0] |= _FW_WM(tmp, SPRITEE_HI) << 8;
		wm->pipe[PIPE_C].plane[PLANE_PRIMARY] |= _FW_WM(tmp, PLANEC_HI) << 8;
		wm->pipe[PIPE_B].plane[PLANE_SPRITE1] |= _FW_WM(tmp, SPRITED_HI) << 8;
		wm->pipe[PIPE_B].plane[PLANE_SPRITE0] |= _FW_WM(tmp, SPRITEC_HI) << 8;
		wm->pipe[PIPE_B].plane[PLANE_PRIMARY] |= _FW_WM(tmp, PLANEB_HI) << 8;
		wm->pipe[PIPE_A].plane[PLANE_SPRITE1] |= _FW_WM(tmp, SPRITEB_HI) << 8;
		wm->pipe[PIPE_A].plane[PLANE_SPRITE0] |= _FW_WM(tmp, SPRITEA_HI) << 8;
		wm->pipe[PIPE_A].plane[PLANE_PRIMARY] |= _FW_WM(tmp, PLANEA_HI) << 8;
	} else {
		tmp = I915_READ(DSPFW7);
		wm->pipe[PIPE_B].plane[PLANE_SPRITE1] = _FW_WM_VLV(tmp, SPRITED);
		wm->pipe[PIPE_B].plane[PLANE_SPRITE0] = _FW_WM_VLV(tmp, SPRITEC);

		tmp = I915_READ(DSPHOWM);
		wm->sr.plane |= _FW_WM(tmp, SR_HI) << 9;
		wm->pipe[PIPE_B].plane[PLANE_SPRITE1] |= _FW_WM(tmp, SPRITED_HI) << 8;
		wm->pipe[PIPE_B].plane[PLANE_SPRITE0] |= _FW_WM(tmp, SPRITEC_HI) << 8;
		wm->pipe[PIPE_B].plane[PLANE_PRIMARY] |= _FW_WM(tmp, PLANEB_HI) << 8;
		wm->pipe[PIPE_A].plane[PLANE_SPRITE1] |= _FW_WM(tmp, SPRITEB_HI) << 8;
		wm->pipe[PIPE_A].plane[PLANE_SPRITE0] |= _FW_WM(tmp, SPRITEA_HI) << 8;
		wm->pipe[PIPE_A].plane[PLANE_PRIMARY] |= _FW_WM(tmp, PLANEA_HI) << 8;
	}
}

#undef _FW_WM
#undef _FW_WM_VLV

void vlv_wm_get_hw_state(struct drm_device *dev)
{
	struct drm_i915_private *dev_priv = to_i915(dev);
	struct vlv_wm_values *wm = &dev_priv->wm.vlv;
	struct intel_plane *plane;
	enum pipe pipe;
	u32 val;

	vlv_read_wm_values(dev_priv, wm);

	for_each_intel_plane(dev, plane)
		plane->wm.fifo_size = vlv_get_fifo_size(plane);

	wm->cxsr = I915_READ(FW_BLC_SELF_VLV) & FW_CSPWRDWNEN;
	wm->level = VLV_WM_LEVEL_PM2;

	if (IS_CHERRYVIEW(dev_priv)) {
		mutex_lock(&dev_priv->rps.hw_lock);

		val = vlv_punit_read(dev_priv, PUNIT_REG_DSPFREQ);
		if (val & DSP_MAXFIFO_PM5_ENABLE)
			wm->level = VLV_WM_LEVEL_PM5;

		/*
		 * If DDR DVFS is disabled in the BIOS, Punit
		 * will never ack the request. So if that happens
		 * assume we don't have to enable/disable DDR DVFS
		 * dynamically. To test that just set the REQ_ACK
		 * bit to poke the Punit, but don't change the
		 * HIGH/LOW bits so that we don't actually change
		 * the current state.
		 */
		val = vlv_punit_read(dev_priv, PUNIT_REG_DDR_SETUP2);
		val |= FORCE_DDR_FREQ_REQ_ACK;
		vlv_punit_write(dev_priv, PUNIT_REG_DDR_SETUP2, val);

		if (wait_for((vlv_punit_read(dev_priv, PUNIT_REG_DDR_SETUP2) &
			      FORCE_DDR_FREQ_REQ_ACK) == 0, 3)) {
			DRM_DEBUG_KMS("Punit not acking DDR DVFS request, "
				      "assuming DDR DVFS is disabled\n");
			dev_priv->wm.max_level = VLV_WM_LEVEL_PM5;
		} else {
			val = vlv_punit_read(dev_priv, PUNIT_REG_DDR_SETUP2);
			if ((val & FORCE_DDR_HIGH_FREQ) == 0)
				wm->level = VLV_WM_LEVEL_DDR_DVFS;
		}

		mutex_unlock(&dev_priv->rps.hw_lock);
	}

	for_each_pipe(dev_priv, pipe)
		DRM_DEBUG_KMS("Initial watermarks: pipe %c, plane=%d, cursor=%d, sprite0=%d, sprite1=%d\n",
			      pipe_name(pipe),
			      wm->pipe[pipe].plane[PLANE_PRIMARY],
			      wm->pipe[pipe].plane[PLANE_CURSOR],
			      wm->pipe[pipe].plane[PLANE_SPRITE0],
			      wm->pipe[pipe].plane[PLANE_SPRITE1]);

	DRM_DEBUG_KMS("Initial watermarks: SR plane=%d, SR cursor=%d level=%d cxsr=%d\n",
		      wm->sr.plane, wm->sr.cursor, wm->level, wm->cxsr);
}

void ilk_wm_get_hw_state(struct drm_device *dev)
{
	struct drm_i915_private *dev_priv = to_i915(dev);
	struct ilk_wm_values *hw = &dev_priv->wm.hw;
	struct drm_crtc *crtc;

	for_each_crtc(dev, crtc)
		ilk_pipe_wm_get_hw_state(crtc);

	hw->wm_lp[0] = I915_READ(WM1_LP_ILK);
	hw->wm_lp[1] = I915_READ(WM2_LP_ILK);
	hw->wm_lp[2] = I915_READ(WM3_LP_ILK);

	hw->wm_lp_spr[0] = I915_READ(WM1S_LP_ILK);
	if (INTEL_GEN(dev_priv) >= 7) {
		hw->wm_lp_spr[1] = I915_READ(WM2S_LP_IVB);
		hw->wm_lp_spr[2] = I915_READ(WM3S_LP_IVB);
	}

	if (IS_HASWELL(dev_priv) || IS_BROADWELL(dev_priv))
		hw->partitioning = (I915_READ(WM_MISC) & WM_MISC_DATA_PARTITION_5_6) ?
			INTEL_DDB_PART_5_6 : INTEL_DDB_PART_1_2;
	else if (IS_IVYBRIDGE(dev_priv))
		hw->partitioning = (I915_READ(DISP_ARB_CTL2) & DISP_DATA_PARTITION_5_6) ?
			INTEL_DDB_PART_5_6 : INTEL_DDB_PART_1_2;

	hw->enable_fbc_wm =
		!(I915_READ(DISP_ARB_CTL) & DISP_FBC_WM_DIS);
}

/**
 * intel_update_watermarks - update FIFO watermark values based on current modes
 *
 * Calculate watermark values for the various WM regs based on current mode
 * and plane configuration.
 *
 * There are several cases to deal with here:
 *   - normal (i.e. non-self-refresh)
 *   - self-refresh (SR) mode
 *   - lines are large relative to FIFO size (buffer can hold up to 2)
 *   - lines are small relative to FIFO size (buffer can hold more than 2
 *     lines), so need to account for TLB latency
 *
 *   The normal calculation is:
 *     watermark = dotclock * bytes per pixel * latency
 *   where latency is platform & configuration dependent (we assume pessimal
 *   values here).
 *
 *   The SR calculation is:
 *     watermark = (trunc(latency/line time)+1) * surface width *
 *       bytes per pixel
 *   where
 *     line time = htotal / dotclock
 *     surface width = hdisplay for normal plane and 64 for cursor
 *   and latency is assumed to be high, as above.
 *
 * The final value programmed to the register should always be rounded up,
 * and include an extra 2 entries to account for clock crossings.
 *
 * We don't use the sprite, so we can ignore that.  And on Crestline we have
 * to set the non-SR watermarks to 8.
 */
void intel_update_watermarks(struct intel_crtc *crtc)
{
	struct drm_i915_private *dev_priv = to_i915(crtc->base.dev);

	if (dev_priv->display.update_wm)
		dev_priv->display.update_wm(crtc);
}

/*
 * Lock protecting IPS related data structures
 */
DEFINE_SPINLOCK(mchdev_lock);

/* Global for IPS driver to get at the current i915 device. Protected by
 * mchdev_lock. */
static struct drm_i915_private *i915_mch_dev;

bool ironlake_set_drps(struct drm_i915_private *dev_priv, u8 val)
{
	u16 rgvswctl;

	assert_spin_locked(&mchdev_lock);

	rgvswctl = I915_READ16(MEMSWCTL);
	if (rgvswctl & MEMCTL_CMD_STS) {
		DRM_DEBUG("gpu busy, RCS change rejected\n");
		return false; /* still busy with another command */
	}

	rgvswctl = (MEMCTL_CMD_CHFREQ << MEMCTL_CMD_SHIFT) |
		(val << MEMCTL_FREQ_SHIFT) | MEMCTL_SFCAVM;
	I915_WRITE16(MEMSWCTL, rgvswctl);
	POSTING_READ16(MEMSWCTL);

	rgvswctl |= MEMCTL_CMD_STS;
	I915_WRITE16(MEMSWCTL, rgvswctl);

	return true;
}

static void ironlake_enable_drps(struct drm_i915_private *dev_priv)
{
	u32 rgvmodectl;
	u8 fmax, fmin, fstart, vstart;

	spin_lock_irq(&mchdev_lock);

	rgvmodectl = I915_READ(MEMMODECTL);

	/* Enable temp reporting */
	I915_WRITE16(PMMISC, I915_READ(PMMISC) | MCPPCE_EN);
	I915_WRITE16(TSC1, I915_READ(TSC1) | TSE);

	/* 100ms RC evaluation intervals */
	I915_WRITE(RCUPEI, 100000);
	I915_WRITE(RCDNEI, 100000);

	/* Set max/min thresholds to 90ms and 80ms respectively */
	I915_WRITE(RCBMAXAVG, 90000);
	I915_WRITE(RCBMINAVG, 80000);

	I915_WRITE(MEMIHYST, 1);

	/* Set up min, max, and cur for interrupt handling */
	fmax = (rgvmodectl & MEMMODE_FMAX_MASK) >> MEMMODE_FMAX_SHIFT;
	fmin = (rgvmodectl & MEMMODE_FMIN_MASK);
	fstart = (rgvmodectl & MEMMODE_FSTART_MASK) >>
		MEMMODE_FSTART_SHIFT;

	vstart = (I915_READ(PXVFREQ(fstart)) & PXVFREQ_PX_MASK) >>
		PXVFREQ_PX_SHIFT;

	dev_priv->ips.fmax = fmax; /* IPS callback will increase this */
	dev_priv->ips.fstart = fstart;

	dev_priv->ips.max_delay = fstart;
	dev_priv->ips.min_delay = fmin;
	dev_priv->ips.cur_delay = fstart;

	DRM_DEBUG_DRIVER("fmax: %d, fmin: %d, fstart: %d\n",
			 fmax, fmin, fstart);

	I915_WRITE(MEMINTREN, MEMINT_CX_SUPR_EN | MEMINT_EVAL_CHG_EN);

	/*
	 * Interrupts will be enabled in ironlake_irq_postinstall
	 */

	I915_WRITE(VIDSTART, vstart);
	POSTING_READ(VIDSTART);

	rgvmodectl |= MEMMODE_SWMODE_EN;
	I915_WRITE(MEMMODECTL, rgvmodectl);

	if (wait_for_atomic((I915_READ(MEMSWCTL) & MEMCTL_CMD_STS) == 0, 10))
		DRM_ERROR("stuck trying to change perf mode\n");
	mdelay(1);

	ironlake_set_drps(dev_priv, fstart);

	dev_priv->ips.last_count1 = I915_READ(DMIEC) +
		I915_READ(DDREC) + I915_READ(CSIEC);
	dev_priv->ips.last_time1 = jiffies_to_msecs(jiffies);
	dev_priv->ips.last_count2 = I915_READ(GFXEC);
	dev_priv->ips.last_time2 = ktime_get_raw_ns();

	spin_unlock_irq(&mchdev_lock);
}

static void ironlake_disable_drps(struct drm_i915_private *dev_priv)
{
	u16 rgvswctl;

	spin_lock_irq(&mchdev_lock);

	rgvswctl = I915_READ16(MEMSWCTL);

	/* Ack interrupts, disable EFC interrupt */
	I915_WRITE(MEMINTREN, I915_READ(MEMINTREN) & ~MEMINT_EVAL_CHG_EN);
	I915_WRITE(MEMINTRSTS, MEMINT_EVAL_CHG);
	I915_WRITE(DEIER, I915_READ(DEIER) & ~DE_PCU_EVENT);
	I915_WRITE(DEIIR, DE_PCU_EVENT);
	I915_WRITE(DEIMR, I915_READ(DEIMR) | DE_PCU_EVENT);

	/* Go back to the starting frequency */
	ironlake_set_drps(dev_priv, dev_priv->ips.fstart);
	mdelay(1);
	rgvswctl |= MEMCTL_CMD_STS;
	I915_WRITE(MEMSWCTL, rgvswctl);
	mdelay(1);

	spin_unlock_irq(&mchdev_lock);
}

/* There's a funny hw issue where the hw returns all 0 when reading from
 * GEN6_RP_INTERRUPT_LIMITS. Hence we always need to compute the desired value
 * ourselves, instead of doing a rmw cycle (which might result in us clearing
 * all limits and the gpu stuck at whatever frequency it is at atm).
 */
static u32 intel_rps_limits(struct drm_i915_private *dev_priv, u8 val)
{
	u32 limits;

	/* Only set the down limit when we've reached the lowest level to avoid
	 * getting more interrupts, otherwise leave this clear. This prevents a
	 * race in the hw when coming out of rc6: There's a tiny window where
	 * the hw runs at the minimal clock before selecting the desired
	 * frequency, if the down threshold expires in that window we will not
	 * receive a down interrupt. */
	if (IS_GEN9(dev_priv)) {
		limits = (dev_priv->rps.max_freq_softlimit) << 23;
		if (val <= dev_priv->rps.min_freq_softlimit)
			limits |= (dev_priv->rps.min_freq_softlimit) << 14;
	} else {
		limits = dev_priv->rps.max_freq_softlimit << 24;
		if (val <= dev_priv->rps.min_freq_softlimit)
			limits |= dev_priv->rps.min_freq_softlimit << 16;
	}

	return limits;
}

static void gen6_set_rps_thresholds(struct drm_i915_private *dev_priv, u8 val)
{
	int new_power;
	u32 threshold_up = 0, threshold_down = 0; /* in % */
	u32 ei_up = 0, ei_down = 0;

	new_power = dev_priv->rps.power;
	switch (dev_priv->rps.power) {
	case LOW_POWER:
		if (val > dev_priv->rps.efficient_freq + 1 &&
		    val > dev_priv->rps.cur_freq)
			new_power = BETWEEN;
		break;

	case BETWEEN:
		if (val <= dev_priv->rps.efficient_freq &&
		    val < dev_priv->rps.cur_freq)
			new_power = LOW_POWER;
		else if (val >= dev_priv->rps.rp0_freq &&
			 val > dev_priv->rps.cur_freq)
			new_power = HIGH_POWER;
		break;

	case HIGH_POWER:
		if (val < (dev_priv->rps.rp1_freq + dev_priv->rps.rp0_freq) >> 1 &&
		    val < dev_priv->rps.cur_freq)
			new_power = BETWEEN;
		break;
	}
	/* Max/min bins are special */
	if (val <= dev_priv->rps.min_freq_softlimit)
		new_power = LOW_POWER;
	if (val >= dev_priv->rps.max_freq_softlimit)
		new_power = HIGH_POWER;
	if (new_power == dev_priv->rps.power)
		return;

	/* Note the units here are not exactly 1us, but 1280ns. */
	switch (new_power) {
	case LOW_POWER:
		/* Upclock if more than 95% busy over 16ms */
		ei_up = 16000;
		threshold_up = 95;

		/* Downclock if less than 85% busy over 32ms */
		ei_down = 32000;
		threshold_down = 85;
		break;

	case BETWEEN:
		/* Upclock if more than 90% busy over 13ms */
		ei_up = 13000;
		threshold_up = 90;

		/* Downclock if less than 75% busy over 32ms */
		ei_down = 32000;
		threshold_down = 75;
		break;

	case HIGH_POWER:
		/* Upclock if more than 85% busy over 10ms */
		ei_up = 10000;
		threshold_up = 85;

		/* Downclock if less than 60% busy over 32ms */
		ei_down = 32000;
		threshold_down = 60;
		break;
	}

	/* When byt can survive without system hang with dynamic
	 * sw freq adjustments, this restriction can be lifted.
	 */
	if (IS_VALLEYVIEW(dev_priv))
		goto skip_hw_write;

	I915_WRITE(GEN6_RP_UP_EI,
		   GT_INTERVAL_FROM_US(dev_priv, ei_up));
	I915_WRITE(GEN6_RP_UP_THRESHOLD,
		   GT_INTERVAL_FROM_US(dev_priv,
				       ei_up * threshold_up / 100));

	I915_WRITE(GEN6_RP_DOWN_EI,
		   GT_INTERVAL_FROM_US(dev_priv, ei_down));
	I915_WRITE(GEN6_RP_DOWN_THRESHOLD,
		   GT_INTERVAL_FROM_US(dev_priv,
				       ei_down * threshold_down / 100));

	I915_WRITE(GEN6_RP_CONTROL,
		   GEN6_RP_MEDIA_TURBO |
		   GEN6_RP_MEDIA_HW_NORMAL_MODE |
		   GEN6_RP_MEDIA_IS_GFX |
		   GEN6_RP_ENABLE |
		   GEN6_RP_UP_BUSY_AVG |
		   GEN6_RP_DOWN_IDLE_AVG);

skip_hw_write:
	dev_priv->rps.power = new_power;
	dev_priv->rps.up_threshold = threshold_up;
	dev_priv->rps.down_threshold = threshold_down;
	dev_priv->rps.last_adj = 0;
}

static u32 gen6_rps_pm_mask(struct drm_i915_private *dev_priv, u8 val)
{
	u32 mask = 0;

	if (val > dev_priv->rps.min_freq_softlimit)
		mask |= GEN6_PM_RP_DOWN_EI_EXPIRED | GEN6_PM_RP_DOWN_THRESHOLD | GEN6_PM_RP_DOWN_TIMEOUT;
	if (val < dev_priv->rps.max_freq_softlimit)
		mask |= GEN6_PM_RP_UP_EI_EXPIRED | GEN6_PM_RP_UP_THRESHOLD;

	mask &= dev_priv->pm_rps_events;

	return gen6_sanitize_rps_pm_mask(dev_priv, ~mask);
}

/* gen6_set_rps is called to update the frequency request, but should also be
 * called when the range (min_delay and max_delay) is modified so that we can
 * update the GEN6_RP_INTERRUPT_LIMITS register accordingly. */
static void gen6_set_rps(struct drm_i915_private *dev_priv, u8 val)
{
	/* WaGsvDisableTurbo: Workaround to disable turbo on BXT A* */
	if (IS_BXT_REVID(dev_priv, 0, BXT_REVID_A1))
		return;

	WARN_ON(!mutex_is_locked(&dev_priv->rps.hw_lock));
	WARN_ON(val > dev_priv->rps.max_freq);
	WARN_ON(val < dev_priv->rps.min_freq);

	/* min/max delay may still have been modified so be sure to
	 * write the limits value.
	 */
	if (val != dev_priv->rps.cur_freq) {
		gen6_set_rps_thresholds(dev_priv, val);

		if (IS_GEN9(dev_priv))
			I915_WRITE(GEN6_RPNSWREQ,
				   GEN9_FREQUENCY(val));
		else if (IS_HASWELL(dev_priv) || IS_BROADWELL(dev_priv))
			I915_WRITE(GEN6_RPNSWREQ,
				   HSW_FREQUENCY(val));
		else
			I915_WRITE(GEN6_RPNSWREQ,
				   GEN6_FREQUENCY(val) |
				   GEN6_OFFSET(0) |
				   GEN6_AGGRESSIVE_TURBO);
	}

	/* Make sure we continue to get interrupts
	 * until we hit the minimum or maximum frequencies.
	 */
	I915_WRITE(GEN6_RP_INTERRUPT_LIMITS, intel_rps_limits(dev_priv, val));
	I915_WRITE(GEN6_PMINTRMSK, gen6_rps_pm_mask(dev_priv, val));

	POSTING_READ(GEN6_RPNSWREQ);

	dev_priv->rps.cur_freq = val;
	trace_intel_gpu_freq_change(intel_gpu_freq(dev_priv, val));
}

static void valleyview_set_rps(struct drm_i915_private *dev_priv, u8 val)
{
	WARN_ON(!mutex_is_locked(&dev_priv->rps.hw_lock));
	WARN_ON(val > dev_priv->rps.max_freq);
	WARN_ON(val < dev_priv->rps.min_freq);

	if (WARN_ONCE(IS_CHERRYVIEW(dev_priv) && (val & 1),
		      "Odd GPU freq value\n"))
		val &= ~1;

	I915_WRITE(GEN6_PMINTRMSK, gen6_rps_pm_mask(dev_priv, val));

	if (val != dev_priv->rps.cur_freq) {
		vlv_punit_write(dev_priv, PUNIT_REG_GPU_FREQ_REQ, val);
		if (!IS_CHERRYVIEW(dev_priv))
			gen6_set_rps_thresholds(dev_priv, val);
	}

	dev_priv->rps.cur_freq = val;
	trace_intel_gpu_freq_change(intel_gpu_freq(dev_priv, val));
}

/* vlv_set_rps_idle: Set the frequency to idle, if Gfx clocks are down
 *
 * * If Gfx is Idle, then
 * 1. Forcewake Media well.
 * 2. Request idle freq.
 * 3. Release Forcewake of Media well.
*/
static void vlv_set_rps_idle(struct drm_i915_private *dev_priv)
{
	u32 val = dev_priv->rps.idle_freq;

	if (dev_priv->rps.cur_freq <= val)
		return;

	/* The punit delays the write of the frequency and voltage until it
	 * determines the GPU is awake. During normal usage we don't want to
	 * waste power changing the frequency if the GPU is sleeping (rc6).
	 * However, the GPU and driver is now idle and we do not want to delay
	 * switching to minimum voltage (reducing power whilst idle) as we do
	 * not expect to be woken in the near future and so must flush the
	 * change by waking the device.
	 *
	 * We choose to take the media powerwell (either would do to trick the
	 * punit into committing the voltage change) as that takes a lot less
	 * power than the render powerwell.
	 */
	intel_uncore_forcewake_get(dev_priv, FORCEWAKE_MEDIA);
	valleyview_set_rps(dev_priv, val);
	intel_uncore_forcewake_put(dev_priv, FORCEWAKE_MEDIA);
}

void gen6_rps_busy(struct drm_i915_private *dev_priv)
{
	mutex_lock(&dev_priv->rps.hw_lock);
	if (dev_priv->rps.enabled) {
		if (dev_priv->pm_rps_events & (GEN6_PM_RP_DOWN_EI_EXPIRED | GEN6_PM_RP_UP_EI_EXPIRED))
			gen6_rps_reset_ei(dev_priv);
		I915_WRITE(GEN6_PMINTRMSK,
			   gen6_rps_pm_mask(dev_priv, dev_priv->rps.cur_freq));

		gen6_enable_rps_interrupts(dev_priv);

		/* Ensure we start at the user's desired frequency */
		intel_set_rps(dev_priv,
			      clamp(dev_priv->rps.cur_freq,
				    dev_priv->rps.min_freq_softlimit,
				    dev_priv->rps.max_freq_softlimit));
	}
	mutex_unlock(&dev_priv->rps.hw_lock);
}

void gen6_rps_idle(struct drm_i915_private *dev_priv)
{
	/* Flush our bottom-half so that it does not race with us
	 * setting the idle frequency and so that it is bounded by
	 * our rpm wakeref. And then disable the interrupts to stop any
	 * futher RPS reclocking whilst we are asleep.
	 */
	gen6_disable_rps_interrupts(dev_priv);

	mutex_lock(&dev_priv->rps.hw_lock);
	if (dev_priv->rps.enabled) {
		if (IS_VALLEYVIEW(dev_priv) || IS_CHERRYVIEW(dev_priv))
			vlv_set_rps_idle(dev_priv);
		else
			gen6_set_rps(dev_priv, dev_priv->rps.idle_freq);
		dev_priv->rps.last_adj = 0;
		I915_WRITE(GEN6_PMINTRMSK,
			   gen6_sanitize_rps_pm_mask(dev_priv, ~0));
	}
	mutex_unlock(&dev_priv->rps.hw_lock);

	spin_lock(&dev_priv->rps.client_lock);
	while (!list_empty(&dev_priv->rps.clients))
		list_del_init(dev_priv->rps.clients.next);
	spin_unlock(&dev_priv->rps.client_lock);
}

void gen6_rps_boost(struct drm_i915_private *dev_priv,
		    struct intel_rps_client *rps,
		    unsigned long submitted)
{
	/* This is intentionally racy! We peek at the state here, then
	 * validate inside the RPS worker.
	 */
	if (!(dev_priv->gt.awake &&
	      dev_priv->rps.enabled &&
	      dev_priv->rps.cur_freq < dev_priv->rps.boost_freq))
		return;

	/* Force a RPS boost (and don't count it against the client) if
	 * the GPU is severely congested.
	 */
	if (rps && time_after(jiffies, submitted + DRM_I915_THROTTLE_JIFFIES))
		rps = NULL;

	spin_lock(&dev_priv->rps.client_lock);
	if (rps == NULL || list_empty(&rps->link)) {
		spin_lock_irq(&dev_priv->irq_lock);
		if (dev_priv->rps.interrupts_enabled) {
			dev_priv->rps.client_boost = true;
			schedule_work(&dev_priv->rps.work);
		}
		spin_unlock_irq(&dev_priv->irq_lock);

		if (rps != NULL) {
			list_add(&rps->link, &dev_priv->rps.clients);
			rps->boosts++;
		} else
			dev_priv->rps.boosts++;
	}
	spin_unlock(&dev_priv->rps.client_lock);
}

void intel_set_rps(struct drm_i915_private *dev_priv, u8 val)
{
	if (IS_VALLEYVIEW(dev_priv) || IS_CHERRYVIEW(dev_priv))
		valleyview_set_rps(dev_priv, val);
	else
		gen6_set_rps(dev_priv, val);
}

static void gen9_disable_rc6(struct drm_i915_private *dev_priv)
{
	I915_WRITE(GEN6_RC_CONTROL, 0);
	I915_WRITE(GEN9_PG_ENABLE, 0);
}

static void gen9_disable_rps(struct drm_i915_private *dev_priv)
{
	I915_WRITE(GEN6_RP_CONTROL, 0);
}

static void gen6_disable_rps(struct drm_i915_private *dev_priv)
{
	I915_WRITE(GEN6_RC_CONTROL, 0);
	I915_WRITE(GEN6_RPNSWREQ, 1 << 31);
	I915_WRITE(GEN6_RP_CONTROL, 0);
}

static void cherryview_disable_rps(struct drm_i915_private *dev_priv)
{
	I915_WRITE(GEN6_RC_CONTROL, 0);
}

static void valleyview_disable_rps(struct drm_i915_private *dev_priv)
{
	/* we're doing forcewake before Disabling RC6,
	 * This what the BIOS expects when going into suspend */
	intel_uncore_forcewake_get(dev_priv, FORCEWAKE_ALL);

	I915_WRITE(GEN6_RC_CONTROL, 0);

	intel_uncore_forcewake_put(dev_priv, FORCEWAKE_ALL);
}

static void intel_print_rc6_info(struct drm_i915_private *dev_priv, u32 mode)
{
	if (IS_VALLEYVIEW(dev_priv) || IS_CHERRYVIEW(dev_priv)) {
		if (mode & (GEN7_RC_CTL_TO_MODE | GEN6_RC_CTL_EI_MODE(1)))
			mode = GEN6_RC_CTL_RC6_ENABLE;
		else
			mode = 0;
	}
	if (HAS_RC6p(dev_priv))
		DRM_DEBUG_DRIVER("Enabling RC6 states: "
				 "RC6 %s RC6p %s RC6pp %s\n",
				 onoff(mode & GEN6_RC_CTL_RC6_ENABLE),
				 onoff(mode & GEN6_RC_CTL_RC6p_ENABLE),
				 onoff(mode & GEN6_RC_CTL_RC6pp_ENABLE));

	else
		DRM_DEBUG_DRIVER("Enabling RC6 states: RC6 %s\n",
				 onoff(mode & GEN6_RC_CTL_RC6_ENABLE));
}

static bool bxt_check_bios_rc6_setup(struct drm_i915_private *dev_priv)
{
	struct i915_ggtt *ggtt = &dev_priv->ggtt;
	bool enable_rc6 = true;
	unsigned long rc6_ctx_base;
	u32 rc_ctl;
	int rc_sw_target;

	rc_ctl = I915_READ(GEN6_RC_CONTROL);
	rc_sw_target = (I915_READ(GEN6_RC_STATE) & RC_SW_TARGET_STATE_MASK) >>
		       RC_SW_TARGET_STATE_SHIFT;
	DRM_DEBUG_DRIVER("BIOS enabled RC states: "
			 "HW_CTRL %s HW_RC6 %s SW_TARGET_STATE %x\n",
			 onoff(rc_ctl & GEN6_RC_CTL_HW_ENABLE),
			 onoff(rc_ctl & GEN6_RC_CTL_RC6_ENABLE),
			 rc_sw_target);

	if (!(I915_READ(RC6_LOCATION) & RC6_CTX_IN_DRAM)) {
		DRM_DEBUG_DRIVER("RC6 Base location not set properly.\n");
		enable_rc6 = false;
	}

	/*
	 * The exact context size is not known for BXT, so assume a page size
	 * for this check.
	 */
	rc6_ctx_base = I915_READ(RC6_CTX_BASE) & RC6_CTX_BASE_MASK;
	if (!((rc6_ctx_base >= ggtt->stolen_reserved_base) &&
	      (rc6_ctx_base + PAGE_SIZE <= ggtt->stolen_reserved_base +
					ggtt->stolen_reserved_size))) {
		DRM_DEBUG_DRIVER("RC6 Base address not as expected.\n");
		enable_rc6 = false;
	}

	if (!(((I915_READ(PWRCTX_MAXCNT_RCSUNIT) & IDLE_TIME_MASK) > 1) &&
	      ((I915_READ(PWRCTX_MAXCNT_VCSUNIT0) & IDLE_TIME_MASK) > 1) &&
	      ((I915_READ(PWRCTX_MAXCNT_BCSUNIT) & IDLE_TIME_MASK) > 1) &&
	      ((I915_READ(PWRCTX_MAXCNT_VECSUNIT) & IDLE_TIME_MASK) > 1))) {
		DRM_DEBUG_DRIVER("Engine Idle wait time not set properly.\n");
		enable_rc6 = false;
	}

	if (!I915_READ(GEN8_PUSHBUS_CONTROL) ||
	    !I915_READ(GEN8_PUSHBUS_ENABLE) ||
	    !I915_READ(GEN8_PUSHBUS_SHIFT)) {
		DRM_DEBUG_DRIVER("Pushbus not setup properly.\n");
		enable_rc6 = false;
	}

	if (!I915_READ(GEN6_GFXPAUSE)) {
		DRM_DEBUG_DRIVER("GFX pause not setup properly.\n");
		enable_rc6 = false;
	}

	if (!I915_READ(GEN8_MISC_CTRL0)) {
		DRM_DEBUG_DRIVER("GPM control not setup properly.\n");
		enable_rc6 = false;
	}

	return enable_rc6;
}

int sanitize_rc6_option(struct drm_i915_private *dev_priv, int enable_rc6)
{
	/* No RC6 before Ironlake and code is gone for ilk. */
	if (INTEL_INFO(dev_priv)->gen < 6)
		return 0;

	if (!enable_rc6)
		return 0;

	if (IS_GEN9_LP(dev_priv) && !bxt_check_bios_rc6_setup(dev_priv)) {
		DRM_INFO("RC6 disabled by BIOS\n");
		return 0;
	}

	/* Respect the kernel parameter if it is set */
	if (enable_rc6 >= 0) {
		int mask;

		if (HAS_RC6p(dev_priv))
			mask = INTEL_RC6_ENABLE | INTEL_RC6p_ENABLE |
			       INTEL_RC6pp_ENABLE;
		else
			mask = INTEL_RC6_ENABLE;

		if ((enable_rc6 & mask) != enable_rc6)
			DRM_DEBUG_DRIVER("Adjusting RC6 mask to %d "
					 "(requested %d, valid %d)\n",
					 enable_rc6 & mask, enable_rc6, mask);

		return enable_rc6 & mask;
	}

	if (IS_IVYBRIDGE(dev_priv))
		return (INTEL_RC6_ENABLE | INTEL_RC6p_ENABLE);

	return INTEL_RC6_ENABLE;
}

static void gen6_init_rps_frequencies(struct drm_i915_private *dev_priv)
{
	/* All of these values are in units of 50MHz */

	/* static values from HW: RP0 > RP1 > RPn (min_freq) */
	if (IS_GEN9_LP(dev_priv)) {
		u32 rp_state_cap = I915_READ(BXT_RP_STATE_CAP);
		dev_priv->rps.rp0_freq = (rp_state_cap >> 16) & 0xff;
		dev_priv->rps.rp1_freq = (rp_state_cap >>  8) & 0xff;
		dev_priv->rps.min_freq = (rp_state_cap >>  0) & 0xff;
	} else {
		u32 rp_state_cap = I915_READ(GEN6_RP_STATE_CAP);
		dev_priv->rps.rp0_freq = (rp_state_cap >>  0) & 0xff;
		dev_priv->rps.rp1_freq = (rp_state_cap >>  8) & 0xff;
		dev_priv->rps.min_freq = (rp_state_cap >> 16) & 0xff;
	}
	/* hw_max = RP0 until we check for overclocking */
	dev_priv->rps.max_freq = dev_priv->rps.rp0_freq;

	dev_priv->rps.efficient_freq = dev_priv->rps.rp1_freq;
	if (IS_HASWELL(dev_priv) || IS_BROADWELL(dev_priv) ||
	    IS_SKYLAKE(dev_priv) || IS_KABYLAKE(dev_priv)) {
		u32 ddcc_status = 0;

		if (sandybridge_pcode_read(dev_priv,
					   HSW_PCODE_DYNAMIC_DUTY_CYCLE_CONTROL,
					   &ddcc_status) == 0)
			dev_priv->rps.efficient_freq =
				clamp_t(u8,
					((ddcc_status >> 8) & 0xff),
					dev_priv->rps.min_freq,
					dev_priv->rps.max_freq);
	}

	if (IS_SKYLAKE(dev_priv) || IS_KABYLAKE(dev_priv)) {
		/* Store the frequency values in 16.66 MHZ units, which is
		 * the natural hardware unit for SKL
		 */
		dev_priv->rps.rp0_freq *= GEN9_FREQ_SCALER;
		dev_priv->rps.rp1_freq *= GEN9_FREQ_SCALER;
		dev_priv->rps.min_freq *= GEN9_FREQ_SCALER;
		dev_priv->rps.max_freq *= GEN9_FREQ_SCALER;
		dev_priv->rps.efficient_freq *= GEN9_FREQ_SCALER;
	}
}

static void reset_rps(struct drm_i915_private *dev_priv,
		      void (*set)(struct drm_i915_private *, u8))
{
	u8 freq = dev_priv->rps.cur_freq;

	/* force a reset */
	dev_priv->rps.power = -1;
	dev_priv->rps.cur_freq = -1;

	set(dev_priv, freq);
}

/* See the Gen9_GT_PM_Programming_Guide doc for the below */
static void gen9_enable_rps(struct drm_i915_private *dev_priv)
{
	intel_uncore_forcewake_get(dev_priv, FORCEWAKE_ALL);

	/* WaGsvDisableTurbo: Workaround to disable turbo on BXT A* */
	if (IS_BXT_REVID(dev_priv, 0, BXT_REVID_A1)) {
		/*
		 * BIOS could leave the Hw Turbo enabled, so need to explicitly
		 * clear out the Control register just to avoid inconsitency
		 * with debugfs interface, which will show  Turbo as enabled
		 * only and that is not expected by the User after adding the
		 * WaGsvDisableTurbo. Apart from this there is no problem even
		 * if the Turbo is left enabled in the Control register, as the
		 * Up/Down interrupts would remain masked.
		 */
		gen9_disable_rps(dev_priv);
		intel_uncore_forcewake_put(dev_priv, FORCEWAKE_ALL);
		return;
	}

	/* Program defaults and thresholds for RPS*/
	I915_WRITE(GEN6_RC_VIDEO_FREQ,
		GEN9_FREQUENCY(dev_priv->rps.rp1_freq));

	/* 1 second timeout*/
	I915_WRITE(GEN6_RP_DOWN_TIMEOUT,
		GT_INTERVAL_FROM_US(dev_priv, 1000000));

	I915_WRITE(GEN6_RP_IDLE_HYSTERSIS, 0xa);

	/* Leaning on the below call to gen6_set_rps to program/setup the
	 * Up/Down EI & threshold registers, as well as the RP_CONTROL,
	 * RP_INTERRUPT_LIMITS & RPNSWREQ registers */
	reset_rps(dev_priv, gen6_set_rps);

	intel_uncore_forcewake_put(dev_priv, FORCEWAKE_ALL);
}

static void gen9_enable_rc6(struct drm_i915_private *dev_priv)
{
	struct intel_engine_cs *engine;
	enum intel_engine_id id;
	uint32_t rc6_mask = 0;

	/* 1a: Software RC state - RC0 */
	I915_WRITE(GEN6_RC_STATE, 0);

	/* 1b: Get forcewake during program sequence. Although the driver
	 * hasn't enabled a state yet where we need forcewake, BIOS may have.*/
	intel_uncore_forcewake_get(dev_priv, FORCEWAKE_ALL);

	/* 2a: Disable RC states. */
	I915_WRITE(GEN6_RC_CONTROL, 0);

	/* 2b: Program RC6 thresholds.*/

	/* WaRsDoubleRc6WrlWithCoarsePowerGating: Doubling WRL only when CPG is enabled */
	if (IS_SKYLAKE(dev_priv))
		I915_WRITE(GEN6_RC6_WAKE_RATE_LIMIT, 108 << 16);
	else
		I915_WRITE(GEN6_RC6_WAKE_RATE_LIMIT, 54 << 16);
	I915_WRITE(GEN6_RC_EVALUATION_INTERVAL, 125000); /* 12500 * 1280ns */
	I915_WRITE(GEN6_RC_IDLE_HYSTERSIS, 25); /* 25 * 1280ns */
	for_each_engine(engine, dev_priv, id)
		I915_WRITE(RING_MAX_IDLE(engine->mmio_base), 10);

	if (HAS_GUC(dev_priv))
		I915_WRITE(GUC_MAX_IDLE_COUNT, 0xA);

	I915_WRITE(GEN6_RC_SLEEP, 0);

	/* 2c: Program Coarse Power Gating Policies. */
	I915_WRITE(GEN9_MEDIA_PG_IDLE_HYSTERESIS, 25);
	I915_WRITE(GEN9_RENDER_PG_IDLE_HYSTERESIS, 25);

	/* 3a: Enable RC6 */
	if (intel_enable_rc6() & INTEL_RC6_ENABLE)
		rc6_mask = GEN6_RC_CTL_RC6_ENABLE;
	DRM_INFO("RC6 %s\n", onoff(rc6_mask & GEN6_RC_CTL_RC6_ENABLE));
	/* WaRsUseTimeoutMode:bxt */
	if (IS_BXT_REVID(dev_priv, 0, BXT_REVID_A1)) {
		I915_WRITE(GEN6_RC6_THRESHOLD, 625); /* 800us */
		I915_WRITE(GEN6_RC_CONTROL, GEN6_RC_CTL_HW_ENABLE |
			   GEN7_RC_CTL_TO_MODE |
			   rc6_mask);
	} else {
		I915_WRITE(GEN6_RC6_THRESHOLD, 37500); /* 37.5/125ms per EI */
		I915_WRITE(GEN6_RC_CONTROL, GEN6_RC_CTL_HW_ENABLE |
			   GEN6_RC_CTL_EI_MODE(1) |
			   rc6_mask);
	}

	/*
	 * 3b: Enable Coarse Power Gating only when RC6 is enabled.
	 * WaRsDisableCoarsePowerGating:skl,bxt - Render/Media PG need to be disabled with RC6.
	 */
	if (NEEDS_WaRsDisableCoarsePowerGating(dev_priv))
		I915_WRITE(GEN9_PG_ENABLE, 0);
	else
		I915_WRITE(GEN9_PG_ENABLE, (rc6_mask & GEN6_RC_CTL_RC6_ENABLE) ?
				(GEN9_RENDER_PG_ENABLE | GEN9_MEDIA_PG_ENABLE) : 0);

	intel_uncore_forcewake_put(dev_priv, FORCEWAKE_ALL);
}

static void gen8_enable_rps(struct drm_i915_private *dev_priv)
{
	struct intel_engine_cs *engine;
	enum intel_engine_id id;
	uint32_t rc6_mask = 0;

	/* 1a: Software RC state - RC0 */
	I915_WRITE(GEN6_RC_STATE, 0);

	/* 1c & 1d: Get forcewake during program sequence. Although the driver
	 * hasn't enabled a state yet where we need forcewake, BIOS may have.*/
	intel_uncore_forcewake_get(dev_priv, FORCEWAKE_ALL);

	/* 2a: Disable RC states. */
	I915_WRITE(GEN6_RC_CONTROL, 0);

	/* 2b: Program RC6 thresholds.*/
	I915_WRITE(GEN6_RC6_WAKE_RATE_LIMIT, 40 << 16);
	I915_WRITE(GEN6_RC_EVALUATION_INTERVAL, 125000); /* 12500 * 1280ns */
	I915_WRITE(GEN6_RC_IDLE_HYSTERSIS, 25); /* 25 * 1280ns */
	for_each_engine(engine, dev_priv, id)
		I915_WRITE(RING_MAX_IDLE(engine->mmio_base), 10);
	I915_WRITE(GEN6_RC_SLEEP, 0);
	if (IS_BROADWELL(dev_priv))
		I915_WRITE(GEN6_RC6_THRESHOLD, 625); /* 800us/1.28 for TO */
	else
		I915_WRITE(GEN6_RC6_THRESHOLD, 50000); /* 50/125ms per EI */

	/* 3: Enable RC6 */
	if (intel_enable_rc6() & INTEL_RC6_ENABLE)
		rc6_mask = GEN6_RC_CTL_RC6_ENABLE;
	intel_print_rc6_info(dev_priv, rc6_mask);
	if (IS_BROADWELL(dev_priv))
		I915_WRITE(GEN6_RC_CONTROL, GEN6_RC_CTL_HW_ENABLE |
				GEN7_RC_CTL_TO_MODE |
				rc6_mask);
	else
		I915_WRITE(GEN6_RC_CONTROL, GEN6_RC_CTL_HW_ENABLE |
				GEN6_RC_CTL_EI_MODE(1) |
				rc6_mask);

	/* 4 Program defaults and thresholds for RPS*/
	I915_WRITE(GEN6_RPNSWREQ,
		   HSW_FREQUENCY(dev_priv->rps.rp1_freq));
	I915_WRITE(GEN6_RC_VIDEO_FREQ,
		   HSW_FREQUENCY(dev_priv->rps.rp1_freq));
	/* NB: Docs say 1s, and 1000000 - which aren't equivalent */
	I915_WRITE(GEN6_RP_DOWN_TIMEOUT, 100000000 / 128); /* 1 second timeout */

	/* Docs recommend 900MHz, and 300 MHz respectively */
	I915_WRITE(GEN6_RP_INTERRUPT_LIMITS,
		   dev_priv->rps.max_freq_softlimit << 24 |
		   dev_priv->rps.min_freq_softlimit << 16);

	I915_WRITE(GEN6_RP_UP_THRESHOLD, 7600000 / 128); /* 76ms busyness per EI, 90% */
	I915_WRITE(GEN6_RP_DOWN_THRESHOLD, 31300000 / 128); /* 313ms busyness per EI, 70%*/
	I915_WRITE(GEN6_RP_UP_EI, 66000); /* 84.48ms, XXX: random? */
	I915_WRITE(GEN6_RP_DOWN_EI, 350000); /* 448ms, XXX: random? */

	I915_WRITE(GEN6_RP_IDLE_HYSTERSIS, 10);

	/* 5: Enable RPS */
	I915_WRITE(GEN6_RP_CONTROL,
		   GEN6_RP_MEDIA_TURBO |
		   GEN6_RP_MEDIA_HW_NORMAL_MODE |
		   GEN6_RP_MEDIA_IS_GFX |
		   GEN6_RP_ENABLE |
		   GEN6_RP_UP_BUSY_AVG |
		   GEN6_RP_DOWN_IDLE_AVG);

	/* 6: Ring frequency + overclocking (our driver does this later */

	reset_rps(dev_priv, gen6_set_rps);

	intel_uncore_forcewake_put(dev_priv, FORCEWAKE_ALL);
}

static void gen6_enable_rps(struct drm_i915_private *dev_priv)
{
	struct intel_engine_cs *engine;
	enum intel_engine_id id;
	u32 rc6vids, rc6_mask = 0;
	u32 gtfifodbg;
	int rc6_mode;
	int ret;

	WARN_ON(!mutex_is_locked(&dev_priv->rps.hw_lock));

	/* Here begins a magic sequence of register writes to enable
	 * auto-downclocking.
	 *
	 * Perhaps there might be some value in exposing these to
	 * userspace...
	 */
	I915_WRITE(GEN6_RC_STATE, 0);

	/* Clear the DBG now so we don't confuse earlier errors */
	gtfifodbg = I915_READ(GTFIFODBG);
	if (gtfifodbg) {
		DRM_ERROR("GT fifo had a previous error %x\n", gtfifodbg);
		I915_WRITE(GTFIFODBG, gtfifodbg);
	}

	intel_uncore_forcewake_get(dev_priv, FORCEWAKE_ALL);

	/* disable the counters and set deterministic thresholds */
	I915_WRITE(GEN6_RC_CONTROL, 0);

	I915_WRITE(GEN6_RC1_WAKE_RATE_LIMIT, 1000 << 16);
	I915_WRITE(GEN6_RC6_WAKE_RATE_LIMIT, 40 << 16 | 30);
	I915_WRITE(GEN6_RC6pp_WAKE_RATE_LIMIT, 30);
	I915_WRITE(GEN6_RC_EVALUATION_INTERVAL, 125000);
	I915_WRITE(GEN6_RC_IDLE_HYSTERSIS, 25);

	for_each_engine(engine, dev_priv, id)
		I915_WRITE(RING_MAX_IDLE(engine->mmio_base), 10);

	I915_WRITE(GEN6_RC_SLEEP, 0);
	I915_WRITE(GEN6_RC1e_THRESHOLD, 1000);
	if (IS_IVYBRIDGE(dev_priv))
		I915_WRITE(GEN6_RC6_THRESHOLD, 125000);
	else
		I915_WRITE(GEN6_RC6_THRESHOLD, 50000);
	I915_WRITE(GEN6_RC6p_THRESHOLD, 150000);
	I915_WRITE(GEN6_RC6pp_THRESHOLD, 64000); /* unused */

	/* Check if we are enabling RC6 */
	rc6_mode = intel_enable_rc6();
	if (rc6_mode & INTEL_RC6_ENABLE)
		rc6_mask |= GEN6_RC_CTL_RC6_ENABLE;

	/* We don't use those on Haswell */
	if (!IS_HASWELL(dev_priv)) {
		if (rc6_mode & INTEL_RC6p_ENABLE)
			rc6_mask |= GEN6_RC_CTL_RC6p_ENABLE;

		if (rc6_mode & INTEL_RC6pp_ENABLE)
			rc6_mask |= GEN6_RC_CTL_RC6pp_ENABLE;
	}

	intel_print_rc6_info(dev_priv, rc6_mask);

	I915_WRITE(GEN6_RC_CONTROL,
		   rc6_mask |
		   GEN6_RC_CTL_EI_MODE(1) |
		   GEN6_RC_CTL_HW_ENABLE);

	/* Power down if completely idle for over 50ms */
	I915_WRITE(GEN6_RP_DOWN_TIMEOUT, 50000);
	I915_WRITE(GEN6_RP_IDLE_HYSTERSIS, 10);

	reset_rps(dev_priv, gen6_set_rps);

	rc6vids = 0;
	ret = sandybridge_pcode_read(dev_priv, GEN6_PCODE_READ_RC6VIDS, &rc6vids);
	if (IS_GEN6(dev_priv) && ret) {
		DRM_DEBUG_DRIVER("Couldn't check for BIOS workaround\n");
	} else if (IS_GEN6(dev_priv) && (GEN6_DECODE_RC6_VID(rc6vids & 0xff) < 450)) {
		DRM_DEBUG_DRIVER("You should update your BIOS. Correcting minimum rc6 voltage (%dmV->%dmV)\n",
			  GEN6_DECODE_RC6_VID(rc6vids & 0xff), 450);
		rc6vids &= 0xffff00;
		rc6vids |= GEN6_ENCODE_RC6_VID(450);
		ret = sandybridge_pcode_write(dev_priv, GEN6_PCODE_WRITE_RC6VIDS, rc6vids);
		if (ret)
			DRM_ERROR("Couldn't fix incorrect rc6 voltage\n");
	}

	intel_uncore_forcewake_put(dev_priv, FORCEWAKE_ALL);
}

static void gen6_update_ring_freq(struct drm_i915_private *dev_priv)
{
	int min_freq = 15;
	unsigned int gpu_freq;
	unsigned int max_ia_freq, min_ring_freq;
	unsigned int max_gpu_freq, min_gpu_freq;
	int scaling_factor = 180;
	struct cpufreq_policy *policy;

	WARN_ON(!mutex_is_locked(&dev_priv->rps.hw_lock));

	policy = cpufreq_cpu_get(0);
	if (policy) {
		max_ia_freq = policy->cpuinfo.max_freq;
		cpufreq_cpu_put(policy);
	} else {
		/*
		 * Default to measured freq if none found, PCU will ensure we
		 * don't go over
		 */
		max_ia_freq = tsc_khz;
	}

	/* Convert from kHz to MHz */
	max_ia_freq /= 1000;

	min_ring_freq = I915_READ(DCLK) & 0xf;
	/* convert DDR frequency from units of 266.6MHz to bandwidth */
	min_ring_freq = mult_frac(min_ring_freq, 8, 3);

	if (IS_SKYLAKE(dev_priv) || IS_KABYLAKE(dev_priv)) {
		/* Convert GT frequency to 50 HZ units */
		min_gpu_freq = dev_priv->rps.min_freq / GEN9_FREQ_SCALER;
		max_gpu_freq = dev_priv->rps.max_freq / GEN9_FREQ_SCALER;
	} else {
		min_gpu_freq = dev_priv->rps.min_freq;
		max_gpu_freq = dev_priv->rps.max_freq;
	}

	/*
	 * For each potential GPU frequency, load a ring frequency we'd like
	 * to use for memory access.  We do this by specifying the IA frequency
	 * the PCU should use as a reference to determine the ring frequency.
	 */
	for (gpu_freq = max_gpu_freq; gpu_freq >= min_gpu_freq; gpu_freq--) {
		int diff = max_gpu_freq - gpu_freq;
		unsigned int ia_freq = 0, ring_freq = 0;

		if (IS_SKYLAKE(dev_priv) || IS_KABYLAKE(dev_priv)) {
			/*
			 * ring_freq = 2 * GT. ring_freq is in 100MHz units
			 * No floor required for ring frequency on SKL.
			 */
			ring_freq = gpu_freq;
		} else if (INTEL_INFO(dev_priv)->gen >= 8) {
			/* max(2 * GT, DDR). NB: GT is 50MHz units */
			ring_freq = max(min_ring_freq, gpu_freq);
		} else if (IS_HASWELL(dev_priv)) {
			ring_freq = mult_frac(gpu_freq, 5, 4);
			ring_freq = max(min_ring_freq, ring_freq);
			/* leave ia_freq as the default, chosen by cpufreq */
		} else {
			/* On older processors, there is no separate ring
			 * clock domain, so in order to boost the bandwidth
			 * of the ring, we need to upclock the CPU (ia_freq).
			 *
			 * For GPU frequencies less than 750MHz,
			 * just use the lowest ring freq.
			 */
			if (gpu_freq < min_freq)
				ia_freq = 800;
			else
				ia_freq = max_ia_freq - ((diff * scaling_factor) / 2);
			ia_freq = DIV_ROUND_CLOSEST(ia_freq, 100);
		}

		sandybridge_pcode_write(dev_priv,
					GEN6_PCODE_WRITE_MIN_FREQ_TABLE,
					ia_freq << GEN6_PCODE_FREQ_IA_RATIO_SHIFT |
					ring_freq << GEN6_PCODE_FREQ_RING_RATIO_SHIFT |
					gpu_freq);
	}
}

static int cherryview_rps_max_freq(struct drm_i915_private *dev_priv)
{
	u32 val, rp0;

	val = vlv_punit_read(dev_priv, FB_GFX_FMAX_AT_VMAX_FUSE);

	switch (INTEL_INFO(dev_priv)->sseu.eu_total) {
	case 8:
		/* (2 * 4) config */
		rp0 = (val >> FB_GFX_FMAX_AT_VMAX_2SS4EU_FUSE_SHIFT);
		break;
	case 12:
		/* (2 * 6) config */
		rp0 = (val >> FB_GFX_FMAX_AT_VMAX_2SS6EU_FUSE_SHIFT);
		break;
	case 16:
		/* (2 * 8) config */
	default:
		/* Setting (2 * 8) Min RP0 for any other combination */
		rp0 = (val >> FB_GFX_FMAX_AT_VMAX_2SS8EU_FUSE_SHIFT);
		break;
	}

	rp0 = (rp0 & FB_GFX_FREQ_FUSE_MASK);

	return rp0;
}

static int cherryview_rps_rpe_freq(struct drm_i915_private *dev_priv)
{
	u32 val, rpe;

	val = vlv_punit_read(dev_priv, PUNIT_GPU_DUTYCYCLE_REG);
	rpe = (val >> PUNIT_GPU_DUTYCYCLE_RPE_FREQ_SHIFT) & PUNIT_GPU_DUTYCYCLE_RPE_FREQ_MASK;

	return rpe;
}

static int cherryview_rps_guar_freq(struct drm_i915_private *dev_priv)
{
	u32 val, rp1;

	val = vlv_punit_read(dev_priv, FB_GFX_FMAX_AT_VMAX_FUSE);
	rp1 = (val & FB_GFX_FREQ_FUSE_MASK);

	return rp1;
}

static int valleyview_rps_guar_freq(struct drm_i915_private *dev_priv)
{
	u32 val, rp1;

	val = vlv_nc_read(dev_priv, IOSF_NC_FB_GFX_FREQ_FUSE);

	rp1 = (val & FB_GFX_FGUARANTEED_FREQ_FUSE_MASK) >> FB_GFX_FGUARANTEED_FREQ_FUSE_SHIFT;

	return rp1;
}

static int valleyview_rps_max_freq(struct drm_i915_private *dev_priv)
{
	u32 val, rp0;

	val = vlv_nc_read(dev_priv, IOSF_NC_FB_GFX_FREQ_FUSE);

	rp0 = (val & FB_GFX_MAX_FREQ_FUSE_MASK) >> FB_GFX_MAX_FREQ_FUSE_SHIFT;
	/* Clamp to max */
	rp0 = min_t(u32, rp0, 0xea);

	return rp0;
}

static int valleyview_rps_rpe_freq(struct drm_i915_private *dev_priv)
{
	u32 val, rpe;

	val = vlv_nc_read(dev_priv, IOSF_NC_FB_GFX_FMAX_FUSE_LO);
	rpe = (val & FB_FMAX_VMIN_FREQ_LO_MASK) >> FB_FMAX_VMIN_FREQ_LO_SHIFT;
	val = vlv_nc_read(dev_priv, IOSF_NC_FB_GFX_FMAX_FUSE_HI);
	rpe |= (val & FB_FMAX_VMIN_FREQ_HI_MASK) << 5;

	return rpe;
}

static int valleyview_rps_min_freq(struct drm_i915_private *dev_priv)
{
	u32 val;

	val = vlv_punit_read(dev_priv, PUNIT_REG_GPU_LFM) & 0xff;
	/*
	 * According to the BYT Punit GPU turbo HAS 1.1.6.3 the minimum value
	 * for the minimum frequency in GPLL mode is 0xc1. Contrary to this on
	 * a BYT-M B0 the above register contains 0xbf. Moreover when setting
	 * a frequency Punit will not allow values below 0xc0. Clamp it 0xc0
	 * to make sure it matches what Punit accepts.
	 */
	return max_t(u32, val, 0xc0);
}

/* Check that the pctx buffer wasn't move under us. */
static void valleyview_check_pctx(struct drm_i915_private *dev_priv)
{
	unsigned long pctx_addr = I915_READ(VLV_PCBR) & ~4095;

	WARN_ON(pctx_addr != dev_priv->mm.stolen_base +
			     dev_priv->vlv_pctx->stolen->start);
}


/* Check that the pcbr address is not empty. */
static void cherryview_check_pctx(struct drm_i915_private *dev_priv)
{
	unsigned long pctx_addr = I915_READ(VLV_PCBR) & ~4095;

	WARN_ON((pctx_addr >> VLV_PCBR_ADDR_SHIFT) == 0);
}

static void cherryview_setup_pctx(struct drm_i915_private *dev_priv)
{
	struct i915_ggtt *ggtt = &dev_priv->ggtt;
	unsigned long pctx_paddr, paddr;
	u32 pcbr;
	int pctx_size = 32*1024;

	pcbr = I915_READ(VLV_PCBR);
	if ((pcbr >> VLV_PCBR_ADDR_SHIFT) == 0) {
		DRM_DEBUG_DRIVER("BIOS didn't set up PCBR, fixing up\n");
		paddr = (dev_priv->mm.stolen_base +
			 (ggtt->stolen_size - pctx_size));

		pctx_paddr = (paddr & (~4095));
		I915_WRITE(VLV_PCBR, pctx_paddr);
	}

	DRM_DEBUG_DRIVER("PCBR: 0x%08x\n", I915_READ(VLV_PCBR));
}

static void valleyview_setup_pctx(struct drm_i915_private *dev_priv)
{
	struct drm_i915_gem_object *pctx;
	unsigned long pctx_paddr;
	u32 pcbr;
	int pctx_size = 24*1024;

	pcbr = I915_READ(VLV_PCBR);
	if (pcbr) {
		/* BIOS set it up already, grab the pre-alloc'd space */
		int pcbr_offset;

		pcbr_offset = (pcbr & (~4095)) - dev_priv->mm.stolen_base;
		pctx = i915_gem_object_create_stolen_for_preallocated(dev_priv,
								      pcbr_offset,
								      I915_GTT_OFFSET_NONE,
								      pctx_size);
		goto out;
	}

	DRM_DEBUG_DRIVER("BIOS didn't set up PCBR, fixing up\n");

	/*
	 * From the Gunit register HAS:
	 * The Gfx driver is expected to program this register and ensure
	 * proper allocation within Gfx stolen memory.  For example, this
	 * register should be programmed such than the PCBR range does not
	 * overlap with other ranges, such as the frame buffer, protected
	 * memory, or any other relevant ranges.
	 */
	pctx = i915_gem_object_create_stolen(dev_priv, pctx_size);
	if (!pctx) {
		DRM_DEBUG("not enough stolen space for PCTX, disabling\n");
		goto out;
	}

	pctx_paddr = dev_priv->mm.stolen_base + pctx->stolen->start;
	I915_WRITE(VLV_PCBR, pctx_paddr);

out:
	DRM_DEBUG_DRIVER("PCBR: 0x%08x\n", I915_READ(VLV_PCBR));
	dev_priv->vlv_pctx = pctx;
}

static void valleyview_cleanup_pctx(struct drm_i915_private *dev_priv)
{
	if (WARN_ON(!dev_priv->vlv_pctx))
		return;

	i915_gem_object_put_unlocked(dev_priv->vlv_pctx);
	dev_priv->vlv_pctx = NULL;
}

static void vlv_init_gpll_ref_freq(struct drm_i915_private *dev_priv)
{
	dev_priv->rps.gpll_ref_freq =
		vlv_get_cck_clock(dev_priv, "GPLL ref",
				  CCK_GPLL_CLOCK_CONTROL,
				  dev_priv->czclk_freq);

	DRM_DEBUG_DRIVER("GPLL reference freq: %d kHz\n",
			 dev_priv->rps.gpll_ref_freq);
}

static void valleyview_init_gt_powersave(struct drm_i915_private *dev_priv)
{
	u32 val;

	valleyview_setup_pctx(dev_priv);

	vlv_init_gpll_ref_freq(dev_priv);

	val = vlv_punit_read(dev_priv, PUNIT_REG_GPU_FREQ_STS);
	switch ((val >> 6) & 3) {
	case 0:
	case 1:
		dev_priv->mem_freq = 800;
		break;
	case 2:
		dev_priv->mem_freq = 1066;
		break;
	case 3:
		dev_priv->mem_freq = 1333;
		break;
	}
	DRM_DEBUG_DRIVER("DDR speed: %d MHz\n", dev_priv->mem_freq);

	dev_priv->rps.max_freq = valleyview_rps_max_freq(dev_priv);
	dev_priv->rps.rp0_freq = dev_priv->rps.max_freq;
	DRM_DEBUG_DRIVER("max GPU freq: %d MHz (%u)\n",
			 intel_gpu_freq(dev_priv, dev_priv->rps.max_freq),
			 dev_priv->rps.max_freq);

	dev_priv->rps.efficient_freq = valleyview_rps_rpe_freq(dev_priv);
	DRM_DEBUG_DRIVER("RPe GPU freq: %d MHz (%u)\n",
			 intel_gpu_freq(dev_priv, dev_priv->rps.efficient_freq),
			 dev_priv->rps.efficient_freq);

	dev_priv->rps.rp1_freq = valleyview_rps_guar_freq(dev_priv);
	DRM_DEBUG_DRIVER("RP1(Guar Freq) GPU freq: %d MHz (%u)\n",
			 intel_gpu_freq(dev_priv, dev_priv->rps.rp1_freq),
			 dev_priv->rps.rp1_freq);

	dev_priv->rps.min_freq = valleyview_rps_min_freq(dev_priv);
	DRM_DEBUG_DRIVER("min GPU freq: %d MHz (%u)\n",
			 intel_gpu_freq(dev_priv, dev_priv->rps.min_freq),
			 dev_priv->rps.min_freq);
}

static void cherryview_init_gt_powersave(struct drm_i915_private *dev_priv)
{
	u32 val;

	cherryview_setup_pctx(dev_priv);

	vlv_init_gpll_ref_freq(dev_priv);

	mutex_lock(&dev_priv->sb_lock);
	val = vlv_cck_read(dev_priv, CCK_FUSE_REG);
	mutex_unlock(&dev_priv->sb_lock);

	switch ((val >> 2) & 0x7) {
	case 3:
		dev_priv->mem_freq = 2000;
		break;
	default:
		dev_priv->mem_freq = 1600;
		break;
	}
	DRM_DEBUG_DRIVER("DDR speed: %d MHz\n", dev_priv->mem_freq);

	dev_priv->rps.max_freq = cherryview_rps_max_freq(dev_priv);
	dev_priv->rps.rp0_freq = dev_priv->rps.max_freq;
	DRM_DEBUG_DRIVER("max GPU freq: %d MHz (%u)\n",
			 intel_gpu_freq(dev_priv, dev_priv->rps.max_freq),
			 dev_priv->rps.max_freq);

	dev_priv->rps.efficient_freq = cherryview_rps_rpe_freq(dev_priv);
	DRM_DEBUG_DRIVER("RPe GPU freq: %d MHz (%u)\n",
			 intel_gpu_freq(dev_priv, dev_priv->rps.efficient_freq),
			 dev_priv->rps.efficient_freq);

	dev_priv->rps.rp1_freq = cherryview_rps_guar_freq(dev_priv);
	DRM_DEBUG_DRIVER("RP1(Guar) GPU freq: %d MHz (%u)\n",
			 intel_gpu_freq(dev_priv, dev_priv->rps.rp1_freq),
			 dev_priv->rps.rp1_freq);

	/* PUnit validated range is only [RPe, RP0] */
	dev_priv->rps.min_freq = dev_priv->rps.efficient_freq;
	DRM_DEBUG_DRIVER("min GPU freq: %d MHz (%u)\n",
			 intel_gpu_freq(dev_priv, dev_priv->rps.min_freq),
			 dev_priv->rps.min_freq);

	WARN_ONCE((dev_priv->rps.max_freq |
		   dev_priv->rps.efficient_freq |
		   dev_priv->rps.rp1_freq |
		   dev_priv->rps.min_freq) & 1,
		  "Odd GPU freq values\n");
}

static void valleyview_cleanup_gt_powersave(struct drm_i915_private *dev_priv)
{
	valleyview_cleanup_pctx(dev_priv);
}

static void cherryview_enable_rps(struct drm_i915_private *dev_priv)
{
	struct intel_engine_cs *engine;
	enum intel_engine_id id;
	u32 gtfifodbg, val, rc6_mode = 0, pcbr;

	WARN_ON(!mutex_is_locked(&dev_priv->rps.hw_lock));

	gtfifodbg = I915_READ(GTFIFODBG) & ~(GT_FIFO_SBDEDICATE_FREE_ENTRY_CHV |
					     GT_FIFO_FREE_ENTRIES_CHV);
	if (gtfifodbg) {
		DRM_DEBUG_DRIVER("GT fifo had a previous error %x\n",
				 gtfifodbg);
		I915_WRITE(GTFIFODBG, gtfifodbg);
	}

	cherryview_check_pctx(dev_priv);

	/* 1a & 1b: Get forcewake during program sequence. Although the driver
	 * hasn't enabled a state yet where we need forcewake, BIOS may have.*/
	intel_uncore_forcewake_get(dev_priv, FORCEWAKE_ALL);

	/*  Disable RC states. */
	I915_WRITE(GEN6_RC_CONTROL, 0);

	/* 2a: Program RC6 thresholds.*/
	I915_WRITE(GEN6_RC6_WAKE_RATE_LIMIT, 40 << 16);
	I915_WRITE(GEN6_RC_EVALUATION_INTERVAL, 125000); /* 12500 * 1280ns */
	I915_WRITE(GEN6_RC_IDLE_HYSTERSIS, 25); /* 25 * 1280ns */

	for_each_engine(engine, dev_priv, id)
		I915_WRITE(RING_MAX_IDLE(engine->mmio_base), 10);
	I915_WRITE(GEN6_RC_SLEEP, 0);

	/* TO threshold set to 500 us ( 0x186 * 1.28 us) */
	I915_WRITE(GEN6_RC6_THRESHOLD, 0x186);

	/* allows RC6 residency counter to work */
	I915_WRITE(VLV_COUNTER_CONTROL,
		   _MASKED_BIT_ENABLE(VLV_COUNT_RANGE_HIGH |
				      VLV_MEDIA_RC6_COUNT_EN |
				      VLV_RENDER_RC6_COUNT_EN));

	/* For now we assume BIOS is allocating and populating the PCBR  */
	pcbr = I915_READ(VLV_PCBR);

	/* 3: Enable RC6 */
	if ((intel_enable_rc6() & INTEL_RC6_ENABLE) &&
	    (pcbr >> VLV_PCBR_ADDR_SHIFT))
		rc6_mode = GEN7_RC_CTL_TO_MODE;

	I915_WRITE(GEN6_RC_CONTROL, rc6_mode);

	/* 4 Program defaults and thresholds for RPS*/
	I915_WRITE(GEN6_RP_DOWN_TIMEOUT, 1000000);
	I915_WRITE(GEN6_RP_UP_THRESHOLD, 59400);
	I915_WRITE(GEN6_RP_DOWN_THRESHOLD, 245000);
	I915_WRITE(GEN6_RP_UP_EI, 66000);
	I915_WRITE(GEN6_RP_DOWN_EI, 350000);

	I915_WRITE(GEN6_RP_IDLE_HYSTERSIS, 10);

	/* 5: Enable RPS */
	I915_WRITE(GEN6_RP_CONTROL,
		   GEN6_RP_MEDIA_HW_NORMAL_MODE |
		   GEN6_RP_MEDIA_IS_GFX |
		   GEN6_RP_ENABLE |
		   GEN6_RP_UP_BUSY_AVG |
		   GEN6_RP_DOWN_IDLE_AVG);

	/* Setting Fixed Bias */
	val = VLV_OVERRIDE_EN |
		  VLV_SOC_TDP_EN |
		  CHV_BIAS_CPU_50_SOC_50;
	vlv_punit_write(dev_priv, VLV_TURBO_SOC_OVERRIDE, val);

	val = vlv_punit_read(dev_priv, PUNIT_REG_GPU_FREQ_STS);

	/* RPS code assumes GPLL is used */
	WARN_ONCE((val & GPLLENABLE) == 0, "GPLL not enabled\n");

	DRM_DEBUG_DRIVER("GPLL enabled? %s\n", yesno(val & GPLLENABLE));
	DRM_DEBUG_DRIVER("GPU status: 0x%08x\n", val);

	reset_rps(dev_priv, valleyview_set_rps);

	intel_uncore_forcewake_put(dev_priv, FORCEWAKE_ALL);
}

static void valleyview_enable_rps(struct drm_i915_private *dev_priv)
{
	struct intel_engine_cs *engine;
	enum intel_engine_id id;
	u32 gtfifodbg, val, rc6_mode = 0;

	WARN_ON(!mutex_is_locked(&dev_priv->rps.hw_lock));

	valleyview_check_pctx(dev_priv);

	gtfifodbg = I915_READ(GTFIFODBG);
	if (gtfifodbg) {
		DRM_DEBUG_DRIVER("GT fifo had a previous error %x\n",
				 gtfifodbg);
		I915_WRITE(GTFIFODBG, gtfifodbg);
	}

	/* If VLV, Forcewake all wells, else re-direct to regular path */
	intel_uncore_forcewake_get(dev_priv, FORCEWAKE_ALL);

	/*  Disable RC states. */
	I915_WRITE(GEN6_RC_CONTROL, 0);

	I915_WRITE(GEN6_RP_DOWN_TIMEOUT, 1000000);
	I915_WRITE(GEN6_RP_UP_THRESHOLD, 59400);
	I915_WRITE(GEN6_RP_DOWN_THRESHOLD, 245000);
	I915_WRITE(GEN6_RP_UP_EI, 66000);
	I915_WRITE(GEN6_RP_DOWN_EI, 350000);

	I915_WRITE(GEN6_RP_IDLE_HYSTERSIS, 10);

	I915_WRITE(GEN6_RP_CONTROL,
		   GEN6_RP_MEDIA_TURBO |
		   GEN6_RP_MEDIA_HW_NORMAL_MODE |
		   GEN6_RP_MEDIA_IS_GFX |
		   GEN6_RP_ENABLE |
		   GEN6_RP_UP_BUSY_AVG |
		   GEN6_RP_DOWN_IDLE_CONT);

	I915_WRITE(GEN6_RC6_WAKE_RATE_LIMIT, 0x00280000);
	I915_WRITE(GEN6_RC_EVALUATION_INTERVAL, 125000);
	I915_WRITE(GEN6_RC_IDLE_HYSTERSIS, 25);

	for_each_engine(engine, dev_priv, id)
		I915_WRITE(RING_MAX_IDLE(engine->mmio_base), 10);

	I915_WRITE(GEN6_RC6_THRESHOLD, 0x557);

	/* allows RC6 residency counter to work */
	I915_WRITE(VLV_COUNTER_CONTROL,
		   _MASKED_BIT_ENABLE(VLV_MEDIA_RC0_COUNT_EN |
				      VLV_RENDER_RC0_COUNT_EN |
				      VLV_MEDIA_RC6_COUNT_EN |
				      VLV_RENDER_RC6_COUNT_EN));

	if (intel_enable_rc6() & INTEL_RC6_ENABLE)
		rc6_mode = GEN7_RC_CTL_TO_MODE | VLV_RC_CTL_CTX_RST_PARALLEL;

	intel_print_rc6_info(dev_priv, rc6_mode);

	I915_WRITE(GEN6_RC_CONTROL, rc6_mode);

	/* Setting Fixed Bias */
	val = VLV_OVERRIDE_EN |
		  VLV_SOC_TDP_EN |
		  VLV_BIAS_CPU_125_SOC_875;
	vlv_punit_write(dev_priv, VLV_TURBO_SOC_OVERRIDE, val);

	val = vlv_punit_read(dev_priv, PUNIT_REG_GPU_FREQ_STS);

	/* RPS code assumes GPLL is used */
	WARN_ONCE((val & GPLLENABLE) == 0, "GPLL not enabled\n");

	DRM_DEBUG_DRIVER("GPLL enabled? %s\n", yesno(val & GPLLENABLE));
	DRM_DEBUG_DRIVER("GPU status: 0x%08x\n", val);

	reset_rps(dev_priv, valleyview_set_rps);

	intel_uncore_forcewake_put(dev_priv, FORCEWAKE_ALL);
}

static unsigned long intel_pxfreq(u32 vidfreq)
{
	unsigned long freq;
	int div = (vidfreq & 0x3f0000) >> 16;
	int post = (vidfreq & 0x3000) >> 12;
	int pre = (vidfreq & 0x7);

	if (!pre)
		return 0;

	freq = ((div * 133333) / ((1<<post) * pre));

	return freq;
}

static const struct cparams {
	u16 i;
	u16 t;
	u16 m;
	u16 c;
} cparams[] = {
	{ 1, 1333, 301, 28664 },
	{ 1, 1066, 294, 24460 },
	{ 1, 800, 294, 25192 },
	{ 0, 1333, 276, 27605 },
	{ 0, 1066, 276, 27605 },
	{ 0, 800, 231, 23784 },
};

static unsigned long __i915_chipset_val(struct drm_i915_private *dev_priv)
{
	u64 total_count, diff, ret;
	u32 count1, count2, count3, m = 0, c = 0;
	unsigned long now = jiffies_to_msecs(jiffies), diff1;
	int i;

	assert_spin_locked(&mchdev_lock);

	diff1 = now - dev_priv->ips.last_time1;

	/* Prevent division-by-zero if we are asking too fast.
	 * Also, we don't get interesting results if we are polling
	 * faster than once in 10ms, so just return the saved value
	 * in such cases.
	 */
	if (diff1 <= 10)
		return dev_priv->ips.chipset_power;

	count1 = I915_READ(DMIEC);
	count2 = I915_READ(DDREC);
	count3 = I915_READ(CSIEC);

	total_count = count1 + count2 + count3;

	/* FIXME: handle per-counter overflow */
	if (total_count < dev_priv->ips.last_count1) {
		diff = ~0UL - dev_priv->ips.last_count1;
		diff += total_count;
	} else {
		diff = total_count - dev_priv->ips.last_count1;
	}

	for (i = 0; i < ARRAY_SIZE(cparams); i++) {
		if (cparams[i].i == dev_priv->ips.c_m &&
		    cparams[i].t == dev_priv->ips.r_t) {
			m = cparams[i].m;
			c = cparams[i].c;
			break;
		}
	}

	diff = div_u64(diff, diff1);
	ret = ((m * diff) + c);
	ret = div_u64(ret, 10);

	dev_priv->ips.last_count1 = total_count;
	dev_priv->ips.last_time1 = now;

	dev_priv->ips.chipset_power = ret;

	return ret;
}

unsigned long i915_chipset_val(struct drm_i915_private *dev_priv)
{
	unsigned long val;

	if (INTEL_INFO(dev_priv)->gen != 5)
		return 0;

	spin_lock_irq(&mchdev_lock);

	val = __i915_chipset_val(dev_priv);

	spin_unlock_irq(&mchdev_lock);

	return val;
}

unsigned long i915_mch_val(struct drm_i915_private *dev_priv)
{
	unsigned long m, x, b;
	u32 tsfs;

	tsfs = I915_READ(TSFS);

	m = ((tsfs & TSFS_SLOPE_MASK) >> TSFS_SLOPE_SHIFT);
	x = I915_READ8(TR1);

	b = tsfs & TSFS_INTR_MASK;

	return ((m * x) / 127) - b;
}

static int _pxvid_to_vd(u8 pxvid)
{
	if (pxvid == 0)
		return 0;

	if (pxvid >= 8 && pxvid < 31)
		pxvid = 31;

	return (pxvid + 2) * 125;
}

static u32 pvid_to_extvid(struct drm_i915_private *dev_priv, u8 pxvid)
{
	const int vd = _pxvid_to_vd(pxvid);
	const int vm = vd - 1125;

	if (INTEL_INFO(dev_priv)->is_mobile)
		return vm > 0 ? vm : 0;

	return vd;
}

static void __i915_update_gfx_val(struct drm_i915_private *dev_priv)
{
	u64 now, diff, diffms;
	u32 count;

	assert_spin_locked(&mchdev_lock);

	now = ktime_get_raw_ns();
	diffms = now - dev_priv->ips.last_time2;
	do_div(diffms, NSEC_PER_MSEC);

	/* Don't divide by 0 */
	if (!diffms)
		return;

	count = I915_READ(GFXEC);

	if (count < dev_priv->ips.last_count2) {
		diff = ~0UL - dev_priv->ips.last_count2;
		diff += count;
	} else {
		diff = count - dev_priv->ips.last_count2;
	}

	dev_priv->ips.last_count2 = count;
	dev_priv->ips.last_time2 = now;

	/* More magic constants... */
	diff = diff * 1181;
	diff = div_u64(diff, diffms * 10);
	dev_priv->ips.gfx_power = diff;
}

void i915_update_gfx_val(struct drm_i915_private *dev_priv)
{
	if (INTEL_INFO(dev_priv)->gen != 5)
		return;

	spin_lock_irq(&mchdev_lock);

	__i915_update_gfx_val(dev_priv);

	spin_unlock_irq(&mchdev_lock);
}

static unsigned long __i915_gfx_val(struct drm_i915_private *dev_priv)
{
	unsigned long t, corr, state1, corr2, state2;
	u32 pxvid, ext_v;

	assert_spin_locked(&mchdev_lock);

	pxvid = I915_READ(PXVFREQ(dev_priv->rps.cur_freq));
	pxvid = (pxvid >> 24) & 0x7f;
	ext_v = pvid_to_extvid(dev_priv, pxvid);

	state1 = ext_v;

	t = i915_mch_val(dev_priv);

	/* Revel in the empirically derived constants */

	/* Correction factor in 1/100000 units */
	if (t > 80)
		corr = ((t * 2349) + 135940);
	else if (t >= 50)
		corr = ((t * 964) + 29317);
	else /* < 50 */
		corr = ((t * 301) + 1004);

	corr = corr * ((150142 * state1) / 10000 - 78642);
	corr /= 100000;
	corr2 = (corr * dev_priv->ips.corr);

	state2 = (corr2 * state1) / 10000;
	state2 /= 100; /* convert to mW */

	__i915_update_gfx_val(dev_priv);

	return dev_priv->ips.gfx_power + state2;
}

unsigned long i915_gfx_val(struct drm_i915_private *dev_priv)
{
	unsigned long val;

	if (INTEL_INFO(dev_priv)->gen != 5)
		return 0;

	spin_lock_irq(&mchdev_lock);

	val = __i915_gfx_val(dev_priv);

	spin_unlock_irq(&mchdev_lock);

	return val;
}

/**
 * i915_read_mch_val - return value for IPS use
 *
 * Calculate and return a value for the IPS driver to use when deciding whether
 * we have thermal and power headroom to increase CPU or GPU power budget.
 */
unsigned long i915_read_mch_val(void)
{
	struct drm_i915_private *dev_priv;
	unsigned long chipset_val, graphics_val, ret = 0;

	spin_lock_irq(&mchdev_lock);
	if (!i915_mch_dev)
		goto out_unlock;
	dev_priv = i915_mch_dev;

	chipset_val = __i915_chipset_val(dev_priv);
	graphics_val = __i915_gfx_val(dev_priv);

	ret = chipset_val + graphics_val;

out_unlock:
	spin_unlock_irq(&mchdev_lock);

	return ret;
}
EXPORT_SYMBOL_GPL(i915_read_mch_val);

/**
 * i915_gpu_raise - raise GPU frequency limit
 *
 * Raise the limit; IPS indicates we have thermal headroom.
 */
bool i915_gpu_raise(void)
{
	struct drm_i915_private *dev_priv;
	bool ret = true;

	spin_lock_irq(&mchdev_lock);
	if (!i915_mch_dev) {
		ret = false;
		goto out_unlock;
	}
	dev_priv = i915_mch_dev;

	if (dev_priv->ips.max_delay > dev_priv->ips.fmax)
		dev_priv->ips.max_delay--;

out_unlock:
	spin_unlock_irq(&mchdev_lock);

	return ret;
}
EXPORT_SYMBOL_GPL(i915_gpu_raise);

/**
 * i915_gpu_lower - lower GPU frequency limit
 *
 * IPS indicates we're close to a thermal limit, so throttle back the GPU
 * frequency maximum.
 */
bool i915_gpu_lower(void)
{
	struct drm_i915_private *dev_priv;
	bool ret = true;

	spin_lock_irq(&mchdev_lock);
	if (!i915_mch_dev) {
		ret = false;
		goto out_unlock;
	}
	dev_priv = i915_mch_dev;

	if (dev_priv->ips.max_delay < dev_priv->ips.min_delay)
		dev_priv->ips.max_delay++;

out_unlock:
	spin_unlock_irq(&mchdev_lock);

	return ret;
}
EXPORT_SYMBOL_GPL(i915_gpu_lower);

/**
 * i915_gpu_busy - indicate GPU business to IPS
 *
 * Tell the IPS driver whether or not the GPU is busy.
 */
bool i915_gpu_busy(void)
{
	bool ret = false;

	spin_lock_irq(&mchdev_lock);
	if (i915_mch_dev)
		ret = i915_mch_dev->gt.awake;
	spin_unlock_irq(&mchdev_lock);

	return ret;
}
EXPORT_SYMBOL_GPL(i915_gpu_busy);

/**
 * i915_gpu_turbo_disable - disable graphics turbo
 *
 * Disable graphics turbo by resetting the max frequency and setting the
 * current frequency to the default.
 */
bool i915_gpu_turbo_disable(void)
{
	struct drm_i915_private *dev_priv;
	bool ret = true;

	spin_lock_irq(&mchdev_lock);
	if (!i915_mch_dev) {
		ret = false;
		goto out_unlock;
	}
	dev_priv = i915_mch_dev;

	dev_priv->ips.max_delay = dev_priv->ips.fstart;

	if (!ironlake_set_drps(dev_priv, dev_priv->ips.fstart))
		ret = false;

out_unlock:
	spin_unlock_irq(&mchdev_lock);

	return ret;
}
EXPORT_SYMBOL_GPL(i915_gpu_turbo_disable);

/**
 * Tells the intel_ips driver that the i915 driver is now loaded, if
 * IPS got loaded first.
 *
 * This awkward dance is so that neither module has to depend on the
 * other in order for IPS to do the appropriate communication of
 * GPU turbo limits to i915.
 */
static void
ips_ping_for_i915_load(void)
{
	void (*link)(void);

	link = symbol_get(ips_link_to_i915_driver);
	if (link) {
		link();
		symbol_put(ips_link_to_i915_driver);
	}
}

void intel_gpu_ips_init(struct drm_i915_private *dev_priv)
{
	/* We only register the i915 ips part with intel-ips once everything is
	 * set up, to avoid intel-ips sneaking in and reading bogus values. */
	spin_lock_irq(&mchdev_lock);
	i915_mch_dev = dev_priv;
	spin_unlock_irq(&mchdev_lock);

	ips_ping_for_i915_load();
}

void intel_gpu_ips_teardown(void)
{
	spin_lock_irq(&mchdev_lock);
	i915_mch_dev = NULL;
	spin_unlock_irq(&mchdev_lock);
}

static void intel_init_emon(struct drm_i915_private *dev_priv)
{
	u32 lcfuse;
	u8 pxw[16];
	int i;

	/* Disable to program */
	I915_WRITE(ECR, 0);
	POSTING_READ(ECR);

	/* Program energy weights for various events */
	I915_WRITE(SDEW, 0x15040d00);
	I915_WRITE(CSIEW0, 0x007f0000);
	I915_WRITE(CSIEW1, 0x1e220004);
	I915_WRITE(CSIEW2, 0x04000004);

	for (i = 0; i < 5; i++)
		I915_WRITE(PEW(i), 0);
	for (i = 0; i < 3; i++)
		I915_WRITE(DEW(i), 0);

	/* Program P-state weights to account for frequency power adjustment */
	for (i = 0; i < 16; i++) {
		u32 pxvidfreq = I915_READ(PXVFREQ(i));
		unsigned long freq = intel_pxfreq(pxvidfreq);
		unsigned long vid = (pxvidfreq & PXVFREQ_PX_MASK) >>
			PXVFREQ_PX_SHIFT;
		unsigned long val;

		val = vid * vid;
		val *= (freq / 1000);
		val *= 255;
		val /= (127*127*900);
		if (val > 0xff)
			DRM_ERROR("bad pxval: %ld\n", val);
		pxw[i] = val;
	}
	/* Render standby states get 0 weight */
	pxw[14] = 0;
	pxw[15] = 0;

	for (i = 0; i < 4; i++) {
		u32 val = (pxw[i*4] << 24) | (pxw[(i*4)+1] << 16) |
			(pxw[(i*4)+2] << 8) | (pxw[(i*4)+3]);
		I915_WRITE(PXW(i), val);
	}

	/* Adjust magic regs to magic values (more experimental results) */
	I915_WRITE(OGW0, 0);
	I915_WRITE(OGW1, 0);
	I915_WRITE(EG0, 0x00007f00);
	I915_WRITE(EG1, 0x0000000e);
	I915_WRITE(EG2, 0x000e0000);
	I915_WRITE(EG3, 0x68000300);
	I915_WRITE(EG4, 0x42000000);
	I915_WRITE(EG5, 0x00140031);
	I915_WRITE(EG6, 0);
	I915_WRITE(EG7, 0);

	for (i = 0; i < 8; i++)
		I915_WRITE(PXWL(i), 0);

	/* Enable PMON + select events */
	I915_WRITE(ECR, 0x80000019);

	lcfuse = I915_READ(LCFUSE02);

	dev_priv->ips.corr = (lcfuse & LCFUSE_HIV_MASK);
}

void intel_init_gt_powersave(struct drm_i915_private *dev_priv)
{
	/*
	 * RPM depends on RC6 to save restore the GT HW context, so make RC6 a
	 * requirement.
	 */
	if (!i915.enable_rc6) {
		DRM_INFO("RC6 disabled, disabling runtime PM support\n");
		intel_runtime_pm_get(dev_priv);
	}

	mutex_lock(&dev_priv->drm.struct_mutex);
	mutex_lock(&dev_priv->rps.hw_lock);

	/* Initialize RPS limits (for userspace) */
	if (IS_CHERRYVIEW(dev_priv))
		cherryview_init_gt_powersave(dev_priv);
	else if (IS_VALLEYVIEW(dev_priv))
		valleyview_init_gt_powersave(dev_priv);
	else if (INTEL_GEN(dev_priv) >= 6)
		gen6_init_rps_frequencies(dev_priv);

	/* Derive initial user preferences/limits from the hardware limits */
	dev_priv->rps.idle_freq = dev_priv->rps.min_freq;
	dev_priv->rps.cur_freq = dev_priv->rps.idle_freq;

	dev_priv->rps.max_freq_softlimit = dev_priv->rps.max_freq;
	dev_priv->rps.min_freq_softlimit = dev_priv->rps.min_freq;

	if (IS_HASWELL(dev_priv) || IS_BROADWELL(dev_priv))
		dev_priv->rps.min_freq_softlimit =
			max_t(int,
			      dev_priv->rps.efficient_freq,
			      intel_freq_opcode(dev_priv, 450));

	/* After setting max-softlimit, find the overclock max freq */
	if (IS_GEN6(dev_priv) ||
	    IS_IVYBRIDGE(dev_priv) || IS_HASWELL(dev_priv)) {
		u32 params = 0;

		sandybridge_pcode_read(dev_priv, GEN6_READ_OC_PARAMS, &params);
		if (params & BIT(31)) { /* OC supported */
			DRM_DEBUG_DRIVER("Overclocking supported, max: %dMHz, overclock: %dMHz\n",
					 (dev_priv->rps.max_freq & 0xff) * 50,
					 (params & 0xff) * 50);
			dev_priv->rps.max_freq = params & 0xff;
		}
	}

	/* Finally allow us to boost to max by default */
	dev_priv->rps.boost_freq = dev_priv->rps.max_freq;

	mutex_unlock(&dev_priv->rps.hw_lock);
	mutex_unlock(&dev_priv->drm.struct_mutex);

	intel_autoenable_gt_powersave(dev_priv);
}

void intel_cleanup_gt_powersave(struct drm_i915_private *dev_priv)
{
	if (IS_VALLEYVIEW(dev_priv))
		valleyview_cleanup_gt_powersave(dev_priv);

	if (!i915.enable_rc6)
		intel_runtime_pm_put(dev_priv);
}

/**
 * intel_suspend_gt_powersave - suspend PM work and helper threads
 * @dev_priv: i915 device
 *
 * We don't want to disable RC6 or other features here, we just want
 * to make sure any work we've queued has finished and won't bother
 * us while we're suspended.
 */
void intel_suspend_gt_powersave(struct drm_i915_private *dev_priv)
{
	if (INTEL_GEN(dev_priv) < 6)
		return;

	if (cancel_delayed_work_sync(&dev_priv->rps.autoenable_work))
		intel_runtime_pm_put(dev_priv);

	/* gen6_rps_idle() will be called later to disable interrupts */
}

void intel_sanitize_gt_powersave(struct drm_i915_private *dev_priv)
{
	dev_priv->rps.enabled = true; /* force disabling */
	intel_disable_gt_powersave(dev_priv);

	gen6_reset_rps_interrupts(dev_priv);
}

void intel_disable_gt_powersave(struct drm_i915_private *dev_priv)
{
	if (!READ_ONCE(dev_priv->rps.enabled))
		return;

	mutex_lock(&dev_priv->rps.hw_lock);

	if (INTEL_GEN(dev_priv) >= 9) {
		gen9_disable_rc6(dev_priv);
		gen9_disable_rps(dev_priv);
	} else if (IS_CHERRYVIEW(dev_priv)) {
		cherryview_disable_rps(dev_priv);
	} else if (IS_VALLEYVIEW(dev_priv)) {
		valleyview_disable_rps(dev_priv);
	} else if (INTEL_GEN(dev_priv) >= 6) {
		gen6_disable_rps(dev_priv);
	}  else if (IS_IRONLAKE_M(dev_priv)) {
		ironlake_disable_drps(dev_priv);
	}

	dev_priv->rps.enabled = false;
	mutex_unlock(&dev_priv->rps.hw_lock);
}

void intel_enable_gt_powersave(struct drm_i915_private *dev_priv)
{
	/* We shouldn't be disabling as we submit, so this should be less
	 * racy than it appears!
	 */
	if (READ_ONCE(dev_priv->rps.enabled))
		return;

	/* Powersaving is controlled by the host when inside a VM */
	if (intel_vgpu_active(dev_priv))
		return;

	mutex_lock(&dev_priv->rps.hw_lock);

	if (IS_CHERRYVIEW(dev_priv)) {
		cherryview_enable_rps(dev_priv);
	} else if (IS_VALLEYVIEW(dev_priv)) {
		valleyview_enable_rps(dev_priv);
	} else if (INTEL_GEN(dev_priv) >= 9) {
		gen9_enable_rc6(dev_priv);
		gen9_enable_rps(dev_priv);
		if (IS_SKYLAKE(dev_priv) || IS_KABYLAKE(dev_priv))
			gen6_update_ring_freq(dev_priv);
	} else if (IS_BROADWELL(dev_priv)) {
		gen8_enable_rps(dev_priv);
		gen6_update_ring_freq(dev_priv);
	} else if (INTEL_GEN(dev_priv) >= 6) {
		gen6_enable_rps(dev_priv);
		gen6_update_ring_freq(dev_priv);
	} else if (IS_IRONLAKE_M(dev_priv)) {
		ironlake_enable_drps(dev_priv);
		intel_init_emon(dev_priv);
	}

	WARN_ON(dev_priv->rps.max_freq < dev_priv->rps.min_freq);
	WARN_ON(dev_priv->rps.idle_freq > dev_priv->rps.max_freq);

	WARN_ON(dev_priv->rps.efficient_freq < dev_priv->rps.min_freq);
	WARN_ON(dev_priv->rps.efficient_freq > dev_priv->rps.max_freq);

	dev_priv->rps.enabled = true;
	mutex_unlock(&dev_priv->rps.hw_lock);
}

static void __intel_autoenable_gt_powersave(struct work_struct *work)
{
	struct drm_i915_private *dev_priv =
		container_of(work, typeof(*dev_priv), rps.autoenable_work.work);
	struct intel_engine_cs *rcs;
	struct drm_i915_gem_request *req;

	if (READ_ONCE(dev_priv->rps.enabled))
		goto out;

	rcs = dev_priv->engine[RCS];
	if (rcs->last_retired_context)
		goto out;

	if (!rcs->init_context)
		goto out;

	mutex_lock(&dev_priv->drm.struct_mutex);

	req = i915_gem_request_alloc(rcs, dev_priv->kernel_context);
	if (IS_ERR(req))
		goto unlock;

	if (!i915.enable_execlists && i915_switch_context(req) == 0)
		rcs->init_context(req);

	/* Mark the device busy, calling intel_enable_gt_powersave() */
	i915_add_request_no_flush(req);

unlock:
	mutex_unlock(&dev_priv->drm.struct_mutex);
out:
	intel_runtime_pm_put(dev_priv);
}

void intel_autoenable_gt_powersave(struct drm_i915_private *dev_priv)
{
	if (READ_ONCE(dev_priv->rps.enabled))
		return;

	if (IS_IRONLAKE_M(dev_priv)) {
		ironlake_enable_drps(dev_priv);
		intel_init_emon(dev_priv);
	} else if (INTEL_INFO(dev_priv)->gen >= 6) {
		/*
		 * PCU communication is slow and this doesn't need to be
		 * done at any specific time, so do this out of our fast path
		 * to make resume and init faster.
		 *
		 * We depend on the HW RC6 power context save/restore
		 * mechanism when entering D3 through runtime PM suspend. So
		 * disable RPM until RPS/RC6 is properly setup. We can only
		 * get here via the driver load/system resume/runtime resume
		 * paths, so the _noresume version is enough (and in case of
		 * runtime resume it's necessary).
		 */
		if (queue_delayed_work(dev_priv->wq,
				       &dev_priv->rps.autoenable_work,
				       round_jiffies_up_relative(HZ)))
			intel_runtime_pm_get_noresume(dev_priv);
	}
}

static void ibx_init_clock_gating(struct drm_i915_private *dev_priv)
{
	/*
	 * On Ibex Peak and Cougar Point, we need to disable clock
	 * gating for the panel power sequencer or it will fail to
	 * start up when no ports are active.
	 */
	I915_WRITE(SOUTH_DSPCLK_GATE_D, PCH_DPLSUNIT_CLOCK_GATE_DISABLE);
}

static void g4x_disable_trickle_feed(struct drm_i915_private *dev_priv)
{
	enum pipe pipe;

	for_each_pipe(dev_priv, pipe) {
		I915_WRITE(DSPCNTR(pipe),
			   I915_READ(DSPCNTR(pipe)) |
			   DISPPLANE_TRICKLE_FEED_DISABLE);

		I915_WRITE(DSPSURF(pipe), I915_READ(DSPSURF(pipe)));
		POSTING_READ(DSPSURF(pipe));
	}
}

static void ilk_init_lp_watermarks(struct drm_i915_private *dev_priv)
{
	I915_WRITE(WM3_LP_ILK, I915_READ(WM3_LP_ILK) & ~WM1_LP_SR_EN);
	I915_WRITE(WM2_LP_ILK, I915_READ(WM2_LP_ILK) & ~WM1_LP_SR_EN);
	I915_WRITE(WM1_LP_ILK, I915_READ(WM1_LP_ILK) & ~WM1_LP_SR_EN);

	/*
	 * Don't touch WM1S_LP_EN here.
	 * Doing so could cause underruns.
	 */
}

static void ironlake_init_clock_gating(struct drm_i915_private *dev_priv)
{
	uint32_t dspclk_gate = ILK_VRHUNIT_CLOCK_GATE_DISABLE;

	/*
	 * Required for FBC
	 * WaFbcDisableDpfcClockGating:ilk
	 */
	dspclk_gate |= ILK_DPFCRUNIT_CLOCK_GATE_DISABLE |
		   ILK_DPFCUNIT_CLOCK_GATE_DISABLE |
		   ILK_DPFDUNIT_CLOCK_GATE_ENABLE;

	I915_WRITE(PCH_3DCGDIS0,
		   MARIUNIT_CLOCK_GATE_DISABLE |
		   SVSMUNIT_CLOCK_GATE_DISABLE);
	I915_WRITE(PCH_3DCGDIS1,
		   VFMUNIT_CLOCK_GATE_DISABLE);

	/*
	 * According to the spec the following bits should be set in
	 * order to enable memory self-refresh
	 * The bit 22/21 of 0x42004
	 * The bit 5 of 0x42020
	 * The bit 15 of 0x45000
	 */
	I915_WRITE(ILK_DISPLAY_CHICKEN2,
		   (I915_READ(ILK_DISPLAY_CHICKEN2) |
		    ILK_DPARB_GATE | ILK_VSDPFD_FULL));
	dspclk_gate |= ILK_DPARBUNIT_CLOCK_GATE_ENABLE;
	I915_WRITE(DISP_ARB_CTL,
		   (I915_READ(DISP_ARB_CTL) |
		    DISP_FBC_WM_DIS));

	ilk_init_lp_watermarks(dev_priv);

	/*
	 * Based on the document from hardware guys the following bits
	 * should be set unconditionally in order to enable FBC.
	 * The bit 22 of 0x42000
	 * The bit 22 of 0x42004
	 * The bit 7,8,9 of 0x42020.
	 */
	if (IS_IRONLAKE_M(dev_priv)) {
		/* WaFbcAsynchFlipDisableFbcQueue:ilk */
		I915_WRITE(ILK_DISPLAY_CHICKEN1,
			   I915_READ(ILK_DISPLAY_CHICKEN1) |
			   ILK_FBCQ_DIS);
		I915_WRITE(ILK_DISPLAY_CHICKEN2,
			   I915_READ(ILK_DISPLAY_CHICKEN2) |
			   ILK_DPARB_GATE);
	}

	I915_WRITE(ILK_DSPCLK_GATE_D, dspclk_gate);

	I915_WRITE(ILK_DISPLAY_CHICKEN2,
		   I915_READ(ILK_DISPLAY_CHICKEN2) |
		   ILK_ELPIN_409_SELECT);
	I915_WRITE(_3D_CHICKEN2,
		   _3D_CHICKEN2_WM_READ_PIPELINED << 16 |
		   _3D_CHICKEN2_WM_READ_PIPELINED);

	/* WaDisableRenderCachePipelinedFlush:ilk */
	I915_WRITE(CACHE_MODE_0,
		   _MASKED_BIT_ENABLE(CM0_PIPELINED_RENDER_FLUSH_DISABLE));

	/* WaDisable_RenderCache_OperationalFlush:ilk */
	I915_WRITE(CACHE_MODE_0, _MASKED_BIT_DISABLE(RC_OP_FLUSH_ENABLE));

	g4x_disable_trickle_feed(dev_priv);

	ibx_init_clock_gating(dev_priv);
}

static void cpt_init_clock_gating(struct drm_i915_private *dev_priv)
{
	int pipe;
	uint32_t val;

	/*
	 * On Ibex Peak and Cougar Point, we need to disable clock
	 * gating for the panel power sequencer or it will fail to
	 * start up when no ports are active.
	 */
	I915_WRITE(SOUTH_DSPCLK_GATE_D, PCH_DPLSUNIT_CLOCK_GATE_DISABLE |
		   PCH_DPLUNIT_CLOCK_GATE_DISABLE |
		   PCH_CPUNIT_CLOCK_GATE_DISABLE);
	I915_WRITE(SOUTH_CHICKEN2, I915_READ(SOUTH_CHICKEN2) |
		   DPLS_EDP_PPS_FIX_DIS);
	/* The below fixes the weird display corruption, a few pixels shifted
	 * downward, on (only) LVDS of some HP laptops with IVY.
	 */
	for_each_pipe(dev_priv, pipe) {
		val = I915_READ(TRANS_CHICKEN2(pipe));
		val |= TRANS_CHICKEN2_TIMING_OVERRIDE;
		val &= ~TRANS_CHICKEN2_FDI_POLARITY_REVERSED;
		if (dev_priv->vbt.fdi_rx_polarity_inverted)
			val |= TRANS_CHICKEN2_FDI_POLARITY_REVERSED;
		val &= ~TRANS_CHICKEN2_FRAME_START_DELAY_MASK;
		val &= ~TRANS_CHICKEN2_DISABLE_DEEP_COLOR_COUNTER;
		val &= ~TRANS_CHICKEN2_DISABLE_DEEP_COLOR_MODESWITCH;
		I915_WRITE(TRANS_CHICKEN2(pipe), val);
	}
	/* WADP0ClockGatingDisable */
	for_each_pipe(dev_priv, pipe) {
		I915_WRITE(TRANS_CHICKEN1(pipe),
			   TRANS_CHICKEN1_DP0UNIT_GC_DISABLE);
	}
}

static void gen6_check_mch_setup(struct drm_i915_private *dev_priv)
{
	uint32_t tmp;

	tmp = I915_READ(MCH_SSKPD);
	if ((tmp & MCH_SSKPD_WM0_MASK) != MCH_SSKPD_WM0_VAL)
		DRM_DEBUG_KMS("Wrong MCH_SSKPD value: 0x%08x This can cause underruns.\n",
			      tmp);
}

static void gen6_init_clock_gating(struct drm_i915_private *dev_priv)
{
	uint32_t dspclk_gate = ILK_VRHUNIT_CLOCK_GATE_DISABLE;

	I915_WRITE(ILK_DSPCLK_GATE_D, dspclk_gate);

	I915_WRITE(ILK_DISPLAY_CHICKEN2,
		   I915_READ(ILK_DISPLAY_CHICKEN2) |
		   ILK_ELPIN_409_SELECT);

	/* WaDisableHiZPlanesWhenMSAAEnabled:snb */
	I915_WRITE(_3D_CHICKEN,
		   _MASKED_BIT_ENABLE(_3D_CHICKEN_HIZ_PLANE_DISABLE_MSAA_4X_SNB));

	/* WaDisable_RenderCache_OperationalFlush:snb */
	I915_WRITE(CACHE_MODE_0, _MASKED_BIT_DISABLE(RC_OP_FLUSH_ENABLE));

	/*
	 * BSpec recoomends 8x4 when MSAA is used,
	 * however in practice 16x4 seems fastest.
	 *
	 * Note that PS/WM thread counts depend on the WIZ hashing
	 * disable bit, which we don't touch here, but it's good
	 * to keep in mind (see 3DSTATE_PS and 3DSTATE_WM).
	 */
	I915_WRITE(GEN6_GT_MODE,
		   _MASKED_FIELD(GEN6_WIZ_HASHING_MASK, GEN6_WIZ_HASHING_16x4));

	ilk_init_lp_watermarks(dev_priv);

	I915_WRITE(CACHE_MODE_0,
		   _MASKED_BIT_DISABLE(CM0_STC_EVICT_DISABLE_LRA_SNB));

	I915_WRITE(GEN6_UCGCTL1,
		   I915_READ(GEN6_UCGCTL1) |
		   GEN6_BLBUNIT_CLOCK_GATE_DISABLE |
		   GEN6_CSUNIT_CLOCK_GATE_DISABLE);

	/* According to the BSpec vol1g, bit 12 (RCPBUNIT) clock
	 * gating disable must be set.  Failure to set it results in
	 * flickering pixels due to Z write ordering failures after
	 * some amount of runtime in the Mesa "fire" demo, and Unigine
	 * Sanctuary and Tropics, and apparently anything else with
	 * alpha test or pixel discard.
	 *
	 * According to the spec, bit 11 (RCCUNIT) must also be set,
	 * but we didn't debug actual testcases to find it out.
	 *
	 * WaDisableRCCUnitClockGating:snb
	 * WaDisableRCPBUnitClockGating:snb
	 */
	I915_WRITE(GEN6_UCGCTL2,
		   GEN6_RCPBUNIT_CLOCK_GATE_DISABLE |
		   GEN6_RCCUNIT_CLOCK_GATE_DISABLE);

	/* WaStripsFansDisableFastClipPerformanceFix:snb */
	I915_WRITE(_3D_CHICKEN3,
		   _MASKED_BIT_ENABLE(_3D_CHICKEN3_SF_DISABLE_FASTCLIP_CULL));

	/*
	 * Bspec says:
	 * "This bit must be set if 3DSTATE_CLIP clip mode is set to normal and
	 * 3DSTATE_SF number of SF output attributes is more than 16."
	 */
	I915_WRITE(_3D_CHICKEN3,
		   _MASKED_BIT_ENABLE(_3D_CHICKEN3_SF_DISABLE_PIPELINED_ATTR_FETCH));

	/*
	 * According to the spec the following bits should be
	 * set in order to enable memory self-refresh and fbc:
	 * The bit21 and bit22 of 0x42000
	 * The bit21 and bit22 of 0x42004
	 * The bit5 and bit7 of 0x42020
	 * The bit14 of 0x70180
	 * The bit14 of 0x71180
	 *
	 * WaFbcAsynchFlipDisableFbcQueue:snb
	 */
	I915_WRITE(ILK_DISPLAY_CHICKEN1,
		   I915_READ(ILK_DISPLAY_CHICKEN1) |
		   ILK_FBCQ_DIS | ILK_PABSTRETCH_DIS);
	I915_WRITE(ILK_DISPLAY_CHICKEN2,
		   I915_READ(ILK_DISPLAY_CHICKEN2) |
		   ILK_DPARB_GATE | ILK_VSDPFD_FULL);
	I915_WRITE(ILK_DSPCLK_GATE_D,
		   I915_READ(ILK_DSPCLK_GATE_D) |
		   ILK_DPARBUNIT_CLOCK_GATE_ENABLE  |
		   ILK_DPFDUNIT_CLOCK_GATE_ENABLE);

	g4x_disable_trickle_feed(dev_priv);

	cpt_init_clock_gating(dev_priv);

	gen6_check_mch_setup(dev_priv);
}

static void gen7_setup_fixed_func_scheduler(struct drm_i915_private *dev_priv)
{
	uint32_t reg = I915_READ(GEN7_FF_THREAD_MODE);

	/*
	 * WaVSThreadDispatchOverride:ivb,vlv
	 *
	 * This actually overrides the dispatch
	 * mode for all thread types.
	 */
	reg &= ~GEN7_FF_SCHED_MASK;
	reg |= GEN7_FF_TS_SCHED_HW;
	reg |= GEN7_FF_VS_SCHED_HW;
	reg |= GEN7_FF_DS_SCHED_HW;

	I915_WRITE(GEN7_FF_THREAD_MODE, reg);
}

static void lpt_init_clock_gating(struct drm_i915_private *dev_priv)
{
	/*
	 * TODO: this bit should only be enabled when really needed, then
	 * disabled when not needed anymore in order to save power.
	 */
	if (HAS_PCH_LPT_LP(dev_priv))
		I915_WRITE(SOUTH_DSPCLK_GATE_D,
			   I915_READ(SOUTH_DSPCLK_GATE_D) |
			   PCH_LP_PARTITION_LEVEL_DISABLE);

	/* WADPOClockGatingDisable:hsw */
	I915_WRITE(TRANS_CHICKEN1(PIPE_A),
		   I915_READ(TRANS_CHICKEN1(PIPE_A)) |
		   TRANS_CHICKEN1_DP0UNIT_GC_DISABLE);
}

static void lpt_suspend_hw(struct drm_i915_private *dev_priv)
{
	if (HAS_PCH_LPT_LP(dev_priv)) {
		uint32_t val = I915_READ(SOUTH_DSPCLK_GATE_D);

		val &= ~PCH_LP_PARTITION_LEVEL_DISABLE;
		I915_WRITE(SOUTH_DSPCLK_GATE_D, val);
	}
}

static void gen8_set_l3sqc_credits(struct drm_i915_private *dev_priv,
				   int general_prio_credits,
				   int high_prio_credits)
{
	u32 misccpctl;

	/* WaTempDisableDOPClkGating:bdw */
	misccpctl = I915_READ(GEN7_MISCCPCTL);
	I915_WRITE(GEN7_MISCCPCTL, misccpctl & ~GEN7_DOP_CLOCK_GATE_ENABLE);

	I915_WRITE(GEN8_L3SQCREG1,
		   L3_GENERAL_PRIO_CREDITS(general_prio_credits) |
		   L3_HIGH_PRIO_CREDITS(high_prio_credits));

	/*
	 * Wait at least 100 clocks before re-enabling clock gating.
	 * See the definition of L3SQCREG1 in BSpec.
	 */
	POSTING_READ(GEN8_L3SQCREG1);
	udelay(1);
	I915_WRITE(GEN7_MISCCPCTL, misccpctl);
}

static void kabylake_init_clock_gating(struct drm_i915_private *dev_priv)
{
	gen9_init_clock_gating(dev_priv);

	/* WaDisableSDEUnitClockGating:kbl */
	if (IS_KBL_REVID(dev_priv, 0, KBL_REVID_B0))
		I915_WRITE(GEN8_UCGCTL6, I915_READ(GEN8_UCGCTL6) |
			   GEN8_SDEUNIT_CLOCK_GATE_DISABLE);

	/* WaDisableGamClockGating:kbl */
	if (IS_KBL_REVID(dev_priv, 0, KBL_REVID_B0))
		I915_WRITE(GEN6_UCGCTL1, I915_READ(GEN6_UCGCTL1) |
			   GEN6_GAMUNIT_CLOCK_GATE_DISABLE);

	/* WaFbcNukeOnHostModify:kbl */
	I915_WRITE(ILK_DPFC_CHICKEN, I915_READ(ILK_DPFC_CHICKEN) |
		   ILK_DPFC_NUKE_ON_ANY_MODIFICATION);
}

static void skylake_init_clock_gating(struct drm_i915_private *dev_priv)
{
	gen9_init_clock_gating(dev_priv);

	/* WAC6entrylatency:skl */
	I915_WRITE(FBC_LLC_READ_CTRL, I915_READ(FBC_LLC_READ_CTRL) |
		   FBC_LLC_FULLY_OPEN);

	/* WaFbcNukeOnHostModify:skl */
	I915_WRITE(ILK_DPFC_CHICKEN, I915_READ(ILK_DPFC_CHICKEN) |
		   ILK_DPFC_NUKE_ON_ANY_MODIFICATION);
}

static void broadwell_init_clock_gating(struct drm_i915_private *dev_priv)
{
	enum pipe pipe;

	ilk_init_lp_watermarks(dev_priv);

	/* WaSwitchSolVfFArbitrationPriority:bdw */
	I915_WRITE(GAM_ECOCHK, I915_READ(GAM_ECOCHK) | HSW_ECOCHK_ARB_PRIO_SOL);

	/* WaPsrDPAMaskVBlankInSRD:bdw */
	I915_WRITE(CHICKEN_PAR1_1,
		   I915_READ(CHICKEN_PAR1_1) | DPA_MASK_VBLANK_SRD);

	/* WaPsrDPRSUnmaskVBlankInSRD:bdw */
	for_each_pipe(dev_priv, pipe) {
		I915_WRITE(CHICKEN_PIPESL_1(pipe),
			   I915_READ(CHICKEN_PIPESL_1(pipe)) |
			   BDW_DPRS_MASK_VBLANK_SRD);
	}

	/* WaVSRefCountFullforceMissDisable:bdw */
	/* WaDSRefCountFullforceMissDisable:bdw */
	I915_WRITE(GEN7_FF_THREAD_MODE,
		   I915_READ(GEN7_FF_THREAD_MODE) &
		   ~(GEN8_FF_DS_REF_CNT_FFME | GEN7_FF_VS_REF_CNT_FFME));

	I915_WRITE(GEN6_RC_SLEEP_PSMI_CONTROL,
		   _MASKED_BIT_ENABLE(GEN8_RC_SEMA_IDLE_MSG_DISABLE));

	/* WaDisableSDEUnitClockGating:bdw */
	I915_WRITE(GEN8_UCGCTL6, I915_READ(GEN8_UCGCTL6) |
		   GEN8_SDEUNIT_CLOCK_GATE_DISABLE);

	/* WaProgramL3SqcReg1Default:bdw */
	gen8_set_l3sqc_credits(dev_priv, 30, 2);

	/*
	 * WaGttCachingOffByDefault:bdw
	 * GTT cache may not work with big pages, so if those
	 * are ever enabled GTT cache may need to be disabled.
	 */
	I915_WRITE(HSW_GTT_CACHE_EN, GTT_CACHE_EN_ALL);

	/* WaKVMNotificationOnConfigChange:bdw */
	I915_WRITE(CHICKEN_PAR2_1, I915_READ(CHICKEN_PAR2_1)
		   | KVM_CONFIG_CHANGE_NOTIFICATION_SELECT);

	lpt_init_clock_gating(dev_priv);
}

static void haswell_init_clock_gating(struct drm_i915_private *dev_priv)
{
	ilk_init_lp_watermarks(dev_priv);

	/* L3 caching of data atomics doesn't work -- disable it. */
	I915_WRITE(HSW_SCRATCH1, HSW_SCRATCH1_L3_DATA_ATOMICS_DISABLE);
	I915_WRITE(HSW_ROW_CHICKEN3,
		   _MASKED_BIT_ENABLE(HSW_ROW_CHICKEN3_L3_GLOBAL_ATOMICS_DISABLE));

	/* This is required by WaCatErrorRejectionIssue:hsw */
	I915_WRITE(GEN7_SQ_CHICKEN_MBCUNIT_CONFIG,
			I915_READ(GEN7_SQ_CHICKEN_MBCUNIT_CONFIG) |
			GEN7_SQ_CHICKEN_MBCUNIT_SQINTMOB);

	/* WaVSRefCountFullforceMissDisable:hsw */
	I915_WRITE(GEN7_FF_THREAD_MODE,
		   I915_READ(GEN7_FF_THREAD_MODE) & ~GEN7_FF_VS_REF_CNT_FFME);

	/* WaDisable_RenderCache_OperationalFlush:hsw */
	I915_WRITE(CACHE_MODE_0_GEN7, _MASKED_BIT_DISABLE(RC_OP_FLUSH_ENABLE));

	/* enable HiZ Raw Stall Optimization */
	I915_WRITE(CACHE_MODE_0_GEN7,
		   _MASKED_BIT_DISABLE(HIZ_RAW_STALL_OPT_DISABLE));

	/* WaDisable4x2SubspanOptimization:hsw */
	I915_WRITE(CACHE_MODE_1,
		   _MASKED_BIT_ENABLE(PIXEL_SUBSPAN_COLLECT_OPT_DISABLE));

	/*
	 * BSpec recommends 8x4 when MSAA is used,
	 * however in practice 16x4 seems fastest.
	 *
	 * Note that PS/WM thread counts depend on the WIZ hashing
	 * disable bit, which we don't touch here, but it's good
	 * to keep in mind (see 3DSTATE_PS and 3DSTATE_WM).
	 */
	I915_WRITE(GEN7_GT_MODE,
		   _MASKED_FIELD(GEN6_WIZ_HASHING_MASK, GEN6_WIZ_HASHING_16x4));

	/* WaSampleCChickenBitEnable:hsw */
	I915_WRITE(HALF_SLICE_CHICKEN3,
		   _MASKED_BIT_ENABLE(HSW_SAMPLE_C_PERFORMANCE));

	/* WaSwitchSolVfFArbitrationPriority:hsw */
	I915_WRITE(GAM_ECOCHK, I915_READ(GAM_ECOCHK) | HSW_ECOCHK_ARB_PRIO_SOL);

	/* WaRsPkgCStateDisplayPMReq:hsw */
	I915_WRITE(CHICKEN_PAR1_1,
		   I915_READ(CHICKEN_PAR1_1) | FORCE_ARB_IDLE_PLANES);

	lpt_init_clock_gating(dev_priv);
}

static void ivybridge_init_clock_gating(struct drm_i915_private *dev_priv)
{
	uint32_t snpcr;

	ilk_init_lp_watermarks(dev_priv);

	I915_WRITE(ILK_DSPCLK_GATE_D, ILK_VRHUNIT_CLOCK_GATE_DISABLE);

	/* WaDisableEarlyCull:ivb */
	I915_WRITE(_3D_CHICKEN3,
		   _MASKED_BIT_ENABLE(_3D_CHICKEN_SF_DISABLE_OBJEND_CULL));

	/* WaDisableBackToBackFlipFix:ivb */
	I915_WRITE(IVB_CHICKEN3,
		   CHICKEN3_DGMG_REQ_OUT_FIX_DISABLE |
		   CHICKEN3_DGMG_DONE_FIX_DISABLE);

	/* WaDisablePSDDualDispatchEnable:ivb */
	if (IS_IVB_GT1(dev_priv))
		I915_WRITE(GEN7_HALF_SLICE_CHICKEN1,
			   _MASKED_BIT_ENABLE(GEN7_PSD_SINGLE_PORT_DISPATCH_ENABLE));

	/* WaDisable_RenderCache_OperationalFlush:ivb */
	I915_WRITE(CACHE_MODE_0_GEN7, _MASKED_BIT_DISABLE(RC_OP_FLUSH_ENABLE));

	/* Apply the WaDisableRHWOOptimizationForRenderHang:ivb workaround. */
	I915_WRITE(GEN7_COMMON_SLICE_CHICKEN1,
		   GEN7_CSC1_RHWO_OPT_DISABLE_IN_RCC);

	/* WaApplyL3ControlAndL3ChickenMode:ivb */
	I915_WRITE(GEN7_L3CNTLREG1,
			GEN7_WA_FOR_GEN7_L3_CONTROL);
	I915_WRITE(GEN7_L3_CHICKEN_MODE_REGISTER,
		   GEN7_WA_L3_CHICKEN_MODE);
	if (IS_IVB_GT1(dev_priv))
		I915_WRITE(GEN7_ROW_CHICKEN2,
			   _MASKED_BIT_ENABLE(DOP_CLOCK_GATING_DISABLE));
	else {
		/* must write both registers */
		I915_WRITE(GEN7_ROW_CHICKEN2,
			   _MASKED_BIT_ENABLE(DOP_CLOCK_GATING_DISABLE));
		I915_WRITE(GEN7_ROW_CHICKEN2_GT2,
			   _MASKED_BIT_ENABLE(DOP_CLOCK_GATING_DISABLE));
	}

	/* WaForceL3Serialization:ivb */
	I915_WRITE(GEN7_L3SQCREG4, I915_READ(GEN7_L3SQCREG4) &
		   ~L3SQ_URB_READ_CAM_MATCH_DISABLE);

	/*
	 * According to the spec, bit 13 (RCZUNIT) must be set on IVB.
	 * This implements the WaDisableRCZUnitClockGating:ivb workaround.
	 */
	I915_WRITE(GEN6_UCGCTL2,
		   GEN6_RCZUNIT_CLOCK_GATE_DISABLE);

	/* This is required by WaCatErrorRejectionIssue:ivb */
	I915_WRITE(GEN7_SQ_CHICKEN_MBCUNIT_CONFIG,
			I915_READ(GEN7_SQ_CHICKEN_MBCUNIT_CONFIG) |
			GEN7_SQ_CHICKEN_MBCUNIT_SQINTMOB);

	g4x_disable_trickle_feed(dev_priv);

	gen7_setup_fixed_func_scheduler(dev_priv);

	if (0) { /* causes HiZ corruption on ivb:gt1 */
		/* enable HiZ Raw Stall Optimization */
		I915_WRITE(CACHE_MODE_0_GEN7,
			   _MASKED_BIT_DISABLE(HIZ_RAW_STALL_OPT_DISABLE));
	}

	/* WaDisable4x2SubspanOptimization:ivb */
	I915_WRITE(CACHE_MODE_1,
		   _MASKED_BIT_ENABLE(PIXEL_SUBSPAN_COLLECT_OPT_DISABLE));

	/*
	 * BSpec recommends 8x4 when MSAA is used,
	 * however in practice 16x4 seems fastest.
	 *
	 * Note that PS/WM thread counts depend on the WIZ hashing
	 * disable bit, which we don't touch here, but it's good
	 * to keep in mind (see 3DSTATE_PS and 3DSTATE_WM).
	 */
	I915_WRITE(GEN7_GT_MODE,
		   _MASKED_FIELD(GEN6_WIZ_HASHING_MASK, GEN6_WIZ_HASHING_16x4));

	snpcr = I915_READ(GEN6_MBCUNIT_SNPCR);
	snpcr &= ~GEN6_MBC_SNPCR_MASK;
	snpcr |= GEN6_MBC_SNPCR_MED;
	I915_WRITE(GEN6_MBCUNIT_SNPCR, snpcr);

<<<<<<< HEAD
	if (!HAS_PCH_NOP(dev))
		cpt_init_clock_gating(dev);

	gen6_check_mch_setup(dev);
}

static void vlv_init_display_clock_gating(struct drm_i915_private *dev_priv)
{
        u32 val;

        /*
        * On driver load, a pipe may be active and driving a DSI display.
        * Preserve DPOUNIT_CLOCK_GATE_DISABLE to avoid the pipe getting stuck
        * (and never recovering) in this case. intel_dsi_post_disable() will
        * clear it when we turn off the display.
        */
        val = I915_READ(DSPCLK_GATE_D);
        val &= DPOUNIT_CLOCK_GATE_DISABLE;
        val |= VRHUNIT_CLOCK_GATE_DISABLE;
        I915_WRITE(DSPCLK_GATE_D, val);
=======
	if (!HAS_PCH_NOP(dev_priv))
		cpt_init_clock_gating(dev_priv);
>>>>>>> 5e4b7c10

	gen6_check_mch_setup(dev_priv);
}

static void valleyview_init_clock_gating(struct drm_i915_private *dev_priv)
{
	/* WaDisableEarlyCull:vlv */
	I915_WRITE(_3D_CHICKEN3,
		   _MASKED_BIT_ENABLE(_3D_CHICKEN_SF_DISABLE_OBJEND_CULL));

	/* WaDisableBackToBackFlipFix:vlv */
	I915_WRITE(IVB_CHICKEN3,
		   CHICKEN3_DGMG_REQ_OUT_FIX_DISABLE |
		   CHICKEN3_DGMG_DONE_FIX_DISABLE);

	/* WaPsdDispatchEnable:vlv */
	/* WaDisablePSDDualDispatchEnable:vlv */
	I915_WRITE(GEN7_HALF_SLICE_CHICKEN1,
		   _MASKED_BIT_ENABLE(GEN7_MAX_PS_THREAD_DEP |
				      GEN7_PSD_SINGLE_PORT_DISPATCH_ENABLE));

	/* WaDisable_RenderCache_OperationalFlush:vlv */
	I915_WRITE(CACHE_MODE_0_GEN7, _MASKED_BIT_DISABLE(RC_OP_FLUSH_ENABLE));

	/* WaForceL3Serialization:vlv */
	I915_WRITE(GEN7_L3SQCREG4, I915_READ(GEN7_L3SQCREG4) &
		   ~L3SQ_URB_READ_CAM_MATCH_DISABLE);

	/* WaDisableDopClockGating:vlv */
	I915_WRITE(GEN7_ROW_CHICKEN2,
		   _MASKED_BIT_ENABLE(DOP_CLOCK_GATING_DISABLE));

	/* This is required by WaCatErrorRejectionIssue:vlv */
	I915_WRITE(GEN7_SQ_CHICKEN_MBCUNIT_CONFIG,
		   I915_READ(GEN7_SQ_CHICKEN_MBCUNIT_CONFIG) |
		   GEN7_SQ_CHICKEN_MBCUNIT_SQINTMOB);

	gen7_setup_fixed_func_scheduler(dev_priv);

	/*
	 * According to the spec, bit 13 (RCZUNIT) must be set on IVB.
	 * This implements the WaDisableRCZUnitClockGating:vlv workaround.
	 */
	I915_WRITE(GEN6_UCGCTL2,
		   GEN6_RCZUNIT_CLOCK_GATE_DISABLE);

	/* WaDisableL3Bank2xClockGate:vlv
	 * Disabling L3 clock gating- MMIO 940c[25] = 1
	 * Set bit 25, to disable L3_BANK_2x_CLK_GATING */
	I915_WRITE(GEN7_UCGCTL4,
		   I915_READ(GEN7_UCGCTL4) | GEN7_L3BANK2X_CLOCK_GATE_DISABLE);

	/*
	 * BSpec says this must be set, even though
	 * WaDisable4x2SubspanOptimization isn't listed for VLV.
	 */
	I915_WRITE(CACHE_MODE_1,
		   _MASKED_BIT_ENABLE(PIXEL_SUBSPAN_COLLECT_OPT_DISABLE));

	/*
	 * BSpec recommends 8x4 when MSAA is used,
	 * however in practice 16x4 seems fastest.
	 *
	 * Note that PS/WM thread counts depend on the WIZ hashing
	 * disable bit, which we don't touch here, but it's good
	 * to keep in mind (see 3DSTATE_PS and 3DSTATE_WM).
	 */
	I915_WRITE(GEN7_GT_MODE,
		   _MASKED_FIELD(GEN6_WIZ_HASHING_MASK, GEN6_WIZ_HASHING_16x4));

	/*
	 * WaIncreaseL3CreditsForVLVB0:vlv
	 * This is the hardware default actually.
	 */
	I915_WRITE(GEN7_L3SQCREG1, VLV_B0_WA_L3SQCREG1_VALUE);

	/*
	 * WaDisableVLVClockGating_VBIIssue:vlv
	 * Disable clock gating on th GCFG unit to prevent a delay
	 * in the reporting of vblank events.
	 */
	I915_WRITE(VLV_GUNIT_CLOCK_GATE, GCFG_DIS);
}

static void cherryview_init_clock_gating(struct drm_i915_private *dev_priv)
{
	/* WaVSRefCountFullforceMissDisable:chv */
	/* WaDSRefCountFullforceMissDisable:chv */
	I915_WRITE(GEN7_FF_THREAD_MODE,
		   I915_READ(GEN7_FF_THREAD_MODE) &
		   ~(GEN8_FF_DS_REF_CNT_FFME | GEN7_FF_VS_REF_CNT_FFME));

	/* WaDisableSemaphoreAndSyncFlipWait:chv */
	I915_WRITE(GEN6_RC_SLEEP_PSMI_CONTROL,
		   _MASKED_BIT_ENABLE(GEN8_RC_SEMA_IDLE_MSG_DISABLE));

	/* WaDisableCSUnitClockGating:chv */
	I915_WRITE(GEN6_UCGCTL1, I915_READ(GEN6_UCGCTL1) |
		   GEN6_CSUNIT_CLOCK_GATE_DISABLE);

	/* WaDisableSDEUnitClockGating:chv */
	I915_WRITE(GEN8_UCGCTL6, I915_READ(GEN8_UCGCTL6) |
		   GEN8_SDEUNIT_CLOCK_GATE_DISABLE);

	/*
	 * WaProgramL3SqcReg1Default:chv
	 * See gfxspecs/Related Documents/Performance Guide/
	 * LSQC Setting Recommendations.
	 */
	gen8_set_l3sqc_credits(dev_priv, 38, 2);

	/*
	 * GTT cache may not work with big pages, so if those
	 * are ever enabled GTT cache may need to be disabled.
	 */
	I915_WRITE(HSW_GTT_CACHE_EN, GTT_CACHE_EN_ALL);
}

static void g4x_init_clock_gating(struct drm_i915_private *dev_priv)
{
	uint32_t dspclk_gate;

	I915_WRITE(RENCLK_GATE_D1, 0);
	I915_WRITE(RENCLK_GATE_D2, VF_UNIT_CLOCK_GATE_DISABLE |
		   GS_UNIT_CLOCK_GATE_DISABLE |
		   CL_UNIT_CLOCK_GATE_DISABLE);
	I915_WRITE(RAMCLK_GATE_D, 0);
	dspclk_gate = VRHUNIT_CLOCK_GATE_DISABLE |
		OVRUNIT_CLOCK_GATE_DISABLE |
		OVCUNIT_CLOCK_GATE_DISABLE;
	if (IS_GM45(dev_priv))
		dspclk_gate |= DSSUNIT_CLOCK_GATE_DISABLE;
	I915_WRITE(DSPCLK_GATE_D, dspclk_gate);

	/* WaDisableRenderCachePipelinedFlush */
	I915_WRITE(CACHE_MODE_0,
		   _MASKED_BIT_ENABLE(CM0_PIPELINED_RENDER_FLUSH_DISABLE));

	/* WaDisable_RenderCache_OperationalFlush:g4x */
	I915_WRITE(CACHE_MODE_0, _MASKED_BIT_DISABLE(RC_OP_FLUSH_ENABLE));

	g4x_disable_trickle_feed(dev_priv);
}

static void crestline_init_clock_gating(struct drm_i915_private *dev_priv)
{
	I915_WRITE(RENCLK_GATE_D1, I965_RCC_CLOCK_GATE_DISABLE);
	I915_WRITE(RENCLK_GATE_D2, 0);
	I915_WRITE(DSPCLK_GATE_D, 0);
	I915_WRITE(RAMCLK_GATE_D, 0);
	I915_WRITE16(DEUC, 0);
	I915_WRITE(MI_ARB_STATE,
		   _MASKED_BIT_ENABLE(MI_ARB_DISPLAY_TRICKLE_FEED_DISABLE));

	/* WaDisable_RenderCache_OperationalFlush:gen4 */
	I915_WRITE(CACHE_MODE_0, _MASKED_BIT_DISABLE(RC_OP_FLUSH_ENABLE));
}

static void broadwater_init_clock_gating(struct drm_i915_private *dev_priv)
{
	I915_WRITE(RENCLK_GATE_D1, I965_RCZ_CLOCK_GATE_DISABLE |
		   I965_RCC_CLOCK_GATE_DISABLE |
		   I965_RCPB_CLOCK_GATE_DISABLE |
		   I965_ISC_CLOCK_GATE_DISABLE |
		   I965_FBC_CLOCK_GATE_DISABLE);
	I915_WRITE(RENCLK_GATE_D2, 0);
	I915_WRITE(MI_ARB_STATE,
		   _MASKED_BIT_ENABLE(MI_ARB_DISPLAY_TRICKLE_FEED_DISABLE));

	/* WaDisable_RenderCache_OperationalFlush:gen4 */
	I915_WRITE(CACHE_MODE_0, _MASKED_BIT_DISABLE(RC_OP_FLUSH_ENABLE));
}

static void gen3_init_clock_gating(struct drm_i915_private *dev_priv)
{
	u32 dstate = I915_READ(D_STATE);

	dstate |= DSTATE_PLL_D3_OFF | DSTATE_GFX_CLOCK_GATING |
		DSTATE_DOT_CLOCK_GATING;
	I915_WRITE(D_STATE, dstate);

	if (IS_PINEVIEW(dev_priv))
		I915_WRITE(ECOSKPD, _MASKED_BIT_ENABLE(ECO_GATING_CX_ONLY));

	/* IIR "flip pending" means done if this bit is set */
	I915_WRITE(ECOSKPD, _MASKED_BIT_DISABLE(ECO_FLIP_DONE));

	/* interrupts should cause a wake up from C3 */
	I915_WRITE(INSTPM, _MASKED_BIT_ENABLE(INSTPM_AGPBUSY_INT_EN));

	/* On GEN3 we really need to make sure the ARB C3 LP bit is set */
	I915_WRITE(MI_ARB_STATE, _MASKED_BIT_ENABLE(MI_ARB_C3_LP_WRITE_ENABLE));

	I915_WRITE(MI_ARB_STATE,
		   _MASKED_BIT_ENABLE(MI_ARB_DISPLAY_TRICKLE_FEED_DISABLE));
}

static void i85x_init_clock_gating(struct drm_i915_private *dev_priv)
{
	I915_WRITE(RENCLK_GATE_D1, SV_CLOCK_GATE_DISABLE);

	/* interrupts should cause a wake up from C3 */
	I915_WRITE(MI_STATE, _MASKED_BIT_ENABLE(MI_AGPBUSY_INT_EN) |
		   _MASKED_BIT_DISABLE(MI_AGPBUSY_830_MODE));

	I915_WRITE(MEM_MODE,
		   _MASKED_BIT_ENABLE(MEM_DISPLAY_TRICKLE_FEED_DISABLE));
}

static void i830_init_clock_gating(struct drm_i915_private *dev_priv)
{
	I915_WRITE(MEM_MODE,
		   _MASKED_BIT_ENABLE(MEM_DISPLAY_A_TRICKLE_FEED_DISABLE) |
		   _MASKED_BIT_ENABLE(MEM_DISPLAY_B_TRICKLE_FEED_DISABLE));
}

void intel_init_clock_gating(struct drm_i915_private *dev_priv)
{
	dev_priv->display.init_clock_gating(dev_priv);
}

void intel_suspend_hw(struct drm_i915_private *dev_priv)
{
	if (HAS_PCH_LPT(dev_priv))
		lpt_suspend_hw(dev_priv);
}

static void nop_init_clock_gating(struct drm_i915_private *dev_priv)
{
	DRM_DEBUG_KMS("No clock gating settings or workarounds applied.\n");
}

/**
 * intel_init_clock_gating_hooks - setup the clock gating hooks
 * @dev_priv: device private
 *
 * Setup the hooks that configure which clocks of a given platform can be
 * gated and also apply various GT and display specific workarounds for these
 * platforms. Note that some GT specific workarounds are applied separately
 * when GPU contexts or batchbuffers start their execution.
 */
void intel_init_clock_gating_hooks(struct drm_i915_private *dev_priv)
{
	if (IS_SKYLAKE(dev_priv))
		dev_priv->display.init_clock_gating = skylake_init_clock_gating;
	else if (IS_KABYLAKE(dev_priv))
		dev_priv->display.init_clock_gating = kabylake_init_clock_gating;
	else if (IS_GEN9_LP(dev_priv))
		dev_priv->display.init_clock_gating = bxt_init_clock_gating;
	else if (IS_BROADWELL(dev_priv))
		dev_priv->display.init_clock_gating = broadwell_init_clock_gating;
	else if (IS_CHERRYVIEW(dev_priv))
		dev_priv->display.init_clock_gating = cherryview_init_clock_gating;
	else if (IS_HASWELL(dev_priv))
		dev_priv->display.init_clock_gating = haswell_init_clock_gating;
	else if (IS_IVYBRIDGE(dev_priv))
		dev_priv->display.init_clock_gating = ivybridge_init_clock_gating;
	else if (IS_VALLEYVIEW(dev_priv))
		dev_priv->display.init_clock_gating = valleyview_init_clock_gating;
	else if (IS_GEN6(dev_priv))
		dev_priv->display.init_clock_gating = gen6_init_clock_gating;
	else if (IS_GEN5(dev_priv))
		dev_priv->display.init_clock_gating = ironlake_init_clock_gating;
	else if (IS_G4X(dev_priv))
		dev_priv->display.init_clock_gating = g4x_init_clock_gating;
	else if (IS_I965GM(dev_priv))
		dev_priv->display.init_clock_gating = crestline_init_clock_gating;
	else if (IS_I965G(dev_priv))
		dev_priv->display.init_clock_gating = broadwater_init_clock_gating;
	else if (IS_GEN3(dev_priv))
		dev_priv->display.init_clock_gating = gen3_init_clock_gating;
	else if (IS_I85X(dev_priv) || IS_I865G(dev_priv))
		dev_priv->display.init_clock_gating = i85x_init_clock_gating;
	else if (IS_GEN2(dev_priv))
		dev_priv->display.init_clock_gating = i830_init_clock_gating;
	else {
		MISSING_CASE(INTEL_DEVID(dev_priv));
		dev_priv->display.init_clock_gating = nop_init_clock_gating;
	}
}

/* Set up chip specific power management-related functions */
void intel_init_pm(struct drm_i915_private *dev_priv)
{
	intel_fbc_init(dev_priv);

	/* For cxsr */
	if (IS_PINEVIEW(dev_priv))
		i915_pineview_get_mem_freq(dev_priv);
	else if (IS_GEN5(dev_priv))
		i915_ironlake_get_mem_freq(dev_priv);

	/* For FIFO watermark updates */
	if (INTEL_GEN(dev_priv) >= 9) {
		skl_setup_wm_latency(dev_priv);
		dev_priv->display.initial_watermarks = skl_initial_wm;
		dev_priv->display.atomic_update_watermarks = skl_atomic_update_crtc_wm;
		dev_priv->display.compute_global_watermarks = skl_compute_wm;
	} else if (HAS_PCH_SPLIT(dev_priv)) {
		ilk_setup_wm_latency(dev_priv);

		if ((IS_GEN5(dev_priv) && dev_priv->wm.pri_latency[1] &&
		     dev_priv->wm.spr_latency[1] && dev_priv->wm.cur_latency[1]) ||
		    (!IS_GEN5(dev_priv) && dev_priv->wm.pri_latency[0] &&
		     dev_priv->wm.spr_latency[0] && dev_priv->wm.cur_latency[0])) {
			dev_priv->display.compute_pipe_wm = ilk_compute_pipe_wm;
			dev_priv->display.compute_intermediate_wm =
				ilk_compute_intermediate_wm;
			dev_priv->display.initial_watermarks =
				ilk_initial_watermarks;
			dev_priv->display.optimize_watermarks =
				ilk_optimize_watermarks;
		} else {
			DRM_DEBUG_KMS("Failed to read display plane latency. "
				      "Disable CxSR\n");
		}
	} else if (IS_VALLEYVIEW(dev_priv) || IS_CHERRYVIEW(dev_priv)) {
		vlv_setup_wm_latency(dev_priv);
		dev_priv->display.update_wm = vlv_update_wm;
	} else if (IS_PINEVIEW(dev_priv)) {
		if (!intel_get_cxsr_latency(IS_PINEVIEW_G(dev_priv),
					    dev_priv->is_ddr3,
					    dev_priv->fsb_freq,
					    dev_priv->mem_freq)) {
			DRM_INFO("failed to find known CxSR latency "
				 "(found ddr%s fsb freq %d, mem freq %d), "
				 "disabling CxSR\n",
				 (dev_priv->is_ddr3 == 1) ? "3" : "2",
				 dev_priv->fsb_freq, dev_priv->mem_freq);
			/* Disable CxSR and never update its watermark again */
			intel_set_memory_cxsr(dev_priv, false);
			dev_priv->display.update_wm = NULL;
		} else
			dev_priv->display.update_wm = pineview_update_wm;
	} else if (IS_G4X(dev_priv)) {
		dev_priv->display.update_wm = g4x_update_wm;
	} else if (IS_GEN4(dev_priv)) {
		dev_priv->display.update_wm = i965_update_wm;
	} else if (IS_GEN3(dev_priv)) {
		dev_priv->display.update_wm = i9xx_update_wm;
		dev_priv->display.get_fifo_size = i9xx_get_fifo_size;
	} else if (IS_GEN2(dev_priv)) {
		if (INTEL_INFO(dev_priv)->num_pipes == 1) {
			dev_priv->display.update_wm = i845_update_wm;
			dev_priv->display.get_fifo_size = i845_get_fifo_size;
		} else {
			dev_priv->display.update_wm = i9xx_update_wm;
			dev_priv->display.get_fifo_size = i830_get_fifo_size;
		}
	} else {
		DRM_ERROR("unexpected fall-through in intel_init_pm\n");
	}
}

static inline int gen6_check_mailbox_status(struct drm_i915_private *dev_priv)
{
	uint32_t flags =
		I915_READ_FW(GEN6_PCODE_MAILBOX) & GEN6_PCODE_ERROR_MASK;

	switch (flags) {
	case GEN6_PCODE_SUCCESS:
		return 0;
	case GEN6_PCODE_UNIMPLEMENTED_CMD:
	case GEN6_PCODE_ILLEGAL_CMD:
		return -ENXIO;
	case GEN6_PCODE_MIN_FREQ_TABLE_GT_RATIO_OUT_OF_RANGE:
	case GEN7_PCODE_MIN_FREQ_TABLE_GT_RATIO_OUT_OF_RANGE:
		return -EOVERFLOW;
	case GEN6_PCODE_TIMEOUT:
		return -ETIMEDOUT;
	default:
		MISSING_CASE(flags)
		return 0;
	}
}

static inline int gen7_check_mailbox_status(struct drm_i915_private *dev_priv)
{
	uint32_t flags =
		I915_READ_FW(GEN6_PCODE_MAILBOX) & GEN6_PCODE_ERROR_MASK;

	switch (flags) {
	case GEN6_PCODE_SUCCESS:
		return 0;
	case GEN6_PCODE_ILLEGAL_CMD:
		return -ENXIO;
	case GEN7_PCODE_TIMEOUT:
		return -ETIMEDOUT;
	case GEN7_PCODE_ILLEGAL_DATA:
		return -EINVAL;
	case GEN7_PCODE_MIN_FREQ_TABLE_GT_RATIO_OUT_OF_RANGE:
		return -EOVERFLOW;
	default:
		MISSING_CASE(flags);
		return 0;
	}
}

int sandybridge_pcode_read(struct drm_i915_private *dev_priv, u32 mbox, u32 *val)
{
	int status;

	WARN_ON(!mutex_is_locked(&dev_priv->rps.hw_lock));

	/* GEN6_PCODE_* are outside of the forcewake domain, we can
	 * use te fw I915_READ variants to reduce the amount of work
	 * required when reading/writing.
	 */

	if (I915_READ_FW(GEN6_PCODE_MAILBOX) & GEN6_PCODE_READY) {
		DRM_DEBUG_DRIVER("warning: pcode (read) mailbox access failed\n");
		return -EAGAIN;
	}

	I915_WRITE_FW(GEN6_PCODE_DATA, *val);
	I915_WRITE_FW(GEN6_PCODE_DATA1, 0);
	I915_WRITE_FW(GEN6_PCODE_MAILBOX, GEN6_PCODE_READY | mbox);

	if (intel_wait_for_register_fw(dev_priv,
				       GEN6_PCODE_MAILBOX, GEN6_PCODE_READY, 0,
				       500)) {
		DRM_ERROR("timeout waiting for pcode read (%d) to finish\n", mbox);
		return -ETIMEDOUT;
	}

	*val = I915_READ_FW(GEN6_PCODE_DATA);
	I915_WRITE_FW(GEN6_PCODE_DATA, 0);

	if (INTEL_GEN(dev_priv) > 6)
		status = gen7_check_mailbox_status(dev_priv);
	else
		status = gen6_check_mailbox_status(dev_priv);

	if (status) {
		DRM_DEBUG_DRIVER("warning: pcode (read) mailbox access failed: %d\n",
				 status);
		return status;
	}

	return 0;
}

int sandybridge_pcode_write(struct drm_i915_private *dev_priv,
			    u32 mbox, u32 val)
{
	int status;

	WARN_ON(!mutex_is_locked(&dev_priv->rps.hw_lock));

	/* GEN6_PCODE_* are outside of the forcewake domain, we can
	 * use te fw I915_READ variants to reduce the amount of work
	 * required when reading/writing.
	 */

	if (I915_READ_FW(GEN6_PCODE_MAILBOX) & GEN6_PCODE_READY) {
		DRM_DEBUG_DRIVER("warning: pcode (write) mailbox access failed\n");
		return -EAGAIN;
	}

	I915_WRITE_FW(GEN6_PCODE_DATA, val);
	I915_WRITE_FW(GEN6_PCODE_DATA1, 0);
	I915_WRITE_FW(GEN6_PCODE_MAILBOX, GEN6_PCODE_READY | mbox);

	if (intel_wait_for_register_fw(dev_priv,
				       GEN6_PCODE_MAILBOX, GEN6_PCODE_READY, 0,
				       500)) {
		DRM_ERROR("timeout waiting for pcode write (%d) to finish\n", mbox);
		return -ETIMEDOUT;
	}

	I915_WRITE_FW(GEN6_PCODE_DATA, 0);

	if (INTEL_GEN(dev_priv) > 6)
		status = gen7_check_mailbox_status(dev_priv);
	else
		status = gen6_check_mailbox_status(dev_priv);

	if (status) {
		DRM_DEBUG_DRIVER("warning: pcode (write) mailbox access failed: %d\n",
				 status);
		return status;
	}

	return 0;
}

static bool skl_pcode_try_request(struct drm_i915_private *dev_priv, u32 mbox,
				  u32 request, u32 reply_mask, u32 reply,
				  u32 *status)
{
	u32 val = request;

	*status = sandybridge_pcode_read(dev_priv, mbox, &val);

	return *status || ((val & reply_mask) == reply);
}

/**
 * skl_pcode_request - send PCODE request until acknowledgment
 * @dev_priv: device private
 * @mbox: PCODE mailbox ID the request is targeted for
 * @request: request ID
 * @reply_mask: mask used to check for request acknowledgment
 * @reply: value used to check for request acknowledgment
 * @timeout_base_ms: timeout for polling with preemption enabled
 *
 * Keep resending the @request to @mbox until PCODE acknowledges it, PCODE
 * reports an error or an overall timeout of @timeout_base_ms+50 ms expires.
 * The request is acknowledged once the PCODE reply dword equals @reply after
 * applying @reply_mask. Polling is first attempted with preemption enabled
 * for @timeout_base_ms and if this times out for another 50 ms with
 * preemption disabled.
 *
 * Returns 0 on success, %-ETIMEDOUT in case of a timeout, <0 in case of some
 * other error as reported by PCODE.
 */
int skl_pcode_request(struct drm_i915_private *dev_priv, u32 mbox, u32 request,
		      u32 reply_mask, u32 reply, int timeout_base_ms)
{
	u32 status;
	int ret;

	WARN_ON(!mutex_is_locked(&dev_priv->rps.hw_lock));

#define COND skl_pcode_try_request(dev_priv, mbox, request, reply_mask, reply, \
				   &status)

	/*
	 * Prime the PCODE by doing a request first. Normally it guarantees
	 * that a subsequent request, at most @timeout_base_ms later, succeeds.
	 * _wait_for() doesn't guarantee when its passed condition is evaluated
	 * first, so send the first request explicitly.
	 */
	if (COND) {
		ret = 0;
		goto out;
	}
	ret = _wait_for(COND, timeout_base_ms * 1000, 10);
	if (!ret)
		goto out;

	/*
	 * The above can time out if the number of requests was low (2 in the
	 * worst case) _and_ PCODE was busy for some reason even after a
	 * (queued) request and @timeout_base_ms delay. As a workaround retry
	 * the poll with preemption disabled to maximize the number of
	 * requests. Increase the timeout from @timeout_base_ms to 50ms to
	 * account for interrupts that could reduce the number of these
	 * requests, and for any quirks of the PCODE firmware that delays
	 * the request completion.
	 */
	DRM_DEBUG_KMS("PCODE timeout, retrying with preemption disabled\n");
	WARN_ON_ONCE(timeout_base_ms > 3);
	preempt_disable();
	ret = wait_for_atomic(COND, 50);
	preempt_enable();

out:
	return ret ? ret : status;
#undef COND
}

static int byt_gpu_freq(struct drm_i915_private *dev_priv, int val)
{
	/*
	 * N = val - 0xb7
	 * Slow = Fast = GPLL ref * N
	 */
	return DIV_ROUND_CLOSEST(dev_priv->rps.gpll_ref_freq * (val - 0xb7), 1000);
}

static int byt_freq_opcode(struct drm_i915_private *dev_priv, int val)
{
	return DIV_ROUND_CLOSEST(1000 * val, dev_priv->rps.gpll_ref_freq) + 0xb7;
}

static int chv_gpu_freq(struct drm_i915_private *dev_priv, int val)
{
	/*
	 * N = val / 2
	 * CU (slow) = CU2x (fast) / 2 = GPLL ref * N / 2
	 */
	return DIV_ROUND_CLOSEST(dev_priv->rps.gpll_ref_freq * val, 2 * 2 * 1000);
}

static int chv_freq_opcode(struct drm_i915_private *dev_priv, int val)
{
	/* CHV needs even values */
	return DIV_ROUND_CLOSEST(2 * 1000 * val, dev_priv->rps.gpll_ref_freq) * 2;
}

int intel_gpu_freq(struct drm_i915_private *dev_priv, int val)
{
	if (IS_GEN9(dev_priv))
		return DIV_ROUND_CLOSEST(val * GT_FREQUENCY_MULTIPLIER,
					 GEN9_FREQ_SCALER);
	else if (IS_CHERRYVIEW(dev_priv))
		return chv_gpu_freq(dev_priv, val);
	else if (IS_VALLEYVIEW(dev_priv))
		return byt_gpu_freq(dev_priv, val);
	else
		return val * GT_FREQUENCY_MULTIPLIER;
}

int intel_freq_opcode(struct drm_i915_private *dev_priv, int val)
{
	if (IS_GEN9(dev_priv))
		return DIV_ROUND_CLOSEST(val * GEN9_FREQ_SCALER,
					 GT_FREQUENCY_MULTIPLIER);
	else if (IS_CHERRYVIEW(dev_priv))
		return chv_freq_opcode(dev_priv, val);
	else if (IS_VALLEYVIEW(dev_priv))
		return byt_freq_opcode(dev_priv, val);
	else
		return DIV_ROUND_CLOSEST(val, GT_FREQUENCY_MULTIPLIER);
}

struct request_boost {
	struct work_struct work;
	struct drm_i915_gem_request *req;
};

static void __intel_rps_boost_work(struct work_struct *work)
{
	struct request_boost *boost = container_of(work, struct request_boost, work);
	struct drm_i915_gem_request *req = boost->req;

	if (!i915_gem_request_completed(req))
		gen6_rps_boost(req->i915, NULL, req->emitted_jiffies);

	i915_gem_request_put(req);
	kfree(boost);
}

void intel_queue_rps_boost_for_request(struct drm_i915_gem_request *req)
{
	struct request_boost *boost;

	if (req == NULL || INTEL_GEN(req->i915) < 6)
		return;

	if (i915_gem_request_completed(req))
		return;

	boost = kmalloc(sizeof(*boost), GFP_ATOMIC);
	if (boost == NULL)
		return;

	boost->req = i915_gem_request_get(req);

	INIT_WORK(&boost->work, __intel_rps_boost_work);
	queue_work(req->i915->wq, &boost->work);
}

void intel_pm_setup(struct drm_i915_private *dev_priv)
{
	mutex_init(&dev_priv->rps.hw_lock);
	spin_lock_init(&dev_priv->rps.client_lock);

	INIT_DELAYED_WORK(&dev_priv->rps.autoenable_work,
			  __intel_autoenable_gt_powersave);
	INIT_LIST_HEAD(&dev_priv->rps.clients);

	dev_priv->pm.suspended = false;
	atomic_set(&dev_priv->pm.wakeref_count, 0);
}<|MERGE_RESOLUTION|>--- conflicted
+++ resolved
@@ -2188,11 +2188,7 @@
 			}
 		}
 
-<<<<<<< HEAD
-	} else if (IS_HASWELL(dev) || IS_BROADWELL(dev)) {
-=======
 	} else if (IS_HASWELL(dev_priv) || IS_BROADWELL(dev_priv)) {
->>>>>>> 5e4b7c10
 		uint64_t sskpd = I915_READ64(MCH_SSKPD);
 
 		wm[0] = (sskpd >> 56) & 0xFF;
@@ -7418,31 +7414,8 @@
 	snpcr |= GEN6_MBC_SNPCR_MED;
 	I915_WRITE(GEN6_MBCUNIT_SNPCR, snpcr);
 
-<<<<<<< HEAD
-	if (!HAS_PCH_NOP(dev))
-		cpt_init_clock_gating(dev);
-
-	gen6_check_mch_setup(dev);
-}
-
-static void vlv_init_display_clock_gating(struct drm_i915_private *dev_priv)
-{
-        u32 val;
-
-        /*
-        * On driver load, a pipe may be active and driving a DSI display.
-        * Preserve DPOUNIT_CLOCK_GATE_DISABLE to avoid the pipe getting stuck
-        * (and never recovering) in this case. intel_dsi_post_disable() will
-        * clear it when we turn off the display.
-        */
-        val = I915_READ(DSPCLK_GATE_D);
-        val &= DPOUNIT_CLOCK_GATE_DISABLE;
-        val |= VRHUNIT_CLOCK_GATE_DISABLE;
-        I915_WRITE(DSPCLK_GATE_D, val);
-=======
 	if (!HAS_PCH_NOP(dev_priv))
 		cpt_init_clock_gating(dev_priv);
->>>>>>> 5e4b7c10
 
 	gen6_check_mch_setup(dev_priv);
 }
