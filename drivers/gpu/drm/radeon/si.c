/*
 * Copyright 2011 Advanced Micro Devices, Inc.
 *
 * Permission is hereby granted, free of charge, to any person obtaining a
 * copy of this software and associated documentation files (the "Software"),
 * to deal in the Software without restriction, including without limitation
 * the rights to use, copy, modify, merge, publish, distribute, sublicense,
 * and/or sell copies of the Software, and to permit persons to whom the
 * Software is furnished to do so, subject to the following conditions:
 *
 * The above copyright notice and this permission notice shall be included in
 * all copies or substantial portions of the Software.
 *
 * THE SOFTWARE IS PROVIDED "AS IS", WITHOUT WARRANTY OF ANY KIND, EXPRESS OR
 * IMPLIED, INCLUDING BUT NOT LIMITED TO THE WARRANTIES OF MERCHANTABILITY,
 * FITNESS FOR A PARTICULAR PURPOSE AND NONINFRINGEMENT.  IN NO EVENT SHALL
 * THE COPYRIGHT HOLDER(S) OR AUTHOR(S) BE LIABLE FOR ANY CLAIM, DAMAGES OR
 * OTHER LIABILITY, WHETHER IN AN ACTION OF CONTRACT, TORT OR OTHERWISE,
 * ARISING FROM, OUT OF OR IN CONNECTION WITH THE SOFTWARE OR THE USE OR
 * OTHER DEALINGS IN THE SOFTWARE.
 *
 * Authors: Alex Deucher
 */
#include <linux/firmware.h>
#include <linux/slab.h>
#include <linux/module.h>
#include <drm/drmP.h>
#include "radeon.h"
#include "radeon_asic.h"
#include "radeon_audio.h"
#include <drm/radeon_drm.h>
#include "sid.h"
#include "atom.h"
#include "si_blit_shaders.h"
#include "clearstate_si.h"
#include "radeon_ucode.h"


MODULE_FIRMWARE("radeon/TAHITI_pfp.bin");
MODULE_FIRMWARE("radeon/TAHITI_me.bin");
MODULE_FIRMWARE("radeon/TAHITI_ce.bin");
MODULE_FIRMWARE("radeon/TAHITI_mc.bin");
MODULE_FIRMWARE("radeon/TAHITI_mc2.bin");
MODULE_FIRMWARE("radeon/TAHITI_rlc.bin");
MODULE_FIRMWARE("radeon/TAHITI_smc.bin");

MODULE_FIRMWARE("radeon/tahiti_pfp.bin");
MODULE_FIRMWARE("radeon/tahiti_me.bin");
MODULE_FIRMWARE("radeon/tahiti_ce.bin");
MODULE_FIRMWARE("radeon/tahiti_mc.bin");
MODULE_FIRMWARE("radeon/tahiti_rlc.bin");
MODULE_FIRMWARE("radeon/tahiti_smc.bin");

MODULE_FIRMWARE("radeon/PITCAIRN_pfp.bin");
MODULE_FIRMWARE("radeon/PITCAIRN_me.bin");
MODULE_FIRMWARE("radeon/PITCAIRN_ce.bin");
MODULE_FIRMWARE("radeon/PITCAIRN_mc.bin");
MODULE_FIRMWARE("radeon/PITCAIRN_mc2.bin");
MODULE_FIRMWARE("radeon/PITCAIRN_rlc.bin");
MODULE_FIRMWARE("radeon/PITCAIRN_smc.bin");

MODULE_FIRMWARE("radeon/pitcairn_pfp.bin");
MODULE_FIRMWARE("radeon/pitcairn_me.bin");
MODULE_FIRMWARE("radeon/pitcairn_ce.bin");
MODULE_FIRMWARE("radeon/pitcairn_mc.bin");
MODULE_FIRMWARE("radeon/pitcairn_rlc.bin");
MODULE_FIRMWARE("radeon/pitcairn_smc.bin");
MODULE_FIRMWARE("radeon/pitcairn_k_smc.bin");

MODULE_FIRMWARE("radeon/VERDE_pfp.bin");
MODULE_FIRMWARE("radeon/VERDE_me.bin");
MODULE_FIRMWARE("radeon/VERDE_ce.bin");
MODULE_FIRMWARE("radeon/VERDE_mc.bin");
MODULE_FIRMWARE("radeon/VERDE_mc2.bin");
MODULE_FIRMWARE("radeon/VERDE_rlc.bin");
MODULE_FIRMWARE("radeon/VERDE_smc.bin");

MODULE_FIRMWARE("radeon/verde_pfp.bin");
MODULE_FIRMWARE("radeon/verde_me.bin");
MODULE_FIRMWARE("radeon/verde_ce.bin");
MODULE_FIRMWARE("radeon/verde_mc.bin");
MODULE_FIRMWARE("radeon/verde_rlc.bin");
MODULE_FIRMWARE("radeon/verde_smc.bin");
MODULE_FIRMWARE("radeon/verde_k_smc.bin");

MODULE_FIRMWARE("radeon/OLAND_pfp.bin");
MODULE_FIRMWARE("radeon/OLAND_me.bin");
MODULE_FIRMWARE("radeon/OLAND_ce.bin");
MODULE_FIRMWARE("radeon/OLAND_mc.bin");
MODULE_FIRMWARE("radeon/OLAND_mc2.bin");
MODULE_FIRMWARE("radeon/OLAND_rlc.bin");
MODULE_FIRMWARE("radeon/OLAND_smc.bin");

MODULE_FIRMWARE("radeon/oland_pfp.bin");
MODULE_FIRMWARE("radeon/oland_me.bin");
MODULE_FIRMWARE("radeon/oland_ce.bin");
MODULE_FIRMWARE("radeon/oland_mc.bin");
MODULE_FIRMWARE("radeon/oland_rlc.bin");
MODULE_FIRMWARE("radeon/oland_smc.bin");
MODULE_FIRMWARE("radeon/oland_k_smc.bin");

MODULE_FIRMWARE("radeon/HAINAN_pfp.bin");
MODULE_FIRMWARE("radeon/HAINAN_me.bin");
MODULE_FIRMWARE("radeon/HAINAN_ce.bin");
MODULE_FIRMWARE("radeon/HAINAN_mc.bin");
MODULE_FIRMWARE("radeon/HAINAN_mc2.bin");
MODULE_FIRMWARE("radeon/HAINAN_rlc.bin");
MODULE_FIRMWARE("radeon/HAINAN_smc.bin");

MODULE_FIRMWARE("radeon/hainan_pfp.bin");
MODULE_FIRMWARE("radeon/hainan_me.bin");
MODULE_FIRMWARE("radeon/hainan_ce.bin");
MODULE_FIRMWARE("radeon/hainan_mc.bin");
MODULE_FIRMWARE("radeon/hainan_rlc.bin");
MODULE_FIRMWARE("radeon/hainan_smc.bin");
MODULE_FIRMWARE("radeon/hainan_k_smc.bin");
MODULE_FIRMWARE("radeon/banks_k_2_smc.bin");

MODULE_FIRMWARE("radeon/si58_mc.bin");

static u32 si_get_cu_active_bitmap(struct radeon_device *rdev, u32 se, u32 sh);
static void si_pcie_gen3_enable(struct radeon_device *rdev);
static void si_program_aspm(struct radeon_device *rdev);
extern void sumo_rlc_fini(struct radeon_device *rdev);
extern int sumo_rlc_init(struct radeon_device *rdev);
extern int r600_ih_ring_alloc(struct radeon_device *rdev);
extern void r600_ih_ring_fini(struct radeon_device *rdev);
extern void evergreen_fix_pci_max_read_req_size(struct radeon_device *rdev);
extern void evergreen_mc_stop(struct radeon_device *rdev, struct evergreen_mc_save *save);
extern void evergreen_mc_resume(struct radeon_device *rdev, struct evergreen_mc_save *save);
extern u32 evergreen_get_number_of_dram_channels(struct radeon_device *rdev);
extern void evergreen_print_gpu_status_regs(struct radeon_device *rdev);
extern bool evergreen_is_display_hung(struct radeon_device *rdev);
static void si_enable_gui_idle_interrupt(struct radeon_device *rdev,
					 bool enable);
static void si_init_pg(struct radeon_device *rdev);
static void si_init_cg(struct radeon_device *rdev);
static void si_fini_pg(struct radeon_device *rdev);
static void si_fini_cg(struct radeon_device *rdev);
static void si_rlc_stop(struct radeon_device *rdev);

static const u32 crtc_offsets[] =
{
	EVERGREEN_CRTC0_REGISTER_OFFSET,
	EVERGREEN_CRTC1_REGISTER_OFFSET,
	EVERGREEN_CRTC2_REGISTER_OFFSET,
	EVERGREEN_CRTC3_REGISTER_OFFSET,
	EVERGREEN_CRTC4_REGISTER_OFFSET,
	EVERGREEN_CRTC5_REGISTER_OFFSET
};

static const u32 si_disp_int_status[] =
{
	DISP_INTERRUPT_STATUS,
	DISP_INTERRUPT_STATUS_CONTINUE,
	DISP_INTERRUPT_STATUS_CONTINUE2,
	DISP_INTERRUPT_STATUS_CONTINUE3,
	DISP_INTERRUPT_STATUS_CONTINUE4,
	DISP_INTERRUPT_STATUS_CONTINUE5
};

#define DC_HPDx_CONTROL(x)        (DC_HPD1_CONTROL     + (x * 0xc))
#define DC_HPDx_INT_CONTROL(x)    (DC_HPD1_INT_CONTROL + (x * 0xc))
#define DC_HPDx_INT_STATUS_REG(x) (DC_HPD1_INT_STATUS  + (x * 0xc))

static const u32 verde_rlc_save_restore_register_list[] =
{
	(0x8000 << 16) | (0x98f4 >> 2),
	0x00000000,
	(0x8040 << 16) | (0x98f4 >> 2),
	0x00000000,
	(0x8000 << 16) | (0xe80 >> 2),
	0x00000000,
	(0x8040 << 16) | (0xe80 >> 2),
	0x00000000,
	(0x8000 << 16) | (0x89bc >> 2),
	0x00000000,
	(0x8040 << 16) | (0x89bc >> 2),
	0x00000000,
	(0x8000 << 16) | (0x8c1c >> 2),
	0x00000000,
	(0x8040 << 16) | (0x8c1c >> 2),
	0x00000000,
	(0x9c00 << 16) | (0x98f0 >> 2),
	0x00000000,
	(0x9c00 << 16) | (0xe7c >> 2),
	0x00000000,
	(0x8000 << 16) | (0x9148 >> 2),
	0x00000000,
	(0x8040 << 16) | (0x9148 >> 2),
	0x00000000,
	(0x9c00 << 16) | (0x9150 >> 2),
	0x00000000,
	(0x9c00 << 16) | (0x897c >> 2),
	0x00000000,
	(0x9c00 << 16) | (0x8d8c >> 2),
	0x00000000,
	(0x9c00 << 16) | (0xac54 >> 2),
	0X00000000,
	0x3,
	(0x9c00 << 16) | (0x98f8 >> 2),
	0x00000000,
	(0x9c00 << 16) | (0x9910 >> 2),
	0x00000000,
	(0x9c00 << 16) | (0x9914 >> 2),
	0x00000000,
	(0x9c00 << 16) | (0x9918 >> 2),
	0x00000000,
	(0x9c00 << 16) | (0x991c >> 2),
	0x00000000,
	(0x9c00 << 16) | (0x9920 >> 2),
	0x00000000,
	(0x9c00 << 16) | (0x9924 >> 2),
	0x00000000,
	(0x9c00 << 16) | (0x9928 >> 2),
	0x00000000,
	(0x9c00 << 16) | (0x992c >> 2),
	0x00000000,
	(0x9c00 << 16) | (0x9930 >> 2),
	0x00000000,
	(0x9c00 << 16) | (0x9934 >> 2),
	0x00000000,
	(0x9c00 << 16) | (0x9938 >> 2),
	0x00000000,
	(0x9c00 << 16) | (0x993c >> 2),
	0x00000000,
	(0x9c00 << 16) | (0x9940 >> 2),
	0x00000000,
	(0x9c00 << 16) | (0x9944 >> 2),
	0x00000000,
	(0x9c00 << 16) | (0x9948 >> 2),
	0x00000000,
	(0x9c00 << 16) | (0x994c >> 2),
	0x00000000,
	(0x9c00 << 16) | (0x9950 >> 2),
	0x00000000,
	(0x9c00 << 16) | (0x9954 >> 2),
	0x00000000,
	(0x9c00 << 16) | (0x9958 >> 2),
	0x00000000,
	(0x9c00 << 16) | (0x995c >> 2),
	0x00000000,
	(0x9c00 << 16) | (0x9960 >> 2),
	0x00000000,
	(0x9c00 << 16) | (0x9964 >> 2),
	0x00000000,
	(0x9c00 << 16) | (0x9968 >> 2),
	0x00000000,
	(0x9c00 << 16) | (0x996c >> 2),
	0x00000000,
	(0x9c00 << 16) | (0x9970 >> 2),
	0x00000000,
	(0x9c00 << 16) | (0x9974 >> 2),
	0x00000000,
	(0x9c00 << 16) | (0x9978 >> 2),
	0x00000000,
	(0x9c00 << 16) | (0x997c >> 2),
	0x00000000,
	(0x9c00 << 16) | (0x9980 >> 2),
	0x00000000,
	(0x9c00 << 16) | (0x9984 >> 2),
	0x00000000,
	(0x9c00 << 16) | (0x9988 >> 2),
	0x00000000,
	(0x9c00 << 16) | (0x998c >> 2),
	0x00000000,
	(0x9c00 << 16) | (0x8c00 >> 2),
	0x00000000,
	(0x9c00 << 16) | (0x8c14 >> 2),
	0x00000000,
	(0x9c00 << 16) | (0x8c04 >> 2),
	0x00000000,
	(0x9c00 << 16) | (0x8c08 >> 2),
	0x00000000,
	(0x8000 << 16) | (0x9b7c >> 2),
	0x00000000,
	(0x8040 << 16) | (0x9b7c >> 2),
	0x00000000,
	(0x8000 << 16) | (0xe84 >> 2),
	0x00000000,
	(0x8040 << 16) | (0xe84 >> 2),
	0x00000000,
	(0x8000 << 16) | (0x89c0 >> 2),
	0x00000000,
	(0x8040 << 16) | (0x89c0 >> 2),
	0x00000000,
	(0x8000 << 16) | (0x914c >> 2),
	0x00000000,
	(0x8040 << 16) | (0x914c >> 2),
	0x00000000,
	(0x8000 << 16) | (0x8c20 >> 2),
	0x00000000,
	(0x8040 << 16) | (0x8c20 >> 2),
	0x00000000,
	(0x8000 << 16) | (0x9354 >> 2),
	0x00000000,
	(0x8040 << 16) | (0x9354 >> 2),
	0x00000000,
	(0x9c00 << 16) | (0x9060 >> 2),
	0x00000000,
	(0x9c00 << 16) | (0x9364 >> 2),
	0x00000000,
	(0x9c00 << 16) | (0x9100 >> 2),
	0x00000000,
	(0x9c00 << 16) | (0x913c >> 2),
	0x00000000,
	(0x8000 << 16) | (0x90e0 >> 2),
	0x00000000,
	(0x8000 << 16) | (0x90e4 >> 2),
	0x00000000,
	(0x8000 << 16) | (0x90e8 >> 2),
	0x00000000,
	(0x8040 << 16) | (0x90e0 >> 2),
	0x00000000,
	(0x8040 << 16) | (0x90e4 >> 2),
	0x00000000,
	(0x8040 << 16) | (0x90e8 >> 2),
	0x00000000,
	(0x9c00 << 16) | (0x8bcc >> 2),
	0x00000000,
	(0x9c00 << 16) | (0x8b24 >> 2),
	0x00000000,
	(0x9c00 << 16) | (0x88c4 >> 2),
	0x00000000,
	(0x9c00 << 16) | (0x8e50 >> 2),
	0x00000000,
	(0x9c00 << 16) | (0x8c0c >> 2),
	0x00000000,
	(0x9c00 << 16) | (0x8e58 >> 2),
	0x00000000,
	(0x9c00 << 16) | (0x8e5c >> 2),
	0x00000000,
	(0x9c00 << 16) | (0x9508 >> 2),
	0x00000000,
	(0x9c00 << 16) | (0x950c >> 2),
	0x00000000,
	(0x9c00 << 16) | (0x9494 >> 2),
	0x00000000,
	(0x9c00 << 16) | (0xac0c >> 2),
	0x00000000,
	(0x9c00 << 16) | (0xac10 >> 2),
	0x00000000,
	(0x9c00 << 16) | (0xac14 >> 2),
	0x00000000,
	(0x9c00 << 16) | (0xae00 >> 2),
	0x00000000,
	(0x9c00 << 16) | (0xac08 >> 2),
	0x00000000,
	(0x9c00 << 16) | (0x88d4 >> 2),
	0x00000000,
	(0x9c00 << 16) | (0x88c8 >> 2),
	0x00000000,
	(0x9c00 << 16) | (0x88cc >> 2),
	0x00000000,
	(0x9c00 << 16) | (0x89b0 >> 2),
	0x00000000,
	(0x9c00 << 16) | (0x8b10 >> 2),
	0x00000000,
	(0x9c00 << 16) | (0x8a14 >> 2),
	0x00000000,
	(0x9c00 << 16) | (0x9830 >> 2),
	0x00000000,
	(0x9c00 << 16) | (0x9834 >> 2),
	0x00000000,
	(0x9c00 << 16) | (0x9838 >> 2),
	0x00000000,
	(0x9c00 << 16) | (0x9a10 >> 2),
	0x00000000,
	(0x8000 << 16) | (0x9870 >> 2),
	0x00000000,
	(0x8000 << 16) | (0x9874 >> 2),
	0x00000000,
	(0x8001 << 16) | (0x9870 >> 2),
	0x00000000,
	(0x8001 << 16) | (0x9874 >> 2),
	0x00000000,
	(0x8040 << 16) | (0x9870 >> 2),
	0x00000000,
	(0x8040 << 16) | (0x9874 >> 2),
	0x00000000,
	(0x8041 << 16) | (0x9870 >> 2),
	0x00000000,
	(0x8041 << 16) | (0x9874 >> 2),
	0x00000000,
	0x00000000
};

static const u32 tahiti_golden_rlc_registers[] =
{
	0xc424, 0xffffffff, 0x00601005,
	0xc47c, 0xffffffff, 0x10104040,
	0xc488, 0xffffffff, 0x0100000a,
	0xc314, 0xffffffff, 0x00000800,
	0xc30c, 0xffffffff, 0x800000f4,
	0xf4a8, 0xffffffff, 0x00000000
};

static const u32 tahiti_golden_registers[] =
{
	0x9a10, 0x00010000, 0x00018208,
	0x9830, 0xffffffff, 0x00000000,
	0x9834, 0xf00fffff, 0x00000400,
	0x9838, 0x0002021c, 0x00020200,
	0xc78, 0x00000080, 0x00000000,
	0xd030, 0x000300c0, 0x00800040,
	0xd830, 0x000300c0, 0x00800040,
	0x5bb0, 0x000000f0, 0x00000070,
	0x5bc0, 0x00200000, 0x50100000,
	0x7030, 0x31000311, 0x00000011,
	0x277c, 0x00000003, 0x000007ff,
	0x240c, 0x000007ff, 0x00000000,
	0x8a14, 0xf000001f, 0x00000007,
	0x8b24, 0xffffffff, 0x00ffffff,
	0x8b10, 0x0000ff0f, 0x00000000,
	0x28a4c, 0x07ffffff, 0x4e000000,
	0x28350, 0x3f3f3fff, 0x2a00126a,
	0x30, 0x000000ff, 0x0040,
	0x34, 0x00000040, 0x00004040,
	0x9100, 0x07ffffff, 0x03000000,
	0x8e88, 0x01ff1f3f, 0x00000000,
	0x8e84, 0x01ff1f3f, 0x00000000,
	0x9060, 0x0000007f, 0x00000020,
	0x9508, 0x00010000, 0x00010000,
	0xac14, 0x00000200, 0x000002fb,
	0xac10, 0xffffffff, 0x0000543b,
	0xac0c, 0xffffffff, 0xa9210876,
	0x88d0, 0xffffffff, 0x000fff40,
	0x88d4, 0x0000001f, 0x00000010,
	0x1410, 0x20000000, 0x20fffed8,
	0x15c0, 0x000c0fc0, 0x000c0400
};

static const u32 tahiti_golden_registers2[] =
{
	0xc64, 0x00000001, 0x00000001
};

static const u32 pitcairn_golden_rlc_registers[] =
{
	0xc424, 0xffffffff, 0x00601004,
	0xc47c, 0xffffffff, 0x10102020,
	0xc488, 0xffffffff, 0x01000020,
	0xc314, 0xffffffff, 0x00000800,
	0xc30c, 0xffffffff, 0x800000a4
};

static const u32 pitcairn_golden_registers[] =
{
	0x9a10, 0x00010000, 0x00018208,
	0x9830, 0xffffffff, 0x00000000,
	0x9834, 0xf00fffff, 0x00000400,
	0x9838, 0x0002021c, 0x00020200,
	0xc78, 0x00000080, 0x00000000,
	0xd030, 0x000300c0, 0x00800040,
	0xd830, 0x000300c0, 0x00800040,
	0x5bb0, 0x000000f0, 0x00000070,
	0x5bc0, 0x00200000, 0x50100000,
	0x7030, 0x31000311, 0x00000011,
	0x2ae4, 0x00073ffe, 0x000022a2,
	0x240c, 0x000007ff, 0x00000000,
	0x8a14, 0xf000001f, 0x00000007,
	0x8b24, 0xffffffff, 0x00ffffff,
	0x8b10, 0x0000ff0f, 0x00000000,
	0x28a4c, 0x07ffffff, 0x4e000000,
	0x28350, 0x3f3f3fff, 0x2a00126a,
	0x30, 0x000000ff, 0x0040,
	0x34, 0x00000040, 0x00004040,
	0x9100, 0x07ffffff, 0x03000000,
	0x9060, 0x0000007f, 0x00000020,
	0x9508, 0x00010000, 0x00010000,
	0xac14, 0x000003ff, 0x000000f7,
	0xac10, 0xffffffff, 0x00000000,
	0xac0c, 0xffffffff, 0x32761054,
	0x88d4, 0x0000001f, 0x00000010,
	0x15c0, 0x000c0fc0, 0x000c0400
};

static const u32 verde_golden_rlc_registers[] =
{
	0xc424, 0xffffffff, 0x033f1005,
	0xc47c, 0xffffffff, 0x10808020,
	0xc488, 0xffffffff, 0x00800008,
	0xc314, 0xffffffff, 0x00001000,
	0xc30c, 0xffffffff, 0x80010014
};

static const u32 verde_golden_registers[] =
{
	0x9a10, 0x00010000, 0x00018208,
	0x9830, 0xffffffff, 0x00000000,
	0x9834, 0xf00fffff, 0x00000400,
	0x9838, 0x0002021c, 0x00020200,
	0xc78, 0x00000080, 0x00000000,
	0xd030, 0x000300c0, 0x00800040,
	0xd030, 0x000300c0, 0x00800040,
	0xd830, 0x000300c0, 0x00800040,
	0xd830, 0x000300c0, 0x00800040,
	0x5bb0, 0x000000f0, 0x00000070,
	0x5bc0, 0x00200000, 0x50100000,
	0x7030, 0x31000311, 0x00000011,
	0x2ae4, 0x00073ffe, 0x000022a2,
	0x2ae4, 0x00073ffe, 0x000022a2,
	0x2ae4, 0x00073ffe, 0x000022a2,
	0x240c, 0x000007ff, 0x00000000,
	0x240c, 0x000007ff, 0x00000000,
	0x240c, 0x000007ff, 0x00000000,
	0x8a14, 0xf000001f, 0x00000007,
	0x8a14, 0xf000001f, 0x00000007,
	0x8a14, 0xf000001f, 0x00000007,
	0x8b24, 0xffffffff, 0x00ffffff,
	0x8b10, 0x0000ff0f, 0x00000000,
	0x28a4c, 0x07ffffff, 0x4e000000,
	0x28350, 0x3f3f3fff, 0x0000124a,
	0x28350, 0x3f3f3fff, 0x0000124a,
	0x28350, 0x3f3f3fff, 0x0000124a,
	0x30, 0x000000ff, 0x0040,
	0x34, 0x00000040, 0x00004040,
	0x9100, 0x07ffffff, 0x03000000,
	0x9100, 0x07ffffff, 0x03000000,
	0x8e88, 0x01ff1f3f, 0x00000000,
	0x8e88, 0x01ff1f3f, 0x00000000,
	0x8e88, 0x01ff1f3f, 0x00000000,
	0x8e84, 0x01ff1f3f, 0x00000000,
	0x8e84, 0x01ff1f3f, 0x00000000,
	0x8e84, 0x01ff1f3f, 0x00000000,
	0x9060, 0x0000007f, 0x00000020,
	0x9508, 0x00010000, 0x00010000,
	0xac14, 0x000003ff, 0x00000003,
	0xac14, 0x000003ff, 0x00000003,
	0xac14, 0x000003ff, 0x00000003,
	0xac10, 0xffffffff, 0x00000000,
	0xac10, 0xffffffff, 0x00000000,
	0xac10, 0xffffffff, 0x00000000,
	0xac0c, 0xffffffff, 0x00001032,
	0xac0c, 0xffffffff, 0x00001032,
	0xac0c, 0xffffffff, 0x00001032,
	0x88d4, 0x0000001f, 0x00000010,
	0x88d4, 0x0000001f, 0x00000010,
	0x88d4, 0x0000001f, 0x00000010,
	0x15c0, 0x000c0fc0, 0x000c0400
};

static const u32 oland_golden_rlc_registers[] =
{
	0xc424, 0xffffffff, 0x00601005,
	0xc47c, 0xffffffff, 0x10104040,
	0xc488, 0xffffffff, 0x0100000a,
	0xc314, 0xffffffff, 0x00000800,
	0xc30c, 0xffffffff, 0x800000f4
};

static const u32 oland_golden_registers[] =
{
	0x9a10, 0x00010000, 0x00018208,
	0x9830, 0xffffffff, 0x00000000,
	0x9834, 0xf00fffff, 0x00000400,
	0x9838, 0x0002021c, 0x00020200,
	0xc78, 0x00000080, 0x00000000,
	0xd030, 0x000300c0, 0x00800040,
	0xd830, 0x000300c0, 0x00800040,
	0x5bb0, 0x000000f0, 0x00000070,
	0x5bc0, 0x00200000, 0x50100000,
	0x7030, 0x31000311, 0x00000011,
	0x2ae4, 0x00073ffe, 0x000022a2,
	0x240c, 0x000007ff, 0x00000000,
	0x8a14, 0xf000001f, 0x00000007,
	0x8b24, 0xffffffff, 0x00ffffff,
	0x8b10, 0x0000ff0f, 0x00000000,
	0x28a4c, 0x07ffffff, 0x4e000000,
	0x28350, 0x3f3f3fff, 0x00000082,
	0x30, 0x000000ff, 0x0040,
	0x34, 0x00000040, 0x00004040,
	0x9100, 0x07ffffff, 0x03000000,
	0x9060, 0x0000007f, 0x00000020,
	0x9508, 0x00010000, 0x00010000,
	0xac14, 0x000003ff, 0x000000f3,
	0xac10, 0xffffffff, 0x00000000,
	0xac0c, 0xffffffff, 0x00003210,
	0x88d4, 0x0000001f, 0x00000010,
	0x15c0, 0x000c0fc0, 0x000c0400
};

static const u32 hainan_golden_registers[] =
{
	0x9a10, 0x00010000, 0x00018208,
	0x9830, 0xffffffff, 0x00000000,
	0x9834, 0xf00fffff, 0x00000400,
	0x9838, 0x0002021c, 0x00020200,
	0xd0c0, 0xff000fff, 0x00000100,
	0xd030, 0x000300c0, 0x00800040,
	0xd8c0, 0xff000fff, 0x00000100,
	0xd830, 0x000300c0, 0x00800040,
	0x2ae4, 0x00073ffe, 0x000022a2,
	0x240c, 0x000007ff, 0x00000000,
	0x8a14, 0xf000001f, 0x00000007,
	0x8b24, 0xffffffff, 0x00ffffff,
	0x8b10, 0x0000ff0f, 0x00000000,
	0x28a4c, 0x07ffffff, 0x4e000000,
	0x28350, 0x3f3f3fff, 0x00000000,
	0x30, 0x000000ff, 0x0040,
	0x34, 0x00000040, 0x00004040,
	0x9100, 0x03e00000, 0x03600000,
	0x9060, 0x0000007f, 0x00000020,
	0x9508, 0x00010000, 0x00010000,
	0xac14, 0x000003ff, 0x000000f1,
	0xac10, 0xffffffff, 0x00000000,
	0xac0c, 0xffffffff, 0x00003210,
	0x88d4, 0x0000001f, 0x00000010,
	0x15c0, 0x000c0fc0, 0x000c0400
};

static const u32 hainan_golden_registers2[] =
{
	0x98f8, 0xffffffff, 0x02010001
};

static const u32 tahiti_mgcg_cgcg_init[] =
{
	0xc400, 0xffffffff, 0xfffffffc,
	0x802c, 0xffffffff, 0xe0000000,
	0x9a60, 0xffffffff, 0x00000100,
	0x92a4, 0xffffffff, 0x00000100,
	0xc164, 0xffffffff, 0x00000100,
	0x9774, 0xffffffff, 0x00000100,
	0x8984, 0xffffffff, 0x06000100,
	0x8a18, 0xffffffff, 0x00000100,
	0x92a0, 0xffffffff, 0x00000100,
	0xc380, 0xffffffff, 0x00000100,
	0x8b28, 0xffffffff, 0x00000100,
	0x9144, 0xffffffff, 0x00000100,
	0x8d88, 0xffffffff, 0x00000100,
	0x8d8c, 0xffffffff, 0x00000100,
	0x9030, 0xffffffff, 0x00000100,
	0x9034, 0xffffffff, 0x00000100,
	0x9038, 0xffffffff, 0x00000100,
	0x903c, 0xffffffff, 0x00000100,
	0xad80, 0xffffffff, 0x00000100,
	0xac54, 0xffffffff, 0x00000100,
	0x897c, 0xffffffff, 0x06000100,
	0x9868, 0xffffffff, 0x00000100,
	0x9510, 0xffffffff, 0x00000100,
	0xaf04, 0xffffffff, 0x00000100,
	0xae04, 0xffffffff, 0x00000100,
	0x949c, 0xffffffff, 0x00000100,
	0x802c, 0xffffffff, 0xe0000000,
	0x9160, 0xffffffff, 0x00010000,
	0x9164, 0xffffffff, 0x00030002,
	0x9168, 0xffffffff, 0x00040007,
	0x916c, 0xffffffff, 0x00060005,
	0x9170, 0xffffffff, 0x00090008,
	0x9174, 0xffffffff, 0x00020001,
	0x9178, 0xffffffff, 0x00040003,
	0x917c, 0xffffffff, 0x00000007,
	0x9180, 0xffffffff, 0x00060005,
	0x9184, 0xffffffff, 0x00090008,
	0x9188, 0xffffffff, 0x00030002,
	0x918c, 0xffffffff, 0x00050004,
	0x9190, 0xffffffff, 0x00000008,
	0x9194, 0xffffffff, 0x00070006,
	0x9198, 0xffffffff, 0x000a0009,
	0x919c, 0xffffffff, 0x00040003,
	0x91a0, 0xffffffff, 0x00060005,
	0x91a4, 0xffffffff, 0x00000009,
	0x91a8, 0xffffffff, 0x00080007,
	0x91ac, 0xffffffff, 0x000b000a,
	0x91b0, 0xffffffff, 0x00050004,
	0x91b4, 0xffffffff, 0x00070006,
	0x91b8, 0xffffffff, 0x0008000b,
	0x91bc, 0xffffffff, 0x000a0009,
	0x91c0, 0xffffffff, 0x000d000c,
	0x91c4, 0xffffffff, 0x00060005,
	0x91c8, 0xffffffff, 0x00080007,
	0x91cc, 0xffffffff, 0x0000000b,
	0x91d0, 0xffffffff, 0x000a0009,
	0x91d4, 0xffffffff, 0x000d000c,
	0x91d8, 0xffffffff, 0x00070006,
	0x91dc, 0xffffffff, 0x00090008,
	0x91e0, 0xffffffff, 0x0000000c,
	0x91e4, 0xffffffff, 0x000b000a,
	0x91e8, 0xffffffff, 0x000e000d,
	0x91ec, 0xffffffff, 0x00080007,
	0x91f0, 0xffffffff, 0x000a0009,
	0x91f4, 0xffffffff, 0x0000000d,
	0x91f8, 0xffffffff, 0x000c000b,
	0x91fc, 0xffffffff, 0x000f000e,
	0x9200, 0xffffffff, 0x00090008,
	0x9204, 0xffffffff, 0x000b000a,
	0x9208, 0xffffffff, 0x000c000f,
	0x920c, 0xffffffff, 0x000e000d,
	0x9210, 0xffffffff, 0x00110010,
	0x9214, 0xffffffff, 0x000a0009,
	0x9218, 0xffffffff, 0x000c000b,
	0x921c, 0xffffffff, 0x0000000f,
	0x9220, 0xffffffff, 0x000e000d,
	0x9224, 0xffffffff, 0x00110010,
	0x9228, 0xffffffff, 0x000b000a,
	0x922c, 0xffffffff, 0x000d000c,
	0x9230, 0xffffffff, 0x00000010,
	0x9234, 0xffffffff, 0x000f000e,
	0x9238, 0xffffffff, 0x00120011,
	0x923c, 0xffffffff, 0x000c000b,
	0x9240, 0xffffffff, 0x000e000d,
	0x9244, 0xffffffff, 0x00000011,
	0x9248, 0xffffffff, 0x0010000f,
	0x924c, 0xffffffff, 0x00130012,
	0x9250, 0xffffffff, 0x000d000c,
	0x9254, 0xffffffff, 0x000f000e,
	0x9258, 0xffffffff, 0x00100013,
	0x925c, 0xffffffff, 0x00120011,
	0x9260, 0xffffffff, 0x00150014,
	0x9264, 0xffffffff, 0x000e000d,
	0x9268, 0xffffffff, 0x0010000f,
	0x926c, 0xffffffff, 0x00000013,
	0x9270, 0xffffffff, 0x00120011,
	0x9274, 0xffffffff, 0x00150014,
	0x9278, 0xffffffff, 0x000f000e,
	0x927c, 0xffffffff, 0x00110010,
	0x9280, 0xffffffff, 0x00000014,
	0x9284, 0xffffffff, 0x00130012,
	0x9288, 0xffffffff, 0x00160015,
	0x928c, 0xffffffff, 0x0010000f,
	0x9290, 0xffffffff, 0x00120011,
	0x9294, 0xffffffff, 0x00000015,
	0x9298, 0xffffffff, 0x00140013,
	0x929c, 0xffffffff, 0x00170016,
	0x9150, 0xffffffff, 0x96940200,
	0x8708, 0xffffffff, 0x00900100,
	0xc478, 0xffffffff, 0x00000080,
	0xc404, 0xffffffff, 0x0020003f,
	0x30, 0xffffffff, 0x0000001c,
	0x34, 0x000f0000, 0x000f0000,
	0x160c, 0xffffffff, 0x00000100,
	0x1024, 0xffffffff, 0x00000100,
	0x102c, 0x00000101, 0x00000000,
	0x20a8, 0xffffffff, 0x00000104,
	0x264c, 0x000c0000, 0x000c0000,
	0x2648, 0x000c0000, 0x000c0000,
	0x55e4, 0xff000fff, 0x00000100,
	0x55e8, 0x00000001, 0x00000001,
	0x2f50, 0x00000001, 0x00000001,
	0x30cc, 0xc0000fff, 0x00000104,
	0xc1e4, 0x00000001, 0x00000001,
	0xd0c0, 0xfffffff0, 0x00000100,
	0xd8c0, 0xfffffff0, 0x00000100
};

static const u32 pitcairn_mgcg_cgcg_init[] =
{
	0xc400, 0xffffffff, 0xfffffffc,
	0x802c, 0xffffffff, 0xe0000000,
	0x9a60, 0xffffffff, 0x00000100,
	0x92a4, 0xffffffff, 0x00000100,
	0xc164, 0xffffffff, 0x00000100,
	0x9774, 0xffffffff, 0x00000100,
	0x8984, 0xffffffff, 0x06000100,
	0x8a18, 0xffffffff, 0x00000100,
	0x92a0, 0xffffffff, 0x00000100,
	0xc380, 0xffffffff, 0x00000100,
	0x8b28, 0xffffffff, 0x00000100,
	0x9144, 0xffffffff, 0x00000100,
	0x8d88, 0xffffffff, 0x00000100,
	0x8d8c, 0xffffffff, 0x00000100,
	0x9030, 0xffffffff, 0x00000100,
	0x9034, 0xffffffff, 0x00000100,
	0x9038, 0xffffffff, 0x00000100,
	0x903c, 0xffffffff, 0x00000100,
	0xad80, 0xffffffff, 0x00000100,
	0xac54, 0xffffffff, 0x00000100,
	0x897c, 0xffffffff, 0x06000100,
	0x9868, 0xffffffff, 0x00000100,
	0x9510, 0xffffffff, 0x00000100,
	0xaf04, 0xffffffff, 0x00000100,
	0xae04, 0xffffffff, 0x00000100,
	0x949c, 0xffffffff, 0x00000100,
	0x802c, 0xffffffff, 0xe0000000,
	0x9160, 0xffffffff, 0x00010000,
	0x9164, 0xffffffff, 0x00030002,
	0x9168, 0xffffffff, 0x00040007,
	0x916c, 0xffffffff, 0x00060005,
	0x9170, 0xffffffff, 0x00090008,
	0x9174, 0xffffffff, 0x00020001,
	0x9178, 0xffffffff, 0x00040003,
	0x917c, 0xffffffff, 0x00000007,
	0x9180, 0xffffffff, 0x00060005,
	0x9184, 0xffffffff, 0x00090008,
	0x9188, 0xffffffff, 0x00030002,
	0x918c, 0xffffffff, 0x00050004,
	0x9190, 0xffffffff, 0x00000008,
	0x9194, 0xffffffff, 0x00070006,
	0x9198, 0xffffffff, 0x000a0009,
	0x919c, 0xffffffff, 0x00040003,
	0x91a0, 0xffffffff, 0x00060005,
	0x91a4, 0xffffffff, 0x00000009,
	0x91a8, 0xffffffff, 0x00080007,
	0x91ac, 0xffffffff, 0x000b000a,
	0x91b0, 0xffffffff, 0x00050004,
	0x91b4, 0xffffffff, 0x00070006,
	0x91b8, 0xffffffff, 0x0008000b,
	0x91bc, 0xffffffff, 0x000a0009,
	0x91c0, 0xffffffff, 0x000d000c,
	0x9200, 0xffffffff, 0x00090008,
	0x9204, 0xffffffff, 0x000b000a,
	0x9208, 0xffffffff, 0x000c000f,
	0x920c, 0xffffffff, 0x000e000d,
	0x9210, 0xffffffff, 0x00110010,
	0x9214, 0xffffffff, 0x000a0009,
	0x9218, 0xffffffff, 0x000c000b,
	0x921c, 0xffffffff, 0x0000000f,
	0x9220, 0xffffffff, 0x000e000d,
	0x9224, 0xffffffff, 0x00110010,
	0x9228, 0xffffffff, 0x000b000a,
	0x922c, 0xffffffff, 0x000d000c,
	0x9230, 0xffffffff, 0x00000010,
	0x9234, 0xffffffff, 0x000f000e,
	0x9238, 0xffffffff, 0x00120011,
	0x923c, 0xffffffff, 0x000c000b,
	0x9240, 0xffffffff, 0x000e000d,
	0x9244, 0xffffffff, 0x00000011,
	0x9248, 0xffffffff, 0x0010000f,
	0x924c, 0xffffffff, 0x00130012,
	0x9250, 0xffffffff, 0x000d000c,
	0x9254, 0xffffffff, 0x000f000e,
	0x9258, 0xffffffff, 0x00100013,
	0x925c, 0xffffffff, 0x00120011,
	0x9260, 0xffffffff, 0x00150014,
	0x9150, 0xffffffff, 0x96940200,
	0x8708, 0xffffffff, 0x00900100,
	0xc478, 0xffffffff, 0x00000080,
	0xc404, 0xffffffff, 0x0020003f,
	0x30, 0xffffffff, 0x0000001c,
	0x34, 0x000f0000, 0x000f0000,
	0x160c, 0xffffffff, 0x00000100,
	0x1024, 0xffffffff, 0x00000100,
	0x102c, 0x00000101, 0x00000000,
	0x20a8, 0xffffffff, 0x00000104,
	0x55e4, 0xff000fff, 0x00000100,
	0x55e8, 0x00000001, 0x00000001,
	0x2f50, 0x00000001, 0x00000001,
	0x30cc, 0xc0000fff, 0x00000104,
	0xc1e4, 0x00000001, 0x00000001,
	0xd0c0, 0xfffffff0, 0x00000100,
	0xd8c0, 0xfffffff0, 0x00000100
};

static const u32 verde_mgcg_cgcg_init[] =
{
	0xc400, 0xffffffff, 0xfffffffc,
	0x802c, 0xffffffff, 0xe0000000,
	0x9a60, 0xffffffff, 0x00000100,
	0x92a4, 0xffffffff, 0x00000100,
	0xc164, 0xffffffff, 0x00000100,
	0x9774, 0xffffffff, 0x00000100,
	0x8984, 0xffffffff, 0x06000100,
	0x8a18, 0xffffffff, 0x00000100,
	0x92a0, 0xffffffff, 0x00000100,
	0xc380, 0xffffffff, 0x00000100,
	0x8b28, 0xffffffff, 0x00000100,
	0x9144, 0xffffffff, 0x00000100,
	0x8d88, 0xffffffff, 0x00000100,
	0x8d8c, 0xffffffff, 0x00000100,
	0x9030, 0xffffffff, 0x00000100,
	0x9034, 0xffffffff, 0x00000100,
	0x9038, 0xffffffff, 0x00000100,
	0x903c, 0xffffffff, 0x00000100,
	0xad80, 0xffffffff, 0x00000100,
	0xac54, 0xffffffff, 0x00000100,
	0x897c, 0xffffffff, 0x06000100,
	0x9868, 0xffffffff, 0x00000100,
	0x9510, 0xffffffff, 0x00000100,
	0xaf04, 0xffffffff, 0x00000100,
	0xae04, 0xffffffff, 0x00000100,
	0x949c, 0xffffffff, 0x00000100,
	0x802c, 0xffffffff, 0xe0000000,
	0x9160, 0xffffffff, 0x00010000,
	0x9164, 0xffffffff, 0x00030002,
	0x9168, 0xffffffff, 0x00040007,
	0x916c, 0xffffffff, 0x00060005,
	0x9170, 0xffffffff, 0x00090008,
	0x9174, 0xffffffff, 0x00020001,
	0x9178, 0xffffffff, 0x00040003,
	0x917c, 0xffffffff, 0x00000007,
	0x9180, 0xffffffff, 0x00060005,
	0x9184, 0xffffffff, 0x00090008,
	0x9188, 0xffffffff, 0x00030002,
	0x918c, 0xffffffff, 0x00050004,
	0x9190, 0xffffffff, 0x00000008,
	0x9194, 0xffffffff, 0x00070006,
	0x9198, 0xffffffff, 0x000a0009,
	0x919c, 0xffffffff, 0x00040003,
	0x91a0, 0xffffffff, 0x00060005,
	0x91a4, 0xffffffff, 0x00000009,
	0x91a8, 0xffffffff, 0x00080007,
	0x91ac, 0xffffffff, 0x000b000a,
	0x91b0, 0xffffffff, 0x00050004,
	0x91b4, 0xffffffff, 0x00070006,
	0x91b8, 0xffffffff, 0x0008000b,
	0x91bc, 0xffffffff, 0x000a0009,
	0x91c0, 0xffffffff, 0x000d000c,
	0x9200, 0xffffffff, 0x00090008,
	0x9204, 0xffffffff, 0x000b000a,
	0x9208, 0xffffffff, 0x000c000f,
	0x920c, 0xffffffff, 0x000e000d,
	0x9210, 0xffffffff, 0x00110010,
	0x9214, 0xffffffff, 0x000a0009,
	0x9218, 0xffffffff, 0x000c000b,
	0x921c, 0xffffffff, 0x0000000f,
	0x9220, 0xffffffff, 0x000e000d,
	0x9224, 0xffffffff, 0x00110010,
	0x9228, 0xffffffff, 0x000b000a,
	0x922c, 0xffffffff, 0x000d000c,
	0x9230, 0xffffffff, 0x00000010,
	0x9234, 0xffffffff, 0x000f000e,
	0x9238, 0xffffffff, 0x00120011,
	0x923c, 0xffffffff, 0x000c000b,
	0x9240, 0xffffffff, 0x000e000d,
	0x9244, 0xffffffff, 0x00000011,
	0x9248, 0xffffffff, 0x0010000f,
	0x924c, 0xffffffff, 0x00130012,
	0x9250, 0xffffffff, 0x000d000c,
	0x9254, 0xffffffff, 0x000f000e,
	0x9258, 0xffffffff, 0x00100013,
	0x925c, 0xffffffff, 0x00120011,
	0x9260, 0xffffffff, 0x00150014,
	0x9150, 0xffffffff, 0x96940200,
	0x8708, 0xffffffff, 0x00900100,
	0xc478, 0xffffffff, 0x00000080,
	0xc404, 0xffffffff, 0x0020003f,
	0x30, 0xffffffff, 0x0000001c,
	0x34, 0x000f0000, 0x000f0000,
	0x160c, 0xffffffff, 0x00000100,
	0x1024, 0xffffffff, 0x00000100,
	0x102c, 0x00000101, 0x00000000,
	0x20a8, 0xffffffff, 0x00000104,
	0x264c, 0x000c0000, 0x000c0000,
	0x2648, 0x000c0000, 0x000c0000,
	0x55e4, 0xff000fff, 0x00000100,
	0x55e8, 0x00000001, 0x00000001,
	0x2f50, 0x00000001, 0x00000001,
	0x30cc, 0xc0000fff, 0x00000104,
	0xc1e4, 0x00000001, 0x00000001,
	0xd0c0, 0xfffffff0, 0x00000100,
	0xd8c0, 0xfffffff0, 0x00000100
};

static const u32 oland_mgcg_cgcg_init[] =
{
	0xc400, 0xffffffff, 0xfffffffc,
	0x802c, 0xffffffff, 0xe0000000,
	0x9a60, 0xffffffff, 0x00000100,
	0x92a4, 0xffffffff, 0x00000100,
	0xc164, 0xffffffff, 0x00000100,
	0x9774, 0xffffffff, 0x00000100,
	0x8984, 0xffffffff, 0x06000100,
	0x8a18, 0xffffffff, 0x00000100,
	0x92a0, 0xffffffff, 0x00000100,
	0xc380, 0xffffffff, 0x00000100,
	0x8b28, 0xffffffff, 0x00000100,
	0x9144, 0xffffffff, 0x00000100,
	0x8d88, 0xffffffff, 0x00000100,
	0x8d8c, 0xffffffff, 0x00000100,
	0x9030, 0xffffffff, 0x00000100,
	0x9034, 0xffffffff, 0x00000100,
	0x9038, 0xffffffff, 0x00000100,
	0x903c, 0xffffffff, 0x00000100,
	0xad80, 0xffffffff, 0x00000100,
	0xac54, 0xffffffff, 0x00000100,
	0x897c, 0xffffffff, 0x06000100,
	0x9868, 0xffffffff, 0x00000100,
	0x9510, 0xffffffff, 0x00000100,
	0xaf04, 0xffffffff, 0x00000100,
	0xae04, 0xffffffff, 0x00000100,
	0x949c, 0xffffffff, 0x00000100,
	0x802c, 0xffffffff, 0xe0000000,
	0x9160, 0xffffffff, 0x00010000,
	0x9164, 0xffffffff, 0x00030002,
	0x9168, 0xffffffff, 0x00040007,
	0x916c, 0xffffffff, 0x00060005,
	0x9170, 0xffffffff, 0x00090008,
	0x9174, 0xffffffff, 0x00020001,
	0x9178, 0xffffffff, 0x00040003,
	0x917c, 0xffffffff, 0x00000007,
	0x9180, 0xffffffff, 0x00060005,
	0x9184, 0xffffffff, 0x00090008,
	0x9188, 0xffffffff, 0x00030002,
	0x918c, 0xffffffff, 0x00050004,
	0x9190, 0xffffffff, 0x00000008,
	0x9194, 0xffffffff, 0x00070006,
	0x9198, 0xffffffff, 0x000a0009,
	0x919c, 0xffffffff, 0x00040003,
	0x91a0, 0xffffffff, 0x00060005,
	0x91a4, 0xffffffff, 0x00000009,
	0x91a8, 0xffffffff, 0x00080007,
	0x91ac, 0xffffffff, 0x000b000a,
	0x91b0, 0xffffffff, 0x00050004,
	0x91b4, 0xffffffff, 0x00070006,
	0x91b8, 0xffffffff, 0x0008000b,
	0x91bc, 0xffffffff, 0x000a0009,
	0x91c0, 0xffffffff, 0x000d000c,
	0x91c4, 0xffffffff, 0x00060005,
	0x91c8, 0xffffffff, 0x00080007,
	0x91cc, 0xffffffff, 0x0000000b,
	0x91d0, 0xffffffff, 0x000a0009,
	0x91d4, 0xffffffff, 0x000d000c,
	0x9150, 0xffffffff, 0x96940200,
	0x8708, 0xffffffff, 0x00900100,
	0xc478, 0xffffffff, 0x00000080,
	0xc404, 0xffffffff, 0x0020003f,
	0x30, 0xffffffff, 0x0000001c,
	0x34, 0x000f0000, 0x000f0000,
	0x160c, 0xffffffff, 0x00000100,
	0x1024, 0xffffffff, 0x00000100,
	0x102c, 0x00000101, 0x00000000,
	0x20a8, 0xffffffff, 0x00000104,
	0x264c, 0x000c0000, 0x000c0000,
	0x2648, 0x000c0000, 0x000c0000,
	0x55e4, 0xff000fff, 0x00000100,
	0x55e8, 0x00000001, 0x00000001,
	0x2f50, 0x00000001, 0x00000001,
	0x30cc, 0xc0000fff, 0x00000104,
	0xc1e4, 0x00000001, 0x00000001,
	0xd0c0, 0xfffffff0, 0x00000100,
	0xd8c0, 0xfffffff0, 0x00000100
};

static const u32 hainan_mgcg_cgcg_init[] =
{
	0xc400, 0xffffffff, 0xfffffffc,
	0x802c, 0xffffffff, 0xe0000000,
	0x9a60, 0xffffffff, 0x00000100,
	0x92a4, 0xffffffff, 0x00000100,
	0xc164, 0xffffffff, 0x00000100,
	0x9774, 0xffffffff, 0x00000100,
	0x8984, 0xffffffff, 0x06000100,
	0x8a18, 0xffffffff, 0x00000100,
	0x92a0, 0xffffffff, 0x00000100,
	0xc380, 0xffffffff, 0x00000100,
	0x8b28, 0xffffffff, 0x00000100,
	0x9144, 0xffffffff, 0x00000100,
	0x8d88, 0xffffffff, 0x00000100,
	0x8d8c, 0xffffffff, 0x00000100,
	0x9030, 0xffffffff, 0x00000100,
	0x9034, 0xffffffff, 0x00000100,
	0x9038, 0xffffffff, 0x00000100,
	0x903c, 0xffffffff, 0x00000100,
	0xad80, 0xffffffff, 0x00000100,
	0xac54, 0xffffffff, 0x00000100,
	0x897c, 0xffffffff, 0x06000100,
	0x9868, 0xffffffff, 0x00000100,
	0x9510, 0xffffffff, 0x00000100,
	0xaf04, 0xffffffff, 0x00000100,
	0xae04, 0xffffffff, 0x00000100,
	0x949c, 0xffffffff, 0x00000100,
	0x802c, 0xffffffff, 0xe0000000,
	0x9160, 0xffffffff, 0x00010000,
	0x9164, 0xffffffff, 0x00030002,
	0x9168, 0xffffffff, 0x00040007,
	0x916c, 0xffffffff, 0x00060005,
	0x9170, 0xffffffff, 0x00090008,
	0x9174, 0xffffffff, 0x00020001,
	0x9178, 0xffffffff, 0x00040003,
	0x917c, 0xffffffff, 0x00000007,
	0x9180, 0xffffffff, 0x00060005,
	0x9184, 0xffffffff, 0x00090008,
	0x9188, 0xffffffff, 0x00030002,
	0x918c, 0xffffffff, 0x00050004,
	0x9190, 0xffffffff, 0x00000008,
	0x9194, 0xffffffff, 0x00070006,
	0x9198, 0xffffffff, 0x000a0009,
	0x919c, 0xffffffff, 0x00040003,
	0x91a0, 0xffffffff, 0x00060005,
	0x91a4, 0xffffffff, 0x00000009,
	0x91a8, 0xffffffff, 0x00080007,
	0x91ac, 0xffffffff, 0x000b000a,
	0x91b0, 0xffffffff, 0x00050004,
	0x91b4, 0xffffffff, 0x00070006,
	0x91b8, 0xffffffff, 0x0008000b,
	0x91bc, 0xffffffff, 0x000a0009,
	0x91c0, 0xffffffff, 0x000d000c,
	0x91c4, 0xffffffff, 0x00060005,
	0x91c8, 0xffffffff, 0x00080007,
	0x91cc, 0xffffffff, 0x0000000b,
	0x91d0, 0xffffffff, 0x000a0009,
	0x91d4, 0xffffffff, 0x000d000c,
	0x9150, 0xffffffff, 0x96940200,
	0x8708, 0xffffffff, 0x00900100,
	0xc478, 0xffffffff, 0x00000080,
	0xc404, 0xffffffff, 0x0020003f,
	0x30, 0xffffffff, 0x0000001c,
	0x34, 0x000f0000, 0x000f0000,
	0x160c, 0xffffffff, 0x00000100,
	0x1024, 0xffffffff, 0x00000100,
	0x20a8, 0xffffffff, 0x00000104,
	0x264c, 0x000c0000, 0x000c0000,
	0x2648, 0x000c0000, 0x000c0000,
	0x2f50, 0x00000001, 0x00000001,
	0x30cc, 0xc0000fff, 0x00000104,
	0xc1e4, 0x00000001, 0x00000001,
	0xd0c0, 0xfffffff0, 0x00000100,
	0xd8c0, 0xfffffff0, 0x00000100
};

static u32 verde_pg_init[] =
{
	0x353c, 0xffffffff, 0x40000,
	0x3538, 0xffffffff, 0x200010ff,
	0x353c, 0xffffffff, 0x0,
	0x353c, 0xffffffff, 0x0,
	0x353c, 0xffffffff, 0x0,
	0x353c, 0xffffffff, 0x0,
	0x353c, 0xffffffff, 0x0,
	0x353c, 0xffffffff, 0x7007,
	0x3538, 0xffffffff, 0x300010ff,
	0x353c, 0xffffffff, 0x0,
	0x353c, 0xffffffff, 0x0,
	0x353c, 0xffffffff, 0x0,
	0x353c, 0xffffffff, 0x0,
	0x353c, 0xffffffff, 0x0,
	0x353c, 0xffffffff, 0x400000,
	0x3538, 0xffffffff, 0x100010ff,
	0x353c, 0xffffffff, 0x0,
	0x353c, 0xffffffff, 0x0,
	0x353c, 0xffffffff, 0x0,
	0x353c, 0xffffffff, 0x0,
	0x353c, 0xffffffff, 0x0,
	0x353c, 0xffffffff, 0x120200,
	0x3538, 0xffffffff, 0x500010ff,
	0x353c, 0xffffffff, 0x0,
	0x353c, 0xffffffff, 0x0,
	0x353c, 0xffffffff, 0x0,
	0x353c, 0xffffffff, 0x0,
	0x353c, 0xffffffff, 0x0,
	0x353c, 0xffffffff, 0x1e1e16,
	0x3538, 0xffffffff, 0x600010ff,
	0x353c, 0xffffffff, 0x0,
	0x353c, 0xffffffff, 0x0,
	0x353c, 0xffffffff, 0x0,
	0x353c, 0xffffffff, 0x0,
	0x353c, 0xffffffff, 0x0,
	0x353c, 0xffffffff, 0x171f1e,
	0x3538, 0xffffffff, 0x700010ff,
	0x353c, 0xffffffff, 0x0,
	0x353c, 0xffffffff, 0x0,
	0x353c, 0xffffffff, 0x0,
	0x353c, 0xffffffff, 0x0,
	0x353c, 0xffffffff, 0x0,
	0x353c, 0xffffffff, 0x0,
	0x3538, 0xffffffff, 0x9ff,
	0x3500, 0xffffffff, 0x0,
	0x3504, 0xffffffff, 0x10000800,
	0x3504, 0xffffffff, 0xf,
	0x3504, 0xffffffff, 0xf,
	0x3500, 0xffffffff, 0x4,
	0x3504, 0xffffffff, 0x1000051e,
	0x3504, 0xffffffff, 0xffff,
	0x3504, 0xffffffff, 0xffff,
	0x3500, 0xffffffff, 0x8,
	0x3504, 0xffffffff, 0x80500,
	0x3500, 0xffffffff, 0x12,
	0x3504, 0xffffffff, 0x9050c,
	0x3500, 0xffffffff, 0x1d,
	0x3504, 0xffffffff, 0xb052c,
	0x3500, 0xffffffff, 0x2a,
	0x3504, 0xffffffff, 0x1053e,
	0x3500, 0xffffffff, 0x2d,
	0x3504, 0xffffffff, 0x10546,
	0x3500, 0xffffffff, 0x30,
	0x3504, 0xffffffff, 0xa054e,
	0x3500, 0xffffffff, 0x3c,
	0x3504, 0xffffffff, 0x1055f,
	0x3500, 0xffffffff, 0x3f,
	0x3504, 0xffffffff, 0x10567,
	0x3500, 0xffffffff, 0x42,
	0x3504, 0xffffffff, 0x1056f,
	0x3500, 0xffffffff, 0x45,
	0x3504, 0xffffffff, 0x10572,
	0x3500, 0xffffffff, 0x48,
	0x3504, 0xffffffff, 0x20575,
	0x3500, 0xffffffff, 0x4c,
	0x3504, 0xffffffff, 0x190801,
	0x3500, 0xffffffff, 0x67,
	0x3504, 0xffffffff, 0x1082a,
	0x3500, 0xffffffff, 0x6a,
	0x3504, 0xffffffff, 0x1b082d,
	0x3500, 0xffffffff, 0x87,
	0x3504, 0xffffffff, 0x310851,
	0x3500, 0xffffffff, 0xba,
	0x3504, 0xffffffff, 0x891,
	0x3500, 0xffffffff, 0xbc,
	0x3504, 0xffffffff, 0x893,
	0x3500, 0xffffffff, 0xbe,
	0x3504, 0xffffffff, 0x20895,
	0x3500, 0xffffffff, 0xc2,
	0x3504, 0xffffffff, 0x20899,
	0x3500, 0xffffffff, 0xc6,
	0x3504, 0xffffffff, 0x2089d,
	0x3500, 0xffffffff, 0xca,
	0x3504, 0xffffffff, 0x8a1,
	0x3500, 0xffffffff, 0xcc,
	0x3504, 0xffffffff, 0x8a3,
	0x3500, 0xffffffff, 0xce,
	0x3504, 0xffffffff, 0x308a5,
	0x3500, 0xffffffff, 0xd3,
	0x3504, 0xffffffff, 0x6d08cd,
	0x3500, 0xffffffff, 0x142,
	0x3504, 0xffffffff, 0x2000095a,
	0x3504, 0xffffffff, 0x1,
	0x3500, 0xffffffff, 0x144,
	0x3504, 0xffffffff, 0x301f095b,
	0x3500, 0xffffffff, 0x165,
	0x3504, 0xffffffff, 0xc094d,
	0x3500, 0xffffffff, 0x173,
	0x3504, 0xffffffff, 0xf096d,
	0x3500, 0xffffffff, 0x184,
	0x3504, 0xffffffff, 0x15097f,
	0x3500, 0xffffffff, 0x19b,
	0x3504, 0xffffffff, 0xc0998,
	0x3500, 0xffffffff, 0x1a9,
	0x3504, 0xffffffff, 0x409a7,
	0x3500, 0xffffffff, 0x1af,
	0x3504, 0xffffffff, 0xcdc,
	0x3500, 0xffffffff, 0x1b1,
	0x3504, 0xffffffff, 0x800,
	0x3508, 0xffffffff, 0x6c9b2000,
	0x3510, 0xfc00, 0x2000,
	0x3544, 0xffffffff, 0xfc0,
	0x28d4, 0x00000100, 0x100
};

static void si_init_golden_registers(struct radeon_device *rdev)
{
	switch (rdev->family) {
	case CHIP_TAHITI:
		radeon_program_register_sequence(rdev,
						 tahiti_golden_registers,
						 (const u32)ARRAY_SIZE(tahiti_golden_registers));
		radeon_program_register_sequence(rdev,
						 tahiti_golden_rlc_registers,
						 (const u32)ARRAY_SIZE(tahiti_golden_rlc_registers));
		radeon_program_register_sequence(rdev,
						 tahiti_mgcg_cgcg_init,
						 (const u32)ARRAY_SIZE(tahiti_mgcg_cgcg_init));
		radeon_program_register_sequence(rdev,
						 tahiti_golden_registers2,
						 (const u32)ARRAY_SIZE(tahiti_golden_registers2));
		break;
	case CHIP_PITCAIRN:
		radeon_program_register_sequence(rdev,
						 pitcairn_golden_registers,
						 (const u32)ARRAY_SIZE(pitcairn_golden_registers));
		radeon_program_register_sequence(rdev,
						 pitcairn_golden_rlc_registers,
						 (const u32)ARRAY_SIZE(pitcairn_golden_rlc_registers));
		radeon_program_register_sequence(rdev,
						 pitcairn_mgcg_cgcg_init,
						 (const u32)ARRAY_SIZE(pitcairn_mgcg_cgcg_init));
		break;
	case CHIP_VERDE:
		radeon_program_register_sequence(rdev,
						 verde_golden_registers,
						 (const u32)ARRAY_SIZE(verde_golden_registers));
		radeon_program_register_sequence(rdev,
						 verde_golden_rlc_registers,
						 (const u32)ARRAY_SIZE(verde_golden_rlc_registers));
		radeon_program_register_sequence(rdev,
						 verde_mgcg_cgcg_init,
						 (const u32)ARRAY_SIZE(verde_mgcg_cgcg_init));
		radeon_program_register_sequence(rdev,
						 verde_pg_init,
						 (const u32)ARRAY_SIZE(verde_pg_init));
		break;
	case CHIP_OLAND:
		radeon_program_register_sequence(rdev,
						 oland_golden_registers,
						 (const u32)ARRAY_SIZE(oland_golden_registers));
		radeon_program_register_sequence(rdev,
						 oland_golden_rlc_registers,
						 (const u32)ARRAY_SIZE(oland_golden_rlc_registers));
		radeon_program_register_sequence(rdev,
						 oland_mgcg_cgcg_init,
						 (const u32)ARRAY_SIZE(oland_mgcg_cgcg_init));
		break;
	case CHIP_HAINAN:
		radeon_program_register_sequence(rdev,
						 hainan_golden_registers,
						 (const u32)ARRAY_SIZE(hainan_golden_registers));
		radeon_program_register_sequence(rdev,
						 hainan_golden_registers2,
						 (const u32)ARRAY_SIZE(hainan_golden_registers2));
		radeon_program_register_sequence(rdev,
						 hainan_mgcg_cgcg_init,
						 (const u32)ARRAY_SIZE(hainan_mgcg_cgcg_init));
		break;
	default:
		break;
	}
}

/**
 * si_get_allowed_info_register - fetch the register for the info ioctl
 *
 * @rdev: radeon_device pointer
 * @reg: register offset in bytes
 * @val: register value
 *
 * Returns 0 for success or -EINVAL for an invalid register
 *
 */
int si_get_allowed_info_register(struct radeon_device *rdev,
				 u32 reg, u32 *val)
{
	switch (reg) {
	case GRBM_STATUS:
	case GRBM_STATUS2:
	case GRBM_STATUS_SE0:
	case GRBM_STATUS_SE1:
	case SRBM_STATUS:
	case SRBM_STATUS2:
	case (DMA_STATUS_REG + DMA0_REGISTER_OFFSET):
	case (DMA_STATUS_REG + DMA1_REGISTER_OFFSET):
	case UVD_STATUS:
		*val = RREG32(reg);
		return 0;
	default:
		return -EINVAL;
	}
}

#define PCIE_BUS_CLK                10000
#define TCLK                        (PCIE_BUS_CLK / 10)

/**
 * si_get_xclk - get the xclk
 *
 * @rdev: radeon_device pointer
 *
 * Returns the reference clock used by the gfx engine
 * (SI).
 */
u32 si_get_xclk(struct radeon_device *rdev)
{
	u32 reference_clock = rdev->clock.spll.reference_freq;
	u32 tmp;

	tmp = RREG32(CG_CLKPIN_CNTL_2);
	if (tmp & MUX_TCLK_TO_XCLK)
		return TCLK;

	tmp = RREG32(CG_CLKPIN_CNTL);
	if (tmp & XTALIN_DIVIDE)
		return reference_clock / 4;

	return reference_clock;
}

/* get temperature in millidegrees */
int si_get_temp(struct radeon_device *rdev)
{
	u32 temp;
	int actual_temp = 0;

	temp = (RREG32(CG_MULT_THERMAL_STATUS) & CTF_TEMP_MASK) >>
		CTF_TEMP_SHIFT;

	if (temp & 0x200)
		actual_temp = 255;
	else
		actual_temp = temp & 0x1ff;

	actual_temp = (actual_temp * 1000);

	return actual_temp;
}

#define TAHITI_IO_MC_REGS_SIZE 36

static const u32 tahiti_io_mc_regs[TAHITI_IO_MC_REGS_SIZE][2] = {
	{0x0000006f, 0x03044000},
	{0x00000070, 0x0480c018},
	{0x00000071, 0x00000040},
	{0x00000072, 0x01000000},
	{0x00000074, 0x000000ff},
	{0x00000075, 0x00143400},
	{0x00000076, 0x08ec0800},
	{0x00000077, 0x040000cc},
	{0x00000079, 0x00000000},
	{0x0000007a, 0x21000409},
	{0x0000007c, 0x00000000},
	{0x0000007d, 0xe8000000},
	{0x0000007e, 0x044408a8},
	{0x0000007f, 0x00000003},
	{0x00000080, 0x00000000},
	{0x00000081, 0x01000000},
	{0x00000082, 0x02000000},
	{0x00000083, 0x00000000},
	{0x00000084, 0xe3f3e4f4},
	{0x00000085, 0x00052024},
	{0x00000087, 0x00000000},
	{0x00000088, 0x66036603},
	{0x00000089, 0x01000000},
	{0x0000008b, 0x1c0a0000},
	{0x0000008c, 0xff010000},
	{0x0000008e, 0xffffefff},
	{0x0000008f, 0xfff3efff},
	{0x00000090, 0xfff3efbf},
	{0x00000094, 0x00101101},
	{0x00000095, 0x00000fff},
	{0x00000096, 0x00116fff},
	{0x00000097, 0x60010000},
	{0x00000098, 0x10010000},
	{0x00000099, 0x00006000},
	{0x0000009a, 0x00001000},
	{0x0000009f, 0x00a77400}
};

static const u32 pitcairn_io_mc_regs[TAHITI_IO_MC_REGS_SIZE][2] = {
	{0x0000006f, 0x03044000},
	{0x00000070, 0x0480c018},
	{0x00000071, 0x00000040},
	{0x00000072, 0x01000000},
	{0x00000074, 0x000000ff},
	{0x00000075, 0x00143400},
	{0x00000076, 0x08ec0800},
	{0x00000077, 0x040000cc},
	{0x00000079, 0x00000000},
	{0x0000007a, 0x21000409},
	{0x0000007c, 0x00000000},
	{0x0000007d, 0xe8000000},
	{0x0000007e, 0x044408a8},
	{0x0000007f, 0x00000003},
	{0x00000080, 0x00000000},
	{0x00000081, 0x01000000},
	{0x00000082, 0x02000000},
	{0x00000083, 0x00000000},
	{0x00000084, 0xe3f3e4f4},
	{0x00000085, 0x00052024},
	{0x00000087, 0x00000000},
	{0x00000088, 0x66036603},
	{0x00000089, 0x01000000},
	{0x0000008b, 0x1c0a0000},
	{0x0000008c, 0xff010000},
	{0x0000008e, 0xffffefff},
	{0x0000008f, 0xfff3efff},
	{0x00000090, 0xfff3efbf},
	{0x00000094, 0x00101101},
	{0x00000095, 0x00000fff},
	{0x00000096, 0x00116fff},
	{0x00000097, 0x60010000},
	{0x00000098, 0x10010000},
	{0x00000099, 0x00006000},
	{0x0000009a, 0x00001000},
	{0x0000009f, 0x00a47400}
};

static const u32 verde_io_mc_regs[TAHITI_IO_MC_REGS_SIZE][2] = {
	{0x0000006f, 0x03044000},
	{0x00000070, 0x0480c018},
	{0x00000071, 0x00000040},
	{0x00000072, 0x01000000},
	{0x00000074, 0x000000ff},
	{0x00000075, 0x00143400},
	{0x00000076, 0x08ec0800},
	{0x00000077, 0x040000cc},
	{0x00000079, 0x00000000},
	{0x0000007a, 0x21000409},
	{0x0000007c, 0x00000000},
	{0x0000007d, 0xe8000000},
	{0x0000007e, 0x044408a8},
	{0x0000007f, 0x00000003},
	{0x00000080, 0x00000000},
	{0x00000081, 0x01000000},
	{0x00000082, 0x02000000},
	{0x00000083, 0x00000000},
	{0x00000084, 0xe3f3e4f4},
	{0x00000085, 0x00052024},
	{0x00000087, 0x00000000},
	{0x00000088, 0x66036603},
	{0x00000089, 0x01000000},
	{0x0000008b, 0x1c0a0000},
	{0x0000008c, 0xff010000},
	{0x0000008e, 0xffffefff},
	{0x0000008f, 0xfff3efff},
	{0x00000090, 0xfff3efbf},
	{0x00000094, 0x00101101},
	{0x00000095, 0x00000fff},
	{0x00000096, 0x00116fff},
	{0x00000097, 0x60010000},
	{0x00000098, 0x10010000},
	{0x00000099, 0x00006000},
	{0x0000009a, 0x00001000},
	{0x0000009f, 0x00a37400}
};

static const u32 oland_io_mc_regs[TAHITI_IO_MC_REGS_SIZE][2] = {
	{0x0000006f, 0x03044000},
	{0x00000070, 0x0480c018},
	{0x00000071, 0x00000040},
	{0x00000072, 0x01000000},
	{0x00000074, 0x000000ff},
	{0x00000075, 0x00143400},
	{0x00000076, 0x08ec0800},
	{0x00000077, 0x040000cc},
	{0x00000079, 0x00000000},
	{0x0000007a, 0x21000409},
	{0x0000007c, 0x00000000},
	{0x0000007d, 0xe8000000},
	{0x0000007e, 0x044408a8},
	{0x0000007f, 0x00000003},
	{0x00000080, 0x00000000},
	{0x00000081, 0x01000000},
	{0x00000082, 0x02000000},
	{0x00000083, 0x00000000},
	{0x00000084, 0xe3f3e4f4},
	{0x00000085, 0x00052024},
	{0x00000087, 0x00000000},
	{0x00000088, 0x66036603},
	{0x00000089, 0x01000000},
	{0x0000008b, 0x1c0a0000},
	{0x0000008c, 0xff010000},
	{0x0000008e, 0xffffefff},
	{0x0000008f, 0xfff3efff},
	{0x00000090, 0xfff3efbf},
	{0x00000094, 0x00101101},
	{0x00000095, 0x00000fff},
	{0x00000096, 0x00116fff},
	{0x00000097, 0x60010000},
	{0x00000098, 0x10010000},
	{0x00000099, 0x00006000},
	{0x0000009a, 0x00001000},
	{0x0000009f, 0x00a17730}
};

static const u32 hainan_io_mc_regs[TAHITI_IO_MC_REGS_SIZE][2] = {
	{0x0000006f, 0x03044000},
	{0x00000070, 0x0480c018},
	{0x00000071, 0x00000040},
	{0x00000072, 0x01000000},
	{0x00000074, 0x000000ff},
	{0x00000075, 0x00143400},
	{0x00000076, 0x08ec0800},
	{0x00000077, 0x040000cc},
	{0x00000079, 0x00000000},
	{0x0000007a, 0x21000409},
	{0x0000007c, 0x00000000},
	{0x0000007d, 0xe8000000},
	{0x0000007e, 0x044408a8},
	{0x0000007f, 0x00000003},
	{0x00000080, 0x00000000},
	{0x00000081, 0x01000000},
	{0x00000082, 0x02000000},
	{0x00000083, 0x00000000},
	{0x00000084, 0xe3f3e4f4},
	{0x00000085, 0x00052024},
	{0x00000087, 0x00000000},
	{0x00000088, 0x66036603},
	{0x00000089, 0x01000000},
	{0x0000008b, 0x1c0a0000},
	{0x0000008c, 0xff010000},
	{0x0000008e, 0xffffefff},
	{0x0000008f, 0xfff3efff},
	{0x00000090, 0xfff3efbf},
	{0x00000094, 0x00101101},
	{0x00000095, 0x00000fff},
	{0x00000096, 0x00116fff},
	{0x00000097, 0x60010000},
	{0x00000098, 0x10010000},
	{0x00000099, 0x00006000},
	{0x0000009a, 0x00001000},
	{0x0000009f, 0x00a07730}
};

/* ucode loading */
int si_mc_load_microcode(struct radeon_device *rdev)
{
	const __be32 *fw_data = NULL;
	const __le32 *new_fw_data = NULL;
	u32 running;
	u32 *io_mc_regs = NULL;
	const __le32 *new_io_mc_regs = NULL;
	int i, regs_size, ucode_size;

	if (!rdev->mc_fw)
		return -EINVAL;

	if (rdev->new_fw) {
		const struct mc_firmware_header_v1_0 *hdr =
			(const struct mc_firmware_header_v1_0 *)rdev->mc_fw->data;

		radeon_ucode_print_mc_hdr(&hdr->header);
		regs_size = le32_to_cpu(hdr->io_debug_size_bytes) / (4 * 2);
		new_io_mc_regs = (const __le32 *)
			(rdev->mc_fw->data + le32_to_cpu(hdr->io_debug_array_offset_bytes));
		ucode_size = le32_to_cpu(hdr->header.ucode_size_bytes) / 4;
		new_fw_data = (const __le32 *)
			(rdev->mc_fw->data + le32_to_cpu(hdr->header.ucode_array_offset_bytes));
	} else {
		ucode_size = rdev->mc_fw->size / 4;

		switch (rdev->family) {
		case CHIP_TAHITI:
			io_mc_regs = (u32 *)&tahiti_io_mc_regs;
			regs_size = TAHITI_IO_MC_REGS_SIZE;
			break;
		case CHIP_PITCAIRN:
			io_mc_regs = (u32 *)&pitcairn_io_mc_regs;
			regs_size = TAHITI_IO_MC_REGS_SIZE;
			break;
		case CHIP_VERDE:
		default:
			io_mc_regs = (u32 *)&verde_io_mc_regs;
			regs_size = TAHITI_IO_MC_REGS_SIZE;
			break;
		case CHIP_OLAND:
			io_mc_regs = (u32 *)&oland_io_mc_regs;
			regs_size = TAHITI_IO_MC_REGS_SIZE;
			break;
		case CHIP_HAINAN:
			io_mc_regs = (u32 *)&hainan_io_mc_regs;
			regs_size = TAHITI_IO_MC_REGS_SIZE;
			break;
		}
		fw_data = (const __be32 *)rdev->mc_fw->data;
	}

	running = RREG32(MC_SEQ_SUP_CNTL) & RUN_MASK;

	if (running == 0) {
		/* reset the engine and set to writable */
		WREG32(MC_SEQ_SUP_CNTL, 0x00000008);
		WREG32(MC_SEQ_SUP_CNTL, 0x00000010);

		/* load mc io regs */
		for (i = 0; i < regs_size; i++) {
			if (rdev->new_fw) {
				WREG32(MC_SEQ_IO_DEBUG_INDEX, le32_to_cpup(new_io_mc_regs++));
				WREG32(MC_SEQ_IO_DEBUG_DATA, le32_to_cpup(new_io_mc_regs++));
			} else {
				WREG32(MC_SEQ_IO_DEBUG_INDEX, io_mc_regs[(i << 1)]);
				WREG32(MC_SEQ_IO_DEBUG_DATA, io_mc_regs[(i << 1) + 1]);
			}
		}
		/* load the MC ucode */
		for (i = 0; i < ucode_size; i++) {
			if (rdev->new_fw)
				WREG32(MC_SEQ_SUP_PGM, le32_to_cpup(new_fw_data++));
			else
				WREG32(MC_SEQ_SUP_PGM, be32_to_cpup(fw_data++));
		}

		/* put the engine back into the active state */
		WREG32(MC_SEQ_SUP_CNTL, 0x00000008);
		WREG32(MC_SEQ_SUP_CNTL, 0x00000004);
		WREG32(MC_SEQ_SUP_CNTL, 0x00000001);

		/* wait for training to complete */
		for (i = 0; i < rdev->usec_timeout; i++) {
			if (RREG32(MC_SEQ_TRAIN_WAKEUP_CNTL) & TRAIN_DONE_D0)
				break;
			udelay(1);
		}
		for (i = 0; i < rdev->usec_timeout; i++) {
			if (RREG32(MC_SEQ_TRAIN_WAKEUP_CNTL) & TRAIN_DONE_D1)
				break;
			udelay(1);
		}
	}

	return 0;
}

static int si_init_microcode(struct radeon_device *rdev)
{
	const char *chip_name;
	const char *new_chip_name;
	size_t pfp_req_size, me_req_size, ce_req_size, rlc_req_size, mc_req_size;
	size_t smc_req_size, mc2_req_size;
	char fw_name[30];
	int err;
	int new_fw = 0;
	bool new_smc = false;
	bool si58_fw = false;
	bool banks2_fw = false;

	DRM_DEBUG("\n");

	switch (rdev->family) {
	case CHIP_TAHITI:
		chip_name = "TAHITI";
		new_chip_name = "tahiti";
		pfp_req_size = SI_PFP_UCODE_SIZE * 4;
		me_req_size = SI_PM4_UCODE_SIZE * 4;
		ce_req_size = SI_CE_UCODE_SIZE * 4;
		rlc_req_size = SI_RLC_UCODE_SIZE * 4;
		mc_req_size = SI_MC_UCODE_SIZE * 4;
		mc2_req_size = TAHITI_MC_UCODE_SIZE * 4;
		smc_req_size = ALIGN(TAHITI_SMC_UCODE_SIZE, 4);
		break;
	case CHIP_PITCAIRN:
		chip_name = "PITCAIRN";
		if ((rdev->pdev->revision == 0x81) &&
		    ((rdev->pdev->device == 0x6810) ||
		     (rdev->pdev->device == 0x6811)))
			new_smc = true;
		new_chip_name = "pitcairn";
		pfp_req_size = SI_PFP_UCODE_SIZE * 4;
		me_req_size = SI_PM4_UCODE_SIZE * 4;
		ce_req_size = SI_CE_UCODE_SIZE * 4;
		rlc_req_size = SI_RLC_UCODE_SIZE * 4;
		mc_req_size = SI_MC_UCODE_SIZE * 4;
		mc2_req_size = PITCAIRN_MC_UCODE_SIZE * 4;
		smc_req_size = ALIGN(PITCAIRN_SMC_UCODE_SIZE, 4);
		break;
	case CHIP_VERDE:
		chip_name = "VERDE";
		if (((rdev->pdev->device == 0x6820) &&
		     ((rdev->pdev->revision == 0x81) ||
		      (rdev->pdev->revision == 0x83))) ||
		    ((rdev->pdev->device == 0x6821) &&
		     ((rdev->pdev->revision == 0x83) ||
		      (rdev->pdev->revision == 0x87))) ||
		    ((rdev->pdev->revision == 0x87) &&
		     ((rdev->pdev->device == 0x6823) ||
		      (rdev->pdev->device == 0x682b))))
			new_smc = true;
		new_chip_name = "verde";
		pfp_req_size = SI_PFP_UCODE_SIZE * 4;
		me_req_size = SI_PM4_UCODE_SIZE * 4;
		ce_req_size = SI_CE_UCODE_SIZE * 4;
		rlc_req_size = SI_RLC_UCODE_SIZE * 4;
		mc_req_size = SI_MC_UCODE_SIZE * 4;
		mc2_req_size = VERDE_MC_UCODE_SIZE * 4;
		smc_req_size = ALIGN(VERDE_SMC_UCODE_SIZE, 4);
		break;
	case CHIP_OLAND:
		chip_name = "OLAND";
		if (((rdev->pdev->revision == 0x81) &&
		     ((rdev->pdev->device == 0x6600) ||
		      (rdev->pdev->device == 0x6604) ||
		      (rdev->pdev->device == 0x6605) ||
		      (rdev->pdev->device == 0x6610))) ||
		    ((rdev->pdev->revision == 0x83) &&
		     (rdev->pdev->device == 0x6610)))
			new_smc = true;
		new_chip_name = "oland";
		pfp_req_size = SI_PFP_UCODE_SIZE * 4;
		me_req_size = SI_PM4_UCODE_SIZE * 4;
		ce_req_size = SI_CE_UCODE_SIZE * 4;
		rlc_req_size = SI_RLC_UCODE_SIZE * 4;
		mc_req_size = mc2_req_size = OLAND_MC_UCODE_SIZE * 4;
		smc_req_size = ALIGN(OLAND_SMC_UCODE_SIZE, 4);
		break;
	case CHIP_HAINAN:
		chip_name = "HAINAN";
		if (((rdev->pdev->revision == 0x81) &&
		     (rdev->pdev->device == 0x6660)) ||
		    ((rdev->pdev->revision == 0x83) &&
		     ((rdev->pdev->device == 0x6660) ||
		      (rdev->pdev->device == 0x6663) ||
		      (rdev->pdev->device == 0x6665) ||
		      (rdev->pdev->device == 0x6667))))
			new_smc = true;
		else if ((rdev->pdev->revision == 0xc3) &&
			 (rdev->pdev->device == 0x6665))
			banks2_fw = true;
		new_chip_name = "hainan";
		pfp_req_size = SI_PFP_UCODE_SIZE * 4;
		me_req_size = SI_PM4_UCODE_SIZE * 4;
		ce_req_size = SI_CE_UCODE_SIZE * 4;
		rlc_req_size = SI_RLC_UCODE_SIZE * 4;
		mc_req_size = mc2_req_size = OLAND_MC_UCODE_SIZE * 4;
		smc_req_size = ALIGN(HAINAN_SMC_UCODE_SIZE, 4);
		break;
	default: BUG();
	}

	/* this memory configuration requires special firmware */
	if (((RREG32(MC_SEQ_MISC0) & 0xff000000) >> 24) == 0x58)
		si58_fw = true;

	DRM_INFO("Loading %s Microcode\n", new_chip_name);

	snprintf(fw_name, sizeof(fw_name), "radeon/%s_pfp.bin", new_chip_name);
	err = request_firmware(&rdev->pfp_fw, fw_name, rdev->dev);
	if (err) {
		snprintf(fw_name, sizeof(fw_name), "radeon/%s_pfp.bin", chip_name);
		err = request_firmware(&rdev->pfp_fw, fw_name, rdev->dev);
		if (err)
			goto out;
		if (rdev->pfp_fw->size != pfp_req_size) {
			pr_err("si_cp: Bogus length %zu in firmware \"%s\"\n",
			       rdev->pfp_fw->size, fw_name);
			err = -EINVAL;
			goto out;
		}
	} else {
		err = radeon_ucode_validate(rdev->pfp_fw);
		if (err) {
			pr_err("si_cp: validation failed for firmware \"%s\"\n",
			       fw_name);
			goto out;
		} else {
			new_fw++;
		}
	}

	snprintf(fw_name, sizeof(fw_name), "radeon/%s_me.bin", new_chip_name);
	err = request_firmware(&rdev->me_fw, fw_name, rdev->dev);
	if (err) {
		snprintf(fw_name, sizeof(fw_name), "radeon/%s_me.bin", chip_name);
		err = request_firmware(&rdev->me_fw, fw_name, rdev->dev);
		if (err)
			goto out;
		if (rdev->me_fw->size != me_req_size) {
			pr_err("si_cp: Bogus length %zu in firmware \"%s\"\n",
			       rdev->me_fw->size, fw_name);
			err = -EINVAL;
		}
	} else {
		err = radeon_ucode_validate(rdev->me_fw);
		if (err) {
			pr_err("si_cp: validation failed for firmware \"%s\"\n",
			       fw_name);
			goto out;
		} else {
			new_fw++;
		}
	}

	snprintf(fw_name, sizeof(fw_name), "radeon/%s_ce.bin", new_chip_name);
	err = request_firmware(&rdev->ce_fw, fw_name, rdev->dev);
	if (err) {
		snprintf(fw_name, sizeof(fw_name), "radeon/%s_ce.bin", chip_name);
		err = request_firmware(&rdev->ce_fw, fw_name, rdev->dev);
		if (err)
			goto out;
		if (rdev->ce_fw->size != ce_req_size) {
			pr_err("si_cp: Bogus length %zu in firmware \"%s\"\n",
			       rdev->ce_fw->size, fw_name);
			err = -EINVAL;
		}
	} else {
		err = radeon_ucode_validate(rdev->ce_fw);
		if (err) {
			pr_err("si_cp: validation failed for firmware \"%s\"\n",
			       fw_name);
			goto out;
		} else {
			new_fw++;
		}
	}

	snprintf(fw_name, sizeof(fw_name), "radeon/%s_rlc.bin", new_chip_name);
	err = request_firmware(&rdev->rlc_fw, fw_name, rdev->dev);
	if (err) {
		snprintf(fw_name, sizeof(fw_name), "radeon/%s_rlc.bin", chip_name);
		err = request_firmware(&rdev->rlc_fw, fw_name, rdev->dev);
		if (err)
			goto out;
		if (rdev->rlc_fw->size != rlc_req_size) {
			pr_err("si_rlc: Bogus length %zu in firmware \"%s\"\n",
			       rdev->rlc_fw->size, fw_name);
			err = -EINVAL;
		}
	} else {
		err = radeon_ucode_validate(rdev->rlc_fw);
		if (err) {
			pr_err("si_cp: validation failed for firmware \"%s\"\n",
			       fw_name);
			goto out;
		} else {
			new_fw++;
		}
	}

	if (si58_fw)
		snprintf(fw_name, sizeof(fw_name), "radeon/si58_mc.bin");
	else
		snprintf(fw_name, sizeof(fw_name), "radeon/%s_mc.bin", new_chip_name);
	err = request_firmware(&rdev->mc_fw, fw_name, rdev->dev);
	if (err) {
		snprintf(fw_name, sizeof(fw_name), "radeon/%s_mc2.bin", chip_name);
		err = request_firmware(&rdev->mc_fw, fw_name, rdev->dev);
		if (err) {
			snprintf(fw_name, sizeof(fw_name), "radeon/%s_mc.bin", chip_name);
			err = request_firmware(&rdev->mc_fw, fw_name, rdev->dev);
			if (err)
				goto out;
		}
		if ((rdev->mc_fw->size != mc_req_size) &&
		    (rdev->mc_fw->size != mc2_req_size)) {
			pr_err("si_mc: Bogus length %zu in firmware \"%s\"\n",
			       rdev->mc_fw->size, fw_name);
			err = -EINVAL;
		}
		DRM_INFO("%s: %zu bytes\n", fw_name, rdev->mc_fw->size);
	} else {
		err = radeon_ucode_validate(rdev->mc_fw);
		if (err) {
			pr_err("si_cp: validation failed for firmware \"%s\"\n",
			       fw_name);
			goto out;
		} else {
			new_fw++;
		}
	}

	if (banks2_fw)
		snprintf(fw_name, sizeof(fw_name), "radeon/banks_k_2_smc.bin");
	else if (new_smc)
		snprintf(fw_name, sizeof(fw_name), "radeon/%s_k_smc.bin", new_chip_name);
	else
		snprintf(fw_name, sizeof(fw_name), "radeon/%s_smc.bin", new_chip_name);
	err = request_firmware(&rdev->smc_fw, fw_name, rdev->dev);
	if (err) {
		snprintf(fw_name, sizeof(fw_name), "radeon/%s_smc.bin", chip_name);
		err = request_firmware(&rdev->smc_fw, fw_name, rdev->dev);
		if (err) {
			pr_err("smc: error loading firmware \"%s\"\n", fw_name);
			release_firmware(rdev->smc_fw);
			rdev->smc_fw = NULL;
			err = 0;
		} else if (rdev->smc_fw->size != smc_req_size) {
			pr_err("si_smc: Bogus length %zu in firmware \"%s\"\n",
			       rdev->smc_fw->size, fw_name);
			err = -EINVAL;
		}
	} else {
		err = radeon_ucode_validate(rdev->smc_fw);
		if (err) {
			pr_err("si_cp: validation failed for firmware \"%s\"\n",
			       fw_name);
			goto out;
		} else {
			new_fw++;
		}
	}

	if (new_fw == 0) {
		rdev->new_fw = false;
	} else if (new_fw < 6) {
		pr_err("si_fw: mixing new and old firmware!\n");
		err = -EINVAL;
	} else {
		rdev->new_fw = true;
	}
out:
	if (err) {
		if (err != -EINVAL)
			pr_err("si_cp: Failed to load firmware \"%s\"\n",
			       fw_name);
		release_firmware(rdev->pfp_fw);
		rdev->pfp_fw = NULL;
		release_firmware(rdev->me_fw);
		rdev->me_fw = NULL;
		release_firmware(rdev->ce_fw);
		rdev->ce_fw = NULL;
		release_firmware(rdev->rlc_fw);
		rdev->rlc_fw = NULL;
		release_firmware(rdev->mc_fw);
		rdev->mc_fw = NULL;
		release_firmware(rdev->smc_fw);
		rdev->smc_fw = NULL;
	}
	return err;
}

/* watermark setup */
static u32 dce6_line_buffer_adjust(struct radeon_device *rdev,
				   struct radeon_crtc *radeon_crtc,
				   struct drm_display_mode *mode,
				   struct drm_display_mode *other_mode)
{
	u32 tmp, buffer_alloc, i;
	u32 pipe_offset = radeon_crtc->crtc_id * 0x20;
	/*
	 * Line Buffer Setup
	 * There are 3 line buffers, each one shared by 2 display controllers.
	 * DC_LB_MEMORY_SPLIT controls how that line buffer is shared between
	 * the display controllers.  The paritioning is done via one of four
	 * preset allocations specified in bits 21:20:
	 *  0 - half lb
	 *  2 - whole lb, other crtc must be disabled
	 */
	/* this can get tricky if we have two large displays on a paired group
	 * of crtcs.  Ideally for multiple large displays we'd assign them to
	 * non-linked crtcs for maximum line buffer allocation.
	 */
	if (radeon_crtc->base.enabled && mode) {
		if (other_mode) {
			tmp = 0; /* 1/2 */
			buffer_alloc = 1;
		} else {
			tmp = 2; /* whole */
			buffer_alloc = 2;
		}
	} else {
		tmp = 0;
		buffer_alloc = 0;
	}

	WREG32(DC_LB_MEMORY_SPLIT + radeon_crtc->crtc_offset,
	       DC_LB_MEMORY_CONFIG(tmp));

	WREG32(PIPE0_DMIF_BUFFER_CONTROL + pipe_offset,
	       DMIF_BUFFERS_ALLOCATED(buffer_alloc));
	for (i = 0; i < rdev->usec_timeout; i++) {
		if (RREG32(PIPE0_DMIF_BUFFER_CONTROL + pipe_offset) &
		    DMIF_BUFFERS_ALLOCATED_COMPLETED)
			break;
		udelay(1);
	}

	if (radeon_crtc->base.enabled && mode) {
		switch (tmp) {
		case 0:
		default:
			return 4096 * 2;
		case 2:
			return 8192 * 2;
		}
	}

	/* controller not enabled, so no lb used */
	return 0;
}

static u32 si_get_number_of_dram_channels(struct radeon_device *rdev)
{
	u32 tmp = RREG32(MC_SHARED_CHMAP);

	switch ((tmp & NOOFCHAN_MASK) >> NOOFCHAN_SHIFT) {
	case 0:
	default:
		return 1;
	case 1:
		return 2;
	case 2:
		return 4;
	case 3:
		return 8;
	case 4:
		return 3;
	case 5:
		return 6;
	case 6:
		return 10;
	case 7:
		return 12;
	case 8:
		return 16;
	}
}

struct dce6_wm_params {
	u32 dram_channels; /* number of dram channels */
	u32 yclk;          /* bandwidth per dram data pin in kHz */
	u32 sclk;          /* engine clock in kHz */
	u32 disp_clk;      /* display clock in kHz */
	u32 src_width;     /* viewport width */
	u32 active_time;   /* active display time in ns */
	u32 blank_time;    /* blank time in ns */
	bool interlaced;    /* mode is interlaced */
	fixed20_12 vsc;    /* vertical scale ratio */
	u32 num_heads;     /* number of active crtcs */
	u32 bytes_per_pixel; /* bytes per pixel display + overlay */
	u32 lb_size;       /* line buffer allocated to pipe */
	u32 vtaps;         /* vertical scaler taps */
};

static u32 dce6_dram_bandwidth(struct dce6_wm_params *wm)
{
	/* Calculate raw DRAM Bandwidth */
	fixed20_12 dram_efficiency; /* 0.7 */
	fixed20_12 yclk, dram_channels, bandwidth;
	fixed20_12 a;

	a.full = dfixed_const(1000);
	yclk.full = dfixed_const(wm->yclk);
	yclk.full = dfixed_div(yclk, a);
	dram_channels.full = dfixed_const(wm->dram_channels * 4);
	a.full = dfixed_const(10);
	dram_efficiency.full = dfixed_const(7);
	dram_efficiency.full = dfixed_div(dram_efficiency, a);
	bandwidth.full = dfixed_mul(dram_channels, yclk);
	bandwidth.full = dfixed_mul(bandwidth, dram_efficiency);

	return dfixed_trunc(bandwidth);
}

static u32 dce6_dram_bandwidth_for_display(struct dce6_wm_params *wm)
{
	/* Calculate DRAM Bandwidth and the part allocated to display. */
	fixed20_12 disp_dram_allocation; /* 0.3 to 0.7 */
	fixed20_12 yclk, dram_channels, bandwidth;
	fixed20_12 a;

	a.full = dfixed_const(1000);
	yclk.full = dfixed_const(wm->yclk);
	yclk.full = dfixed_div(yclk, a);
	dram_channels.full = dfixed_const(wm->dram_channels * 4);
	a.full = dfixed_const(10);
	disp_dram_allocation.full = dfixed_const(3); /* XXX worse case value 0.3 */
	disp_dram_allocation.full = dfixed_div(disp_dram_allocation, a);
	bandwidth.full = dfixed_mul(dram_channels, yclk);
	bandwidth.full = dfixed_mul(bandwidth, disp_dram_allocation);

	return dfixed_trunc(bandwidth);
}

static u32 dce6_data_return_bandwidth(struct dce6_wm_params *wm)
{
	/* Calculate the display Data return Bandwidth */
	fixed20_12 return_efficiency; /* 0.8 */
	fixed20_12 sclk, bandwidth;
	fixed20_12 a;

	a.full = dfixed_const(1000);
	sclk.full = dfixed_const(wm->sclk);
	sclk.full = dfixed_div(sclk, a);
	a.full = dfixed_const(10);
	return_efficiency.full = dfixed_const(8);
	return_efficiency.full = dfixed_div(return_efficiency, a);
	a.full = dfixed_const(32);
	bandwidth.full = dfixed_mul(a, sclk);
	bandwidth.full = dfixed_mul(bandwidth, return_efficiency);

	return dfixed_trunc(bandwidth);
}

static u32 dce6_get_dmif_bytes_per_request(struct dce6_wm_params *wm)
{
	return 32;
}

static u32 dce6_dmif_request_bandwidth(struct dce6_wm_params *wm)
{
	/* Calculate the DMIF Request Bandwidth */
	fixed20_12 disp_clk_request_efficiency; /* 0.8 */
	fixed20_12 disp_clk, sclk, bandwidth;
	fixed20_12 a, b1, b2;
	u32 min_bandwidth;

	a.full = dfixed_const(1000);
	disp_clk.full = dfixed_const(wm->disp_clk);
	disp_clk.full = dfixed_div(disp_clk, a);
	a.full = dfixed_const(dce6_get_dmif_bytes_per_request(wm) / 2);
	b1.full = dfixed_mul(a, disp_clk);

	a.full = dfixed_const(1000);
	sclk.full = dfixed_const(wm->sclk);
	sclk.full = dfixed_div(sclk, a);
	a.full = dfixed_const(dce6_get_dmif_bytes_per_request(wm));
	b2.full = dfixed_mul(a, sclk);

	a.full = dfixed_const(10);
	disp_clk_request_efficiency.full = dfixed_const(8);
	disp_clk_request_efficiency.full = dfixed_div(disp_clk_request_efficiency, a);

	min_bandwidth = min(dfixed_trunc(b1), dfixed_trunc(b2));

	a.full = dfixed_const(min_bandwidth);
	bandwidth.full = dfixed_mul(a, disp_clk_request_efficiency);

	return dfixed_trunc(bandwidth);
}

static u32 dce6_available_bandwidth(struct dce6_wm_params *wm)
{
	/* Calculate the Available bandwidth. Display can use this temporarily but not in average. */
	u32 dram_bandwidth = dce6_dram_bandwidth(wm);
	u32 data_return_bandwidth = dce6_data_return_bandwidth(wm);
	u32 dmif_req_bandwidth = dce6_dmif_request_bandwidth(wm);

	return min(dram_bandwidth, min(data_return_bandwidth, dmif_req_bandwidth));
}

static u32 dce6_average_bandwidth(struct dce6_wm_params *wm)
{
	/* Calculate the display mode Average Bandwidth
	 * DisplayMode should contain the source and destination dimensions,
	 * timing, etc.
	 */
	fixed20_12 bpp;
	fixed20_12 line_time;
	fixed20_12 src_width;
	fixed20_12 bandwidth;
	fixed20_12 a;

	a.full = dfixed_const(1000);
	line_time.full = dfixed_const(wm->active_time + wm->blank_time);
	line_time.full = dfixed_div(line_time, a);
	bpp.full = dfixed_const(wm->bytes_per_pixel);
	src_width.full = dfixed_const(wm->src_width);
	bandwidth.full = dfixed_mul(src_width, bpp);
	bandwidth.full = dfixed_mul(bandwidth, wm->vsc);
	bandwidth.full = dfixed_div(bandwidth, line_time);

	return dfixed_trunc(bandwidth);
}

static u32 dce6_latency_watermark(struct dce6_wm_params *wm)
{
	/* First calcualte the latency in ns */
	u32 mc_latency = 2000; /* 2000 ns. */
	u32 available_bandwidth = dce6_available_bandwidth(wm);
	u32 worst_chunk_return_time = (512 * 8 * 1000) / available_bandwidth;
	u32 cursor_line_pair_return_time = (128 * 4 * 1000) / available_bandwidth;
	u32 dc_latency = 40000000 / wm->disp_clk; /* dc pipe latency */
	u32 other_heads_data_return_time = ((wm->num_heads + 1) * worst_chunk_return_time) +
		(wm->num_heads * cursor_line_pair_return_time);
	u32 latency = mc_latency + other_heads_data_return_time + dc_latency;
	u32 max_src_lines_per_dst_line, lb_fill_bw, line_fill_time;
	u32 tmp, dmif_size = 12288;
	fixed20_12 a, b, c;

	if (wm->num_heads == 0)
		return 0;

	a.full = dfixed_const(2);
	b.full = dfixed_const(1);
	if ((wm->vsc.full > a.full) ||
	    ((wm->vsc.full > b.full) && (wm->vtaps >= 3)) ||
	    (wm->vtaps >= 5) ||
	    ((wm->vsc.full >= a.full) && wm->interlaced))
		max_src_lines_per_dst_line = 4;
	else
		max_src_lines_per_dst_line = 2;

	a.full = dfixed_const(available_bandwidth);
	b.full = dfixed_const(wm->num_heads);
	a.full = dfixed_div(a, b);
	tmp = div_u64((u64) dmif_size * (u64) wm->disp_clk, mc_latency + 512);
	tmp = min(dfixed_trunc(a), tmp);

	lb_fill_bw = min(tmp, wm->disp_clk * wm->bytes_per_pixel / 1000);

	a.full = dfixed_const(max_src_lines_per_dst_line * wm->src_width * wm->bytes_per_pixel);
	b.full = dfixed_const(1000);
	c.full = dfixed_const(lb_fill_bw);
	b.full = dfixed_div(c, b);
	a.full = dfixed_div(a, b);
	line_fill_time = dfixed_trunc(a);

	if (line_fill_time < wm->active_time)
		return latency;
	else
		return latency + (line_fill_time - wm->active_time);

}

static bool dce6_average_bandwidth_vs_dram_bandwidth_for_display(struct dce6_wm_params *wm)
{
	if (dce6_average_bandwidth(wm) <=
	    (dce6_dram_bandwidth_for_display(wm) / wm->num_heads))
		return true;
	else
		return false;
};

static bool dce6_average_bandwidth_vs_available_bandwidth(struct dce6_wm_params *wm)
{
	if (dce6_average_bandwidth(wm) <=
	    (dce6_available_bandwidth(wm) / wm->num_heads))
		return true;
	else
		return false;
};

static bool dce6_check_latency_hiding(struct dce6_wm_params *wm)
{
	u32 lb_partitions = wm->lb_size / wm->src_width;
	u32 line_time = wm->active_time + wm->blank_time;
	u32 latency_tolerant_lines;
	u32 latency_hiding;
	fixed20_12 a;

	a.full = dfixed_const(1);
	if (wm->vsc.full > a.full)
		latency_tolerant_lines = 1;
	else {
		if (lb_partitions <= (wm->vtaps + 1))
			latency_tolerant_lines = 1;
		else
			latency_tolerant_lines = 2;
	}

	latency_hiding = (latency_tolerant_lines * line_time + wm->blank_time);

	if (dce6_latency_watermark(wm) <= latency_hiding)
		return true;
	else
		return false;
}

static void dce6_program_watermarks(struct radeon_device *rdev,
					 struct radeon_crtc *radeon_crtc,
					 u32 lb_size, u32 num_heads)
{
	struct drm_display_mode *mode = &radeon_crtc->base.mode;
	struct dce6_wm_params wm_low, wm_high;
	u32 dram_channels;
	u32 active_time;
	u32 line_time = 0;
	u32 latency_watermark_a = 0, latency_watermark_b = 0;
	u32 priority_a_mark = 0, priority_b_mark = 0;
	u32 priority_a_cnt = PRIORITY_OFF;
	u32 priority_b_cnt = PRIORITY_OFF;
	u32 tmp, arb_control3;
	fixed20_12 a, b, c;

	if (radeon_crtc->base.enabled && num_heads && mode) {
		active_time = 1000000UL * (u32)mode->crtc_hdisplay / (u32)mode->clock;
		line_time = min((u32) (1000000UL * (u32)mode->crtc_htotal / (u32)mode->clock), (u32)65535);
		priority_a_cnt = 0;
		priority_b_cnt = 0;

		if (rdev->family == CHIP_ARUBA)
			dram_channels = evergreen_get_number_of_dram_channels(rdev);
		else
			dram_channels = si_get_number_of_dram_channels(rdev);

		/* watermark for high clocks */
		if ((rdev->pm.pm_method == PM_METHOD_DPM) && rdev->pm.dpm_enabled) {
			wm_high.yclk =
				radeon_dpm_get_mclk(rdev, false) * 10;
			wm_high.sclk =
				radeon_dpm_get_sclk(rdev, false) * 10;
		} else {
			wm_high.yclk = rdev->pm.current_mclk * 10;
			wm_high.sclk = rdev->pm.current_sclk * 10;
		}

		wm_high.disp_clk = mode->clock;
		wm_high.src_width = mode->crtc_hdisplay;
		wm_high.active_time = active_time;
		wm_high.blank_time = line_time - wm_high.active_time;
		wm_high.interlaced = false;
		if (mode->flags & DRM_MODE_FLAG_INTERLACE)
			wm_high.interlaced = true;
		wm_high.vsc = radeon_crtc->vsc;
		wm_high.vtaps = 1;
		if (radeon_crtc->rmx_type != RMX_OFF)
			wm_high.vtaps = 2;
		wm_high.bytes_per_pixel = 4; /* XXX: get this from fb config */
		wm_high.lb_size = lb_size;
		wm_high.dram_channels = dram_channels;
		wm_high.num_heads = num_heads;

		/* watermark for low clocks */
		if ((rdev->pm.pm_method == PM_METHOD_DPM) && rdev->pm.dpm_enabled) {
			wm_low.yclk =
				radeon_dpm_get_mclk(rdev, true) * 10;
			wm_low.sclk =
				radeon_dpm_get_sclk(rdev, true) * 10;
		} else {
			wm_low.yclk = rdev->pm.current_mclk * 10;
			wm_low.sclk = rdev->pm.current_sclk * 10;
		}

		wm_low.disp_clk = mode->clock;
		wm_low.src_width = mode->crtc_hdisplay;
		wm_low.active_time = active_time;
		wm_low.blank_time = line_time - wm_low.active_time;
		wm_low.interlaced = false;
		if (mode->flags & DRM_MODE_FLAG_INTERLACE)
			wm_low.interlaced = true;
		wm_low.vsc = radeon_crtc->vsc;
		wm_low.vtaps = 1;
		if (radeon_crtc->rmx_type != RMX_OFF)
			wm_low.vtaps = 2;
		wm_low.bytes_per_pixel = 4; /* XXX: get this from fb config */
		wm_low.lb_size = lb_size;
		wm_low.dram_channels = dram_channels;
		wm_low.num_heads = num_heads;

		/* set for high clocks */
		latency_watermark_a = min(dce6_latency_watermark(&wm_high), (u32)65535);
		/* set for low clocks */
		latency_watermark_b = min(dce6_latency_watermark(&wm_low), (u32)65535);

		/* possibly force display priority to high */
		/* should really do this at mode validation time... */
		if (!dce6_average_bandwidth_vs_dram_bandwidth_for_display(&wm_high) ||
		    !dce6_average_bandwidth_vs_available_bandwidth(&wm_high) ||
		    !dce6_check_latency_hiding(&wm_high) ||
		    (rdev->disp_priority == 2)) {
			DRM_DEBUG_KMS("force priority to high\n");
			priority_a_cnt |= PRIORITY_ALWAYS_ON;
			priority_b_cnt |= PRIORITY_ALWAYS_ON;
		}
		if (!dce6_average_bandwidth_vs_dram_bandwidth_for_display(&wm_low) ||
		    !dce6_average_bandwidth_vs_available_bandwidth(&wm_low) ||
		    !dce6_check_latency_hiding(&wm_low) ||
		    (rdev->disp_priority == 2)) {
			DRM_DEBUG_KMS("force priority to high\n");
			priority_a_cnt |= PRIORITY_ALWAYS_ON;
			priority_b_cnt |= PRIORITY_ALWAYS_ON;
		}

		a.full = dfixed_const(1000);
		b.full = dfixed_const(mode->clock);
		b.full = dfixed_div(b, a);
		c.full = dfixed_const(latency_watermark_a);
		c.full = dfixed_mul(c, b);
		c.full = dfixed_mul(c, radeon_crtc->hsc);
		c.full = dfixed_div(c, a);
		a.full = dfixed_const(16);
		c.full = dfixed_div(c, a);
		priority_a_mark = dfixed_trunc(c);
		priority_a_cnt |= priority_a_mark & PRIORITY_MARK_MASK;

		a.full = dfixed_const(1000);
		b.full = dfixed_const(mode->clock);
		b.full = dfixed_div(b, a);
		c.full = dfixed_const(latency_watermark_b);
		c.full = dfixed_mul(c, b);
		c.full = dfixed_mul(c, radeon_crtc->hsc);
		c.full = dfixed_div(c, a);
		a.full = dfixed_const(16);
		c.full = dfixed_div(c, a);
		priority_b_mark = dfixed_trunc(c);
		priority_b_cnt |= priority_b_mark & PRIORITY_MARK_MASK;

		/* Save number of lines the linebuffer leads before the scanout */
		radeon_crtc->lb_vblank_lead_lines = DIV_ROUND_UP(lb_size, mode->crtc_hdisplay);
	}

	/* select wm A */
	arb_control3 = RREG32(DPG_PIPE_ARBITRATION_CONTROL3 + radeon_crtc->crtc_offset);
	tmp = arb_control3;
	tmp &= ~LATENCY_WATERMARK_MASK(3);
	tmp |= LATENCY_WATERMARK_MASK(1);
	WREG32(DPG_PIPE_ARBITRATION_CONTROL3 + radeon_crtc->crtc_offset, tmp);
	WREG32(DPG_PIPE_LATENCY_CONTROL + radeon_crtc->crtc_offset,
	       (LATENCY_LOW_WATERMARK(latency_watermark_a) |
		LATENCY_HIGH_WATERMARK(line_time)));
	/* select wm B */
	tmp = RREG32(DPG_PIPE_ARBITRATION_CONTROL3 + radeon_crtc->crtc_offset);
	tmp &= ~LATENCY_WATERMARK_MASK(3);
	tmp |= LATENCY_WATERMARK_MASK(2);
	WREG32(DPG_PIPE_ARBITRATION_CONTROL3 + radeon_crtc->crtc_offset, tmp);
	WREG32(DPG_PIPE_LATENCY_CONTROL + radeon_crtc->crtc_offset,
	       (LATENCY_LOW_WATERMARK(latency_watermark_b) |
		LATENCY_HIGH_WATERMARK(line_time)));
	/* restore original selection */
	WREG32(DPG_PIPE_ARBITRATION_CONTROL3 + radeon_crtc->crtc_offset, arb_control3);

	/* write the priority marks */
	WREG32(PRIORITY_A_CNT + radeon_crtc->crtc_offset, priority_a_cnt);
	WREG32(PRIORITY_B_CNT + radeon_crtc->crtc_offset, priority_b_cnt);

	/* save values for DPM */
	radeon_crtc->line_time = line_time;
	radeon_crtc->wm_high = latency_watermark_a;
	radeon_crtc->wm_low = latency_watermark_b;
}

void dce6_bandwidth_update(struct radeon_device *rdev)
{
	struct drm_display_mode *mode0 = NULL;
	struct drm_display_mode *mode1 = NULL;
	u32 num_heads = 0, lb_size;
	int i;

	if (!rdev->mode_info.mode_config_initialized)
		return;

	radeon_update_display_priority(rdev);

	for (i = 0; i < rdev->num_crtc; i++) {
		if (rdev->mode_info.crtcs[i]->base.enabled)
			num_heads++;
	}
	for (i = 0; i < rdev->num_crtc; i += 2) {
		mode0 = &rdev->mode_info.crtcs[i]->base.mode;
		mode1 = &rdev->mode_info.crtcs[i+1]->base.mode;
		lb_size = dce6_line_buffer_adjust(rdev, rdev->mode_info.crtcs[i], mode0, mode1);
		dce6_program_watermarks(rdev, rdev->mode_info.crtcs[i], lb_size, num_heads);
		lb_size = dce6_line_buffer_adjust(rdev, rdev->mode_info.crtcs[i+1], mode1, mode0);
		dce6_program_watermarks(rdev, rdev->mode_info.crtcs[i+1], lb_size, num_heads);
	}
}

/*
 * Core functions
 */
static void si_tiling_mode_table_init(struct radeon_device *rdev)
{
	u32 *tile = rdev->config.si.tile_mode_array;
	const u32 num_tile_mode_states =
			ARRAY_SIZE(rdev->config.si.tile_mode_array);
	u32 reg_offset, split_equal_to_row_size;

	switch (rdev->config.si.mem_row_size_in_kb) {
	case 1:
		split_equal_to_row_size = ADDR_SURF_TILE_SPLIT_1KB;
		break;
	case 2:
	default:
		split_equal_to_row_size = ADDR_SURF_TILE_SPLIT_2KB;
		break;
	case 4:
		split_equal_to_row_size = ADDR_SURF_TILE_SPLIT_4KB;
		break;
	}

	for (reg_offset = 0; reg_offset < num_tile_mode_states; reg_offset++)
		tile[reg_offset] = 0;

	switch(rdev->family) {
	case CHIP_TAHITI:
	case CHIP_PITCAIRN:
		/* non-AA compressed depth or any compressed stencil */
		tile[0] = (ARRAY_MODE(ARRAY_2D_TILED_THIN1) |
			   MICRO_TILE_MODE(ADDR_SURF_DEPTH_MICRO_TILING) |
			   PIPE_CONFIG(ADDR_SURF_P8_32x32_8x16) |
			   TILE_SPLIT(ADDR_SURF_TILE_SPLIT_64B) |
			   NUM_BANKS(ADDR_SURF_16_BANK) |
			   BANK_WIDTH(ADDR_SURF_BANK_WIDTH_1) |
			   BANK_HEIGHT(ADDR_SURF_BANK_HEIGHT_4) |
			   MACRO_TILE_ASPECT(ADDR_SURF_MACRO_ASPECT_2));
		/* 2xAA/4xAA compressed depth only */
		tile[1] = (ARRAY_MODE(ARRAY_2D_TILED_THIN1) |
			   MICRO_TILE_MODE(ADDR_SURF_DEPTH_MICRO_TILING) |
			   PIPE_CONFIG(ADDR_SURF_P8_32x32_8x16) |
			   TILE_SPLIT(ADDR_SURF_TILE_SPLIT_128B) |
			   NUM_BANKS(ADDR_SURF_16_BANK) |
			   BANK_WIDTH(ADDR_SURF_BANK_WIDTH_1) |
			   BANK_HEIGHT(ADDR_SURF_BANK_HEIGHT_4) |
			   MACRO_TILE_ASPECT(ADDR_SURF_MACRO_ASPECT_2));
		/* 8xAA compressed depth only */
		tile[2] = (ARRAY_MODE(ARRAY_2D_TILED_THIN1) |
			   MICRO_TILE_MODE(ADDR_SURF_DEPTH_MICRO_TILING) |
			   PIPE_CONFIG(ADDR_SURF_P8_32x32_8x16) |
			   TILE_SPLIT(ADDR_SURF_TILE_SPLIT_256B) |
			   NUM_BANKS(ADDR_SURF_16_BANK) |
			   BANK_WIDTH(ADDR_SURF_BANK_WIDTH_1) |
			   BANK_HEIGHT(ADDR_SURF_BANK_HEIGHT_4) |
			   MACRO_TILE_ASPECT(ADDR_SURF_MACRO_ASPECT_2));
		/* 2xAA/4xAA compressed depth with stencil (for depth buffer) */
		tile[3] = (ARRAY_MODE(ARRAY_2D_TILED_THIN1) |
			   MICRO_TILE_MODE(ADDR_SURF_DEPTH_MICRO_TILING) |
			   PIPE_CONFIG(ADDR_SURF_P8_32x32_8x16) |
			   TILE_SPLIT(ADDR_SURF_TILE_SPLIT_128B) |
			   NUM_BANKS(ADDR_SURF_16_BANK) |
			   BANK_WIDTH(ADDR_SURF_BANK_WIDTH_1) |
			   BANK_HEIGHT(ADDR_SURF_BANK_HEIGHT_4) |
			   MACRO_TILE_ASPECT(ADDR_SURF_MACRO_ASPECT_2));
		/* Maps w/ a dimension less than the 2D macro-tile dimensions (for mipmapped depth textures) */
		tile[4] = (ARRAY_MODE(ARRAY_1D_TILED_THIN1) |
			   MICRO_TILE_MODE(ADDR_SURF_DEPTH_MICRO_TILING) |
			   PIPE_CONFIG(ADDR_SURF_P8_32x32_8x16) |
			   TILE_SPLIT(ADDR_SURF_TILE_SPLIT_64B) |
			   NUM_BANKS(ADDR_SURF_16_BANK) |
			   BANK_WIDTH(ADDR_SURF_BANK_WIDTH_1) |
			   BANK_HEIGHT(ADDR_SURF_BANK_HEIGHT_2) |
			   MACRO_TILE_ASPECT(ADDR_SURF_MACRO_ASPECT_2));
		/* Uncompressed 16bpp depth - and stencil buffer allocated with it */
		tile[5] = (ARRAY_MODE(ARRAY_2D_TILED_THIN1) |
			   MICRO_TILE_MODE(ADDR_SURF_DEPTH_MICRO_TILING) |
			   PIPE_CONFIG(ADDR_SURF_P8_32x32_8x16) |
			   TILE_SPLIT(split_equal_to_row_size) |
			   NUM_BANKS(ADDR_SURF_16_BANK) |
			   BANK_WIDTH(ADDR_SURF_BANK_WIDTH_1) |
			   BANK_HEIGHT(ADDR_SURF_BANK_HEIGHT_2) |
			   MACRO_TILE_ASPECT(ADDR_SURF_MACRO_ASPECT_2));
		/* Uncompressed 32bpp depth - and stencil buffer allocated with it */
		tile[6] = (ARRAY_MODE(ARRAY_2D_TILED_THIN1) |
			   MICRO_TILE_MODE(ADDR_SURF_DEPTH_MICRO_TILING) |
			   PIPE_CONFIG(ADDR_SURF_P8_32x32_8x16) |
			   TILE_SPLIT(split_equal_to_row_size) |
			   NUM_BANKS(ADDR_SURF_16_BANK) |
			   BANK_WIDTH(ADDR_SURF_BANK_WIDTH_1) |
			   BANK_HEIGHT(ADDR_SURF_BANK_HEIGHT_1) |
			   MACRO_TILE_ASPECT(ADDR_SURF_MACRO_ASPECT_1));
		/* Uncompressed 8bpp stencil without depth (drivers typically do not use) */
		tile[7] = (ARRAY_MODE(ARRAY_2D_TILED_THIN1) |
			   MICRO_TILE_MODE(ADDR_SURF_DEPTH_MICRO_TILING) |
			   PIPE_CONFIG(ADDR_SURF_P8_32x32_8x16) |
			   TILE_SPLIT(split_equal_to_row_size) |
			   NUM_BANKS(ADDR_SURF_16_BANK) |
			   BANK_WIDTH(ADDR_SURF_BANK_WIDTH_1) |
			   BANK_HEIGHT(ADDR_SURF_BANK_HEIGHT_4) |
			   MACRO_TILE_ASPECT(ADDR_SURF_MACRO_ASPECT_2));
		/* 1D and 1D Array Surfaces */
		tile[8] = (ARRAY_MODE(ARRAY_LINEAR_ALIGNED) |
			   MICRO_TILE_MODE(ADDR_SURF_DISPLAY_MICRO_TILING) |
			   PIPE_CONFIG(ADDR_SURF_P8_32x32_8x16) |
			   TILE_SPLIT(ADDR_SURF_TILE_SPLIT_64B) |
			   NUM_BANKS(ADDR_SURF_16_BANK) |
			   BANK_WIDTH(ADDR_SURF_BANK_WIDTH_1) |
			   BANK_HEIGHT(ADDR_SURF_BANK_HEIGHT_2) |
			   MACRO_TILE_ASPECT(ADDR_SURF_MACRO_ASPECT_2));
		/* Displayable maps. */
		tile[9] = (ARRAY_MODE(ARRAY_1D_TILED_THIN1) |
			   MICRO_TILE_MODE(ADDR_SURF_DISPLAY_MICRO_TILING) |
			   PIPE_CONFIG(ADDR_SURF_P8_32x32_8x16) |
			   TILE_SPLIT(ADDR_SURF_TILE_SPLIT_64B) |
			   NUM_BANKS(ADDR_SURF_16_BANK) |
			   BANK_WIDTH(ADDR_SURF_BANK_WIDTH_1) |
			   BANK_HEIGHT(ADDR_SURF_BANK_HEIGHT_2) |
			   MACRO_TILE_ASPECT(ADDR_SURF_MACRO_ASPECT_2));
		/* Display 8bpp. */
		tile[10] = (ARRAY_MODE(ARRAY_2D_TILED_THIN1) |
			   MICRO_TILE_MODE(ADDR_SURF_DISPLAY_MICRO_TILING) |
			   PIPE_CONFIG(ADDR_SURF_P8_32x32_8x16) |
			   TILE_SPLIT(ADDR_SURF_TILE_SPLIT_256B) |
			   NUM_BANKS(ADDR_SURF_16_BANK) |
			   BANK_WIDTH(ADDR_SURF_BANK_WIDTH_1) |
			   BANK_HEIGHT(ADDR_SURF_BANK_HEIGHT_4) |
			   MACRO_TILE_ASPECT(ADDR_SURF_MACRO_ASPECT_2));
		/* Display 16bpp. */
		tile[11] = (ARRAY_MODE(ARRAY_2D_TILED_THIN1) |
			   MICRO_TILE_MODE(ADDR_SURF_DISPLAY_MICRO_TILING) |
			   PIPE_CONFIG(ADDR_SURF_P8_32x32_8x16) |
			   TILE_SPLIT(ADDR_SURF_TILE_SPLIT_256B) |
			   NUM_BANKS(ADDR_SURF_16_BANK) |
			   BANK_WIDTH(ADDR_SURF_BANK_WIDTH_1) |
			   BANK_HEIGHT(ADDR_SURF_BANK_HEIGHT_2) |
			   MACRO_TILE_ASPECT(ADDR_SURF_MACRO_ASPECT_2));
		/* Display 32bpp. */
		tile[12] = (ARRAY_MODE(ARRAY_2D_TILED_THIN1) |
			   MICRO_TILE_MODE(ADDR_SURF_DISPLAY_MICRO_TILING) |
			   PIPE_CONFIG(ADDR_SURF_P8_32x32_8x16) |
			   TILE_SPLIT(ADDR_SURF_TILE_SPLIT_512B) |
			   NUM_BANKS(ADDR_SURF_16_BANK) |
			   BANK_WIDTH(ADDR_SURF_BANK_WIDTH_1) |
			   BANK_HEIGHT(ADDR_SURF_BANK_HEIGHT_1) |
			   MACRO_TILE_ASPECT(ADDR_SURF_MACRO_ASPECT_1));
		/* Thin. */
		tile[13] = (ARRAY_MODE(ARRAY_1D_TILED_THIN1) |
			   MICRO_TILE_MODE(ADDR_SURF_THIN_MICRO_TILING) |
			   PIPE_CONFIG(ADDR_SURF_P8_32x32_8x16) |
			   TILE_SPLIT(ADDR_SURF_TILE_SPLIT_64B) |
			   NUM_BANKS(ADDR_SURF_16_BANK) |
			   BANK_WIDTH(ADDR_SURF_BANK_WIDTH_1) |
			   BANK_HEIGHT(ADDR_SURF_BANK_HEIGHT_2) |
			   MACRO_TILE_ASPECT(ADDR_SURF_MACRO_ASPECT_2));
		/* Thin 8 bpp. */
		tile[14] = (ARRAY_MODE(ARRAY_2D_TILED_THIN1) |
			   MICRO_TILE_MODE(ADDR_SURF_THIN_MICRO_TILING) |
			   PIPE_CONFIG(ADDR_SURF_P8_32x32_8x16) |
			   TILE_SPLIT(ADDR_SURF_TILE_SPLIT_256B) |
			   NUM_BANKS(ADDR_SURF_16_BANK) |
			   BANK_WIDTH(ADDR_SURF_BANK_WIDTH_1) |
			   BANK_HEIGHT(ADDR_SURF_BANK_HEIGHT_4) |
			   MACRO_TILE_ASPECT(ADDR_SURF_MACRO_ASPECT_1));
		/* Thin 16 bpp. */
		tile[15] = (ARRAY_MODE(ARRAY_2D_TILED_THIN1) |
			   MICRO_TILE_MODE(ADDR_SURF_THIN_MICRO_TILING) |
			   PIPE_CONFIG(ADDR_SURF_P8_32x32_8x16) |
			   TILE_SPLIT(ADDR_SURF_TILE_SPLIT_256B) |
			   NUM_BANKS(ADDR_SURF_16_BANK) |
			   BANK_WIDTH(ADDR_SURF_BANK_WIDTH_1) |
			   BANK_HEIGHT(ADDR_SURF_BANK_HEIGHT_2) |
			   MACRO_TILE_ASPECT(ADDR_SURF_MACRO_ASPECT_1));
		/* Thin 32 bpp. */
		tile[16] = (ARRAY_MODE(ARRAY_2D_TILED_THIN1) |
			   MICRO_TILE_MODE(ADDR_SURF_THIN_MICRO_TILING) |
			   PIPE_CONFIG(ADDR_SURF_P8_32x32_8x16) |
			   TILE_SPLIT(ADDR_SURF_TILE_SPLIT_512B) |
			   NUM_BANKS(ADDR_SURF_16_BANK) |
			   BANK_WIDTH(ADDR_SURF_BANK_WIDTH_1) |
			   BANK_HEIGHT(ADDR_SURF_BANK_HEIGHT_1) |
			   MACRO_TILE_ASPECT(ADDR_SURF_MACRO_ASPECT_1));
		/* Thin 64 bpp. */
		tile[17] = (ARRAY_MODE(ARRAY_2D_TILED_THIN1) |
			   MICRO_TILE_MODE(ADDR_SURF_THIN_MICRO_TILING) |
			   PIPE_CONFIG(ADDR_SURF_P8_32x32_8x16) |
			   TILE_SPLIT(split_equal_to_row_size) |
			   NUM_BANKS(ADDR_SURF_16_BANK) |
			   BANK_WIDTH(ADDR_SURF_BANK_WIDTH_1) |
			   BANK_HEIGHT(ADDR_SURF_BANK_HEIGHT_1) |
			   MACRO_TILE_ASPECT(ADDR_SURF_MACRO_ASPECT_1));
		/* 8 bpp PRT. */
		tile[21] = (ARRAY_MODE(ARRAY_2D_TILED_THIN1) |
			   MICRO_TILE_MODE(ADDR_SURF_THIN_MICRO_TILING) |
			   PIPE_CONFIG(ADDR_SURF_P8_32x32_8x16) |
			   TILE_SPLIT(ADDR_SURF_TILE_SPLIT_256B) |
			   NUM_BANKS(ADDR_SURF_16_BANK) |
			   BANK_WIDTH(ADDR_SURF_BANK_WIDTH_2) |
			   BANK_HEIGHT(ADDR_SURF_BANK_HEIGHT_4) |
			   MACRO_TILE_ASPECT(ADDR_SURF_MACRO_ASPECT_2));
		/* 16 bpp PRT */
		tile[22] = (ARRAY_MODE(ARRAY_2D_TILED_THIN1) |
			   MICRO_TILE_MODE(ADDR_SURF_THIN_MICRO_TILING) |
			   PIPE_CONFIG(ADDR_SURF_P8_32x32_8x16) |
			   TILE_SPLIT(ADDR_SURF_TILE_SPLIT_256B) |
			   NUM_BANKS(ADDR_SURF_16_BANK) |
			   BANK_WIDTH(ADDR_SURF_BANK_WIDTH_1) |
			   BANK_HEIGHT(ADDR_SURF_BANK_HEIGHT_4) |
			   MACRO_TILE_ASPECT(ADDR_SURF_MACRO_ASPECT_4));
		/* 32 bpp PRT */
		tile[23] = (ARRAY_MODE(ARRAY_2D_TILED_THIN1) |
			   MICRO_TILE_MODE(ADDR_SURF_THIN_MICRO_TILING) |
			   PIPE_CONFIG(ADDR_SURF_P8_32x32_8x16) |
			   TILE_SPLIT(ADDR_SURF_TILE_SPLIT_256B) |
			   NUM_BANKS(ADDR_SURF_16_BANK) |
			   BANK_WIDTH(ADDR_SURF_BANK_WIDTH_1) |
			   BANK_HEIGHT(ADDR_SURF_BANK_HEIGHT_2) |
			   MACRO_TILE_ASPECT(ADDR_SURF_MACRO_ASPECT_2));
		/* 64 bpp PRT */
		tile[24] = (ARRAY_MODE(ARRAY_2D_TILED_THIN1) |
			   MICRO_TILE_MODE(ADDR_SURF_THIN_MICRO_TILING) |
			   PIPE_CONFIG(ADDR_SURF_P8_32x32_8x16) |
			   TILE_SPLIT(ADDR_SURF_TILE_SPLIT_512B) |
			   NUM_BANKS(ADDR_SURF_16_BANK) |
			   BANK_WIDTH(ADDR_SURF_BANK_WIDTH_1) |
			   BANK_HEIGHT(ADDR_SURF_BANK_HEIGHT_1) |
			   MACRO_TILE_ASPECT(ADDR_SURF_MACRO_ASPECT_2));
		/* 128 bpp PRT */
		tile[25] = (ARRAY_MODE(ARRAY_2D_TILED_THIN1) |
			   MICRO_TILE_MODE(ADDR_SURF_THIN_MICRO_TILING) |
			   PIPE_CONFIG(ADDR_SURF_P8_32x32_8x16) |
			   TILE_SPLIT(ADDR_SURF_TILE_SPLIT_1KB) |
			   NUM_BANKS(ADDR_SURF_8_BANK) |
			   BANK_WIDTH(ADDR_SURF_BANK_WIDTH_1) |
			   BANK_HEIGHT(ADDR_SURF_BANK_HEIGHT_1) |
			   MACRO_TILE_ASPECT(ADDR_SURF_MACRO_ASPECT_1));

		for (reg_offset = 0; reg_offset < num_tile_mode_states; reg_offset++)
			WREG32(GB_TILE_MODE0 + (reg_offset * 4), tile[reg_offset]);
		break;

	case CHIP_VERDE:
	case CHIP_OLAND:
	case CHIP_HAINAN:
		/* non-AA compressed depth or any compressed stencil */
		tile[0] = (ARRAY_MODE(ARRAY_2D_TILED_THIN1) |
			   MICRO_TILE_MODE(ADDR_SURF_DEPTH_MICRO_TILING) |
			   PIPE_CONFIG(ADDR_SURF_P4_8x16) |
			   TILE_SPLIT(ADDR_SURF_TILE_SPLIT_64B) |
			   NUM_BANKS(ADDR_SURF_16_BANK) |
			   BANK_WIDTH(ADDR_SURF_BANK_WIDTH_1) |
			   BANK_HEIGHT(ADDR_SURF_BANK_HEIGHT_4) |
			   MACRO_TILE_ASPECT(ADDR_SURF_MACRO_ASPECT_4));
		/* 2xAA/4xAA compressed depth only */
		tile[1] = (ARRAY_MODE(ARRAY_2D_TILED_THIN1) |
			   MICRO_TILE_MODE(ADDR_SURF_DEPTH_MICRO_TILING) |
			   PIPE_CONFIG(ADDR_SURF_P4_8x16) |
			   TILE_SPLIT(ADDR_SURF_TILE_SPLIT_128B) |
			   NUM_BANKS(ADDR_SURF_16_BANK) |
			   BANK_WIDTH(ADDR_SURF_BANK_WIDTH_1) |
			   BANK_HEIGHT(ADDR_SURF_BANK_HEIGHT_4) |
			   MACRO_TILE_ASPECT(ADDR_SURF_MACRO_ASPECT_4));
		/* 8xAA compressed depth only */
		tile[2] = (ARRAY_MODE(ARRAY_2D_TILED_THIN1) |
			   MICRO_TILE_MODE(ADDR_SURF_DEPTH_MICRO_TILING) |
			   PIPE_CONFIG(ADDR_SURF_P4_8x16) |
			   TILE_SPLIT(ADDR_SURF_TILE_SPLIT_256B) |
			   NUM_BANKS(ADDR_SURF_16_BANK) |
			   BANK_WIDTH(ADDR_SURF_BANK_WIDTH_1) |
			   BANK_HEIGHT(ADDR_SURF_BANK_HEIGHT_4) |
			   MACRO_TILE_ASPECT(ADDR_SURF_MACRO_ASPECT_4));
		/* 2xAA/4xAA compressed depth with stencil (for depth buffer) */
		tile[3] = (ARRAY_MODE(ARRAY_2D_TILED_THIN1) |
			   MICRO_TILE_MODE(ADDR_SURF_DEPTH_MICRO_TILING) |
			   PIPE_CONFIG(ADDR_SURF_P4_8x16) |
			   TILE_SPLIT(ADDR_SURF_TILE_SPLIT_128B) |
			   NUM_BANKS(ADDR_SURF_16_BANK) |
			   BANK_WIDTH(ADDR_SURF_BANK_WIDTH_1) |
			   BANK_HEIGHT(ADDR_SURF_BANK_HEIGHT_4) |
			   MACRO_TILE_ASPECT(ADDR_SURF_MACRO_ASPECT_4));
		/* Maps w/ a dimension less than the 2D macro-tile dimensions (for mipmapped depth textures) */
		tile[4] = (ARRAY_MODE(ARRAY_1D_TILED_THIN1) |
			   MICRO_TILE_MODE(ADDR_SURF_DEPTH_MICRO_TILING) |
			   PIPE_CONFIG(ADDR_SURF_P4_8x16) |
			   TILE_SPLIT(ADDR_SURF_TILE_SPLIT_64B) |
			   NUM_BANKS(ADDR_SURF_16_BANK) |
			   BANK_WIDTH(ADDR_SURF_BANK_WIDTH_1) |
			   BANK_HEIGHT(ADDR_SURF_BANK_HEIGHT_2) |
			   MACRO_TILE_ASPECT(ADDR_SURF_MACRO_ASPECT_2));
		/* Uncompressed 16bpp depth - and stencil buffer allocated with it */
		tile[5] = (ARRAY_MODE(ARRAY_2D_TILED_THIN1) |
			   MICRO_TILE_MODE(ADDR_SURF_DEPTH_MICRO_TILING) |
			   PIPE_CONFIG(ADDR_SURF_P4_8x16) |
			   TILE_SPLIT(split_equal_to_row_size) |
			   NUM_BANKS(ADDR_SURF_16_BANK) |
			   BANK_WIDTH(ADDR_SURF_BANK_WIDTH_1) |
			   BANK_HEIGHT(ADDR_SURF_BANK_HEIGHT_2) |
			   MACRO_TILE_ASPECT(ADDR_SURF_MACRO_ASPECT_2));
		/* Uncompressed 32bpp depth - and stencil buffer allocated with it */
		tile[6] = (ARRAY_MODE(ARRAY_2D_TILED_THIN1) |
			   MICRO_TILE_MODE(ADDR_SURF_DEPTH_MICRO_TILING) |
			   PIPE_CONFIG(ADDR_SURF_P4_8x16) |
			   TILE_SPLIT(split_equal_to_row_size) |
			   NUM_BANKS(ADDR_SURF_16_BANK) |
			   BANK_WIDTH(ADDR_SURF_BANK_WIDTH_1) |
			   BANK_HEIGHT(ADDR_SURF_BANK_HEIGHT_1) |
			   MACRO_TILE_ASPECT(ADDR_SURF_MACRO_ASPECT_2));
		/* Uncompressed 8bpp stencil without depth (drivers typically do not use) */
		tile[7] = (ARRAY_MODE(ARRAY_2D_TILED_THIN1) |
			   MICRO_TILE_MODE(ADDR_SURF_DEPTH_MICRO_TILING) |
			   PIPE_CONFIG(ADDR_SURF_P4_8x16) |
			   TILE_SPLIT(split_equal_to_row_size) |
			   NUM_BANKS(ADDR_SURF_16_BANK) |
			   BANK_WIDTH(ADDR_SURF_BANK_WIDTH_1) |
			   BANK_HEIGHT(ADDR_SURF_BANK_HEIGHT_4) |
			   MACRO_TILE_ASPECT(ADDR_SURF_MACRO_ASPECT_4));
		/* 1D and 1D Array Surfaces */
		tile[8] = (ARRAY_MODE(ARRAY_LINEAR_ALIGNED) |
			   MICRO_TILE_MODE(ADDR_SURF_DISPLAY_MICRO_TILING) |
			   PIPE_CONFIG(ADDR_SURF_P4_8x16) |
			   TILE_SPLIT(ADDR_SURF_TILE_SPLIT_64B) |
			   NUM_BANKS(ADDR_SURF_16_BANK) |
			   BANK_WIDTH(ADDR_SURF_BANK_WIDTH_1) |
			   BANK_HEIGHT(ADDR_SURF_BANK_HEIGHT_2) |
			   MACRO_TILE_ASPECT(ADDR_SURF_MACRO_ASPECT_2));
		/* Displayable maps. */
		tile[9] = (ARRAY_MODE(ARRAY_1D_TILED_THIN1) |
			   MICRO_TILE_MODE(ADDR_SURF_DISPLAY_MICRO_TILING) |
			   PIPE_CONFIG(ADDR_SURF_P4_8x16) |
			   TILE_SPLIT(ADDR_SURF_TILE_SPLIT_64B) |
			   NUM_BANKS(ADDR_SURF_16_BANK) |
			   BANK_WIDTH(ADDR_SURF_BANK_WIDTH_1) |
			   BANK_HEIGHT(ADDR_SURF_BANK_HEIGHT_2) |
			   MACRO_TILE_ASPECT(ADDR_SURF_MACRO_ASPECT_2));
		/* Display 8bpp. */
		tile[10] = (ARRAY_MODE(ARRAY_2D_TILED_THIN1) |
			   MICRO_TILE_MODE(ADDR_SURF_DISPLAY_MICRO_TILING) |
			   PIPE_CONFIG(ADDR_SURF_P4_8x16) |
			   TILE_SPLIT(ADDR_SURF_TILE_SPLIT_256B) |
			   NUM_BANKS(ADDR_SURF_16_BANK) |
			   BANK_WIDTH(ADDR_SURF_BANK_WIDTH_1) |
			   BANK_HEIGHT(ADDR_SURF_BANK_HEIGHT_4) |
			   MACRO_TILE_ASPECT(ADDR_SURF_MACRO_ASPECT_4));
		/* Display 16bpp. */
		tile[11] = (ARRAY_MODE(ARRAY_2D_TILED_THIN1) |
			   MICRO_TILE_MODE(ADDR_SURF_DISPLAY_MICRO_TILING) |
			   PIPE_CONFIG(ADDR_SURF_P4_8x16) |
			   TILE_SPLIT(ADDR_SURF_TILE_SPLIT_256B) |
			   NUM_BANKS(ADDR_SURF_16_BANK) |
			   BANK_WIDTH(ADDR_SURF_BANK_WIDTH_1) |
			   BANK_HEIGHT(ADDR_SURF_BANK_HEIGHT_2) |
			   MACRO_TILE_ASPECT(ADDR_SURF_MACRO_ASPECT_2));
		/* Display 32bpp. */
		tile[12] = (ARRAY_MODE(ARRAY_2D_TILED_THIN1) |
			   MICRO_TILE_MODE(ADDR_SURF_DISPLAY_MICRO_TILING) |
			   PIPE_CONFIG(ADDR_SURF_P4_8x16) |
			   TILE_SPLIT(ADDR_SURF_TILE_SPLIT_512B) |
			   NUM_BANKS(ADDR_SURF_16_BANK) |
			   BANK_WIDTH(ADDR_SURF_BANK_WIDTH_1) |
			   BANK_HEIGHT(ADDR_SURF_BANK_HEIGHT_1) |
			   MACRO_TILE_ASPECT(ADDR_SURF_MACRO_ASPECT_2));
		/* Thin. */
		tile[13] = (ARRAY_MODE(ARRAY_1D_TILED_THIN1) |
			   MICRO_TILE_MODE(ADDR_SURF_THIN_MICRO_TILING) |
			   PIPE_CONFIG(ADDR_SURF_P4_8x16) |
			   TILE_SPLIT(ADDR_SURF_TILE_SPLIT_64B) |
			   NUM_BANKS(ADDR_SURF_16_BANK) |
			   BANK_WIDTH(ADDR_SURF_BANK_WIDTH_1) |
			   BANK_HEIGHT(ADDR_SURF_BANK_HEIGHT_2) |
			   MACRO_TILE_ASPECT(ADDR_SURF_MACRO_ASPECT_2));
		/* Thin 8 bpp. */
		tile[14] = (ARRAY_MODE(ARRAY_2D_TILED_THIN1) |
			   MICRO_TILE_MODE(ADDR_SURF_THIN_MICRO_TILING) |
			   PIPE_CONFIG(ADDR_SURF_P4_8x16) |
			   TILE_SPLIT(ADDR_SURF_TILE_SPLIT_256B) |
			   NUM_BANKS(ADDR_SURF_16_BANK) |
			   BANK_WIDTH(ADDR_SURF_BANK_WIDTH_1) |
			   BANK_HEIGHT(ADDR_SURF_BANK_HEIGHT_4) |
			   MACRO_TILE_ASPECT(ADDR_SURF_MACRO_ASPECT_2));
		/* Thin 16 bpp. */
		tile[15] = (ARRAY_MODE(ARRAY_2D_TILED_THIN1) |
			   MICRO_TILE_MODE(ADDR_SURF_THIN_MICRO_TILING) |
			   PIPE_CONFIG(ADDR_SURF_P4_8x16) |
			   TILE_SPLIT(ADDR_SURF_TILE_SPLIT_256B) |
			   NUM_BANKS(ADDR_SURF_16_BANK) |
			   BANK_WIDTH(ADDR_SURF_BANK_WIDTH_1) |
			   BANK_HEIGHT(ADDR_SURF_BANK_HEIGHT_2) |
			   MACRO_TILE_ASPECT(ADDR_SURF_MACRO_ASPECT_2));
		/* Thin 32 bpp. */
		tile[16] = (ARRAY_MODE(ARRAY_2D_TILED_THIN1) |
			   MICRO_TILE_MODE(ADDR_SURF_THIN_MICRO_TILING) |
			   PIPE_CONFIG(ADDR_SURF_P4_8x16) |
			   TILE_SPLIT(ADDR_SURF_TILE_SPLIT_512B) |
			   NUM_BANKS(ADDR_SURF_16_BANK) |
			   BANK_WIDTH(ADDR_SURF_BANK_WIDTH_1) |
			   BANK_HEIGHT(ADDR_SURF_BANK_HEIGHT_1) |
			   MACRO_TILE_ASPECT(ADDR_SURF_MACRO_ASPECT_2));
		/* Thin 64 bpp. */
		tile[17] = (ARRAY_MODE(ARRAY_2D_TILED_THIN1) |
			   MICRO_TILE_MODE(ADDR_SURF_THIN_MICRO_TILING) |
			   PIPE_CONFIG(ADDR_SURF_P4_8x16) |
			   TILE_SPLIT(split_equal_to_row_size) |
			   NUM_BANKS(ADDR_SURF_16_BANK) |
			   BANK_WIDTH(ADDR_SURF_BANK_WIDTH_1) |
			   BANK_HEIGHT(ADDR_SURF_BANK_HEIGHT_1) |
			   MACRO_TILE_ASPECT(ADDR_SURF_MACRO_ASPECT_2));
		/* 8 bpp PRT. */
		tile[21] = (ARRAY_MODE(ARRAY_2D_TILED_THIN1) |
			   MICRO_TILE_MODE(ADDR_SURF_THIN_MICRO_TILING) |
			   PIPE_CONFIG(ADDR_SURF_P8_32x32_8x16) |
			   TILE_SPLIT(ADDR_SURF_TILE_SPLIT_256B) |
			   NUM_BANKS(ADDR_SURF_16_BANK) |
			   BANK_WIDTH(ADDR_SURF_BANK_WIDTH_2) |
			   BANK_HEIGHT(ADDR_SURF_BANK_HEIGHT_4) |
			   MACRO_TILE_ASPECT(ADDR_SURF_MACRO_ASPECT_2));
		/* 16 bpp PRT */
		tile[22] = (ARRAY_MODE(ARRAY_2D_TILED_THIN1) |
			   MICRO_TILE_MODE(ADDR_SURF_THIN_MICRO_TILING) |
			   PIPE_CONFIG(ADDR_SURF_P8_32x32_8x16) |
			   TILE_SPLIT(ADDR_SURF_TILE_SPLIT_256B) |
			   NUM_BANKS(ADDR_SURF_16_BANK) |
			   BANK_WIDTH(ADDR_SURF_BANK_WIDTH_1) |
			   BANK_HEIGHT(ADDR_SURF_BANK_HEIGHT_4) |
			   MACRO_TILE_ASPECT(ADDR_SURF_MACRO_ASPECT_4));
		/* 32 bpp PRT */
		tile[23] = (ARRAY_MODE(ARRAY_2D_TILED_THIN1) |
			   MICRO_TILE_MODE(ADDR_SURF_THIN_MICRO_TILING) |
			   PIPE_CONFIG(ADDR_SURF_P8_32x32_8x16) |
			   TILE_SPLIT(ADDR_SURF_TILE_SPLIT_256B) |
			   NUM_BANKS(ADDR_SURF_16_BANK) |
			   BANK_WIDTH(ADDR_SURF_BANK_WIDTH_1) |
			   BANK_HEIGHT(ADDR_SURF_BANK_HEIGHT_2) |
			   MACRO_TILE_ASPECT(ADDR_SURF_MACRO_ASPECT_2));
		/* 64 bpp PRT */
		tile[24] = (ARRAY_MODE(ARRAY_2D_TILED_THIN1) |
			   MICRO_TILE_MODE(ADDR_SURF_THIN_MICRO_TILING) |
			   PIPE_CONFIG(ADDR_SURF_P8_32x32_8x16) |
			   TILE_SPLIT(ADDR_SURF_TILE_SPLIT_512B) |
			   NUM_BANKS(ADDR_SURF_16_BANK) |
			   BANK_WIDTH(ADDR_SURF_BANK_WIDTH_1) |
			   BANK_HEIGHT(ADDR_SURF_BANK_HEIGHT_1) |
			   MACRO_TILE_ASPECT(ADDR_SURF_MACRO_ASPECT_2));
		/* 128 bpp PRT */
		tile[25] = (ARRAY_MODE(ARRAY_2D_TILED_THIN1) |
			   MICRO_TILE_MODE(ADDR_SURF_THIN_MICRO_TILING) |
			   PIPE_CONFIG(ADDR_SURF_P8_32x32_8x16) |
			   TILE_SPLIT(ADDR_SURF_TILE_SPLIT_1KB) |
			   NUM_BANKS(ADDR_SURF_8_BANK) |
			   BANK_WIDTH(ADDR_SURF_BANK_WIDTH_1) |
			   BANK_HEIGHT(ADDR_SURF_BANK_HEIGHT_1) |
			   MACRO_TILE_ASPECT(ADDR_SURF_MACRO_ASPECT_1));

		for (reg_offset = 0; reg_offset < num_tile_mode_states; reg_offset++)
			WREG32(GB_TILE_MODE0 + (reg_offset * 4), tile[reg_offset]);
		break;

	default:
		DRM_ERROR("unknown asic: 0x%x\n", rdev->family);
	}
}

static void si_select_se_sh(struct radeon_device *rdev,
			    u32 se_num, u32 sh_num)
{
	u32 data = INSTANCE_BROADCAST_WRITES;

	if ((se_num == 0xffffffff) && (sh_num == 0xffffffff))
		data |= SH_BROADCAST_WRITES | SE_BROADCAST_WRITES;
	else if (se_num == 0xffffffff)
		data |= SE_BROADCAST_WRITES | SH_INDEX(sh_num);
	else if (sh_num == 0xffffffff)
		data |= SH_BROADCAST_WRITES | SE_INDEX(se_num);
	else
		data |= SH_INDEX(sh_num) | SE_INDEX(se_num);
	WREG32(GRBM_GFX_INDEX, data);
}

static u32 si_create_bitmask(u32 bit_width)
{
	u32 i, mask = 0;

	for (i = 0; i < bit_width; i++) {
		mask <<= 1;
		mask |= 1;
	}
	return mask;
}

static u32 si_get_cu_enabled(struct radeon_device *rdev, u32 cu_per_sh)
{
	u32 data, mask;

	data = RREG32(CC_GC_SHADER_ARRAY_CONFIG);
	if (data & 1)
		data &= INACTIVE_CUS_MASK;
	else
		data = 0;
	data |= RREG32(GC_USER_SHADER_ARRAY_CONFIG);

	data >>= INACTIVE_CUS_SHIFT;

	mask = si_create_bitmask(cu_per_sh);

	return ~data & mask;
}

static void si_setup_spi(struct radeon_device *rdev,
			 u32 se_num, u32 sh_per_se,
			 u32 cu_per_sh)
{
	int i, j, k;
	u32 data, mask, active_cu;

	for (i = 0; i < se_num; i++) {
		for (j = 0; j < sh_per_se; j++) {
			si_select_se_sh(rdev, i, j);
			data = RREG32(SPI_STATIC_THREAD_MGMT_3);
			active_cu = si_get_cu_enabled(rdev, cu_per_sh);

			mask = 1;
			for (k = 0; k < 16; k++) {
				mask <<= k;
				if (active_cu & mask) {
					data &= ~mask;
					WREG32(SPI_STATIC_THREAD_MGMT_3, data);
					break;
				}
			}
		}
	}
	si_select_se_sh(rdev, 0xffffffff, 0xffffffff);
}

static u32 si_get_rb_disabled(struct radeon_device *rdev,
			      u32 max_rb_num_per_se,
			      u32 sh_per_se)
{
	u32 data, mask;

	data = RREG32(CC_RB_BACKEND_DISABLE);
	if (data & 1)
		data &= BACKEND_DISABLE_MASK;
	else
		data = 0;
	data |= RREG32(GC_USER_RB_BACKEND_DISABLE);

	data >>= BACKEND_DISABLE_SHIFT;

	mask = si_create_bitmask(max_rb_num_per_se / sh_per_se);

	return data & mask;
}

static void si_setup_rb(struct radeon_device *rdev,
			u32 se_num, u32 sh_per_se,
			u32 max_rb_num_per_se)
{
	int i, j;
	u32 data, mask;
	u32 disabled_rbs = 0;
	u32 enabled_rbs = 0;

	for (i = 0; i < se_num; i++) {
		for (j = 0; j < sh_per_se; j++) {
			si_select_se_sh(rdev, i, j);
			data = si_get_rb_disabled(rdev, max_rb_num_per_se, sh_per_se);
			disabled_rbs |= data << ((i * sh_per_se + j) * TAHITI_RB_BITMAP_WIDTH_PER_SH);
		}
	}
	si_select_se_sh(rdev, 0xffffffff, 0xffffffff);

	mask = 1;
	for (i = 0; i < max_rb_num_per_se * se_num; i++) {
		if (!(disabled_rbs & mask))
			enabled_rbs |= mask;
		mask <<= 1;
	}

	rdev->config.si.backend_enable_mask = enabled_rbs;

	for (i = 0; i < se_num; i++) {
		si_select_se_sh(rdev, i, 0xffffffff);
		data = 0;
		for (j = 0; j < sh_per_se; j++) {
			switch (enabled_rbs & 3) {
			case 1:
				data |= (RASTER_CONFIG_RB_MAP_0 << (i * sh_per_se + j) * 2);
				break;
			case 2:
				data |= (RASTER_CONFIG_RB_MAP_3 << (i * sh_per_se + j) * 2);
				break;
			case 3:
			default:
				data |= (RASTER_CONFIG_RB_MAP_2 << (i * sh_per_se + j) * 2);
				break;
			}
			enabled_rbs >>= 2;
		}
		WREG32(PA_SC_RASTER_CONFIG, data);
	}
	si_select_se_sh(rdev, 0xffffffff, 0xffffffff);
}

static void si_gpu_init(struct radeon_device *rdev)
{
	u32 gb_addr_config = 0;
	u32 mc_shared_chmap, mc_arb_ramcfg;
	u32 sx_debug_1;
	u32 hdp_host_path_cntl;
	u32 tmp;
	int i, j;

	switch (rdev->family) {
	case CHIP_TAHITI:
		rdev->config.si.max_shader_engines = 2;
		rdev->config.si.max_tile_pipes = 12;
		rdev->config.si.max_cu_per_sh = 8;
		rdev->config.si.max_sh_per_se = 2;
		rdev->config.si.max_backends_per_se = 4;
		rdev->config.si.max_texture_channel_caches = 12;
		rdev->config.si.max_gprs = 256;
		rdev->config.si.max_gs_threads = 32;
		rdev->config.si.max_hw_contexts = 8;

		rdev->config.si.sc_prim_fifo_size_frontend = 0x20;
		rdev->config.si.sc_prim_fifo_size_backend = 0x100;
		rdev->config.si.sc_hiz_tile_fifo_size = 0x30;
		rdev->config.si.sc_earlyz_tile_fifo_size = 0x130;
		gb_addr_config = TAHITI_GB_ADDR_CONFIG_GOLDEN;
		break;
	case CHIP_PITCAIRN:
		rdev->config.si.max_shader_engines = 2;
		rdev->config.si.max_tile_pipes = 8;
		rdev->config.si.max_cu_per_sh = 5;
		rdev->config.si.max_sh_per_se = 2;
		rdev->config.si.max_backends_per_se = 4;
		rdev->config.si.max_texture_channel_caches = 8;
		rdev->config.si.max_gprs = 256;
		rdev->config.si.max_gs_threads = 32;
		rdev->config.si.max_hw_contexts = 8;

		rdev->config.si.sc_prim_fifo_size_frontend = 0x20;
		rdev->config.si.sc_prim_fifo_size_backend = 0x100;
		rdev->config.si.sc_hiz_tile_fifo_size = 0x30;
		rdev->config.si.sc_earlyz_tile_fifo_size = 0x130;
		gb_addr_config = TAHITI_GB_ADDR_CONFIG_GOLDEN;
		break;
	case CHIP_VERDE:
	default:
		rdev->config.si.max_shader_engines = 1;
		rdev->config.si.max_tile_pipes = 4;
		rdev->config.si.max_cu_per_sh = 5;
		rdev->config.si.max_sh_per_se = 2;
		rdev->config.si.max_backends_per_se = 4;
		rdev->config.si.max_texture_channel_caches = 4;
		rdev->config.si.max_gprs = 256;
		rdev->config.si.max_gs_threads = 32;
		rdev->config.si.max_hw_contexts = 8;

		rdev->config.si.sc_prim_fifo_size_frontend = 0x20;
		rdev->config.si.sc_prim_fifo_size_backend = 0x40;
		rdev->config.si.sc_hiz_tile_fifo_size = 0x30;
		rdev->config.si.sc_earlyz_tile_fifo_size = 0x130;
		gb_addr_config = VERDE_GB_ADDR_CONFIG_GOLDEN;
		break;
	case CHIP_OLAND:
		rdev->config.si.max_shader_engines = 1;
		rdev->config.si.max_tile_pipes = 4;
		rdev->config.si.max_cu_per_sh = 6;
		rdev->config.si.max_sh_per_se = 1;
		rdev->config.si.max_backends_per_se = 2;
		rdev->config.si.max_texture_channel_caches = 4;
		rdev->config.si.max_gprs = 256;
		rdev->config.si.max_gs_threads = 16;
		rdev->config.si.max_hw_contexts = 8;

		rdev->config.si.sc_prim_fifo_size_frontend = 0x20;
		rdev->config.si.sc_prim_fifo_size_backend = 0x40;
		rdev->config.si.sc_hiz_tile_fifo_size = 0x30;
		rdev->config.si.sc_earlyz_tile_fifo_size = 0x130;
		gb_addr_config = VERDE_GB_ADDR_CONFIG_GOLDEN;
		break;
	case CHIP_HAINAN:
		rdev->config.si.max_shader_engines = 1;
		rdev->config.si.max_tile_pipes = 4;
		rdev->config.si.max_cu_per_sh = 5;
		rdev->config.si.max_sh_per_se = 1;
		rdev->config.si.max_backends_per_se = 1;
		rdev->config.si.max_texture_channel_caches = 2;
		rdev->config.si.max_gprs = 256;
		rdev->config.si.max_gs_threads = 16;
		rdev->config.si.max_hw_contexts = 8;

		rdev->config.si.sc_prim_fifo_size_frontend = 0x20;
		rdev->config.si.sc_prim_fifo_size_backend = 0x40;
		rdev->config.si.sc_hiz_tile_fifo_size = 0x30;
		rdev->config.si.sc_earlyz_tile_fifo_size = 0x130;
		gb_addr_config = HAINAN_GB_ADDR_CONFIG_GOLDEN;
		break;
	}

	/* Initialize HDP */
	for (i = 0, j = 0; i < 32; i++, j += 0x18) {
		WREG32((0x2c14 + j), 0x00000000);
		WREG32((0x2c18 + j), 0x00000000);
		WREG32((0x2c1c + j), 0x00000000);
		WREG32((0x2c20 + j), 0x00000000);
		WREG32((0x2c24 + j), 0x00000000);
	}

	WREG32(GRBM_CNTL, GRBM_READ_TIMEOUT(0xff));
	WREG32(SRBM_INT_CNTL, 1);
	WREG32(SRBM_INT_ACK, 1);

	evergreen_fix_pci_max_read_req_size(rdev);

	WREG32(BIF_FB_EN, FB_READ_EN | FB_WRITE_EN);

	mc_shared_chmap = RREG32(MC_SHARED_CHMAP);
	mc_arb_ramcfg = RREG32(MC_ARB_RAMCFG);

	rdev->config.si.num_tile_pipes = rdev->config.si.max_tile_pipes;
	rdev->config.si.mem_max_burst_length_bytes = 256;
	tmp = (mc_arb_ramcfg & NOOFCOLS_MASK) >> NOOFCOLS_SHIFT;
	rdev->config.si.mem_row_size_in_kb = (4 * (1 << (8 + tmp))) / 1024;
	if (rdev->config.si.mem_row_size_in_kb > 4)
		rdev->config.si.mem_row_size_in_kb = 4;
	/* XXX use MC settings? */
	rdev->config.si.shader_engine_tile_size = 32;
	rdev->config.si.num_gpus = 1;
	rdev->config.si.multi_gpu_tile_size = 64;

	/* fix up row size */
	gb_addr_config &= ~ROW_SIZE_MASK;
	switch (rdev->config.si.mem_row_size_in_kb) {
	case 1:
	default:
		gb_addr_config |= ROW_SIZE(0);
		break;
	case 2:
		gb_addr_config |= ROW_SIZE(1);
		break;
	case 4:
		gb_addr_config |= ROW_SIZE(2);
		break;
	}

	/* setup tiling info dword.  gb_addr_config is not adequate since it does
	 * not have bank info, so create a custom tiling dword.
	 * bits 3:0   num_pipes
	 * bits 7:4   num_banks
	 * bits 11:8  group_size
	 * bits 15:12 row_size
	 */
	rdev->config.si.tile_config = 0;
	switch (rdev->config.si.num_tile_pipes) {
	case 1:
		rdev->config.si.tile_config |= (0 << 0);
		break;
	case 2:
		rdev->config.si.tile_config |= (1 << 0);
		break;
	case 4:
		rdev->config.si.tile_config |= (2 << 0);
		break;
	case 8:
	default:
		/* XXX what about 12? */
		rdev->config.si.tile_config |= (3 << 0);
		break;
	}	
	switch ((mc_arb_ramcfg & NOOFBANK_MASK) >> NOOFBANK_SHIFT) {
	case 0: /* four banks */
		rdev->config.si.tile_config |= 0 << 4;
		break;
	case 1: /* eight banks */
		rdev->config.si.tile_config |= 1 << 4;
		break;
	case 2: /* sixteen banks */
	default:
		rdev->config.si.tile_config |= 2 << 4;
		break;
	}
	rdev->config.si.tile_config |=
		((gb_addr_config & PIPE_INTERLEAVE_SIZE_MASK) >> PIPE_INTERLEAVE_SIZE_SHIFT) << 8;
	rdev->config.si.tile_config |=
		((gb_addr_config & ROW_SIZE_MASK) >> ROW_SIZE_SHIFT) << 12;

	WREG32(GB_ADDR_CONFIG, gb_addr_config);
	WREG32(DMIF_ADDR_CONFIG, gb_addr_config);
	WREG32(DMIF_ADDR_CALC, gb_addr_config);
	WREG32(HDP_ADDR_CONFIG, gb_addr_config);
	WREG32(DMA_TILING_CONFIG + DMA0_REGISTER_OFFSET, gb_addr_config);
	WREG32(DMA_TILING_CONFIG + DMA1_REGISTER_OFFSET, gb_addr_config);
	if (rdev->has_uvd) {
		WREG32(UVD_UDEC_ADDR_CONFIG, gb_addr_config);
		WREG32(UVD_UDEC_DB_ADDR_CONFIG, gb_addr_config);
		WREG32(UVD_UDEC_DBW_ADDR_CONFIG, gb_addr_config);
	}

	si_tiling_mode_table_init(rdev);

	si_setup_rb(rdev, rdev->config.si.max_shader_engines,
		    rdev->config.si.max_sh_per_se,
		    rdev->config.si.max_backends_per_se);

	si_setup_spi(rdev, rdev->config.si.max_shader_engines,
		     rdev->config.si.max_sh_per_se,
		     rdev->config.si.max_cu_per_sh);

	rdev->config.si.active_cus = 0;
	for (i = 0; i < rdev->config.si.max_shader_engines; i++) {
		for (j = 0; j < rdev->config.si.max_sh_per_se; j++) {
			rdev->config.si.active_cus +=
				hweight32(si_get_cu_active_bitmap(rdev, i, j));
		}
	}

	/* set HW defaults for 3D engine */
	WREG32(CP_QUEUE_THRESHOLDS, (ROQ_IB1_START(0x16) |
				     ROQ_IB2_START(0x2b)));
	WREG32(CP_MEQ_THRESHOLDS, MEQ1_START(0x30) | MEQ2_START(0x60));

	sx_debug_1 = RREG32(SX_DEBUG_1);
	WREG32(SX_DEBUG_1, sx_debug_1);

	WREG32(SPI_CONFIG_CNTL_1, VTX_DONE_DELAY(4));

	WREG32(PA_SC_FIFO_SIZE, (SC_FRONTEND_PRIM_FIFO_SIZE(rdev->config.si.sc_prim_fifo_size_frontend) |
				 SC_BACKEND_PRIM_FIFO_SIZE(rdev->config.si.sc_prim_fifo_size_backend) |
				 SC_HIZ_TILE_FIFO_SIZE(rdev->config.si.sc_hiz_tile_fifo_size) |
				 SC_EARLYZ_TILE_FIFO_SIZE(rdev->config.si.sc_earlyz_tile_fifo_size)));

	WREG32(VGT_NUM_INSTANCES, 1);

	WREG32(CP_PERFMON_CNTL, 0);

	WREG32(SQ_CONFIG, 0);

	WREG32(PA_SC_FORCE_EOV_MAX_CNTS, (FORCE_EOV_MAX_CLK_CNT(4095) |
					  FORCE_EOV_MAX_REZ_CNT(255)));

	WREG32(VGT_CACHE_INVALIDATION, CACHE_INVALIDATION(VC_AND_TC) |
	       AUTO_INVLD_EN(ES_AND_GS_AUTO));

	WREG32(VGT_GS_VERTEX_REUSE, 16);
	WREG32(PA_SC_LINE_STIPPLE_STATE, 0);

	WREG32(CB_PERFCOUNTER0_SELECT0, 0);
	WREG32(CB_PERFCOUNTER0_SELECT1, 0);
	WREG32(CB_PERFCOUNTER1_SELECT0, 0);
	WREG32(CB_PERFCOUNTER1_SELECT1, 0);
	WREG32(CB_PERFCOUNTER2_SELECT0, 0);
	WREG32(CB_PERFCOUNTER2_SELECT1, 0);
	WREG32(CB_PERFCOUNTER3_SELECT0, 0);
	WREG32(CB_PERFCOUNTER3_SELECT1, 0);

	tmp = RREG32(HDP_MISC_CNTL);
	tmp |= HDP_FLUSH_INVALIDATE_CACHE;
	WREG32(HDP_MISC_CNTL, tmp);

	hdp_host_path_cntl = RREG32(HDP_HOST_PATH_CNTL);
	WREG32(HDP_HOST_PATH_CNTL, hdp_host_path_cntl);

	WREG32(PA_CL_ENHANCE, CLIP_VTX_REORDER_ENA | NUM_CLIP_SEQ(3));

	udelay(50);
}

/*
 * GPU scratch registers helpers function.
 */
static void si_scratch_init(struct radeon_device *rdev)
{
	int i;

	rdev->scratch.num_reg = 7;
	rdev->scratch.reg_base = SCRATCH_REG0;
	for (i = 0; i < rdev->scratch.num_reg; i++) {
		rdev->scratch.free[i] = true;
		rdev->scratch.reg[i] = rdev->scratch.reg_base + (i * 4);
	}
}

void si_fence_ring_emit(struct radeon_device *rdev,
			struct radeon_fence *fence)
{
	struct radeon_ring *ring = &rdev->ring[fence->ring];
	u64 addr = rdev->fence_drv[fence->ring].gpu_addr;

	/* flush read cache over gart */
	radeon_ring_write(ring, PACKET3(PACKET3_SET_CONFIG_REG, 1));
	radeon_ring_write(ring, (CP_COHER_CNTL2 - PACKET3_SET_CONFIG_REG_START) >> 2);
	radeon_ring_write(ring, 0);
	radeon_ring_write(ring, PACKET3(PACKET3_SURFACE_SYNC, 3));
	radeon_ring_write(ring, PACKET3_TCL1_ACTION_ENA |
			  PACKET3_TC_ACTION_ENA |
			  PACKET3_SH_KCACHE_ACTION_ENA |
			  PACKET3_SH_ICACHE_ACTION_ENA);
	radeon_ring_write(ring, 0xFFFFFFFF);
	radeon_ring_write(ring, 0);
	radeon_ring_write(ring, 10); /* poll interval */
	/* EVENT_WRITE_EOP - flush caches, send int */
	radeon_ring_write(ring, PACKET3(PACKET3_EVENT_WRITE_EOP, 4));
	radeon_ring_write(ring, EVENT_TYPE(CACHE_FLUSH_AND_INV_TS_EVENT) | EVENT_INDEX(5));
	radeon_ring_write(ring, lower_32_bits(addr));
	radeon_ring_write(ring, (upper_32_bits(addr) & 0xff) | DATA_SEL(1) | INT_SEL(2));
	radeon_ring_write(ring, fence->seq);
	radeon_ring_write(ring, 0);
}

/*
 * IB stuff
 */
void si_ring_ib_execute(struct radeon_device *rdev, struct radeon_ib *ib)
{
	struct radeon_ring *ring = &rdev->ring[ib->ring];
	unsigned vm_id = ib->vm ? ib->vm->ids[ib->ring].id : 0;
	u32 header;

	if (ib->is_const_ib) {
		/* set switch buffer packet before const IB */
		radeon_ring_write(ring, PACKET3(PACKET3_SWITCH_BUFFER, 0));
		radeon_ring_write(ring, 0);

		header = PACKET3(PACKET3_INDIRECT_BUFFER_CONST, 2);
	} else {
		u32 next_rptr;
		if (ring->rptr_save_reg) {
			next_rptr = ring->wptr + 3 + 4 + 8;
			radeon_ring_write(ring, PACKET3(PACKET3_SET_CONFIG_REG, 1));
			radeon_ring_write(ring, ((ring->rptr_save_reg -
						  PACKET3_SET_CONFIG_REG_START) >> 2));
			radeon_ring_write(ring, next_rptr);
		} else if (rdev->wb.enabled) {
			next_rptr = ring->wptr + 5 + 4 + 8;
			radeon_ring_write(ring, PACKET3(PACKET3_WRITE_DATA, 3));
			radeon_ring_write(ring, (1 << 8));
			radeon_ring_write(ring, ring->next_rptr_gpu_addr & 0xfffffffc);
			radeon_ring_write(ring, upper_32_bits(ring->next_rptr_gpu_addr));
			radeon_ring_write(ring, next_rptr);
		}

		header = PACKET3(PACKET3_INDIRECT_BUFFER, 2);
	}

	radeon_ring_write(ring, header);
	radeon_ring_write(ring,
#ifdef __BIG_ENDIAN
			  (2 << 0) |
#endif
			  (ib->gpu_addr & 0xFFFFFFFC));
	radeon_ring_write(ring, upper_32_bits(ib->gpu_addr) & 0xFFFF);
	radeon_ring_write(ring, ib->length_dw | (vm_id << 24));

	if (!ib->is_const_ib) {
		/* flush read cache over gart for this vmid */
		radeon_ring_write(ring, PACKET3(PACKET3_SET_CONFIG_REG, 1));
		radeon_ring_write(ring, (CP_COHER_CNTL2 - PACKET3_SET_CONFIG_REG_START) >> 2);
		radeon_ring_write(ring, vm_id);
		radeon_ring_write(ring, PACKET3(PACKET3_SURFACE_SYNC, 3));
		radeon_ring_write(ring, PACKET3_TCL1_ACTION_ENA |
				  PACKET3_TC_ACTION_ENA |
				  PACKET3_SH_KCACHE_ACTION_ENA |
				  PACKET3_SH_ICACHE_ACTION_ENA);
		radeon_ring_write(ring, 0xFFFFFFFF);
		radeon_ring_write(ring, 0);
		radeon_ring_write(ring, 10); /* poll interval */
	}
}

/*
 * CP.
 */
static void si_cp_enable(struct radeon_device *rdev, bool enable)
{
	if (enable)
		WREG32(CP_ME_CNTL, 0);
	else {
		if (rdev->asic->copy.copy_ring_index == RADEON_RING_TYPE_GFX_INDEX)
			radeon_ttm_set_active_vram_size(rdev, rdev->mc.visible_vram_size);
		WREG32(CP_ME_CNTL, (CP_ME_HALT | CP_PFP_HALT | CP_CE_HALT));
		WREG32(SCRATCH_UMSK, 0);
		rdev->ring[RADEON_RING_TYPE_GFX_INDEX].ready = false;
		rdev->ring[CAYMAN_RING_TYPE_CP1_INDEX].ready = false;
		rdev->ring[CAYMAN_RING_TYPE_CP2_INDEX].ready = false;
	}
	udelay(50);
}

static int si_cp_load_microcode(struct radeon_device *rdev)
{
	int i;

	if (!rdev->me_fw || !rdev->pfp_fw || !rdev->ce_fw)
		return -EINVAL;

	si_cp_enable(rdev, false);

	if (rdev->new_fw) {
		const struct gfx_firmware_header_v1_0 *pfp_hdr =
			(const struct gfx_firmware_header_v1_0 *)rdev->pfp_fw->data;
		const struct gfx_firmware_header_v1_0 *ce_hdr =
			(const struct gfx_firmware_header_v1_0 *)rdev->ce_fw->data;
		const struct gfx_firmware_header_v1_0 *me_hdr =
			(const struct gfx_firmware_header_v1_0 *)rdev->me_fw->data;
		const __le32 *fw_data;
		u32 fw_size;

		radeon_ucode_print_gfx_hdr(&pfp_hdr->header);
		radeon_ucode_print_gfx_hdr(&ce_hdr->header);
		radeon_ucode_print_gfx_hdr(&me_hdr->header);

		/* PFP */
		fw_data = (const __le32 *)
			(rdev->pfp_fw->data + le32_to_cpu(pfp_hdr->header.ucode_array_offset_bytes));
		fw_size = le32_to_cpu(pfp_hdr->header.ucode_size_bytes) / 4;
		WREG32(CP_PFP_UCODE_ADDR, 0);
		for (i = 0; i < fw_size; i++)
			WREG32(CP_PFP_UCODE_DATA, le32_to_cpup(fw_data++));
		WREG32(CP_PFP_UCODE_ADDR, 0);

		/* CE */
		fw_data = (const __le32 *)
			(rdev->ce_fw->data + le32_to_cpu(ce_hdr->header.ucode_array_offset_bytes));
		fw_size = le32_to_cpu(ce_hdr->header.ucode_size_bytes) / 4;
		WREG32(CP_CE_UCODE_ADDR, 0);
		for (i = 0; i < fw_size; i++)
			WREG32(CP_CE_UCODE_DATA, le32_to_cpup(fw_data++));
		WREG32(CP_CE_UCODE_ADDR, 0);

		/* ME */
		fw_data = (const __be32 *)
			(rdev->me_fw->data + le32_to_cpu(me_hdr->header.ucode_array_offset_bytes));
		fw_size = le32_to_cpu(me_hdr->header.ucode_size_bytes) / 4;
		WREG32(CP_ME_RAM_WADDR, 0);
		for (i = 0; i < fw_size; i++)
			WREG32(CP_ME_RAM_DATA, le32_to_cpup(fw_data++));
		WREG32(CP_ME_RAM_WADDR, 0);
	} else {
		const __be32 *fw_data;

		/* PFP */
		fw_data = (const __be32 *)rdev->pfp_fw->data;
		WREG32(CP_PFP_UCODE_ADDR, 0);
		for (i = 0; i < SI_PFP_UCODE_SIZE; i++)
			WREG32(CP_PFP_UCODE_DATA, be32_to_cpup(fw_data++));
		WREG32(CP_PFP_UCODE_ADDR, 0);

		/* CE */
		fw_data = (const __be32 *)rdev->ce_fw->data;
		WREG32(CP_CE_UCODE_ADDR, 0);
		for (i = 0; i < SI_CE_UCODE_SIZE; i++)
			WREG32(CP_CE_UCODE_DATA, be32_to_cpup(fw_data++));
		WREG32(CP_CE_UCODE_ADDR, 0);

		/* ME */
		fw_data = (const __be32 *)rdev->me_fw->data;
		WREG32(CP_ME_RAM_WADDR, 0);
		for (i = 0; i < SI_PM4_UCODE_SIZE; i++)
			WREG32(CP_ME_RAM_DATA, be32_to_cpup(fw_data++));
		WREG32(CP_ME_RAM_WADDR, 0);
	}

	WREG32(CP_PFP_UCODE_ADDR, 0);
	WREG32(CP_CE_UCODE_ADDR, 0);
	WREG32(CP_ME_RAM_WADDR, 0);
	WREG32(CP_ME_RAM_RADDR, 0);
	return 0;
}

static int si_cp_start(struct radeon_device *rdev)
{
	struct radeon_ring *ring = &rdev->ring[RADEON_RING_TYPE_GFX_INDEX];
	int r, i;

	r = radeon_ring_lock(rdev, ring, 7 + 4);
	if (r) {
		DRM_ERROR("radeon: cp failed to lock ring (%d).\n", r);
		return r;
	}
	/* init the CP */
	radeon_ring_write(ring, PACKET3(PACKET3_ME_INITIALIZE, 5));
	radeon_ring_write(ring, 0x1);
	radeon_ring_write(ring, 0x0);
	radeon_ring_write(ring, rdev->config.si.max_hw_contexts - 1);
	radeon_ring_write(ring, PACKET3_ME_INITIALIZE_DEVICE_ID(1));
	radeon_ring_write(ring, 0);
	radeon_ring_write(ring, 0);

	/* init the CE partitions */
	radeon_ring_write(ring, PACKET3(PACKET3_SET_BASE, 2));
	radeon_ring_write(ring, PACKET3_BASE_INDEX(CE_PARTITION_BASE));
	radeon_ring_write(ring, 0xc000);
	radeon_ring_write(ring, 0xe000);
	radeon_ring_unlock_commit(rdev, ring, false);

	si_cp_enable(rdev, true);

	r = radeon_ring_lock(rdev, ring, si_default_size + 10);
	if (r) {
		DRM_ERROR("radeon: cp failed to lock ring (%d).\n", r);
		return r;
	}

	/* setup clear context state */
	radeon_ring_write(ring, PACKET3(PACKET3_PREAMBLE_CNTL, 0));
	radeon_ring_write(ring, PACKET3_PREAMBLE_BEGIN_CLEAR_STATE);

	for (i = 0; i < si_default_size; i++)
		radeon_ring_write(ring, si_default_state[i]);

	radeon_ring_write(ring, PACKET3(PACKET3_PREAMBLE_CNTL, 0));
	radeon_ring_write(ring, PACKET3_PREAMBLE_END_CLEAR_STATE);

	/* set clear context state */
	radeon_ring_write(ring, PACKET3(PACKET3_CLEAR_STATE, 0));
	radeon_ring_write(ring, 0);

	radeon_ring_write(ring, PACKET3(PACKET3_SET_CONTEXT_REG, 2));
	radeon_ring_write(ring, 0x00000316);
	radeon_ring_write(ring, 0x0000000e); /* VGT_VERTEX_REUSE_BLOCK_CNTL */
	radeon_ring_write(ring, 0x00000010); /* VGT_OUT_DEALLOC_CNTL */

	radeon_ring_unlock_commit(rdev, ring, false);

	for (i = RADEON_RING_TYPE_GFX_INDEX; i <= CAYMAN_RING_TYPE_CP2_INDEX; ++i) {
		ring = &rdev->ring[i];
		r = radeon_ring_lock(rdev, ring, 2);

		/* clear the compute context state */
		radeon_ring_write(ring, PACKET3_COMPUTE(PACKET3_CLEAR_STATE, 0));
		radeon_ring_write(ring, 0);

		radeon_ring_unlock_commit(rdev, ring, false);
	}

	return 0;
}

static void si_cp_fini(struct radeon_device *rdev)
{
	struct radeon_ring *ring;
	si_cp_enable(rdev, false);

	ring = &rdev->ring[RADEON_RING_TYPE_GFX_INDEX];
	radeon_ring_fini(rdev, ring);
	radeon_scratch_free(rdev, ring->rptr_save_reg);

	ring = &rdev->ring[CAYMAN_RING_TYPE_CP1_INDEX];
	radeon_ring_fini(rdev, ring);
	radeon_scratch_free(rdev, ring->rptr_save_reg);

	ring = &rdev->ring[CAYMAN_RING_TYPE_CP2_INDEX];
	radeon_ring_fini(rdev, ring);
	radeon_scratch_free(rdev, ring->rptr_save_reg);
}

static int si_cp_resume(struct radeon_device *rdev)
{
	struct radeon_ring *ring;
	u32 tmp;
	u32 rb_bufsz;
	int r;

	si_enable_gui_idle_interrupt(rdev, false);

	WREG32(CP_SEM_WAIT_TIMER, 0x0);
	WREG32(CP_SEM_INCOMPLETE_TIMER_CNTL, 0x0);

	/* Set the write pointer delay */
	WREG32(CP_RB_WPTR_DELAY, 0);

	WREG32(CP_DEBUG, 0);
	WREG32(SCRATCH_ADDR, ((rdev->wb.gpu_addr + RADEON_WB_SCRATCH_OFFSET) >> 8) & 0xFFFFFFFF);

	/* ring 0 - compute and gfx */
	/* Set ring buffer size */
	ring = &rdev->ring[RADEON_RING_TYPE_GFX_INDEX];
	rb_bufsz = order_base_2(ring->ring_size / 8);
	tmp = (order_base_2(RADEON_GPU_PAGE_SIZE/8) << 8) | rb_bufsz;
#ifdef __BIG_ENDIAN
	tmp |= BUF_SWAP_32BIT;
#endif
	WREG32(CP_RB0_CNTL, tmp);

	/* Initialize the ring buffer's read and write pointers */
	WREG32(CP_RB0_CNTL, tmp | RB_RPTR_WR_ENA);
	ring->wptr = 0;
	WREG32(CP_RB0_WPTR, ring->wptr);

	/* set the wb address whether it's enabled or not */
	WREG32(CP_RB0_RPTR_ADDR, (rdev->wb.gpu_addr + RADEON_WB_CP_RPTR_OFFSET) & 0xFFFFFFFC);
	WREG32(CP_RB0_RPTR_ADDR_HI, upper_32_bits(rdev->wb.gpu_addr + RADEON_WB_CP_RPTR_OFFSET) & 0xFF);

	if (rdev->wb.enabled)
		WREG32(SCRATCH_UMSK, 0xff);
	else {
		tmp |= RB_NO_UPDATE;
		WREG32(SCRATCH_UMSK, 0);
	}

	mdelay(1);
	WREG32(CP_RB0_CNTL, tmp);

	WREG32(CP_RB0_BASE, ring->gpu_addr >> 8);

	/* ring1  - compute only */
	/* Set ring buffer size */
	ring = &rdev->ring[CAYMAN_RING_TYPE_CP1_INDEX];
	rb_bufsz = order_base_2(ring->ring_size / 8);
	tmp = (order_base_2(RADEON_GPU_PAGE_SIZE/8) << 8) | rb_bufsz;
#ifdef __BIG_ENDIAN
	tmp |= BUF_SWAP_32BIT;
#endif
	WREG32(CP_RB1_CNTL, tmp);

	/* Initialize the ring buffer's read and write pointers */
	WREG32(CP_RB1_CNTL, tmp | RB_RPTR_WR_ENA);
	ring->wptr = 0;
	WREG32(CP_RB1_WPTR, ring->wptr);

	/* set the wb address whether it's enabled or not */
	WREG32(CP_RB1_RPTR_ADDR, (rdev->wb.gpu_addr + RADEON_WB_CP1_RPTR_OFFSET) & 0xFFFFFFFC);
	WREG32(CP_RB1_RPTR_ADDR_HI, upper_32_bits(rdev->wb.gpu_addr + RADEON_WB_CP1_RPTR_OFFSET) & 0xFF);

	mdelay(1);
	WREG32(CP_RB1_CNTL, tmp);

	WREG32(CP_RB1_BASE, ring->gpu_addr >> 8);

	/* ring2 - compute only */
	/* Set ring buffer size */
	ring = &rdev->ring[CAYMAN_RING_TYPE_CP2_INDEX];
	rb_bufsz = order_base_2(ring->ring_size / 8);
	tmp = (order_base_2(RADEON_GPU_PAGE_SIZE/8) << 8) | rb_bufsz;
#ifdef __BIG_ENDIAN
	tmp |= BUF_SWAP_32BIT;
#endif
	WREG32(CP_RB2_CNTL, tmp);

	/* Initialize the ring buffer's read and write pointers */
	WREG32(CP_RB2_CNTL, tmp | RB_RPTR_WR_ENA);
	ring->wptr = 0;
	WREG32(CP_RB2_WPTR, ring->wptr);

	/* set the wb address whether it's enabled or not */
	WREG32(CP_RB2_RPTR_ADDR, (rdev->wb.gpu_addr + RADEON_WB_CP2_RPTR_OFFSET) & 0xFFFFFFFC);
	WREG32(CP_RB2_RPTR_ADDR_HI, upper_32_bits(rdev->wb.gpu_addr + RADEON_WB_CP2_RPTR_OFFSET) & 0xFF);

	mdelay(1);
	WREG32(CP_RB2_CNTL, tmp);

	WREG32(CP_RB2_BASE, ring->gpu_addr >> 8);

	/* start the rings */
	si_cp_start(rdev);
	rdev->ring[RADEON_RING_TYPE_GFX_INDEX].ready = true;
	rdev->ring[CAYMAN_RING_TYPE_CP1_INDEX].ready = true;
	rdev->ring[CAYMAN_RING_TYPE_CP2_INDEX].ready = true;
	r = radeon_ring_test(rdev, RADEON_RING_TYPE_GFX_INDEX, &rdev->ring[RADEON_RING_TYPE_GFX_INDEX]);
	if (r) {
		rdev->ring[RADEON_RING_TYPE_GFX_INDEX].ready = false;
		rdev->ring[CAYMAN_RING_TYPE_CP1_INDEX].ready = false;
		rdev->ring[CAYMAN_RING_TYPE_CP2_INDEX].ready = false;
		return r;
	}
	r = radeon_ring_test(rdev, CAYMAN_RING_TYPE_CP1_INDEX, &rdev->ring[CAYMAN_RING_TYPE_CP1_INDEX]);
	if (r) {
		rdev->ring[CAYMAN_RING_TYPE_CP1_INDEX].ready = false;
	}
	r = radeon_ring_test(rdev, CAYMAN_RING_TYPE_CP2_INDEX, &rdev->ring[CAYMAN_RING_TYPE_CP2_INDEX]);
	if (r) {
		rdev->ring[CAYMAN_RING_TYPE_CP2_INDEX].ready = false;
	}

	si_enable_gui_idle_interrupt(rdev, true);

	if (rdev->asic->copy.copy_ring_index == RADEON_RING_TYPE_GFX_INDEX)
		radeon_ttm_set_active_vram_size(rdev, rdev->mc.real_vram_size);

	return 0;
}

u32 si_gpu_check_soft_reset(struct radeon_device *rdev)
{
	u32 reset_mask = 0;
	u32 tmp;

	/* GRBM_STATUS */
	tmp = RREG32(GRBM_STATUS);
	if (tmp & (PA_BUSY | SC_BUSY |
		   BCI_BUSY | SX_BUSY |
		   TA_BUSY | VGT_BUSY |
		   DB_BUSY | CB_BUSY |
		   GDS_BUSY | SPI_BUSY |
		   IA_BUSY | IA_BUSY_NO_DMA))
		reset_mask |= RADEON_RESET_GFX;

	if (tmp & (CF_RQ_PENDING | PF_RQ_PENDING |
		   CP_BUSY | CP_COHERENCY_BUSY))
		reset_mask |= RADEON_RESET_CP;

	if (tmp & GRBM_EE_BUSY)
		reset_mask |= RADEON_RESET_GRBM | RADEON_RESET_GFX | RADEON_RESET_CP;

	/* GRBM_STATUS2 */
	tmp = RREG32(GRBM_STATUS2);
	if (tmp & (RLC_RQ_PENDING | RLC_BUSY))
		reset_mask |= RADEON_RESET_RLC;

	/* DMA_STATUS_REG 0 */
	tmp = RREG32(DMA_STATUS_REG + DMA0_REGISTER_OFFSET);
	if (!(tmp & DMA_IDLE))
		reset_mask |= RADEON_RESET_DMA;

	/* DMA_STATUS_REG 1 */
	tmp = RREG32(DMA_STATUS_REG + DMA1_REGISTER_OFFSET);
	if (!(tmp & DMA_IDLE))
		reset_mask |= RADEON_RESET_DMA1;

	/* SRBM_STATUS2 */
	tmp = RREG32(SRBM_STATUS2);
	if (tmp & DMA_BUSY)
		reset_mask |= RADEON_RESET_DMA;

	if (tmp & DMA1_BUSY)
		reset_mask |= RADEON_RESET_DMA1;

	/* SRBM_STATUS */
	tmp = RREG32(SRBM_STATUS);

	if (tmp & IH_BUSY)
		reset_mask |= RADEON_RESET_IH;

	if (tmp & SEM_BUSY)
		reset_mask |= RADEON_RESET_SEM;

	if (tmp & GRBM_RQ_PENDING)
		reset_mask |= RADEON_RESET_GRBM;

	if (tmp & VMC_BUSY)
		reset_mask |= RADEON_RESET_VMC;

	if (tmp & (MCB_BUSY | MCB_NON_DISPLAY_BUSY |
		   MCC_BUSY | MCD_BUSY))
		reset_mask |= RADEON_RESET_MC;

	if (evergreen_is_display_hung(rdev))
		reset_mask |= RADEON_RESET_DISPLAY;

	/* VM_L2_STATUS */
	tmp = RREG32(VM_L2_STATUS);
	if (tmp & L2_BUSY)
		reset_mask |= RADEON_RESET_VMC;

	/* Skip MC reset as it's mostly likely not hung, just busy */
	if (reset_mask & RADEON_RESET_MC) {
		DRM_DEBUG("MC busy: 0x%08X, clearing.\n", reset_mask);
		reset_mask &= ~RADEON_RESET_MC;
	}

	return reset_mask;
}

static void si_gpu_soft_reset(struct radeon_device *rdev, u32 reset_mask)
{
	struct evergreen_mc_save save;
	u32 grbm_soft_reset = 0, srbm_soft_reset = 0;
	u32 tmp;

	if (reset_mask == 0)
		return;

	dev_info(rdev->dev, "GPU softreset: 0x%08X\n", reset_mask);

	evergreen_print_gpu_status_regs(rdev);
	dev_info(rdev->dev, "  VM_CONTEXT1_PROTECTION_FAULT_ADDR   0x%08X\n",
		 RREG32(VM_CONTEXT1_PROTECTION_FAULT_ADDR));
	dev_info(rdev->dev, "  VM_CONTEXT1_PROTECTION_FAULT_STATUS 0x%08X\n",
		 RREG32(VM_CONTEXT1_PROTECTION_FAULT_STATUS));

	/* disable PG/CG */
	si_fini_pg(rdev);
	si_fini_cg(rdev);

	/* stop the rlc */
	si_rlc_stop(rdev);

	/* Disable CP parsing/prefetching */
	WREG32(CP_ME_CNTL, CP_ME_HALT | CP_PFP_HALT | CP_CE_HALT);

	if (reset_mask & RADEON_RESET_DMA) {
		/* dma0 */
		tmp = RREG32(DMA_RB_CNTL + DMA0_REGISTER_OFFSET);
		tmp &= ~DMA_RB_ENABLE;
		WREG32(DMA_RB_CNTL + DMA0_REGISTER_OFFSET, tmp);
	}
	if (reset_mask & RADEON_RESET_DMA1) {
		/* dma1 */
		tmp = RREG32(DMA_RB_CNTL + DMA1_REGISTER_OFFSET);
		tmp &= ~DMA_RB_ENABLE;
		WREG32(DMA_RB_CNTL + DMA1_REGISTER_OFFSET, tmp);
	}

	udelay(50);

	evergreen_mc_stop(rdev, &save);
	if (evergreen_mc_wait_for_idle(rdev)) {
		dev_warn(rdev->dev, "Wait for MC idle timedout !\n");
	}

	if (reset_mask & (RADEON_RESET_GFX | RADEON_RESET_COMPUTE | RADEON_RESET_CP)) {
		grbm_soft_reset = SOFT_RESET_CB |
			SOFT_RESET_DB |
			SOFT_RESET_GDS |
			SOFT_RESET_PA |
			SOFT_RESET_SC |
			SOFT_RESET_BCI |
			SOFT_RESET_SPI |
			SOFT_RESET_SX |
			SOFT_RESET_TC |
			SOFT_RESET_TA |
			SOFT_RESET_VGT |
			SOFT_RESET_IA;
	}

	if (reset_mask & RADEON_RESET_CP) {
		grbm_soft_reset |= SOFT_RESET_CP | SOFT_RESET_VGT;

		srbm_soft_reset |= SOFT_RESET_GRBM;
	}

	if (reset_mask & RADEON_RESET_DMA)
		srbm_soft_reset |= SOFT_RESET_DMA;

	if (reset_mask & RADEON_RESET_DMA1)
		srbm_soft_reset |= SOFT_RESET_DMA1;

	if (reset_mask & RADEON_RESET_DISPLAY)
		srbm_soft_reset |= SOFT_RESET_DC;

	if (reset_mask & RADEON_RESET_RLC)
		grbm_soft_reset |= SOFT_RESET_RLC;

	if (reset_mask & RADEON_RESET_SEM)
		srbm_soft_reset |= SOFT_RESET_SEM;

	if (reset_mask & RADEON_RESET_IH)
		srbm_soft_reset |= SOFT_RESET_IH;

	if (reset_mask & RADEON_RESET_GRBM)
		srbm_soft_reset |= SOFT_RESET_GRBM;

	if (reset_mask & RADEON_RESET_VMC)
		srbm_soft_reset |= SOFT_RESET_VMC;

	if (reset_mask & RADEON_RESET_MC)
		srbm_soft_reset |= SOFT_RESET_MC;

	if (grbm_soft_reset) {
		tmp = RREG32(GRBM_SOFT_RESET);
		tmp |= grbm_soft_reset;
		dev_info(rdev->dev, "GRBM_SOFT_RESET=0x%08X\n", tmp);
		WREG32(GRBM_SOFT_RESET, tmp);
		tmp = RREG32(GRBM_SOFT_RESET);

		udelay(50);

		tmp &= ~grbm_soft_reset;
		WREG32(GRBM_SOFT_RESET, tmp);
		tmp = RREG32(GRBM_SOFT_RESET);
	}

	if (srbm_soft_reset) {
		tmp = RREG32(SRBM_SOFT_RESET);
		tmp |= srbm_soft_reset;
		dev_info(rdev->dev, "SRBM_SOFT_RESET=0x%08X\n", tmp);
		WREG32(SRBM_SOFT_RESET, tmp);
		tmp = RREG32(SRBM_SOFT_RESET);

		udelay(50);

		tmp &= ~srbm_soft_reset;
		WREG32(SRBM_SOFT_RESET, tmp);
		tmp = RREG32(SRBM_SOFT_RESET);
	}

	/* Wait a little for things to settle down */
	udelay(50);

	evergreen_mc_resume(rdev, &save);
	udelay(50);

	evergreen_print_gpu_status_regs(rdev);
}

static void si_set_clk_bypass_mode(struct radeon_device *rdev)
{
	u32 tmp, i;

	tmp = RREG32(CG_SPLL_FUNC_CNTL);
	tmp |= SPLL_BYPASS_EN;
	WREG32(CG_SPLL_FUNC_CNTL, tmp);

	tmp = RREG32(CG_SPLL_FUNC_CNTL_2);
	tmp |= SPLL_CTLREQ_CHG;
	WREG32(CG_SPLL_FUNC_CNTL_2, tmp);

	for (i = 0; i < rdev->usec_timeout; i++) {
		if (RREG32(SPLL_STATUS) & SPLL_CHG_STATUS)
			break;
		udelay(1);
	}

	tmp = RREG32(CG_SPLL_FUNC_CNTL_2);
	tmp &= ~(SPLL_CTLREQ_CHG | SCLK_MUX_UPDATE);
	WREG32(CG_SPLL_FUNC_CNTL_2, tmp);

	tmp = RREG32(MPLL_CNTL_MODE);
	tmp &= ~MPLL_MCLK_SEL;
	WREG32(MPLL_CNTL_MODE, tmp);
}

static void si_spll_powerdown(struct radeon_device *rdev)
{
	u32 tmp;

	tmp = RREG32(SPLL_CNTL_MODE);
	tmp |= SPLL_SW_DIR_CONTROL;
	WREG32(SPLL_CNTL_MODE, tmp);

	tmp = RREG32(CG_SPLL_FUNC_CNTL);
	tmp |= SPLL_RESET;
	WREG32(CG_SPLL_FUNC_CNTL, tmp);

	tmp = RREG32(CG_SPLL_FUNC_CNTL);
	tmp |= SPLL_SLEEP;
	WREG32(CG_SPLL_FUNC_CNTL, tmp);

	tmp = RREG32(SPLL_CNTL_MODE);
	tmp &= ~SPLL_SW_DIR_CONTROL;
	WREG32(SPLL_CNTL_MODE, tmp);
}

static void si_gpu_pci_config_reset(struct radeon_device *rdev)
{
	struct evergreen_mc_save save;
	u32 tmp, i;

	dev_info(rdev->dev, "GPU pci config reset\n");

	/* disable dpm? */

	/* disable cg/pg */
	si_fini_pg(rdev);
	si_fini_cg(rdev);

	/* Disable CP parsing/prefetching */
	WREG32(CP_ME_CNTL, CP_ME_HALT | CP_PFP_HALT | CP_CE_HALT);
	/* dma0 */
	tmp = RREG32(DMA_RB_CNTL + DMA0_REGISTER_OFFSET);
	tmp &= ~DMA_RB_ENABLE;
	WREG32(DMA_RB_CNTL + DMA0_REGISTER_OFFSET, tmp);
	/* dma1 */
	tmp = RREG32(DMA_RB_CNTL + DMA1_REGISTER_OFFSET);
	tmp &= ~DMA_RB_ENABLE;
	WREG32(DMA_RB_CNTL + DMA1_REGISTER_OFFSET, tmp);
	/* XXX other engines? */

	/* halt the rlc, disable cp internal ints */
	si_rlc_stop(rdev);

	udelay(50);

	/* disable mem access */
	evergreen_mc_stop(rdev, &save);
	if (evergreen_mc_wait_for_idle(rdev)) {
		dev_warn(rdev->dev, "Wait for MC idle timed out !\n");
	}

	/* set mclk/sclk to bypass */
	si_set_clk_bypass_mode(rdev);
	/* powerdown spll */
	si_spll_powerdown(rdev);
	/* disable BM */
	pci_clear_master(rdev->pdev);
	/* reset */
	radeon_pci_config_reset(rdev);
	/* wait for asic to come out of reset */
	for (i = 0; i < rdev->usec_timeout; i++) {
		if (RREG32(CONFIG_MEMSIZE) != 0xffffffff)
			break;
		udelay(1);
	}
}

int si_asic_reset(struct radeon_device *rdev, bool hard)
{
	u32 reset_mask;

	if (hard) {
		si_gpu_pci_config_reset(rdev);
		return 0;
	}

	reset_mask = si_gpu_check_soft_reset(rdev);

	if (reset_mask)
		r600_set_bios_scratch_engine_hung(rdev, true);

	/* try soft reset */
	si_gpu_soft_reset(rdev, reset_mask);

	reset_mask = si_gpu_check_soft_reset(rdev);

	/* try pci config reset */
	if (reset_mask && radeon_hard_reset)
		si_gpu_pci_config_reset(rdev);

	reset_mask = si_gpu_check_soft_reset(rdev);

	if (!reset_mask)
		r600_set_bios_scratch_engine_hung(rdev, false);

	return 0;
}

/**
 * si_gfx_is_lockup - Check if the GFX engine is locked up
 *
 * @rdev: radeon_device pointer
 * @ring: radeon_ring structure holding ring information
 *
 * Check if the GFX engine is locked up.
 * Returns true if the engine appears to be locked up, false if not.
 */
bool si_gfx_is_lockup(struct radeon_device *rdev, struct radeon_ring *ring)
{
	u32 reset_mask = si_gpu_check_soft_reset(rdev);

	if (!(reset_mask & (RADEON_RESET_GFX |
			    RADEON_RESET_COMPUTE |
			    RADEON_RESET_CP))) {
		radeon_ring_lockup_update(rdev, ring);
		return false;
	}
	return radeon_ring_test_lockup(rdev, ring);
}

/* MC */
static void si_mc_program(struct radeon_device *rdev)
{
	struct evergreen_mc_save save;
	u32 tmp;
	int i, j;

	/* Initialize HDP */
	for (i = 0, j = 0; i < 32; i++, j += 0x18) {
		WREG32((0x2c14 + j), 0x00000000);
		WREG32((0x2c18 + j), 0x00000000);
		WREG32((0x2c1c + j), 0x00000000);
		WREG32((0x2c20 + j), 0x00000000);
		WREG32((0x2c24 + j), 0x00000000);
	}
	WREG32(HDP_REG_COHERENCY_FLUSH_CNTL, 0);

	evergreen_mc_stop(rdev, &save);
	if (radeon_mc_wait_for_idle(rdev)) {
		dev_warn(rdev->dev, "Wait for MC idle timedout !\n");
	}
	if (!ASIC_IS_NODCE(rdev))
		/* Lockout access through VGA aperture*/
		WREG32(VGA_HDP_CONTROL, VGA_MEMORY_DISABLE);
	/* Update configuration */
	WREG32(MC_VM_SYSTEM_APERTURE_LOW_ADDR,
	       rdev->mc.vram_start >> 12);
	WREG32(MC_VM_SYSTEM_APERTURE_HIGH_ADDR,
	       rdev->mc.vram_end >> 12);
	WREG32(MC_VM_SYSTEM_APERTURE_DEFAULT_ADDR,
	       rdev->vram_scratch.gpu_addr >> 12);
	tmp = ((rdev->mc.vram_end >> 24) & 0xFFFF) << 16;
	tmp |= ((rdev->mc.vram_start >> 24) & 0xFFFF);
	WREG32(MC_VM_FB_LOCATION, tmp);
	/* XXX double check these! */
	WREG32(HDP_NONSURFACE_BASE, (rdev->mc.vram_start >> 8));
	WREG32(HDP_NONSURFACE_INFO, (2 << 7) | (1 << 30));
	WREG32(HDP_NONSURFACE_SIZE, 0x3FFFFFFF);
	WREG32(MC_VM_AGP_BASE, 0);
	WREG32(MC_VM_AGP_TOP, 0x0FFFFFFF);
	WREG32(MC_VM_AGP_BOT, 0x0FFFFFFF);
	if (radeon_mc_wait_for_idle(rdev)) {
		dev_warn(rdev->dev, "Wait for MC idle timedout !\n");
	}
	evergreen_mc_resume(rdev, &save);
	if (!ASIC_IS_NODCE(rdev)) {
		/* we need to own VRAM, so turn off the VGA renderer here
		 * to stop it overwriting our objects */
		rv515_vga_render_disable(rdev);
	}
}

void si_vram_gtt_location(struct radeon_device *rdev,
			  struct radeon_mc *mc)
{
	if (mc->mc_vram_size > 0xFFC0000000ULL) {
		/* leave room for at least 1024M GTT */
		dev_warn(rdev->dev, "limiting VRAM\n");
		mc->real_vram_size = 0xFFC0000000ULL;
		mc->mc_vram_size = 0xFFC0000000ULL;
	}
	radeon_vram_location(rdev, &rdev->mc, 0);
	rdev->mc.gtt_base_align = 0;
	radeon_gtt_location(rdev, mc);
}

static int si_mc_init(struct radeon_device *rdev)
{
	u32 tmp;
	int chansize, numchan;

	/* Get VRAM informations */
	rdev->mc.vram_is_ddr = true;
	tmp = RREG32(MC_ARB_RAMCFG);
	if (tmp & CHANSIZE_OVERRIDE) {
		chansize = 16;
	} else if (tmp & CHANSIZE_MASK) {
		chansize = 64;
	} else {
		chansize = 32;
	}
	tmp = RREG32(MC_SHARED_CHMAP);
	switch ((tmp & NOOFCHAN_MASK) >> NOOFCHAN_SHIFT) {
	case 0:
	default:
		numchan = 1;
		break;
	case 1:
		numchan = 2;
		break;
	case 2:
		numchan = 4;
		break;
	case 3:
		numchan = 8;
		break;
	case 4:
		numchan = 3;
		break;
	case 5:
		numchan = 6;
		break;
	case 6:
		numchan = 10;
		break;
	case 7:
		numchan = 12;
		break;
	case 8:
		numchan = 16;
		break;
	}
	rdev->mc.vram_width = numchan * chansize;
	/* Could aper size report 0 ? */
	rdev->mc.aper_base = pci_resource_start(rdev->pdev, 0);
	rdev->mc.aper_size = pci_resource_len(rdev->pdev, 0);
	/* size in MB on si */
	tmp = RREG32(CONFIG_MEMSIZE);
	/* some boards may have garbage in the upper 16 bits */
	if (tmp & 0xffff0000) {
		DRM_INFO("Probable bad vram size: 0x%08x\n", tmp);
		if (tmp & 0xffff)
			tmp &= 0xffff;
	}
	rdev->mc.mc_vram_size = tmp * 1024ULL * 1024ULL;
	rdev->mc.real_vram_size = rdev->mc.mc_vram_size;
	rdev->mc.visible_vram_size = rdev->mc.aper_size;
	si_vram_gtt_location(rdev, &rdev->mc);
	radeon_update_bandwidth_info(rdev);

	return 0;
}

/*
 * GART
 */
void si_pcie_gart_tlb_flush(struct radeon_device *rdev)
{
	/* flush hdp cache */
	WREG32(HDP_MEM_COHERENCY_FLUSH_CNTL, 0x1);

	/* bits 0-15 are the VM contexts0-15 */
	WREG32(VM_INVALIDATE_REQUEST, 1);
}

static int si_pcie_gart_enable(struct radeon_device *rdev)
{
	int r, i;

	if (rdev->gart.robj == NULL) {
		dev_err(rdev->dev, "No VRAM object for PCIE GART.\n");
		return -EINVAL;
	}
	r = radeon_gart_table_vram_pin(rdev);
	if (r)
		return r;
	/* Setup TLB control */
	WREG32(MC_VM_MX_L1_TLB_CNTL,
	       (0xA << 7) |
	       ENABLE_L1_TLB |
	       ENABLE_L1_FRAGMENT_PROCESSING |
	       SYSTEM_ACCESS_MODE_NOT_IN_SYS |
	       ENABLE_ADVANCED_DRIVER_MODEL |
	       SYSTEM_APERTURE_UNMAPPED_ACCESS_PASS_THRU);
	/* Setup L2 cache */
	WREG32(VM_L2_CNTL, ENABLE_L2_CACHE |
	       ENABLE_L2_FRAGMENT_PROCESSING |
	       ENABLE_L2_PTE_CACHE_LRU_UPDATE_BY_WRITE |
	       ENABLE_L2_PDE0_CACHE_LRU_UPDATE_BY_WRITE |
	       EFFECTIVE_L2_QUEUE_SIZE(7) |
	       CONTEXT1_IDENTITY_ACCESS_MODE(1));
	WREG32(VM_L2_CNTL2, INVALIDATE_ALL_L1_TLBS | INVALIDATE_L2_CACHE);
	WREG32(VM_L2_CNTL3, L2_CACHE_BIGK_ASSOCIATIVITY |
	       BANK_SELECT(4) |
	       L2_CACHE_BIGK_FRAGMENT_SIZE(4));
	/* setup context0 */
	WREG32(VM_CONTEXT0_PAGE_TABLE_START_ADDR, rdev->mc.gtt_start >> 12);
	WREG32(VM_CONTEXT0_PAGE_TABLE_END_ADDR, rdev->mc.gtt_end >> 12);
	WREG32(VM_CONTEXT0_PAGE_TABLE_BASE_ADDR, rdev->gart.table_addr >> 12);
	WREG32(VM_CONTEXT0_PROTECTION_FAULT_DEFAULT_ADDR,
			(u32)(rdev->dummy_page.addr >> 12));
	WREG32(VM_CONTEXT0_CNTL2, 0);
	WREG32(VM_CONTEXT0_CNTL, (ENABLE_CONTEXT | PAGE_TABLE_DEPTH(0) |
				  RANGE_PROTECTION_FAULT_ENABLE_DEFAULT));

	WREG32(0x15D4, 0);
	WREG32(0x15D8, 0);
	WREG32(0x15DC, 0);

	/* empty context1-15 */
	/* set vm size, must be a multiple of 4 */
	WREG32(VM_CONTEXT1_PAGE_TABLE_START_ADDR, 0);
	WREG32(VM_CONTEXT1_PAGE_TABLE_END_ADDR, rdev->vm_manager.max_pfn - 1);
	/* Assign the pt base to something valid for now; the pts used for
	 * the VMs are determined by the application and setup and assigned
	 * on the fly in the vm part of radeon_gart.c
	 */
	for (i = 1; i < 16; i++) {
		if (i < 8)
			WREG32(VM_CONTEXT0_PAGE_TABLE_BASE_ADDR + (i << 2),
			       rdev->vm_manager.saved_table_addr[i]);
		else
			WREG32(VM_CONTEXT8_PAGE_TABLE_BASE_ADDR + ((i - 8) << 2),
			       rdev->vm_manager.saved_table_addr[i]);
	}

	/* enable context1-15 */
	WREG32(VM_CONTEXT1_PROTECTION_FAULT_DEFAULT_ADDR,
	       (u32)(rdev->dummy_page.addr >> 12));
	WREG32(VM_CONTEXT1_CNTL2, 4);
	WREG32(VM_CONTEXT1_CNTL, ENABLE_CONTEXT | PAGE_TABLE_DEPTH(1) |
				PAGE_TABLE_BLOCK_SIZE(radeon_vm_block_size - 9) |
				RANGE_PROTECTION_FAULT_ENABLE_INTERRUPT |
				RANGE_PROTECTION_FAULT_ENABLE_DEFAULT |
				DUMMY_PAGE_PROTECTION_FAULT_ENABLE_INTERRUPT |
				DUMMY_PAGE_PROTECTION_FAULT_ENABLE_DEFAULT |
				PDE0_PROTECTION_FAULT_ENABLE_INTERRUPT |
				PDE0_PROTECTION_FAULT_ENABLE_DEFAULT |
				VALID_PROTECTION_FAULT_ENABLE_INTERRUPT |
				VALID_PROTECTION_FAULT_ENABLE_DEFAULT |
				READ_PROTECTION_FAULT_ENABLE_INTERRUPT |
				READ_PROTECTION_FAULT_ENABLE_DEFAULT |
				WRITE_PROTECTION_FAULT_ENABLE_INTERRUPT |
				WRITE_PROTECTION_FAULT_ENABLE_DEFAULT);

	si_pcie_gart_tlb_flush(rdev);
	DRM_INFO("PCIE GART of %uM enabled (table at 0x%016llX).\n",
		 (unsigned)(rdev->mc.gtt_size >> 20),
		 (unsigned long long)rdev->gart.table_addr);
	rdev->gart.ready = true;
	return 0;
}

static void si_pcie_gart_disable(struct radeon_device *rdev)
{
	unsigned i;

	for (i = 1; i < 16; ++i) {
		uint32_t reg;
		if (i < 8)
			reg = VM_CONTEXT0_PAGE_TABLE_BASE_ADDR + (i << 2);
		else
			reg = VM_CONTEXT8_PAGE_TABLE_BASE_ADDR + ((i - 8) << 2);
		rdev->vm_manager.saved_table_addr[i] = RREG32(reg);
	}

	/* Disable all tables */
	WREG32(VM_CONTEXT0_CNTL, 0);
	WREG32(VM_CONTEXT1_CNTL, 0);
	/* Setup TLB control */
	WREG32(MC_VM_MX_L1_TLB_CNTL, SYSTEM_ACCESS_MODE_NOT_IN_SYS |
	       SYSTEM_APERTURE_UNMAPPED_ACCESS_PASS_THRU);
	/* Setup L2 cache */
	WREG32(VM_L2_CNTL, ENABLE_L2_PTE_CACHE_LRU_UPDATE_BY_WRITE |
	       ENABLE_L2_PDE0_CACHE_LRU_UPDATE_BY_WRITE |
	       EFFECTIVE_L2_QUEUE_SIZE(7) |
	       CONTEXT1_IDENTITY_ACCESS_MODE(1));
	WREG32(VM_L2_CNTL2, 0);
	WREG32(VM_L2_CNTL3, L2_CACHE_BIGK_ASSOCIATIVITY |
	       L2_CACHE_BIGK_FRAGMENT_SIZE(0));
	radeon_gart_table_vram_unpin(rdev);
}

static void si_pcie_gart_fini(struct radeon_device *rdev)
{
	si_pcie_gart_disable(rdev);
	radeon_gart_table_vram_free(rdev);
	radeon_gart_fini(rdev);
}

/* vm parser */
static bool si_vm_reg_valid(u32 reg)
{
	/* context regs are fine */
	if (reg >= 0x28000)
		return true;

	/* shader regs are also fine */
	if (reg >= 0xB000 && reg < 0xC000)
		return true;

	/* check config regs */
	switch (reg) {
	case GRBM_GFX_INDEX:
	case CP_STRMOUT_CNTL:
	case VGT_VTX_VECT_EJECT_REG:
	case VGT_CACHE_INVALIDATION:
	case VGT_ESGS_RING_SIZE:
	case VGT_GSVS_RING_SIZE:
	case VGT_GS_VERTEX_REUSE:
	case VGT_PRIMITIVE_TYPE:
	case VGT_INDEX_TYPE:
	case VGT_NUM_INDICES:
	case VGT_NUM_INSTANCES:
	case VGT_TF_RING_SIZE:
	case VGT_HS_OFFCHIP_PARAM:
	case VGT_TF_MEMORY_BASE:
	case PA_CL_ENHANCE:
	case PA_SU_LINE_STIPPLE_VALUE:
	case PA_SC_LINE_STIPPLE_STATE:
	case PA_SC_ENHANCE:
	case SQC_CACHES:
	case SPI_STATIC_THREAD_MGMT_1:
	case SPI_STATIC_THREAD_MGMT_2:
	case SPI_STATIC_THREAD_MGMT_3:
	case SPI_PS_MAX_WAVE_ID:
	case SPI_CONFIG_CNTL:
	case SPI_CONFIG_CNTL_1:
	case TA_CNTL_AUX:
	case TA_CS_BC_BASE_ADDR:
		return true;
	default:
		DRM_ERROR("Invalid register 0x%x in CS\n", reg);
		return false;
	}
}

static int si_vm_packet3_ce_check(struct radeon_device *rdev,
				  u32 *ib, struct radeon_cs_packet *pkt)
{
	switch (pkt->opcode) {
	case PACKET3_NOP:
	case PACKET3_SET_BASE:
	case PACKET3_SET_CE_DE_COUNTERS:
	case PACKET3_LOAD_CONST_RAM:
	case PACKET3_WRITE_CONST_RAM:
	case PACKET3_WRITE_CONST_RAM_OFFSET:
	case PACKET3_DUMP_CONST_RAM:
	case PACKET3_INCREMENT_CE_COUNTER:
	case PACKET3_WAIT_ON_DE_COUNTER:
	case PACKET3_CE_WRITE:
		break;
	default:
		DRM_ERROR("Invalid CE packet3: 0x%x\n", pkt->opcode);
		return -EINVAL;
	}
	return 0;
}

static int si_vm_packet3_cp_dma_check(u32 *ib, u32 idx)
{
	u32 start_reg, reg, i;
	u32 command = ib[idx + 4];
	u32 info = ib[idx + 1];
	u32 idx_value = ib[idx];
	if (command & PACKET3_CP_DMA_CMD_SAS) {
		/* src address space is register */
		if (((info & 0x60000000) >> 29) == 0) {
			start_reg = idx_value << 2;
			if (command & PACKET3_CP_DMA_CMD_SAIC) {
				reg = start_reg;
				if (!si_vm_reg_valid(reg)) {
					DRM_ERROR("CP DMA Bad SRC register\n");
					return -EINVAL;
				}
			} else {
				for (i = 0; i < (command & 0x1fffff); i++) {
					reg = start_reg + (4 * i);
					if (!si_vm_reg_valid(reg)) {
						DRM_ERROR("CP DMA Bad SRC register\n");
						return -EINVAL;
					}
				}
			}
		}
	}
	if (command & PACKET3_CP_DMA_CMD_DAS) {
		/* dst address space is register */
		if (((info & 0x00300000) >> 20) == 0) {
			start_reg = ib[idx + 2];
			if (command & PACKET3_CP_DMA_CMD_DAIC) {
				reg = start_reg;
				if (!si_vm_reg_valid(reg)) {
					DRM_ERROR("CP DMA Bad DST register\n");
					return -EINVAL;
				}
			} else {
				for (i = 0; i < (command & 0x1fffff); i++) {
					reg = start_reg + (4 * i);
				if (!si_vm_reg_valid(reg)) {
						DRM_ERROR("CP DMA Bad DST register\n");
						return -EINVAL;
					}
				}
			}
		}
	}
	return 0;
}

static int si_vm_packet3_gfx_check(struct radeon_device *rdev,
				   u32 *ib, struct radeon_cs_packet *pkt)
{
	int r;
	u32 idx = pkt->idx + 1;
	u32 idx_value = ib[idx];
	u32 start_reg, end_reg, reg, i;

	switch (pkt->opcode) {
	case PACKET3_NOP:
	case PACKET3_SET_BASE:
	case PACKET3_CLEAR_STATE:
	case PACKET3_INDEX_BUFFER_SIZE:
	case PACKET3_DISPATCH_DIRECT:
	case PACKET3_DISPATCH_INDIRECT:
	case PACKET3_ALLOC_GDS:
	case PACKET3_WRITE_GDS_RAM:
	case PACKET3_ATOMIC_GDS:
	case PACKET3_ATOMIC:
	case PACKET3_OCCLUSION_QUERY:
	case PACKET3_SET_PREDICATION:
	case PACKET3_COND_EXEC:
	case PACKET3_PRED_EXEC:
	case PACKET3_DRAW_INDIRECT:
	case PACKET3_DRAW_INDEX_INDIRECT:
	case PACKET3_INDEX_BASE:
	case PACKET3_DRAW_INDEX_2:
	case PACKET3_CONTEXT_CONTROL:
	case PACKET3_INDEX_TYPE:
	case PACKET3_DRAW_INDIRECT_MULTI:
	case PACKET3_DRAW_INDEX_AUTO:
	case PACKET3_DRAW_INDEX_IMMD:
	case PACKET3_NUM_INSTANCES:
	case PACKET3_DRAW_INDEX_MULTI_AUTO:
	case PACKET3_STRMOUT_BUFFER_UPDATE:
	case PACKET3_DRAW_INDEX_OFFSET_2:
	case PACKET3_DRAW_INDEX_MULTI_ELEMENT:
	case PACKET3_DRAW_INDEX_INDIRECT_MULTI:
	case PACKET3_MPEG_INDEX:
	case PACKET3_WAIT_REG_MEM:
	case PACKET3_MEM_WRITE:
	case PACKET3_PFP_SYNC_ME:
	case PACKET3_SURFACE_SYNC:
	case PACKET3_EVENT_WRITE:
	case PACKET3_EVENT_WRITE_EOP:
	case PACKET3_EVENT_WRITE_EOS:
	case PACKET3_SET_CONTEXT_REG:
	case PACKET3_SET_CONTEXT_REG_INDIRECT:
	case PACKET3_SET_SH_REG:
	case PACKET3_SET_SH_REG_OFFSET:
	case PACKET3_INCREMENT_DE_COUNTER:
	case PACKET3_WAIT_ON_CE_COUNTER:
	case PACKET3_WAIT_ON_AVAIL_BUFFER:
	case PACKET3_ME_WRITE:
		break;
	case PACKET3_COPY_DATA:
		if ((idx_value & 0xf00) == 0) {
			reg = ib[idx + 3] * 4;
			if (!si_vm_reg_valid(reg))
				return -EINVAL;
		}
		break;
	case PACKET3_WRITE_DATA:
		if ((idx_value & 0xf00) == 0) {
			start_reg = ib[idx + 1] * 4;
			if (idx_value & 0x10000) {
				if (!si_vm_reg_valid(start_reg))
					return -EINVAL;
			} else {
				for (i = 0; i < (pkt->count - 2); i++) {
					reg = start_reg + (4 * i);
					if (!si_vm_reg_valid(reg))
						return -EINVAL;
				}
			}
		}
		break;
	case PACKET3_COND_WRITE:
		if (idx_value & 0x100) {
			reg = ib[idx + 5] * 4;
			if (!si_vm_reg_valid(reg))
				return -EINVAL;
		}
		break;
	case PACKET3_COPY_DW:
		if (idx_value & 0x2) {
			reg = ib[idx + 3] * 4;
			if (!si_vm_reg_valid(reg))
				return -EINVAL;
		}
		break;
	case PACKET3_SET_CONFIG_REG:
		start_reg = (idx_value << 2) + PACKET3_SET_CONFIG_REG_START;
		end_reg = 4 * pkt->count + start_reg - 4;
		if ((start_reg < PACKET3_SET_CONFIG_REG_START) ||
		    (start_reg >= PACKET3_SET_CONFIG_REG_END) ||
		    (end_reg >= PACKET3_SET_CONFIG_REG_END)) {
			DRM_ERROR("bad PACKET3_SET_CONFIG_REG\n");
			return -EINVAL;
		}
		for (i = 0; i < pkt->count; i++) {
			reg = start_reg + (4 * i);
			if (!si_vm_reg_valid(reg))
				return -EINVAL;
		}
		break;
	case PACKET3_CP_DMA:
		r = si_vm_packet3_cp_dma_check(ib, idx);
		if (r)
			return r;
		break;
	default:
		DRM_ERROR("Invalid GFX packet3: 0x%x\n", pkt->opcode);
		return -EINVAL;
	}
	return 0;
}

static int si_vm_packet3_compute_check(struct radeon_device *rdev,
				       u32 *ib, struct radeon_cs_packet *pkt)
{
	int r;
	u32 idx = pkt->idx + 1;
	u32 idx_value = ib[idx];
	u32 start_reg, reg, i;

	switch (pkt->opcode) {
	case PACKET3_NOP:
	case PACKET3_SET_BASE:
	case PACKET3_CLEAR_STATE:
	case PACKET3_DISPATCH_DIRECT:
	case PACKET3_DISPATCH_INDIRECT:
	case PACKET3_ALLOC_GDS:
	case PACKET3_WRITE_GDS_RAM:
	case PACKET3_ATOMIC_GDS:
	case PACKET3_ATOMIC:
	case PACKET3_OCCLUSION_QUERY:
	case PACKET3_SET_PREDICATION:
	case PACKET3_COND_EXEC:
	case PACKET3_PRED_EXEC:
	case PACKET3_CONTEXT_CONTROL:
	case PACKET3_STRMOUT_BUFFER_UPDATE:
	case PACKET3_WAIT_REG_MEM:
	case PACKET3_MEM_WRITE:
	case PACKET3_PFP_SYNC_ME:
	case PACKET3_SURFACE_SYNC:
	case PACKET3_EVENT_WRITE:
	case PACKET3_EVENT_WRITE_EOP:
	case PACKET3_EVENT_WRITE_EOS:
	case PACKET3_SET_CONTEXT_REG:
	case PACKET3_SET_CONTEXT_REG_INDIRECT:
	case PACKET3_SET_SH_REG:
	case PACKET3_SET_SH_REG_OFFSET:
	case PACKET3_INCREMENT_DE_COUNTER:
	case PACKET3_WAIT_ON_CE_COUNTER:
	case PACKET3_WAIT_ON_AVAIL_BUFFER:
	case PACKET3_ME_WRITE:
		break;
	case PACKET3_COPY_DATA:
		if ((idx_value & 0xf00) == 0) {
			reg = ib[idx + 3] * 4;
			if (!si_vm_reg_valid(reg))
				return -EINVAL;
		}
		break;
	case PACKET3_WRITE_DATA:
		if ((idx_value & 0xf00) == 0) {
			start_reg = ib[idx + 1] * 4;
			if (idx_value & 0x10000) {
				if (!si_vm_reg_valid(start_reg))
					return -EINVAL;
			} else {
				for (i = 0; i < (pkt->count - 2); i++) {
					reg = start_reg + (4 * i);
					if (!si_vm_reg_valid(reg))
						return -EINVAL;
				}
			}
		}
		break;
	case PACKET3_COND_WRITE:
		if (idx_value & 0x100) {
			reg = ib[idx + 5] * 4;
			if (!si_vm_reg_valid(reg))
				return -EINVAL;
		}
		break;
	case PACKET3_COPY_DW:
		if (idx_value & 0x2) {
			reg = ib[idx + 3] * 4;
			if (!si_vm_reg_valid(reg))
				return -EINVAL;
		}
		break;
	case PACKET3_CP_DMA:
		r = si_vm_packet3_cp_dma_check(ib, idx);
		if (r)
			return r;
		break;
	default:
		DRM_ERROR("Invalid Compute packet3: 0x%x\n", pkt->opcode);
		return -EINVAL;
	}
	return 0;
}

int si_ib_parse(struct radeon_device *rdev, struct radeon_ib *ib)
{
	int ret = 0;
	u32 idx = 0, i;
	struct radeon_cs_packet pkt;

	do {
		pkt.idx = idx;
		pkt.type = RADEON_CP_PACKET_GET_TYPE(ib->ptr[idx]);
		pkt.count = RADEON_CP_PACKET_GET_COUNT(ib->ptr[idx]);
		pkt.one_reg_wr = 0;
		switch (pkt.type) {
		case RADEON_PACKET_TYPE0:
			dev_err(rdev->dev, "Packet0 not allowed!\n");
			ret = -EINVAL;
			break;
		case RADEON_PACKET_TYPE2:
			idx += 1;
			break;
		case RADEON_PACKET_TYPE3:
			pkt.opcode = RADEON_CP_PACKET3_GET_OPCODE(ib->ptr[idx]);
			if (ib->is_const_ib)
				ret = si_vm_packet3_ce_check(rdev, ib->ptr, &pkt);
			else {
				switch (ib->ring) {
				case RADEON_RING_TYPE_GFX_INDEX:
					ret = si_vm_packet3_gfx_check(rdev, ib->ptr, &pkt);
					break;
				case CAYMAN_RING_TYPE_CP1_INDEX:
				case CAYMAN_RING_TYPE_CP2_INDEX:
					ret = si_vm_packet3_compute_check(rdev, ib->ptr, &pkt);
					break;
				default:
					dev_err(rdev->dev, "Non-PM4 ring %d !\n", ib->ring);
					ret = -EINVAL;
					break;
				}
			}
			idx += pkt.count + 2;
			break;
		default:
			dev_err(rdev->dev, "Unknown packet type %d !\n", pkt.type);
			ret = -EINVAL;
			break;
		}
		if (ret) {
			for (i = 0; i < ib->length_dw; i++) {
				if (i == idx)
					printk("\t0x%08x <---\n", ib->ptr[i]);
				else
					printk("\t0x%08x\n", ib->ptr[i]);
			}
			break;
		}
	} while (idx < ib->length_dw);

	return ret;
}

/*
 * vm
 */
int si_vm_init(struct radeon_device *rdev)
{
	/* number of VMs */
	rdev->vm_manager.nvm = 16;
	/* base offset of vram pages */
	rdev->vm_manager.vram_base_offset = 0;

	return 0;
}

void si_vm_fini(struct radeon_device *rdev)
{
}

/**
 * si_vm_decode_fault - print human readable fault info
 *
 * @rdev: radeon_device pointer
 * @status: VM_CONTEXT1_PROTECTION_FAULT_STATUS register value
 * @addr: VM_CONTEXT1_PROTECTION_FAULT_ADDR register value
 *
 * Print human readable fault information (SI).
 */
static void si_vm_decode_fault(struct radeon_device *rdev,
			       u32 status, u32 addr)
{
	u32 mc_id = (status & MEMORY_CLIENT_ID_MASK) >> MEMORY_CLIENT_ID_SHIFT;
	u32 vmid = (status & FAULT_VMID_MASK) >> FAULT_VMID_SHIFT;
	u32 protections = (status & PROTECTIONS_MASK) >> PROTECTIONS_SHIFT;
	char *block;

	if (rdev->family == CHIP_TAHITI) {
		switch (mc_id) {
		case 160:
		case 144:
		case 96:
		case 80:
		case 224:
		case 208:
		case 32:
		case 16:
			block = "CB";
			break;
		case 161:
		case 145:
		case 97:
		case 81:
		case 225:
		case 209:
		case 33:
		case 17:
			block = "CB_FMASK";
			break;
		case 162:
		case 146:
		case 98:
		case 82:
		case 226:
		case 210:
		case 34:
		case 18:
			block = "CB_CMASK";
			break;
		case 163:
		case 147:
		case 99:
		case 83:
		case 227:
		case 211:
		case 35:
		case 19:
			block = "CB_IMMED";
			break;
		case 164:
		case 148:
		case 100:
		case 84:
		case 228:
		case 212:
		case 36:
		case 20:
			block = "DB";
			break;
		case 165:
		case 149:
		case 101:
		case 85:
		case 229:
		case 213:
		case 37:
		case 21:
			block = "DB_HTILE";
			break;
		case 167:
		case 151:
		case 103:
		case 87:
		case 231:
		case 215:
		case 39:
		case 23:
			block = "DB_STEN";
			break;
		case 72:
		case 68:
		case 64:
		case 8:
		case 4:
		case 0:
		case 136:
		case 132:
		case 128:
		case 200:
		case 196:
		case 192:
			block = "TC";
			break;
		case 112:
		case 48:
			block = "CP";
			break;
		case 49:
		case 177:
		case 50:
		case 178:
			block = "SH";
			break;
		case 53:
		case 190:
			block = "VGT";
			break;
		case 117:
			block = "IH";
			break;
		case 51:
		case 115:
			block = "RLC";
			break;
		case 119:
		case 183:
			block = "DMA0";
			break;
		case 61:
			block = "DMA1";
			break;
		case 248:
		case 120:
			block = "HDP";
			break;
		default:
			block = "unknown";
			break;
		}
	} else {
		switch (mc_id) {
		case 32:
		case 16:
		case 96:
		case 80:
		case 160:
		case 144:
		case 224:
		case 208:
			block = "CB";
			break;
		case 33:
		case 17:
		case 97:
		case 81:
		case 161:
		case 145:
		case 225:
		case 209:
			block = "CB_FMASK";
			break;
		case 34:
		case 18:
		case 98:
		case 82:
		case 162:
		case 146:
		case 226:
		case 210:
			block = "CB_CMASK";
			break;
		case 35:
		case 19:
		case 99:
		case 83:
		case 163:
		case 147:
		case 227:
		case 211:
			block = "CB_IMMED";
			break;
		case 36:
		case 20:
		case 100:
		case 84:
		case 164:
		case 148:
		case 228:
		case 212:
			block = "DB";
			break;
		case 37:
		case 21:
		case 101:
		case 85:
		case 165:
		case 149:
		case 229:
		case 213:
			block = "DB_HTILE";
			break;
		case 39:
		case 23:
		case 103:
		case 87:
		case 167:
		case 151:
		case 231:
		case 215:
			block = "DB_STEN";
			break;
		case 72:
		case 68:
		case 8:
		case 4:
		case 136:
		case 132:
		case 200:
		case 196:
			block = "TC";
			break;
		case 112:
		case 48:
			block = "CP";
			break;
		case 49:
		case 177:
		case 50:
		case 178:
			block = "SH";
			break;
		case 53:
			block = "VGT";
			break;
		case 117:
			block = "IH";
			break;
		case 51:
		case 115:
			block = "RLC";
			break;
		case 119:
		case 183:
			block = "DMA0";
			break;
		case 61:
			block = "DMA1";
			break;
		case 248:
		case 120:
			block = "HDP";
			break;
		default:
			block = "unknown";
			break;
		}
	}

	printk("VM fault (0x%02x, vmid %d) at page %u, %s from %s (%d)\n",
	       protections, vmid, addr,
	       (status & MEMORY_CLIENT_RW_MASK) ? "write" : "read",
	       block, mc_id);
}

void si_vm_flush(struct radeon_device *rdev, struct radeon_ring *ring,
		 unsigned vm_id, uint64_t pd_addr)
{
	/* write new base address */
	radeon_ring_write(ring, PACKET3(PACKET3_WRITE_DATA, 3));
	radeon_ring_write(ring, (WRITE_DATA_ENGINE_SEL(1) |
				 WRITE_DATA_DST_SEL(0)));

	if (vm_id < 8) {
		radeon_ring_write(ring,
				  (VM_CONTEXT0_PAGE_TABLE_BASE_ADDR + (vm_id << 2)) >> 2);
	} else {
		radeon_ring_write(ring,
				  (VM_CONTEXT8_PAGE_TABLE_BASE_ADDR + ((vm_id - 8) << 2)) >> 2);
	}
	radeon_ring_write(ring, 0);
	radeon_ring_write(ring, pd_addr >> 12);

	/* flush hdp cache */
	radeon_ring_write(ring, PACKET3(PACKET3_WRITE_DATA, 3));
	radeon_ring_write(ring, (WRITE_DATA_ENGINE_SEL(1) |
				 WRITE_DATA_DST_SEL(0)));
	radeon_ring_write(ring, HDP_MEM_COHERENCY_FLUSH_CNTL >> 2);
	radeon_ring_write(ring, 0);
	radeon_ring_write(ring, 0x1);

	/* bits 0-15 are the VM contexts0-15 */
	radeon_ring_write(ring, PACKET3(PACKET3_WRITE_DATA, 3));
	radeon_ring_write(ring, (WRITE_DATA_ENGINE_SEL(1) |
				 WRITE_DATA_DST_SEL(0)));
	radeon_ring_write(ring, VM_INVALIDATE_REQUEST >> 2);
	radeon_ring_write(ring, 0);
	radeon_ring_write(ring, 1 << vm_id);

	/* wait for the invalidate to complete */
	radeon_ring_write(ring, PACKET3(PACKET3_WAIT_REG_MEM, 5));
	radeon_ring_write(ring, (WAIT_REG_MEM_FUNCTION(0) |  /* always */
				 WAIT_REG_MEM_ENGINE(0))); /* me */
	radeon_ring_write(ring, VM_INVALIDATE_REQUEST >> 2);
	radeon_ring_write(ring, 0);
	radeon_ring_write(ring, 0); /* ref */
	radeon_ring_write(ring, 0); /* mask */
	radeon_ring_write(ring, 0x20); /* poll interval */

	/* sync PFP to ME, otherwise we might get invalid PFP reads */
	radeon_ring_write(ring, PACKET3(PACKET3_PFP_SYNC_ME, 0));
	radeon_ring_write(ring, 0x0);
}

/*
 *  Power and clock gating
 */
static void si_wait_for_rlc_serdes(struct radeon_device *rdev)
{
	int i;

	for (i = 0; i < rdev->usec_timeout; i++) {
		if (RREG32(RLC_SERDES_MASTER_BUSY_0) == 0)
			break;
		udelay(1);
	}

	for (i = 0; i < rdev->usec_timeout; i++) {
		if (RREG32(RLC_SERDES_MASTER_BUSY_1) == 0)
			break;
		udelay(1);
	}
}

static void si_enable_gui_idle_interrupt(struct radeon_device *rdev,
					 bool enable)
{
	u32 tmp = RREG32(CP_INT_CNTL_RING0);
	u32 mask;
	int i;

	if (enable)
		tmp |= (CNTX_BUSY_INT_ENABLE | CNTX_EMPTY_INT_ENABLE);
	else
		tmp &= ~(CNTX_BUSY_INT_ENABLE | CNTX_EMPTY_INT_ENABLE);
	WREG32(CP_INT_CNTL_RING0, tmp);

	if (!enable) {
		/* read a gfx register */
		tmp = RREG32(DB_DEPTH_INFO);

		mask = RLC_BUSY_STATUS | GFX_POWER_STATUS | GFX_CLOCK_STATUS | GFX_LS_STATUS;
		for (i = 0; i < rdev->usec_timeout; i++) {
			if ((RREG32(RLC_STAT) & mask) == (GFX_CLOCK_STATUS | GFX_POWER_STATUS))
				break;
			udelay(1);
		}
	}
}

static void si_set_uvd_dcm(struct radeon_device *rdev,
			   bool sw_mode)
{
	u32 tmp, tmp2;

	tmp = RREG32(UVD_CGC_CTRL);
	tmp &= ~(CLK_OD_MASK | CG_DT_MASK);
	tmp |= DCM | CG_DT(1) | CLK_OD(4);

	if (sw_mode) {
		tmp &= ~0x7ffff800;
		tmp2 = DYN_OR_EN | DYN_RR_EN | G_DIV_ID(7);
	} else {
		tmp |= 0x7ffff800;
		tmp2 = 0;
	}

	WREG32(UVD_CGC_CTRL, tmp);
	WREG32_UVD_CTX(UVD_CGC_CTRL2, tmp2);
}

void si_init_uvd_internal_cg(struct radeon_device *rdev)
{
	bool hw_mode = true;

	if (hw_mode) {
		si_set_uvd_dcm(rdev, false);
	} else {
		u32 tmp = RREG32(UVD_CGC_CTRL);
		tmp &= ~DCM;
		WREG32(UVD_CGC_CTRL, tmp);
	}
}

static u32 si_halt_rlc(struct radeon_device *rdev)
{
	u32 data, orig;

	orig = data = RREG32(RLC_CNTL);

	if (data & RLC_ENABLE) {
		data &= ~RLC_ENABLE;
		WREG32(RLC_CNTL, data);

		si_wait_for_rlc_serdes(rdev);
	}

	return orig;
}

static void si_update_rlc(struct radeon_device *rdev, u32 rlc)
{
	u32 tmp;

	tmp = RREG32(RLC_CNTL);
	if (tmp != rlc)
		WREG32(RLC_CNTL, rlc);
}

static void si_enable_dma_pg(struct radeon_device *rdev, bool enable)
{
	u32 data, orig;

	orig = data = RREG32(DMA_PG);
	if (enable && (rdev->pg_flags & RADEON_PG_SUPPORT_SDMA))
		data |= PG_CNTL_ENABLE;
	else
		data &= ~PG_CNTL_ENABLE;
	if (orig != data)
		WREG32(DMA_PG, data);
}

static void si_init_dma_pg(struct radeon_device *rdev)
{
	u32 tmp;

	WREG32(DMA_PGFSM_WRITE,  0x00002000);
	WREG32(DMA_PGFSM_CONFIG, 0x100010ff);

	for (tmp = 0; tmp < 5; tmp++)
		WREG32(DMA_PGFSM_WRITE, 0);
}

static void si_enable_gfx_cgpg(struct radeon_device *rdev,
			       bool enable)
{
	u32 tmp;

	if (enable && (rdev->pg_flags & RADEON_PG_SUPPORT_GFX_PG)) {
		tmp = RLC_PUD(0x10) | RLC_PDD(0x10) | RLC_TTPD(0x10) | RLC_MSD(0x10);
		WREG32(RLC_TTOP_D, tmp);

		tmp = RREG32(RLC_PG_CNTL);
		tmp |= GFX_PG_ENABLE;
		WREG32(RLC_PG_CNTL, tmp);

		tmp = RREG32(RLC_AUTO_PG_CTRL);
		tmp |= AUTO_PG_EN;
		WREG32(RLC_AUTO_PG_CTRL, tmp);
	} else {
		tmp = RREG32(RLC_AUTO_PG_CTRL);
		tmp &= ~AUTO_PG_EN;
		WREG32(RLC_AUTO_PG_CTRL, tmp);

		tmp = RREG32(DB_RENDER_CONTROL);
	}
}

static void si_init_gfx_cgpg(struct radeon_device *rdev)
{
	u32 tmp;

	WREG32(RLC_SAVE_AND_RESTORE_BASE, rdev->rlc.save_restore_gpu_addr >> 8);

	tmp = RREG32(RLC_PG_CNTL);
	tmp |= GFX_PG_SRC;
	WREG32(RLC_PG_CNTL, tmp);

	WREG32(RLC_CLEAR_STATE_RESTORE_BASE, rdev->rlc.clear_state_gpu_addr >> 8);

	tmp = RREG32(RLC_AUTO_PG_CTRL);

	tmp &= ~GRBM_REG_SGIT_MASK;
	tmp |= GRBM_REG_SGIT(0x700);
	tmp &= ~PG_AFTER_GRBM_REG_ST_MASK;
	WREG32(RLC_AUTO_PG_CTRL, tmp);
}

static u32 si_get_cu_active_bitmap(struct radeon_device *rdev, u32 se, u32 sh)
{
	u32 mask = 0, tmp, tmp1;
	int i;

	si_select_se_sh(rdev, se, sh);
	tmp = RREG32(CC_GC_SHADER_ARRAY_CONFIG);
	tmp1 = RREG32(GC_USER_SHADER_ARRAY_CONFIG);
	si_select_se_sh(rdev, 0xffffffff, 0xffffffff);

	tmp &= 0xffff0000;

	tmp |= tmp1;
	tmp >>= 16;

	for (i = 0; i < rdev->config.si.max_cu_per_sh; i ++) {
		mask <<= 1;
		mask |= 1;
	}

	return (~tmp) & mask;
}

static void si_init_ao_cu_mask(struct radeon_device *rdev)
{
	u32 i, j, k, active_cu_number = 0;
	u32 mask, counter, cu_bitmap;
	u32 tmp = 0;

	for (i = 0; i < rdev->config.si.max_shader_engines; i++) {
		for (j = 0; j < rdev->config.si.max_sh_per_se; j++) {
			mask = 1;
			cu_bitmap = 0;
			counter  = 0;
			for (k = 0; k < rdev->config.si.max_cu_per_sh; k++) {
				if (si_get_cu_active_bitmap(rdev, i, j) & mask) {
					if (counter < 2)
						cu_bitmap |= mask;
					counter++;
				}
				mask <<= 1;
			}

			active_cu_number += counter;
			tmp |= (cu_bitmap << (i * 16 + j * 8));
		}
	}

	WREG32(RLC_PG_AO_CU_MASK, tmp);

	tmp = RREG32(RLC_MAX_PG_CU);
	tmp &= ~MAX_PU_CU_MASK;
	tmp |= MAX_PU_CU(active_cu_number);
	WREG32(RLC_MAX_PG_CU, tmp);
}

static void si_enable_cgcg(struct radeon_device *rdev,
			   bool enable)
{
	u32 data, orig, tmp;

	orig = data = RREG32(RLC_CGCG_CGLS_CTRL);

	if (enable && (rdev->cg_flags & RADEON_CG_SUPPORT_GFX_CGCG)) {
		si_enable_gui_idle_interrupt(rdev, true);

		WREG32(RLC_GCPM_GENERAL_3, 0x00000080);

		tmp = si_halt_rlc(rdev);

		WREG32(RLC_SERDES_WR_MASTER_MASK_0, 0xffffffff);
		WREG32(RLC_SERDES_WR_MASTER_MASK_1, 0xffffffff);
		WREG32(RLC_SERDES_WR_CTRL, 0x00b000ff);

		si_wait_for_rlc_serdes(rdev);

		si_update_rlc(rdev, tmp);

		WREG32(RLC_SERDES_WR_CTRL, 0x007000ff);

		data |= CGCG_EN | CGLS_EN;
	} else {
		si_enable_gui_idle_interrupt(rdev, false);

		RREG32(CB_CGTT_SCLK_CTRL);
		RREG32(CB_CGTT_SCLK_CTRL);
		RREG32(CB_CGTT_SCLK_CTRL);
		RREG32(CB_CGTT_SCLK_CTRL);

		data &= ~(CGCG_EN | CGLS_EN);
	}

	if (orig != data)
		WREG32(RLC_CGCG_CGLS_CTRL, data);
}

static void si_enable_mgcg(struct radeon_device *rdev,
			   bool enable)
{
	u32 data, orig, tmp = 0;

	if (enable && (rdev->cg_flags & RADEON_CG_SUPPORT_GFX_MGCG)) {
		orig = data = RREG32(CGTS_SM_CTRL_REG);
		data = 0x96940200;
		if (orig != data)
			WREG32(CGTS_SM_CTRL_REG, data);

		if (rdev->cg_flags & RADEON_CG_SUPPORT_GFX_CP_LS) {
			orig = data = RREG32(CP_MEM_SLP_CNTL);
			data |= CP_MEM_LS_EN;
			if (orig != data)
				WREG32(CP_MEM_SLP_CNTL, data);
		}

		orig = data = RREG32(RLC_CGTT_MGCG_OVERRIDE);
		data &= 0xffffffc0;
		if (orig != data)
			WREG32(RLC_CGTT_MGCG_OVERRIDE, data);

		tmp = si_halt_rlc(rdev);

		WREG32(RLC_SERDES_WR_MASTER_MASK_0, 0xffffffff);
		WREG32(RLC_SERDES_WR_MASTER_MASK_1, 0xffffffff);
		WREG32(RLC_SERDES_WR_CTRL, 0x00d000ff);

		si_update_rlc(rdev, tmp);
	} else {
		orig = data = RREG32(RLC_CGTT_MGCG_OVERRIDE);
		data |= 0x00000003;
		if (orig != data)
			WREG32(RLC_CGTT_MGCG_OVERRIDE, data);

		data = RREG32(CP_MEM_SLP_CNTL);
		if (data & CP_MEM_LS_EN) {
			data &= ~CP_MEM_LS_EN;
			WREG32(CP_MEM_SLP_CNTL, data);
		}
		orig = data = RREG32(CGTS_SM_CTRL_REG);
		data |= LS_OVERRIDE | OVERRIDE;
		if (orig != data)
			WREG32(CGTS_SM_CTRL_REG, data);

		tmp = si_halt_rlc(rdev);

		WREG32(RLC_SERDES_WR_MASTER_MASK_0, 0xffffffff);
		WREG32(RLC_SERDES_WR_MASTER_MASK_1, 0xffffffff);
		WREG32(RLC_SERDES_WR_CTRL, 0x00e000ff);

		si_update_rlc(rdev, tmp);
	}
}

static void si_enable_uvd_mgcg(struct radeon_device *rdev,
			       bool enable)
{
	u32 orig, data, tmp;

	if (enable && (rdev->cg_flags & RADEON_CG_SUPPORT_UVD_MGCG)) {
		tmp = RREG32_UVD_CTX(UVD_CGC_MEM_CTRL);
		tmp |= 0x3fff;
		WREG32_UVD_CTX(UVD_CGC_MEM_CTRL, tmp);

		orig = data = RREG32(UVD_CGC_CTRL);
		data |= DCM;
		if (orig != data)
			WREG32(UVD_CGC_CTRL, data);

		WREG32_SMC(SMC_CG_IND_START + CG_CGTT_LOCAL_0, 0);
		WREG32_SMC(SMC_CG_IND_START + CG_CGTT_LOCAL_1, 0);
	} else {
		tmp = RREG32_UVD_CTX(UVD_CGC_MEM_CTRL);
		tmp &= ~0x3fff;
		WREG32_UVD_CTX(UVD_CGC_MEM_CTRL, tmp);

		orig = data = RREG32(UVD_CGC_CTRL);
		data &= ~DCM;
		if (orig != data)
			WREG32(UVD_CGC_CTRL, data);

		WREG32_SMC(SMC_CG_IND_START + CG_CGTT_LOCAL_0, 0xffffffff);
		WREG32_SMC(SMC_CG_IND_START + CG_CGTT_LOCAL_1, 0xffffffff);
	}
}

static const u32 mc_cg_registers[] =
{
	MC_HUB_MISC_HUB_CG,
	MC_HUB_MISC_SIP_CG,
	MC_HUB_MISC_VM_CG,
	MC_XPB_CLK_GAT,
	ATC_MISC_CG,
	MC_CITF_MISC_WR_CG,
	MC_CITF_MISC_RD_CG,
	MC_CITF_MISC_VM_CG,
	VM_L2_CG,
};

static void si_enable_mc_ls(struct radeon_device *rdev,
			    bool enable)
{
	int i;
	u32 orig, data;

	for (i = 0; i < ARRAY_SIZE(mc_cg_registers); i++) {
		orig = data = RREG32(mc_cg_registers[i]);
		if (enable && (rdev->cg_flags & RADEON_CG_SUPPORT_MC_LS))
			data |= MC_LS_ENABLE;
		else
			data &= ~MC_LS_ENABLE;
		if (data != orig)
			WREG32(mc_cg_registers[i], data);
	}
}

static void si_enable_mc_mgcg(struct radeon_device *rdev,
			       bool enable)
{
	int i;
	u32 orig, data;

	for (i = 0; i < ARRAY_SIZE(mc_cg_registers); i++) {
		orig = data = RREG32(mc_cg_registers[i]);
		if (enable && (rdev->cg_flags & RADEON_CG_SUPPORT_MC_MGCG))
			data |= MC_CG_ENABLE;
		else
			data &= ~MC_CG_ENABLE;
		if (data != orig)
			WREG32(mc_cg_registers[i], data);
	}
}

static void si_enable_dma_mgcg(struct radeon_device *rdev,
			       bool enable)
{
	u32 orig, data, offset;
	int i;

	if (enable && (rdev->cg_flags & RADEON_CG_SUPPORT_SDMA_MGCG)) {
		for (i = 0; i < 2; i++) {
			if (i == 0)
				offset = DMA0_REGISTER_OFFSET;
			else
				offset = DMA1_REGISTER_OFFSET;
			orig = data = RREG32(DMA_POWER_CNTL + offset);
			data &= ~MEM_POWER_OVERRIDE;
			if (data != orig)
				WREG32(DMA_POWER_CNTL + offset, data);
			WREG32(DMA_CLK_CTRL + offset, 0x00000100);
		}
	} else {
		for (i = 0; i < 2; i++) {
			if (i == 0)
				offset = DMA0_REGISTER_OFFSET;
			else
				offset = DMA1_REGISTER_OFFSET;
			orig = data = RREG32(DMA_POWER_CNTL + offset);
			data |= MEM_POWER_OVERRIDE;
			if (data != orig)
				WREG32(DMA_POWER_CNTL + offset, data);

			orig = data = RREG32(DMA_CLK_CTRL + offset);
			data = 0xff000000;
			if (data != orig)
				WREG32(DMA_CLK_CTRL + offset, data);
		}
	}
}

static void si_enable_bif_mgls(struct radeon_device *rdev,
			       bool enable)
{
	u32 orig, data;

	orig = data = RREG32_PCIE(PCIE_CNTL2);

	if (enable && (rdev->cg_flags & RADEON_CG_SUPPORT_BIF_LS))
		data |= SLV_MEM_LS_EN | MST_MEM_LS_EN |
			REPLAY_MEM_LS_EN | SLV_MEM_AGGRESSIVE_LS_EN;
	else
		data &= ~(SLV_MEM_LS_EN | MST_MEM_LS_EN |
			  REPLAY_MEM_LS_EN | SLV_MEM_AGGRESSIVE_LS_EN);

	if (orig != data)
		WREG32_PCIE(PCIE_CNTL2, data);
}

static void si_enable_hdp_mgcg(struct radeon_device *rdev,
			       bool enable)
{
	u32 orig, data;

	orig = data = RREG32(HDP_HOST_PATH_CNTL);

	if (enable && (rdev->cg_flags & RADEON_CG_SUPPORT_HDP_MGCG))
		data &= ~CLOCK_GATING_DIS;
	else
		data |= CLOCK_GATING_DIS;

	if (orig != data)
		WREG32(HDP_HOST_PATH_CNTL, data);
}

static void si_enable_hdp_ls(struct radeon_device *rdev,
			     bool enable)
{
	u32 orig, data;

	orig = data = RREG32(HDP_MEM_POWER_LS);

	if (enable && (rdev->cg_flags & RADEON_CG_SUPPORT_HDP_LS))
		data |= HDP_LS_ENABLE;
	else
		data &= ~HDP_LS_ENABLE;

	if (orig != data)
		WREG32(HDP_MEM_POWER_LS, data);
}

static void si_update_cg(struct radeon_device *rdev,
			 u32 block, bool enable)
{
	if (block & RADEON_CG_BLOCK_GFX) {
		si_enable_gui_idle_interrupt(rdev, false);
		/* order matters! */
		if (enable) {
			si_enable_mgcg(rdev, true);
			si_enable_cgcg(rdev, true);
		} else {
			si_enable_cgcg(rdev, false);
			si_enable_mgcg(rdev, false);
		}
		si_enable_gui_idle_interrupt(rdev, true);
	}

	if (block & RADEON_CG_BLOCK_MC) {
		si_enable_mc_mgcg(rdev, enable);
		si_enable_mc_ls(rdev, enable);
	}

	if (block & RADEON_CG_BLOCK_SDMA) {
		si_enable_dma_mgcg(rdev, enable);
	}

	if (block & RADEON_CG_BLOCK_BIF) {
		si_enable_bif_mgls(rdev, enable);
	}

	if (block & RADEON_CG_BLOCK_UVD) {
		if (rdev->has_uvd) {
			si_enable_uvd_mgcg(rdev, enable);
		}
	}

	if (block & RADEON_CG_BLOCK_HDP) {
		si_enable_hdp_mgcg(rdev, enable);
		si_enable_hdp_ls(rdev, enable);
	}
}

static void si_init_cg(struct radeon_device *rdev)
{
	si_update_cg(rdev, (RADEON_CG_BLOCK_GFX |
			    RADEON_CG_BLOCK_MC |
			    RADEON_CG_BLOCK_SDMA |
			    RADEON_CG_BLOCK_BIF |
			    RADEON_CG_BLOCK_HDP), true);
	if (rdev->has_uvd) {
		si_update_cg(rdev, RADEON_CG_BLOCK_UVD, true);
		si_init_uvd_internal_cg(rdev);
	}
}

static void si_fini_cg(struct radeon_device *rdev)
{
	if (rdev->has_uvd) {
		si_update_cg(rdev, RADEON_CG_BLOCK_UVD, false);
	}
	si_update_cg(rdev, (RADEON_CG_BLOCK_GFX |
			    RADEON_CG_BLOCK_MC |
			    RADEON_CG_BLOCK_SDMA |
			    RADEON_CG_BLOCK_BIF |
			    RADEON_CG_BLOCK_HDP), false);
}

u32 si_get_csb_size(struct radeon_device *rdev)
{
	u32 count = 0;
	const struct cs_section_def *sect = NULL;
	const struct cs_extent_def *ext = NULL;

	if (rdev->rlc.cs_data == NULL)
		return 0;

	/* begin clear state */
	count += 2;
	/* context control state */
	count += 3;

	for (sect = rdev->rlc.cs_data; sect->section != NULL; ++sect) {
		for (ext = sect->section; ext->extent != NULL; ++ext) {
			if (sect->id == SECT_CONTEXT)
				count += 2 + ext->reg_count;
			else
				return 0;
		}
	}
	/* pa_sc_raster_config */
	count += 3;
	/* end clear state */
	count += 2;
	/* clear state */
	count += 2;

	return count;
}

void si_get_csb_buffer(struct radeon_device *rdev, volatile u32 *buffer)
{
	u32 count = 0, i;
	const struct cs_section_def *sect = NULL;
	const struct cs_extent_def *ext = NULL;

	if (rdev->rlc.cs_data == NULL)
		return;
	if (buffer == NULL)
		return;

	buffer[count++] = cpu_to_le32(PACKET3(PACKET3_PREAMBLE_CNTL, 0));
	buffer[count++] = cpu_to_le32(PACKET3_PREAMBLE_BEGIN_CLEAR_STATE);

	buffer[count++] = cpu_to_le32(PACKET3(PACKET3_CONTEXT_CONTROL, 1));
	buffer[count++] = cpu_to_le32(0x80000000);
	buffer[count++] = cpu_to_le32(0x80000000);

	for (sect = rdev->rlc.cs_data; sect->section != NULL; ++sect) {
		for (ext = sect->section; ext->extent != NULL; ++ext) {
			if (sect->id == SECT_CONTEXT) {
				buffer[count++] =
					cpu_to_le32(PACKET3(PACKET3_SET_CONTEXT_REG, ext->reg_count));
				buffer[count++] = cpu_to_le32(ext->reg_index - 0xa000);
				for (i = 0; i < ext->reg_count; i++)
					buffer[count++] = cpu_to_le32(ext->extent[i]);
			} else {
				return;
			}
		}
	}

	buffer[count++] = cpu_to_le32(PACKET3(PACKET3_SET_CONTEXT_REG, 1));
	buffer[count++] = cpu_to_le32(PA_SC_RASTER_CONFIG - PACKET3_SET_CONTEXT_REG_START);
	switch (rdev->family) {
	case CHIP_TAHITI:
	case CHIP_PITCAIRN:
		buffer[count++] = cpu_to_le32(0x2a00126a);
		break;
	case CHIP_VERDE:
		buffer[count++] = cpu_to_le32(0x0000124a);
		break;
	case CHIP_OLAND:
		buffer[count++] = cpu_to_le32(0x00000082);
		break;
	case CHIP_HAINAN:
		buffer[count++] = cpu_to_le32(0x00000000);
		break;
	default:
		buffer[count++] = cpu_to_le32(0x00000000);
		break;
	}

	buffer[count++] = cpu_to_le32(PACKET3(PACKET3_PREAMBLE_CNTL, 0));
	buffer[count++] = cpu_to_le32(PACKET3_PREAMBLE_END_CLEAR_STATE);

	buffer[count++] = cpu_to_le32(PACKET3(PACKET3_CLEAR_STATE, 0));
	buffer[count++] = cpu_to_le32(0);
}

static void si_init_pg(struct radeon_device *rdev)
{
	if (rdev->pg_flags) {
		if (rdev->pg_flags & RADEON_PG_SUPPORT_SDMA) {
			si_init_dma_pg(rdev);
		}
		si_init_ao_cu_mask(rdev);
		if (rdev->pg_flags & RADEON_PG_SUPPORT_GFX_PG) {
			si_init_gfx_cgpg(rdev);
		} else {
			WREG32(RLC_SAVE_AND_RESTORE_BASE, rdev->rlc.save_restore_gpu_addr >> 8);
			WREG32(RLC_CLEAR_STATE_RESTORE_BASE, rdev->rlc.clear_state_gpu_addr >> 8);
		}
		si_enable_dma_pg(rdev, true);
		si_enable_gfx_cgpg(rdev, true);
	} else {
		WREG32(RLC_SAVE_AND_RESTORE_BASE, rdev->rlc.save_restore_gpu_addr >> 8);
		WREG32(RLC_CLEAR_STATE_RESTORE_BASE, rdev->rlc.clear_state_gpu_addr >> 8);
	}
}

static void si_fini_pg(struct radeon_device *rdev)
{
	if (rdev->pg_flags) {
		si_enable_dma_pg(rdev, false);
		si_enable_gfx_cgpg(rdev, false);
	}
}

/*
 * RLC
 */
void si_rlc_reset(struct radeon_device *rdev)
{
	u32 tmp = RREG32(GRBM_SOFT_RESET);

	tmp |= SOFT_RESET_RLC;
	WREG32(GRBM_SOFT_RESET, tmp);
	udelay(50);
	tmp &= ~SOFT_RESET_RLC;
	WREG32(GRBM_SOFT_RESET, tmp);
	udelay(50);
}

static void si_rlc_stop(struct radeon_device *rdev)
{
	WREG32(RLC_CNTL, 0);

	si_enable_gui_idle_interrupt(rdev, false);

	si_wait_for_rlc_serdes(rdev);
}

static void si_rlc_start(struct radeon_device *rdev)
{
	WREG32(RLC_CNTL, RLC_ENABLE);

	si_enable_gui_idle_interrupt(rdev, true);

	udelay(50);
}

static bool si_lbpw_supported(struct radeon_device *rdev)
{
	u32 tmp;

	/* Enable LBPW only for DDR3 */
	tmp = RREG32(MC_SEQ_MISC0);
	if ((tmp & 0xF0000000) == 0xB0000000)
		return true;
	return false;
}

static void si_enable_lbpw(struct radeon_device *rdev, bool enable)
{
	u32 tmp;

	tmp = RREG32(RLC_LB_CNTL);
	if (enable)
		tmp |= LOAD_BALANCE_ENABLE;
	else
		tmp &= ~LOAD_BALANCE_ENABLE;
	WREG32(RLC_LB_CNTL, tmp);

	if (!enable) {
		si_select_se_sh(rdev, 0xffffffff, 0xffffffff);
		WREG32(SPI_LB_CU_MASK, 0x00ff);
	}
}

static int si_rlc_resume(struct radeon_device *rdev)
{
	u32 i;

	if (!rdev->rlc_fw)
		return -EINVAL;

	si_rlc_stop(rdev);

	si_rlc_reset(rdev);

	si_init_pg(rdev);

	si_init_cg(rdev);

	WREG32(RLC_RL_BASE, 0);
	WREG32(RLC_RL_SIZE, 0);
	WREG32(RLC_LB_CNTL, 0);
	WREG32(RLC_LB_CNTR_MAX, 0xffffffff);
	WREG32(RLC_LB_CNTR_INIT, 0);
	WREG32(RLC_LB_INIT_CU_MASK, 0xffffffff);

	WREG32(RLC_MC_CNTL, 0);
	WREG32(RLC_UCODE_CNTL, 0);

	if (rdev->new_fw) {
		const struct rlc_firmware_header_v1_0 *hdr =
			(const struct rlc_firmware_header_v1_0 *)rdev->rlc_fw->data;
		u32 fw_size = le32_to_cpu(hdr->header.ucode_size_bytes) / 4;
		const __le32 *fw_data = (const __le32 *)
			(rdev->rlc_fw->data + le32_to_cpu(hdr->header.ucode_array_offset_bytes));

		radeon_ucode_print_rlc_hdr(&hdr->header);

		for (i = 0; i < fw_size; i++) {
			WREG32(RLC_UCODE_ADDR, i);
			WREG32(RLC_UCODE_DATA, le32_to_cpup(fw_data++));
		}
	} else {
		const __be32 *fw_data =
			(const __be32 *)rdev->rlc_fw->data;
		for (i = 0; i < SI_RLC_UCODE_SIZE; i++) {
			WREG32(RLC_UCODE_ADDR, i);
			WREG32(RLC_UCODE_DATA, be32_to_cpup(fw_data++));
		}
	}
	WREG32(RLC_UCODE_ADDR, 0);

	si_enable_lbpw(rdev, si_lbpw_supported(rdev));

	si_rlc_start(rdev);

	return 0;
}

static void si_enable_interrupts(struct radeon_device *rdev)
{
	u32 ih_cntl = RREG32(IH_CNTL);
	u32 ih_rb_cntl = RREG32(IH_RB_CNTL);

	ih_cntl |= ENABLE_INTR;
	ih_rb_cntl |= IH_RB_ENABLE;
	WREG32(IH_CNTL, ih_cntl);
	WREG32(IH_RB_CNTL, ih_rb_cntl);
	rdev->ih.enabled = true;
}

static void si_disable_interrupts(struct radeon_device *rdev)
{
	u32 ih_rb_cntl = RREG32(IH_RB_CNTL);
	u32 ih_cntl = RREG32(IH_CNTL);

	ih_rb_cntl &= ~IH_RB_ENABLE;
	ih_cntl &= ~ENABLE_INTR;
	WREG32(IH_RB_CNTL, ih_rb_cntl);
	WREG32(IH_CNTL, ih_cntl);
	/* set rptr, wptr to 0 */
	WREG32(IH_RB_RPTR, 0);
	WREG32(IH_RB_WPTR, 0);
	rdev->ih.enabled = false;
	rdev->ih.rptr = 0;
}

static void si_disable_interrupt_state(struct radeon_device *rdev)
{
	int i;
	u32 tmp;

	tmp = RREG32(CP_INT_CNTL_RING0) &
		(CNTX_BUSY_INT_ENABLE | CNTX_EMPTY_INT_ENABLE);
	WREG32(CP_INT_CNTL_RING0, tmp);
	WREG32(CP_INT_CNTL_RING1, 0);
	WREG32(CP_INT_CNTL_RING2, 0);
	tmp = RREG32(DMA_CNTL + DMA0_REGISTER_OFFSET) & ~TRAP_ENABLE;
	WREG32(DMA_CNTL + DMA0_REGISTER_OFFSET, tmp);
	tmp = RREG32(DMA_CNTL + DMA1_REGISTER_OFFSET) & ~TRAP_ENABLE;
	WREG32(DMA_CNTL + DMA1_REGISTER_OFFSET, tmp);
	WREG32(GRBM_INT_CNTL, 0);
	WREG32(SRBM_INT_CNTL, 0);
	for (i = 0; i < rdev->num_crtc; i++)
		WREG32(INT_MASK + crtc_offsets[i], 0);
	for (i = 0; i < rdev->num_crtc; i++)
		WREG32(GRPH_INT_CONTROL + crtc_offsets[i], 0);

	if (!ASIC_IS_NODCE(rdev)) {
		WREG32(DAC_AUTODETECT_INT_CONTROL, 0);

		for (i = 0; i < 6; i++)
			WREG32_AND(DC_HPDx_INT_CONTROL(i),
				   DC_HPDx_INT_POLARITY);
	}
}

static int si_irq_init(struct radeon_device *rdev)
{
	int ret = 0;
	int rb_bufsz;
	u32 interrupt_cntl, ih_cntl, ih_rb_cntl;

	/* allocate ring */
	ret = r600_ih_ring_alloc(rdev);
	if (ret)
		return ret;

	/* disable irqs */
	si_disable_interrupts(rdev);

	/* init rlc */
	ret = si_rlc_resume(rdev);
	if (ret) {
		r600_ih_ring_fini(rdev);
		return ret;
	}

	/* setup interrupt control */
	/* set dummy read address to ring address */
	WREG32(INTERRUPT_CNTL2, rdev->ih.gpu_addr >> 8);
	interrupt_cntl = RREG32(INTERRUPT_CNTL);
	/* IH_DUMMY_RD_OVERRIDE=0 - dummy read disabled with msi, enabled without msi
	 * IH_DUMMY_RD_OVERRIDE=1 - dummy read controlled by IH_DUMMY_RD_EN
	 */
	interrupt_cntl &= ~IH_DUMMY_RD_OVERRIDE;
	/* IH_REQ_NONSNOOP_EN=1 if ring is in non-cacheable memory, e.g., vram */
	interrupt_cntl &= ~IH_REQ_NONSNOOP_EN;
	WREG32(INTERRUPT_CNTL, interrupt_cntl);

	WREG32(IH_RB_BASE, rdev->ih.gpu_addr >> 8);
	rb_bufsz = order_base_2(rdev->ih.ring_size / 4);

	ih_rb_cntl = (IH_WPTR_OVERFLOW_ENABLE |
		      IH_WPTR_OVERFLOW_CLEAR |
		      (rb_bufsz << 1));

	if (rdev->wb.enabled)
		ih_rb_cntl |= IH_WPTR_WRITEBACK_ENABLE;

	/* set the writeback address whether it's enabled or not */
	WREG32(IH_RB_WPTR_ADDR_LO, (rdev->wb.gpu_addr + R600_WB_IH_WPTR_OFFSET) & 0xFFFFFFFC);
	WREG32(IH_RB_WPTR_ADDR_HI, upper_32_bits(rdev->wb.gpu_addr + R600_WB_IH_WPTR_OFFSET) & 0xFF);

	WREG32(IH_RB_CNTL, ih_rb_cntl);

	/* set rptr, wptr to 0 */
	WREG32(IH_RB_RPTR, 0);
	WREG32(IH_RB_WPTR, 0);

	/* Default settings for IH_CNTL (disabled at first) */
	ih_cntl = MC_WRREQ_CREDIT(0x10) | MC_WR_CLEAN_CNT(0x10) | MC_VMID(0);
	/* RPTR_REARM only works if msi's are enabled */
	if (rdev->msi_enabled)
		ih_cntl |= RPTR_REARM;
	WREG32(IH_CNTL, ih_cntl);

	/* force the active interrupt state to all disabled */
	si_disable_interrupt_state(rdev);

	pci_set_master(rdev->pdev);

	/* enable irqs */
	si_enable_interrupts(rdev);

	return ret;
}

/* The order we write back each register here is important */
int si_irq_set(struct radeon_device *rdev)
{
	int i;
	u32 cp_int_cntl;
	u32 cp_int_cntl1 = 0, cp_int_cntl2 = 0;
	u32 grbm_int_cntl = 0;
	u32 dma_cntl, dma_cntl1;
	u32 thermal_int = 0;

	if (!rdev->irq.installed) {
		WARN(1, "Can't enable IRQ/MSI because no handler is installed\n");
		return -EINVAL;
	}
	/* don't enable anything if the ih is disabled */
	if (!rdev->ih.enabled) {
		si_disable_interrupts(rdev);
		/* force the active interrupt state to all disabled */
		si_disable_interrupt_state(rdev);
		return 0;
	}

	cp_int_cntl = RREG32(CP_INT_CNTL_RING0) &
		(CNTX_BUSY_INT_ENABLE | CNTX_EMPTY_INT_ENABLE);

	dma_cntl = RREG32(DMA_CNTL + DMA0_REGISTER_OFFSET) & ~TRAP_ENABLE;
	dma_cntl1 = RREG32(DMA_CNTL + DMA1_REGISTER_OFFSET) & ~TRAP_ENABLE;

	thermal_int = RREG32(CG_THERMAL_INT) &
		~(THERM_INT_MASK_HIGH | THERM_INT_MASK_LOW);

	/* enable CP interrupts on all rings */
	if (atomic_read(&rdev->irq.ring_int[RADEON_RING_TYPE_GFX_INDEX])) {
		DRM_DEBUG("si_irq_set: sw int gfx\n");
		cp_int_cntl |= TIME_STAMP_INT_ENABLE;
	}
	if (atomic_read(&rdev->irq.ring_int[CAYMAN_RING_TYPE_CP1_INDEX])) {
		DRM_DEBUG("si_irq_set: sw int cp1\n");
		cp_int_cntl1 |= TIME_STAMP_INT_ENABLE;
	}
	if (atomic_read(&rdev->irq.ring_int[CAYMAN_RING_TYPE_CP2_INDEX])) {
		DRM_DEBUG("si_irq_set: sw int cp2\n");
		cp_int_cntl2 |= TIME_STAMP_INT_ENABLE;
	}
	if (atomic_read(&rdev->irq.ring_int[R600_RING_TYPE_DMA_INDEX])) {
		DRM_DEBUG("si_irq_set: sw int dma\n");
		dma_cntl |= TRAP_ENABLE;
	}

	if (atomic_read(&rdev->irq.ring_int[CAYMAN_RING_TYPE_DMA1_INDEX])) {
		DRM_DEBUG("si_irq_set: sw int dma1\n");
		dma_cntl1 |= TRAP_ENABLE;
	}

	WREG32(CP_INT_CNTL_RING0, cp_int_cntl);
	WREG32(CP_INT_CNTL_RING1, cp_int_cntl1);
	WREG32(CP_INT_CNTL_RING2, cp_int_cntl2);

	WREG32(DMA_CNTL + DMA0_REGISTER_OFFSET, dma_cntl);
	WREG32(DMA_CNTL + DMA1_REGISTER_OFFSET, dma_cntl1);

	WREG32(GRBM_INT_CNTL, grbm_int_cntl);

	if (rdev->irq.dpm_thermal) {
		DRM_DEBUG("dpm thermal\n");
		thermal_int |= THERM_INT_MASK_HIGH | THERM_INT_MASK_LOW;
	}

	for (i = 0; i < rdev->num_crtc; i++) {
		radeon_irq_kms_set_irq_n_enabled(
		    rdev, INT_MASK + crtc_offsets[i], VBLANK_INT_MASK,
		    rdev->irq.crtc_vblank_int[i] ||
		    atomic_read(&rdev->irq.pflip[i]), "vblank", i);
	}

	for (i = 0; i < rdev->num_crtc; i++)
		WREG32(GRPH_INT_CONTROL + crtc_offsets[i], GRPH_PFLIP_INT_MASK);

	if (!ASIC_IS_NODCE(rdev)) {
		for (i = 0; i < 6; i++) {
			radeon_irq_kms_set_irq_n_enabled(
			    rdev, DC_HPDx_INT_CONTROL(i),
			    DC_HPDx_INT_EN | DC_HPDx_RX_INT_EN,
			    rdev->irq.hpd[i], "HPD", i);
		}
	}

	WREG32(CG_THERMAL_INT, thermal_int);

	/* posting read */
	RREG32(SRBM_STATUS);

	return 0;
}

/* The order we write back each register here is important */
static inline void si_irq_ack(struct radeon_device *rdev)
{
	int i, j;
	u32 *disp_int = rdev->irq.stat_regs.evergreen.disp_int;
	u32 *grph_int = rdev->irq.stat_regs.evergreen.grph_int;

	if (ASIC_IS_NODCE(rdev))
		return;

<<<<<<< HEAD
	rdev->irq.stat_regs.evergreen.disp_int = RREG32(DISP_INTERRUPT_STATUS);
	rdev->irq.stat_regs.evergreen.disp_int_cont = RREG32(DISP_INTERRUPT_STATUS_CONTINUE);
	rdev->irq.stat_regs.evergreen.disp_int_cont2 = RREG32(DISP_INTERRUPT_STATUS_CONTINUE2);
	rdev->irq.stat_regs.evergreen.disp_int_cont3 = RREG32(DISP_INTERRUPT_STATUS_CONTINUE3);
	rdev->irq.stat_regs.evergreen.disp_int_cont4 = RREG32(DISP_INTERRUPT_STATUS_CONTINUE4);
	rdev->irq.stat_regs.evergreen.disp_int_cont5 = RREG32(DISP_INTERRUPT_STATUS_CONTINUE5);
	rdev->irq.stat_regs.evergreen.d1grph_int = RREG32(GRPH_INT_STATUS + EVERGREEN_CRTC0_REGISTER_OFFSET);
	rdev->irq.stat_regs.evergreen.d2grph_int = RREG32(GRPH_INT_STATUS + EVERGREEN_CRTC1_REGISTER_OFFSET);
	if (rdev->num_crtc >= 4) {
		rdev->irq.stat_regs.evergreen.d3grph_int = RREG32(GRPH_INT_STATUS + EVERGREEN_CRTC2_REGISTER_OFFSET);
		rdev->irq.stat_regs.evergreen.d4grph_int = RREG32(GRPH_INT_STATUS + EVERGREEN_CRTC3_REGISTER_OFFSET);
	}
	if (rdev->num_crtc >= 6) {
		rdev->irq.stat_regs.evergreen.d5grph_int = RREG32(GRPH_INT_STATUS + EVERGREEN_CRTC4_REGISTER_OFFSET);
		rdev->irq.stat_regs.evergreen.d6grph_int = RREG32(GRPH_INT_STATUS + EVERGREEN_CRTC5_REGISTER_OFFSET);
	}

	if (rdev->irq.stat_regs.evergreen.d1grph_int & GRPH_PFLIP_INT_OCCURRED)
		WREG32(GRPH_INT_STATUS + EVERGREEN_CRTC0_REGISTER_OFFSET, GRPH_PFLIP_INT_CLEAR);
	if (rdev->irq.stat_regs.evergreen.d2grph_int & GRPH_PFLIP_INT_OCCURRED)
		WREG32(GRPH_INT_STATUS + EVERGREEN_CRTC1_REGISTER_OFFSET, GRPH_PFLIP_INT_CLEAR);
	if (rdev->irq.stat_regs.evergreen.disp_int & LB_D1_VBLANK_INTERRUPT)
		WREG32(VBLANK_STATUS + EVERGREEN_CRTC0_REGISTER_OFFSET, VBLANK_ACK);
	if (rdev->irq.stat_regs.evergreen.disp_int & LB_D1_VLINE_INTERRUPT)
		WREG32(VLINE_STATUS + EVERGREEN_CRTC0_REGISTER_OFFSET, VLINE_ACK);
	if (rdev->irq.stat_regs.evergreen.disp_int_cont & LB_D2_VBLANK_INTERRUPT)
		WREG32(VBLANK_STATUS + EVERGREEN_CRTC1_REGISTER_OFFSET, VBLANK_ACK);
	if (rdev->irq.stat_regs.evergreen.disp_int_cont & LB_D2_VLINE_INTERRUPT)
		WREG32(VLINE_STATUS + EVERGREEN_CRTC1_REGISTER_OFFSET, VLINE_ACK);

	if (rdev->num_crtc >= 4) {
		if (rdev->irq.stat_regs.evergreen.d3grph_int & GRPH_PFLIP_INT_OCCURRED)
			WREG32(GRPH_INT_STATUS + EVERGREEN_CRTC2_REGISTER_OFFSET, GRPH_PFLIP_INT_CLEAR);
		if (rdev->irq.stat_regs.evergreen.d4grph_int & GRPH_PFLIP_INT_OCCURRED)
			WREG32(GRPH_INT_STATUS + EVERGREEN_CRTC3_REGISTER_OFFSET, GRPH_PFLIP_INT_CLEAR);
		if (rdev->irq.stat_regs.evergreen.disp_int_cont2 & LB_D3_VBLANK_INTERRUPT)
			WREG32(VBLANK_STATUS + EVERGREEN_CRTC2_REGISTER_OFFSET, VBLANK_ACK);
		if (rdev->irq.stat_regs.evergreen.disp_int_cont2 & LB_D3_VLINE_INTERRUPT)
			WREG32(VLINE_STATUS + EVERGREEN_CRTC2_REGISTER_OFFSET, VLINE_ACK);
		if (rdev->irq.stat_regs.evergreen.disp_int_cont3 & LB_D4_VBLANK_INTERRUPT)
			WREG32(VBLANK_STATUS + EVERGREEN_CRTC3_REGISTER_OFFSET, VBLANK_ACK);
		if (rdev->irq.stat_regs.evergreen.disp_int_cont3 & LB_D4_VLINE_INTERRUPT)
			WREG32(VLINE_STATUS + EVERGREEN_CRTC3_REGISTER_OFFSET, VLINE_ACK);
	}

	if (rdev->num_crtc >= 6) {
		if (rdev->irq.stat_regs.evergreen.d5grph_int & GRPH_PFLIP_INT_OCCURRED)
			WREG32(GRPH_INT_STATUS + EVERGREEN_CRTC4_REGISTER_OFFSET, GRPH_PFLIP_INT_CLEAR);
		if (rdev->irq.stat_regs.evergreen.d6grph_int & GRPH_PFLIP_INT_OCCURRED)
			WREG32(GRPH_INT_STATUS + EVERGREEN_CRTC5_REGISTER_OFFSET, GRPH_PFLIP_INT_CLEAR);
		if (rdev->irq.stat_regs.evergreen.disp_int_cont4 & LB_D5_VBLANK_INTERRUPT)
			WREG32(VBLANK_STATUS + EVERGREEN_CRTC4_REGISTER_OFFSET, VBLANK_ACK);
		if (rdev->irq.stat_regs.evergreen.disp_int_cont4 & LB_D5_VLINE_INTERRUPT)
			WREG32(VLINE_STATUS + EVERGREEN_CRTC4_REGISTER_OFFSET, VLINE_ACK);
		if (rdev->irq.stat_regs.evergreen.disp_int_cont5 & LB_D6_VBLANK_INTERRUPT)
			WREG32(VBLANK_STATUS + EVERGREEN_CRTC5_REGISTER_OFFSET, VBLANK_ACK);
		if (rdev->irq.stat_regs.evergreen.disp_int_cont5 & LB_D6_VLINE_INTERRUPT)
			WREG32(VLINE_STATUS + EVERGREEN_CRTC5_REGISTER_OFFSET, VLINE_ACK);
	}

	if (rdev->irq.stat_regs.evergreen.disp_int & DC_HPD1_INTERRUPT) {
		tmp = RREG32(DC_HPD1_INT_CONTROL);
		tmp |= DC_HPDx_INT_ACK;
		WREG32(DC_HPD1_INT_CONTROL, tmp);
	}
	if (rdev->irq.stat_regs.evergreen.disp_int_cont & DC_HPD2_INTERRUPT) {
		tmp = RREG32(DC_HPD2_INT_CONTROL);
		tmp |= DC_HPDx_INT_ACK;
		WREG32(DC_HPD2_INT_CONTROL, tmp);
	}
	if (rdev->irq.stat_regs.evergreen.disp_int_cont2 & DC_HPD3_INTERRUPT) {
		tmp = RREG32(DC_HPD3_INT_CONTROL);
		tmp |= DC_HPDx_INT_ACK;
		WREG32(DC_HPD3_INT_CONTROL, tmp);
	}
	if (rdev->irq.stat_regs.evergreen.disp_int_cont3 & DC_HPD4_INTERRUPT) {
		tmp = RREG32(DC_HPD4_INT_CONTROL);
		tmp |= DC_HPDx_INT_ACK;
		WREG32(DC_HPD4_INT_CONTROL, tmp);
	}
	if (rdev->irq.stat_regs.evergreen.disp_int_cont4 & DC_HPD5_INTERRUPT) {
		tmp = RREG32(DC_HPD5_INT_CONTROL);
		tmp |= DC_HPDx_INT_ACK;
		WREG32(DC_HPD5_INT_CONTROL, tmp);
	}
	if (rdev->irq.stat_regs.evergreen.disp_int_cont5 & DC_HPD6_INTERRUPT) {
		tmp = RREG32(DC_HPD6_INT_CONTROL);
		tmp |= DC_HPDx_INT_ACK;
		WREG32(DC_HPD6_INT_CONTROL, tmp);
	}

	if (rdev->irq.stat_regs.evergreen.disp_int & DC_HPD1_RX_INTERRUPT) {
		tmp = RREG32(DC_HPD1_INT_CONTROL);
		tmp |= DC_HPDx_RX_INT_ACK;
		WREG32(DC_HPD1_INT_CONTROL, tmp);
	}
	if (rdev->irq.stat_regs.evergreen.disp_int_cont & DC_HPD2_RX_INTERRUPT) {
		tmp = RREG32(DC_HPD2_INT_CONTROL);
		tmp |= DC_HPDx_RX_INT_ACK;
		WREG32(DC_HPD2_INT_CONTROL, tmp);
	}
	if (rdev->irq.stat_regs.evergreen.disp_int_cont2 & DC_HPD3_RX_INTERRUPT) {
		tmp = RREG32(DC_HPD3_INT_CONTROL);
		tmp |= DC_HPDx_RX_INT_ACK;
		WREG32(DC_HPD3_INT_CONTROL, tmp);
	}
	if (rdev->irq.stat_regs.evergreen.disp_int_cont3 & DC_HPD4_RX_INTERRUPT) {
		tmp = RREG32(DC_HPD4_INT_CONTROL);
		tmp |= DC_HPDx_RX_INT_ACK;
		WREG32(DC_HPD4_INT_CONTROL, tmp);
	}
	if (rdev->irq.stat_regs.evergreen.disp_int_cont4 & DC_HPD5_RX_INTERRUPT) {
		tmp = RREG32(DC_HPD5_INT_CONTROL);
		tmp |= DC_HPDx_RX_INT_ACK;
		WREG32(DC_HPD5_INT_CONTROL, tmp);
	}
	if (rdev->irq.stat_regs.evergreen.disp_int_cont5 & DC_HPD6_RX_INTERRUPT) {
		tmp = RREG32(DC_HPD6_INT_CONTROL);
		tmp |= DC_HPDx_RX_INT_ACK;
		WREG32(DC_HPD6_INT_CONTROL, tmp);
=======
	for (i = 0; i < 6; i++) {
		disp_int[i] = RREG32(si_disp_int_status[i]);
		if (i < rdev->num_crtc)
			grph_int[i] = RREG32(GRPH_INT_STATUS + crtc_offsets[i]);
	}

	/* We write back each interrupt register in pairs of two */
	for (i = 0; i < rdev->num_crtc; i += 2) {
		for (j = i; j < (i + 2); j++) {
			if (grph_int[j] & GRPH_PFLIP_INT_OCCURRED)
				WREG32(GRPH_INT_STATUS + crtc_offsets[j],
				       GRPH_PFLIP_INT_CLEAR);
		}

		for (j = i; j < (i + 2); j++) {
			if (disp_int[j] & LB_D1_VBLANK_INTERRUPT)
				WREG32(VBLANK_STATUS + crtc_offsets[j],
				       VBLANK_ACK);
			if (disp_int[j] & LB_D1_VLINE_INTERRUPT)
				WREG32(VLINE_STATUS + crtc_offsets[j],
				       VLINE_ACK);
		}
	}

	for (i = 0; i < 6; i++) {
		if (disp_int[i] & DC_HPD1_INTERRUPT)
			WREG32_OR(DC_HPDx_INT_CONTROL(i), DC_HPDx_INT_ACK);
	}

	for (i = 0; i < 6; i++) {
		if (disp_int[i] & DC_HPD1_RX_INTERRUPT)
			WREG32_OR(DC_HPDx_INT_CONTROL(i), DC_HPDx_RX_INT_ACK);
>>>>>>> a1924005
	}
}

static void si_irq_disable(struct radeon_device *rdev)
{
	si_disable_interrupts(rdev);
	/* Wait and acknowledge irq */
	mdelay(1);
	si_irq_ack(rdev);
	si_disable_interrupt_state(rdev);
}

static void si_irq_suspend(struct radeon_device *rdev)
{
	si_irq_disable(rdev);
	si_rlc_stop(rdev);
}

static void si_irq_fini(struct radeon_device *rdev)
{
	si_irq_suspend(rdev);
	r600_ih_ring_fini(rdev);
}

static inline u32 si_get_ih_wptr(struct radeon_device *rdev)
{
	u32 wptr, tmp;

	if (rdev->wb.enabled)
		wptr = le32_to_cpu(rdev->wb.wb[R600_WB_IH_WPTR_OFFSET/4]);
	else
		wptr = RREG32(IH_RB_WPTR);

	if (wptr & RB_OVERFLOW) {
		wptr &= ~RB_OVERFLOW;
		/* When a ring buffer overflow happen start parsing interrupt
		 * from the last not overwritten vector (wptr + 16). Hopefully
		 * this should allow us to catchup.
		 */
		dev_warn(rdev->dev, "IH ring buffer overflow (0x%08X, 0x%08X, 0x%08X)\n",
			 wptr, rdev->ih.rptr, (wptr + 16) & rdev->ih.ptr_mask);
		rdev->ih.rptr = (wptr + 16) & rdev->ih.ptr_mask;
		tmp = RREG32(IH_RB_CNTL);
		tmp |= IH_WPTR_OVERFLOW_CLEAR;
		WREG32(IH_RB_CNTL, tmp);
	}
	return (wptr & rdev->ih.ptr_mask);
}

/*        SI IV Ring
 * Each IV ring entry is 128 bits:
 * [7:0]    - interrupt source id
 * [31:8]   - reserved
 * [59:32]  - interrupt source data
 * [63:60]  - reserved
 * [71:64]  - RINGID
 * [79:72]  - VMID
 * [127:80] - reserved
 */
int si_irq_process(struct radeon_device *rdev)
{
	u32 *disp_int = rdev->irq.stat_regs.evergreen.disp_int;
	u32 crtc_idx, hpd_idx;
	u32 mask;
	u32 wptr;
	u32 rptr;
	u32 src_id, src_data, ring_id;
	u32 ring_index;
	bool queue_hotplug = false;
	bool queue_dp = false;
	bool queue_thermal = false;
	u32 status, addr;
	const char *event_name;

	if (!rdev->ih.enabled || rdev->shutdown)
		return IRQ_NONE;

	wptr = si_get_ih_wptr(rdev);

restart_ih:
	/* is somebody else already processing irqs? */
	if (atomic_xchg(&rdev->ih.lock, 1))
		return IRQ_NONE;

	rptr = rdev->ih.rptr;
	DRM_DEBUG("si_irq_process start: rptr %d, wptr %d\n", rptr, wptr);

	/* Order reading of wptr vs. reading of IH ring data */
	rmb();

	/* display interrupts */
	si_irq_ack(rdev);

	while (rptr != wptr) {
		/* wptr/rptr are in bytes! */
		ring_index = rptr / 4;
		src_id =  le32_to_cpu(rdev->ih.ring[ring_index]) & 0xff;
		src_data = le32_to_cpu(rdev->ih.ring[ring_index + 1]) & 0xfffffff;
		ring_id = le32_to_cpu(rdev->ih.ring[ring_index + 2]) & 0xff;

		switch (src_id) {
		case 1: /* D1 vblank/vline */
		case 2: /* D2 vblank/vline */
		case 3: /* D3 vblank/vline */
		case 4: /* D4 vblank/vline */
		case 5: /* D5 vblank/vline */
		case 6: /* D6 vblank/vline */
			crtc_idx = src_id - 1;

			if (src_data == 0) { /* vblank */
				mask = LB_D1_VBLANK_INTERRUPT;
				event_name = "vblank";

				if (rdev->irq.crtc_vblank_int[crtc_idx]) {
					drm_handle_vblank(rdev->ddev, crtc_idx);
					rdev->pm.vblank_sync = true;
					wake_up(&rdev->irq.vblank_queue);
				}
				if (atomic_read(&rdev->irq.pflip[crtc_idx])) {
					radeon_crtc_handle_vblank(rdev,
								  crtc_idx);
				}

			} else if (src_data == 1) { /* vline */
				mask = LB_D1_VLINE_INTERRUPT;
				event_name = "vline";
			} else {
				DRM_DEBUG("Unhandled interrupt: %d %d\n",
					  src_id, src_data);
				break;
			}

			if (!(disp_int[crtc_idx] & mask)) {
				DRM_DEBUG("IH: D%d %s - IH event w/o asserted irq bit?\n",
					  crtc_idx + 1, event_name);
			}

			disp_int[crtc_idx] &= ~mask;
			DRM_DEBUG("IH: D%d %s\n", crtc_idx + 1, event_name);

			break;
		case 8: /* D1 page flip */
		case 10: /* D2 page flip */
		case 12: /* D3 page flip */
		case 14: /* D4 page flip */
		case 16: /* D5 page flip */
		case 18: /* D6 page flip */
			DRM_DEBUG("IH: D%d flip\n", ((src_id - 8) >> 1) + 1);
			if (radeon_use_pflipirq > 0)
				radeon_crtc_handle_flip(rdev, (src_id - 8) >> 1);
			break;
		case 42: /* HPD hotplug */
			if (src_data <= 5) {
				hpd_idx = src_data;
				mask = DC_HPD1_INTERRUPT;
				queue_hotplug = true;
				event_name = "HPD";

			} else if (src_data <= 11) {
				hpd_idx = src_data - 6;
				mask = DC_HPD1_RX_INTERRUPT;
				queue_dp = true;
				event_name = "HPD_RX";

			} else {
				DRM_DEBUG("Unhandled interrupt: %d %d\n",
					  src_id, src_data);
				break;
			}

			if (!(disp_int[hpd_idx] & mask))
				DRM_DEBUG("IH: IH event w/o asserted irq bit?\n");

			disp_int[hpd_idx] &= ~mask;
			DRM_DEBUG("IH: %s%d\n", event_name, hpd_idx + 1);
			break;
		case 96:
			DRM_ERROR("SRBM_READ_ERROR: 0x%x\n", RREG32(SRBM_READ_ERROR));
			WREG32(SRBM_INT_ACK, 0x1);
			break;
		case 124: /* UVD */
			DRM_DEBUG("IH: UVD int: 0x%08x\n", src_data);
			radeon_fence_process(rdev, R600_RING_TYPE_UVD_INDEX);
			break;
		case 146:
		case 147:
			addr = RREG32(VM_CONTEXT1_PROTECTION_FAULT_ADDR);
			status = RREG32(VM_CONTEXT1_PROTECTION_FAULT_STATUS);
			/* reset addr and status */
			WREG32_P(VM_CONTEXT1_CNTL2, 1, ~1);
			if (addr == 0x0 && status == 0x0)
				break;
			dev_err(rdev->dev, "GPU fault detected: %d 0x%08x\n", src_id, src_data);
			dev_err(rdev->dev, "  VM_CONTEXT1_PROTECTION_FAULT_ADDR   0x%08X\n",
				addr);
			dev_err(rdev->dev, "  VM_CONTEXT1_PROTECTION_FAULT_STATUS 0x%08X\n",
				status);
			si_vm_decode_fault(rdev, status, addr);
			break;
		case 176: /* RINGID0 CP_INT */
			radeon_fence_process(rdev, RADEON_RING_TYPE_GFX_INDEX);
			break;
		case 177: /* RINGID1 CP_INT */
			radeon_fence_process(rdev, CAYMAN_RING_TYPE_CP1_INDEX);
			break;
		case 178: /* RINGID2 CP_INT */
			radeon_fence_process(rdev, CAYMAN_RING_TYPE_CP2_INDEX);
			break;
		case 181: /* CP EOP event */
			DRM_DEBUG("IH: CP EOP\n");
			switch (ring_id) {
			case 0:
				radeon_fence_process(rdev, RADEON_RING_TYPE_GFX_INDEX);
				break;
			case 1:
				radeon_fence_process(rdev, CAYMAN_RING_TYPE_CP1_INDEX);
				break;
			case 2:
				radeon_fence_process(rdev, CAYMAN_RING_TYPE_CP2_INDEX);
				break;
			}
			break;
		case 224: /* DMA trap event */
			DRM_DEBUG("IH: DMA trap\n");
			radeon_fence_process(rdev, R600_RING_TYPE_DMA_INDEX);
			break;
		case 230: /* thermal low to high */
			DRM_DEBUG("IH: thermal low to high\n");
			rdev->pm.dpm.thermal.high_to_low = false;
			queue_thermal = true;
			break;
		case 231: /* thermal high to low */
			DRM_DEBUG("IH: thermal high to low\n");
			rdev->pm.dpm.thermal.high_to_low = true;
			queue_thermal = true;
			break;
		case 233: /* GUI IDLE */
			DRM_DEBUG("IH: GUI idle\n");
			break;
		case 244: /* DMA trap event */
			DRM_DEBUG("IH: DMA1 trap\n");
			radeon_fence_process(rdev, CAYMAN_RING_TYPE_DMA1_INDEX);
			break;
		default:
			DRM_DEBUG("Unhandled interrupt: %d %d\n", src_id, src_data);
			break;
		}

		/* wptr/rptr are in bytes! */
		rptr += 16;
		rptr &= rdev->ih.ptr_mask;
		WREG32(IH_RB_RPTR, rptr);
	}
	if (queue_dp)
		schedule_work(&rdev->dp_work);
	if (queue_hotplug)
		schedule_delayed_work(&rdev->hotplug_work, 0);
	if (queue_thermal && rdev->pm.dpm_enabled)
		schedule_work(&rdev->pm.dpm.thermal.work);
	rdev->ih.rptr = rptr;
	atomic_set(&rdev->ih.lock, 0);

	/* make sure wptr hasn't changed while processing */
	wptr = si_get_ih_wptr(rdev);
	if (wptr != rptr)
		goto restart_ih;

	return IRQ_HANDLED;
}

/*
 * startup/shutdown callbacks
 */
static void si_uvd_init(struct radeon_device *rdev)
{
	int r;

	if (!rdev->has_uvd)
		return;

	r = radeon_uvd_init(rdev);
	if (r) {
		dev_err(rdev->dev, "failed UVD (%d) init.\n", r);
		/*
		 * At this point rdev->uvd.vcpu_bo is NULL which trickles down
		 * to early fails uvd_v2_2_resume() and thus nothing happens
		 * there. So it is pointless to try to go through that code
		 * hence why we disable uvd here.
		 */
		rdev->has_uvd = 0;
		return;
	}
	rdev->ring[R600_RING_TYPE_UVD_INDEX].ring_obj = NULL;
	r600_ring_init(rdev, &rdev->ring[R600_RING_TYPE_UVD_INDEX], 4096);
}

static void si_uvd_start(struct radeon_device *rdev)
{
	int r;

	if (!rdev->has_uvd)
		return;

	r = uvd_v2_2_resume(rdev);
	if (r) {
		dev_err(rdev->dev, "failed UVD resume (%d).\n", r);
		goto error;
	}
	r = radeon_fence_driver_start_ring(rdev, R600_RING_TYPE_UVD_INDEX);
	if (r) {
		dev_err(rdev->dev, "failed initializing UVD fences (%d).\n", r);
		goto error;
	}
	return;

error:
	rdev->ring[R600_RING_TYPE_UVD_INDEX].ring_size = 0;
}

static void si_uvd_resume(struct radeon_device *rdev)
{
	struct radeon_ring *ring;
	int r;

	if (!rdev->has_uvd || !rdev->ring[R600_RING_TYPE_UVD_INDEX].ring_size)
		return;

	ring = &rdev->ring[R600_RING_TYPE_UVD_INDEX];
	r = radeon_ring_init(rdev, ring, ring->ring_size, 0, PACKET0(UVD_NO_OP, 0));
	if (r) {
		dev_err(rdev->dev, "failed initializing UVD ring (%d).\n", r);
		return;
	}
	r = uvd_v1_0_init(rdev);
	if (r) {
		dev_err(rdev->dev, "failed initializing UVD (%d).\n", r);
		return;
	}
}

static void si_vce_init(struct radeon_device *rdev)
{
	int r;

	if (!rdev->has_vce)
		return;

	r = radeon_vce_init(rdev);
	if (r) {
		dev_err(rdev->dev, "failed VCE (%d) init.\n", r);
		/*
		 * At this point rdev->vce.vcpu_bo is NULL which trickles down
		 * to early fails si_vce_start() and thus nothing happens
		 * there. So it is pointless to try to go through that code
		 * hence why we disable vce here.
		 */
		rdev->has_vce = 0;
		return;
	}
	rdev->ring[TN_RING_TYPE_VCE1_INDEX].ring_obj = NULL;
	r600_ring_init(rdev, &rdev->ring[TN_RING_TYPE_VCE1_INDEX], 4096);
	rdev->ring[TN_RING_TYPE_VCE2_INDEX].ring_obj = NULL;
	r600_ring_init(rdev, &rdev->ring[TN_RING_TYPE_VCE2_INDEX], 4096);
}

static void si_vce_start(struct radeon_device *rdev)
{
	int r;

	if (!rdev->has_vce)
		return;

	r = radeon_vce_resume(rdev);
	if (r) {
		dev_err(rdev->dev, "failed VCE resume (%d).\n", r);
		goto error;
	}
	r = vce_v1_0_resume(rdev);
	if (r) {
		dev_err(rdev->dev, "failed VCE resume (%d).\n", r);
		goto error;
	}
	r = radeon_fence_driver_start_ring(rdev, TN_RING_TYPE_VCE1_INDEX);
	if (r) {
		dev_err(rdev->dev, "failed initializing VCE1 fences (%d).\n", r);
		goto error;
	}
	r = radeon_fence_driver_start_ring(rdev, TN_RING_TYPE_VCE2_INDEX);
	if (r) {
		dev_err(rdev->dev, "failed initializing VCE2 fences (%d).\n", r);
		goto error;
	}
	return;

error:
	rdev->ring[TN_RING_TYPE_VCE1_INDEX].ring_size = 0;
	rdev->ring[TN_RING_TYPE_VCE2_INDEX].ring_size = 0;
}

static void si_vce_resume(struct radeon_device *rdev)
{
	struct radeon_ring *ring;
	int r;

	if (!rdev->has_vce || !rdev->ring[TN_RING_TYPE_VCE1_INDEX].ring_size)
		return;

	ring = &rdev->ring[TN_RING_TYPE_VCE1_INDEX];
	r = radeon_ring_init(rdev, ring, ring->ring_size, 0, VCE_CMD_NO_OP);
	if (r) {
		dev_err(rdev->dev, "failed initializing VCE1 ring (%d).\n", r);
		return;
	}
	ring = &rdev->ring[TN_RING_TYPE_VCE2_INDEX];
	r = radeon_ring_init(rdev, ring, ring->ring_size, 0, VCE_CMD_NO_OP);
	if (r) {
		dev_err(rdev->dev, "failed initializing VCE1 ring (%d).\n", r);
		return;
	}
	r = vce_v1_0_init(rdev);
	if (r) {
		dev_err(rdev->dev, "failed initializing VCE (%d).\n", r);
		return;
	}
}

static int si_startup(struct radeon_device *rdev)
{
	struct radeon_ring *ring;
	int r;

	/* enable pcie gen2/3 link */
	si_pcie_gen3_enable(rdev);
	/* enable aspm */
	si_program_aspm(rdev);

	/* scratch needs to be initialized before MC */
	r = r600_vram_scratch_init(rdev);
	if (r)
		return r;

	si_mc_program(rdev);

	if (!rdev->pm.dpm_enabled) {
		r = si_mc_load_microcode(rdev);
		if (r) {
			DRM_ERROR("Failed to load MC firmware!\n");
			return r;
		}
	}

	r = si_pcie_gart_enable(rdev);
	if (r)
		return r;
	si_gpu_init(rdev);

	/* allocate rlc buffers */
	if (rdev->family == CHIP_VERDE) {
		rdev->rlc.reg_list = verde_rlc_save_restore_register_list;
		rdev->rlc.reg_list_size =
			(u32)ARRAY_SIZE(verde_rlc_save_restore_register_list);
	}
	rdev->rlc.cs_data = si_cs_data;
	r = sumo_rlc_init(rdev);
	if (r) {
		DRM_ERROR("Failed to init rlc BOs!\n");
		return r;
	}

	/* allocate wb buffer */
	r = radeon_wb_init(rdev);
	if (r)
		return r;

	r = radeon_fence_driver_start_ring(rdev, RADEON_RING_TYPE_GFX_INDEX);
	if (r) {
		dev_err(rdev->dev, "failed initializing CP fences (%d).\n", r);
		return r;
	}

	r = radeon_fence_driver_start_ring(rdev, CAYMAN_RING_TYPE_CP1_INDEX);
	if (r) {
		dev_err(rdev->dev, "failed initializing CP fences (%d).\n", r);
		return r;
	}

	r = radeon_fence_driver_start_ring(rdev, CAYMAN_RING_TYPE_CP2_INDEX);
	if (r) {
		dev_err(rdev->dev, "failed initializing CP fences (%d).\n", r);
		return r;
	}

	r = radeon_fence_driver_start_ring(rdev, R600_RING_TYPE_DMA_INDEX);
	if (r) {
		dev_err(rdev->dev, "failed initializing DMA fences (%d).\n", r);
		return r;
	}

	r = radeon_fence_driver_start_ring(rdev, CAYMAN_RING_TYPE_DMA1_INDEX);
	if (r) {
		dev_err(rdev->dev, "failed initializing DMA fences (%d).\n", r);
		return r;
	}

	si_uvd_start(rdev);
	si_vce_start(rdev);

	/* Enable IRQ */
	if (!rdev->irq.installed) {
		r = radeon_irq_kms_init(rdev);
		if (r)
			return r;
	}

	r = si_irq_init(rdev);
	if (r) {
		DRM_ERROR("radeon: IH init failed (%d).\n", r);
		radeon_irq_kms_fini(rdev);
		return r;
	}
	si_irq_set(rdev);

	ring = &rdev->ring[RADEON_RING_TYPE_GFX_INDEX];
	r = radeon_ring_init(rdev, ring, ring->ring_size, RADEON_WB_CP_RPTR_OFFSET,
			     RADEON_CP_PACKET2);
	if (r)
		return r;

	ring = &rdev->ring[CAYMAN_RING_TYPE_CP1_INDEX];
	r = radeon_ring_init(rdev, ring, ring->ring_size, RADEON_WB_CP1_RPTR_OFFSET,
			     RADEON_CP_PACKET2);
	if (r)
		return r;

	ring = &rdev->ring[CAYMAN_RING_TYPE_CP2_INDEX];
	r = radeon_ring_init(rdev, ring, ring->ring_size, RADEON_WB_CP2_RPTR_OFFSET,
			     RADEON_CP_PACKET2);
	if (r)
		return r;

	ring = &rdev->ring[R600_RING_TYPE_DMA_INDEX];
	r = radeon_ring_init(rdev, ring, ring->ring_size, R600_WB_DMA_RPTR_OFFSET,
			     DMA_PACKET(DMA_PACKET_NOP, 0, 0, 0, 0));
	if (r)
		return r;

	ring = &rdev->ring[CAYMAN_RING_TYPE_DMA1_INDEX];
	r = radeon_ring_init(rdev, ring, ring->ring_size, CAYMAN_WB_DMA1_RPTR_OFFSET,
			     DMA_PACKET(DMA_PACKET_NOP, 0, 0, 0, 0));
	if (r)
		return r;

	r = si_cp_load_microcode(rdev);
	if (r)
		return r;
	r = si_cp_resume(rdev);
	if (r)
		return r;

	r = cayman_dma_resume(rdev);
	if (r)
		return r;

	si_uvd_resume(rdev);
	si_vce_resume(rdev);

	r = radeon_ib_pool_init(rdev);
	if (r) {
		dev_err(rdev->dev, "IB initialization failed (%d).\n", r);
		return r;
	}

	r = radeon_vm_manager_init(rdev);
	if (r) {
		dev_err(rdev->dev, "vm manager initialization failed (%d).\n", r);
		return r;
	}

	r = radeon_audio_init(rdev);
	if (r)
		return r;

	return 0;
}

int si_resume(struct radeon_device *rdev)
{
	int r;

	/* Do not reset GPU before posting, on rv770 hw unlike on r500 hw,
	 * posting will perform necessary task to bring back GPU into good
	 * shape.
	 */
	/* post card */
	atom_asic_init(rdev->mode_info.atom_context);

	/* init golden registers */
	si_init_golden_registers(rdev);

	if (rdev->pm.pm_method == PM_METHOD_DPM)
		radeon_pm_resume(rdev);

	rdev->accel_working = true;
	r = si_startup(rdev);
	if (r) {
		DRM_ERROR("si startup failed on resume\n");
		rdev->accel_working = false;
		return r;
	}

	return r;

}

int si_suspend(struct radeon_device *rdev)
{
	radeon_pm_suspend(rdev);
	radeon_audio_fini(rdev);
	radeon_vm_manager_fini(rdev);
	si_cp_enable(rdev, false);
	cayman_dma_stop(rdev);
	if (rdev->has_uvd) {
		uvd_v1_0_fini(rdev);
		radeon_uvd_suspend(rdev);
	}
	if (rdev->has_vce)
		radeon_vce_suspend(rdev);
	si_fini_pg(rdev);
	si_fini_cg(rdev);
	si_irq_suspend(rdev);
	radeon_wb_disable(rdev);
	si_pcie_gart_disable(rdev);
	return 0;
}

/* Plan is to move initialization in that function and use
 * helper function so that radeon_device_init pretty much
 * do nothing more than calling asic specific function. This
 * should also allow to remove a bunch of callback function
 * like vram_info.
 */
int si_init(struct radeon_device *rdev)
{
	struct radeon_ring *ring = &rdev->ring[RADEON_RING_TYPE_GFX_INDEX];
	int r;

	/* Read BIOS */
	if (!radeon_get_bios(rdev)) {
		if (ASIC_IS_AVIVO(rdev))
			return -EINVAL;
	}
	/* Must be an ATOMBIOS */
	if (!rdev->is_atom_bios) {
		dev_err(rdev->dev, "Expecting atombios for cayman GPU\n");
		return -EINVAL;
	}
	r = radeon_atombios_init(rdev);
	if (r)
		return r;

	/* Post card if necessary */
	if (!radeon_card_posted(rdev)) {
		if (!rdev->bios) {
			dev_err(rdev->dev, "Card not posted and no BIOS - ignoring\n");
			return -EINVAL;
		}
		DRM_INFO("GPU not posted. posting now...\n");
		atom_asic_init(rdev->mode_info.atom_context);
	}
	/* init golden registers */
	si_init_golden_registers(rdev);
	/* Initialize scratch registers */
	si_scratch_init(rdev);
	/* Initialize surface registers */
	radeon_surface_init(rdev);
	/* Initialize clocks */
	radeon_get_clock_info(rdev->ddev);

	/* Fence driver */
	r = radeon_fence_driver_init(rdev);
	if (r)
		return r;

	/* initialize memory controller */
	r = si_mc_init(rdev);
	if (r)
		return r;
	/* Memory manager */
	r = radeon_bo_init(rdev);
	if (r)
		return r;

	if (!rdev->me_fw || !rdev->pfp_fw || !rdev->ce_fw ||
	    !rdev->rlc_fw || !rdev->mc_fw) {
		r = si_init_microcode(rdev);
		if (r) {
			DRM_ERROR("Failed to load firmware!\n");
			return r;
		}
	}

	/* Initialize power management */
	radeon_pm_init(rdev);

	ring = &rdev->ring[RADEON_RING_TYPE_GFX_INDEX];
	ring->ring_obj = NULL;
	r600_ring_init(rdev, ring, 1024 * 1024);

	ring = &rdev->ring[CAYMAN_RING_TYPE_CP1_INDEX];
	ring->ring_obj = NULL;
	r600_ring_init(rdev, ring, 1024 * 1024);

	ring = &rdev->ring[CAYMAN_RING_TYPE_CP2_INDEX];
	ring->ring_obj = NULL;
	r600_ring_init(rdev, ring, 1024 * 1024);

	ring = &rdev->ring[R600_RING_TYPE_DMA_INDEX];
	ring->ring_obj = NULL;
	r600_ring_init(rdev, ring, 64 * 1024);

	ring = &rdev->ring[CAYMAN_RING_TYPE_DMA1_INDEX];
	ring->ring_obj = NULL;
	r600_ring_init(rdev, ring, 64 * 1024);

	si_uvd_init(rdev);
	si_vce_init(rdev);

	rdev->ih.ring_obj = NULL;
	r600_ih_ring_init(rdev, 64 * 1024);

	r = r600_pcie_gart_init(rdev);
	if (r)
		return r;

	rdev->accel_working = true;
	r = si_startup(rdev);
	if (r) {
		dev_err(rdev->dev, "disabling GPU acceleration\n");
		si_cp_fini(rdev);
		cayman_dma_fini(rdev);
		si_irq_fini(rdev);
		sumo_rlc_fini(rdev);
		radeon_wb_fini(rdev);
		radeon_ib_pool_fini(rdev);
		radeon_vm_manager_fini(rdev);
		radeon_irq_kms_fini(rdev);
		si_pcie_gart_fini(rdev);
		rdev->accel_working = false;
	}

	/* Don't start up if the MC ucode is missing.
	 * The default clocks and voltages before the MC ucode
	 * is loaded are not suffient for advanced operations.
	 */
	if (!rdev->mc_fw) {
		DRM_ERROR("radeon: MC ucode required for NI+.\n");
		return -EINVAL;
	}

	return 0;
}

void si_fini(struct radeon_device *rdev)
{
	radeon_pm_fini(rdev);
	si_cp_fini(rdev);
	cayman_dma_fini(rdev);
	si_fini_pg(rdev);
	si_fini_cg(rdev);
	si_irq_fini(rdev);
	sumo_rlc_fini(rdev);
	radeon_wb_fini(rdev);
	radeon_vm_manager_fini(rdev);
	radeon_ib_pool_fini(rdev);
	radeon_irq_kms_fini(rdev);
	if (rdev->has_uvd) {
		uvd_v1_0_fini(rdev);
		radeon_uvd_fini(rdev);
	}
	if (rdev->has_vce)
		radeon_vce_fini(rdev);
	si_pcie_gart_fini(rdev);
	r600_vram_scratch_fini(rdev);
	radeon_gem_fini(rdev);
	radeon_fence_driver_fini(rdev);
	radeon_bo_fini(rdev);
	radeon_atombios_fini(rdev);
	kfree(rdev->bios);
	rdev->bios = NULL;
}

/**
 * si_get_gpu_clock_counter - return GPU clock counter snapshot
 *
 * @rdev: radeon_device pointer
 *
 * Fetches a GPU clock counter snapshot (SI).
 * Returns the 64 bit clock counter snapshot.
 */
uint64_t si_get_gpu_clock_counter(struct radeon_device *rdev)
{
	uint64_t clock;

	mutex_lock(&rdev->gpu_clock_mutex);
	WREG32(RLC_CAPTURE_GPU_CLOCK_COUNT, 1);
	clock = (uint64_t)RREG32(RLC_GPU_CLOCK_COUNT_LSB) |
		((uint64_t)RREG32(RLC_GPU_CLOCK_COUNT_MSB) << 32ULL);
	mutex_unlock(&rdev->gpu_clock_mutex);
	return clock;
}

int si_set_uvd_clocks(struct radeon_device *rdev, u32 vclk, u32 dclk)
{
	unsigned fb_div = 0, vclk_div = 0, dclk_div = 0;
	int r;

	/* bypass vclk and dclk with bclk */
	WREG32_P(CG_UPLL_FUNC_CNTL_2,
		VCLK_SRC_SEL(1) | DCLK_SRC_SEL(1),
		~(VCLK_SRC_SEL_MASK | DCLK_SRC_SEL_MASK));

	/* put PLL in bypass mode */
	WREG32_P(CG_UPLL_FUNC_CNTL, UPLL_BYPASS_EN_MASK, ~UPLL_BYPASS_EN_MASK);

	if (!vclk || !dclk) {
		/* keep the Bypass mode */
		return 0;
	}

	r = radeon_uvd_calc_upll_dividers(rdev, vclk, dclk, 125000, 250000,
					  16384, 0x03FFFFFF, 0, 128, 5,
					  &fb_div, &vclk_div, &dclk_div);
	if (r)
		return r;

	/* set RESET_ANTI_MUX to 0 */
	WREG32_P(CG_UPLL_FUNC_CNTL_5, 0, ~RESET_ANTI_MUX_MASK);

	/* set VCO_MODE to 1 */
	WREG32_P(CG_UPLL_FUNC_CNTL, UPLL_VCO_MODE_MASK, ~UPLL_VCO_MODE_MASK);

	/* disable sleep mode */
	WREG32_P(CG_UPLL_FUNC_CNTL, 0, ~UPLL_SLEEP_MASK);

	/* deassert UPLL_RESET */
	WREG32_P(CG_UPLL_FUNC_CNTL, 0, ~UPLL_RESET_MASK);

	mdelay(1);

	r = radeon_uvd_send_upll_ctlreq(rdev, CG_UPLL_FUNC_CNTL);
	if (r)
		return r;

	/* assert UPLL_RESET again */
	WREG32_P(CG_UPLL_FUNC_CNTL, UPLL_RESET_MASK, ~UPLL_RESET_MASK);

	/* disable spread spectrum. */
	WREG32_P(CG_UPLL_SPREAD_SPECTRUM, 0, ~SSEN_MASK);

	/* set feedback divider */
	WREG32_P(CG_UPLL_FUNC_CNTL_3, UPLL_FB_DIV(fb_div), ~UPLL_FB_DIV_MASK);

	/* set ref divider to 0 */
	WREG32_P(CG_UPLL_FUNC_CNTL, 0, ~UPLL_REF_DIV_MASK);

	if (fb_div < 307200)
		WREG32_P(CG_UPLL_FUNC_CNTL_4, 0, ~UPLL_SPARE_ISPARE9);
	else
		WREG32_P(CG_UPLL_FUNC_CNTL_4, UPLL_SPARE_ISPARE9, ~UPLL_SPARE_ISPARE9);

	/* set PDIV_A and PDIV_B */
	WREG32_P(CG_UPLL_FUNC_CNTL_2,
		UPLL_PDIV_A(vclk_div) | UPLL_PDIV_B(dclk_div),
		~(UPLL_PDIV_A_MASK | UPLL_PDIV_B_MASK));

	/* give the PLL some time to settle */
	mdelay(15);

	/* deassert PLL_RESET */
	WREG32_P(CG_UPLL_FUNC_CNTL, 0, ~UPLL_RESET_MASK);

	mdelay(15);

	/* switch from bypass mode to normal mode */
	WREG32_P(CG_UPLL_FUNC_CNTL, 0, ~UPLL_BYPASS_EN_MASK);

	r = radeon_uvd_send_upll_ctlreq(rdev, CG_UPLL_FUNC_CNTL);
	if (r)
		return r;

	/* switch VCLK and DCLK selection */
	WREG32_P(CG_UPLL_FUNC_CNTL_2,
		VCLK_SRC_SEL(2) | DCLK_SRC_SEL(2),
		~(VCLK_SRC_SEL_MASK | DCLK_SRC_SEL_MASK));

	mdelay(100);

	return 0;
}

static void si_pcie_gen3_enable(struct radeon_device *rdev)
{
	struct pci_dev *root = rdev->pdev->bus->self;
	int bridge_pos, gpu_pos;
	u32 speed_cntl, mask, current_data_rate;
	int ret, i;
	u16 tmp16;

	if (pci_is_root_bus(rdev->pdev->bus))
		return;

	if (radeon_pcie_gen2 == 0)
		return;

	if (rdev->flags & RADEON_IS_IGP)
		return;

	if (!(rdev->flags & RADEON_IS_PCIE))
		return;

	ret = drm_pcie_get_speed_cap_mask(rdev->ddev, &mask);
	if (ret != 0)
		return;

	if (!(mask & (DRM_PCIE_SPEED_50 | DRM_PCIE_SPEED_80)))
		return;

	speed_cntl = RREG32_PCIE_PORT(PCIE_LC_SPEED_CNTL);
	current_data_rate = (speed_cntl & LC_CURRENT_DATA_RATE_MASK) >>
		LC_CURRENT_DATA_RATE_SHIFT;
	if (mask & DRM_PCIE_SPEED_80) {
		if (current_data_rate == 2) {
			DRM_INFO("PCIE gen 3 link speeds already enabled\n");
			return;
		}
		DRM_INFO("enabling PCIE gen 3 link speeds, disable with radeon.pcie_gen2=0\n");
	} else if (mask & DRM_PCIE_SPEED_50) {
		if (current_data_rate == 1) {
			DRM_INFO("PCIE gen 2 link speeds already enabled\n");
			return;
		}
		DRM_INFO("enabling PCIE gen 2 link speeds, disable with radeon.pcie_gen2=0\n");
	}

	bridge_pos = pci_pcie_cap(root);
	if (!bridge_pos)
		return;

	gpu_pos = pci_pcie_cap(rdev->pdev);
	if (!gpu_pos)
		return;

	if (mask & DRM_PCIE_SPEED_80) {
		/* re-try equalization if gen3 is not already enabled */
		if (current_data_rate != 2) {
			u16 bridge_cfg, gpu_cfg;
			u16 bridge_cfg2, gpu_cfg2;
			u32 max_lw, current_lw, tmp;

			pci_read_config_word(root, bridge_pos + PCI_EXP_LNKCTL, &bridge_cfg);
			pci_read_config_word(rdev->pdev, gpu_pos + PCI_EXP_LNKCTL, &gpu_cfg);

			tmp16 = bridge_cfg | PCI_EXP_LNKCTL_HAWD;
			pci_write_config_word(root, bridge_pos + PCI_EXP_LNKCTL, tmp16);

			tmp16 = gpu_cfg | PCI_EXP_LNKCTL_HAWD;
			pci_write_config_word(rdev->pdev, gpu_pos + PCI_EXP_LNKCTL, tmp16);

			tmp = RREG32_PCIE(PCIE_LC_STATUS1);
			max_lw = (tmp & LC_DETECTED_LINK_WIDTH_MASK) >> LC_DETECTED_LINK_WIDTH_SHIFT;
			current_lw = (tmp & LC_OPERATING_LINK_WIDTH_MASK) >> LC_OPERATING_LINK_WIDTH_SHIFT;

			if (current_lw < max_lw) {
				tmp = RREG32_PCIE_PORT(PCIE_LC_LINK_WIDTH_CNTL);
				if (tmp & LC_RENEGOTIATION_SUPPORT) {
					tmp &= ~(LC_LINK_WIDTH_MASK | LC_UPCONFIGURE_DIS);
					tmp |= (max_lw << LC_LINK_WIDTH_SHIFT);
					tmp |= LC_UPCONFIGURE_SUPPORT | LC_RENEGOTIATE_EN | LC_RECONFIG_NOW;
					WREG32_PCIE_PORT(PCIE_LC_LINK_WIDTH_CNTL, tmp);
				}
			}

			for (i = 0; i < 10; i++) {
				/* check status */
				pci_read_config_word(rdev->pdev, gpu_pos + PCI_EXP_DEVSTA, &tmp16);
				if (tmp16 & PCI_EXP_DEVSTA_TRPND)
					break;

				pci_read_config_word(root, bridge_pos + PCI_EXP_LNKCTL, &bridge_cfg);
				pci_read_config_word(rdev->pdev, gpu_pos + PCI_EXP_LNKCTL, &gpu_cfg);

				pci_read_config_word(root, bridge_pos + PCI_EXP_LNKCTL2, &bridge_cfg2);
				pci_read_config_word(rdev->pdev, gpu_pos + PCI_EXP_LNKCTL2, &gpu_cfg2);

				tmp = RREG32_PCIE_PORT(PCIE_LC_CNTL4);
				tmp |= LC_SET_QUIESCE;
				WREG32_PCIE_PORT(PCIE_LC_CNTL4, tmp);

				tmp = RREG32_PCIE_PORT(PCIE_LC_CNTL4);
				tmp |= LC_REDO_EQ;
				WREG32_PCIE_PORT(PCIE_LC_CNTL4, tmp);

				mdelay(100);

				/* linkctl */
				pci_read_config_word(root, bridge_pos + PCI_EXP_LNKCTL, &tmp16);
				tmp16 &= ~PCI_EXP_LNKCTL_HAWD;
				tmp16 |= (bridge_cfg & PCI_EXP_LNKCTL_HAWD);
				pci_write_config_word(root, bridge_pos + PCI_EXP_LNKCTL, tmp16);

				pci_read_config_word(rdev->pdev, gpu_pos + PCI_EXP_LNKCTL, &tmp16);
				tmp16 &= ~PCI_EXP_LNKCTL_HAWD;
				tmp16 |= (gpu_cfg & PCI_EXP_LNKCTL_HAWD);
				pci_write_config_word(rdev->pdev, gpu_pos + PCI_EXP_LNKCTL, tmp16);

				/* linkctl2 */
				pci_read_config_word(root, bridge_pos + PCI_EXP_LNKCTL2, &tmp16);
				tmp16 &= ~((1 << 4) | (7 << 9));
				tmp16 |= (bridge_cfg2 & ((1 << 4) | (7 << 9)));
				pci_write_config_word(root, bridge_pos + PCI_EXP_LNKCTL2, tmp16);

				pci_read_config_word(rdev->pdev, gpu_pos + PCI_EXP_LNKCTL2, &tmp16);
				tmp16 &= ~((1 << 4) | (7 << 9));
				tmp16 |= (gpu_cfg2 & ((1 << 4) | (7 << 9)));
				pci_write_config_word(rdev->pdev, gpu_pos + PCI_EXP_LNKCTL2, tmp16);

				tmp = RREG32_PCIE_PORT(PCIE_LC_CNTL4);
				tmp &= ~LC_SET_QUIESCE;
				WREG32_PCIE_PORT(PCIE_LC_CNTL4, tmp);
			}
		}
	}

	/* set the link speed */
	speed_cntl |= LC_FORCE_EN_SW_SPEED_CHANGE | LC_FORCE_DIS_HW_SPEED_CHANGE;
	speed_cntl &= ~LC_FORCE_DIS_SW_SPEED_CHANGE;
	WREG32_PCIE_PORT(PCIE_LC_SPEED_CNTL, speed_cntl);

	pci_read_config_word(rdev->pdev, gpu_pos + PCI_EXP_LNKCTL2, &tmp16);
	tmp16 &= ~0xf;
	if (mask & DRM_PCIE_SPEED_80)
		tmp16 |= 3; /* gen3 */
	else if (mask & DRM_PCIE_SPEED_50)
		tmp16 |= 2; /* gen2 */
	else
		tmp16 |= 1; /* gen1 */
	pci_write_config_word(rdev->pdev, gpu_pos + PCI_EXP_LNKCTL2, tmp16);

	speed_cntl = RREG32_PCIE_PORT(PCIE_LC_SPEED_CNTL);
	speed_cntl |= LC_INITIATE_LINK_SPEED_CHANGE;
	WREG32_PCIE_PORT(PCIE_LC_SPEED_CNTL, speed_cntl);

	for (i = 0; i < rdev->usec_timeout; i++) {
		speed_cntl = RREG32_PCIE_PORT(PCIE_LC_SPEED_CNTL);
		if ((speed_cntl & LC_INITIATE_LINK_SPEED_CHANGE) == 0)
			break;
		udelay(1);
	}
}

static void si_program_aspm(struct radeon_device *rdev)
{
	u32 data, orig;
	bool disable_l0s = false, disable_l1 = false, disable_plloff_in_l1 = false;
	bool disable_clkreq = false;

	if (radeon_aspm == 0)
		return;

	if (!(rdev->flags & RADEON_IS_PCIE))
		return;

	orig = data = RREG32_PCIE_PORT(PCIE_LC_N_FTS_CNTL);
	data &= ~LC_XMIT_N_FTS_MASK;
	data |= LC_XMIT_N_FTS(0x24) | LC_XMIT_N_FTS_OVERRIDE_EN;
	if (orig != data)
		WREG32_PCIE_PORT(PCIE_LC_N_FTS_CNTL, data);

	orig = data = RREG32_PCIE_PORT(PCIE_LC_CNTL3);
	data |= LC_GO_TO_RECOVERY;
	if (orig != data)
		WREG32_PCIE_PORT(PCIE_LC_CNTL3, data);

	orig = data = RREG32_PCIE(PCIE_P_CNTL);
	data |= P_IGNORE_EDB_ERR;
	if (orig != data)
		WREG32_PCIE(PCIE_P_CNTL, data);

	orig = data = RREG32_PCIE_PORT(PCIE_LC_CNTL);
	data &= ~(LC_L0S_INACTIVITY_MASK | LC_L1_INACTIVITY_MASK);
	data |= LC_PMI_TO_L1_DIS;
	if (!disable_l0s)
		data |= LC_L0S_INACTIVITY(7);

	if (!disable_l1) {
		data |= LC_L1_INACTIVITY(7);
		data &= ~LC_PMI_TO_L1_DIS;
		if (orig != data)
			WREG32_PCIE_PORT(PCIE_LC_CNTL, data);

		if (!disable_plloff_in_l1) {
			bool clk_req_support;

			orig = data = RREG32_PIF_PHY0(PB0_PIF_PWRDOWN_0);
			data &= ~(PLL_POWER_STATE_IN_OFF_0_MASK | PLL_POWER_STATE_IN_TXS2_0_MASK);
			data |= PLL_POWER_STATE_IN_OFF_0(7) | PLL_POWER_STATE_IN_TXS2_0(7);
			if (orig != data)
				WREG32_PIF_PHY0(PB0_PIF_PWRDOWN_0, data);

			orig = data = RREG32_PIF_PHY0(PB0_PIF_PWRDOWN_1);
			data &= ~(PLL_POWER_STATE_IN_OFF_1_MASK | PLL_POWER_STATE_IN_TXS2_1_MASK);
			data |= PLL_POWER_STATE_IN_OFF_1(7) | PLL_POWER_STATE_IN_TXS2_1(7);
			if (orig != data)
				WREG32_PIF_PHY0(PB0_PIF_PWRDOWN_1, data);

			orig = data = RREG32_PIF_PHY1(PB1_PIF_PWRDOWN_0);
			data &= ~(PLL_POWER_STATE_IN_OFF_0_MASK | PLL_POWER_STATE_IN_TXS2_0_MASK);
			data |= PLL_POWER_STATE_IN_OFF_0(7) | PLL_POWER_STATE_IN_TXS2_0(7);
			if (orig != data)
				WREG32_PIF_PHY1(PB1_PIF_PWRDOWN_0, data);

			orig = data = RREG32_PIF_PHY1(PB1_PIF_PWRDOWN_1);
			data &= ~(PLL_POWER_STATE_IN_OFF_1_MASK | PLL_POWER_STATE_IN_TXS2_1_MASK);
			data |= PLL_POWER_STATE_IN_OFF_1(7) | PLL_POWER_STATE_IN_TXS2_1(7);
			if (orig != data)
				WREG32_PIF_PHY1(PB1_PIF_PWRDOWN_1, data);

			if ((rdev->family != CHIP_OLAND) && (rdev->family != CHIP_HAINAN)) {
				orig = data = RREG32_PIF_PHY0(PB0_PIF_PWRDOWN_0);
				data &= ~PLL_RAMP_UP_TIME_0_MASK;
				if (orig != data)
					WREG32_PIF_PHY0(PB0_PIF_PWRDOWN_0, data);

				orig = data = RREG32_PIF_PHY0(PB0_PIF_PWRDOWN_1);
				data &= ~PLL_RAMP_UP_TIME_1_MASK;
				if (orig != data)
					WREG32_PIF_PHY0(PB0_PIF_PWRDOWN_1, data);

				orig = data = RREG32_PIF_PHY0(PB0_PIF_PWRDOWN_2);
				data &= ~PLL_RAMP_UP_TIME_2_MASK;
				if (orig != data)
					WREG32_PIF_PHY0(PB0_PIF_PWRDOWN_2, data);

				orig = data = RREG32_PIF_PHY0(PB0_PIF_PWRDOWN_3);
				data &= ~PLL_RAMP_UP_TIME_3_MASK;
				if (orig != data)
					WREG32_PIF_PHY0(PB0_PIF_PWRDOWN_3, data);

				orig = data = RREG32_PIF_PHY1(PB1_PIF_PWRDOWN_0);
				data &= ~PLL_RAMP_UP_TIME_0_MASK;
				if (orig != data)
					WREG32_PIF_PHY1(PB1_PIF_PWRDOWN_0, data);

				orig = data = RREG32_PIF_PHY1(PB1_PIF_PWRDOWN_1);
				data &= ~PLL_RAMP_UP_TIME_1_MASK;
				if (orig != data)
					WREG32_PIF_PHY1(PB1_PIF_PWRDOWN_1, data);

				orig = data = RREG32_PIF_PHY1(PB1_PIF_PWRDOWN_2);
				data &= ~PLL_RAMP_UP_TIME_2_MASK;
				if (orig != data)
					WREG32_PIF_PHY1(PB1_PIF_PWRDOWN_2, data);

				orig = data = RREG32_PIF_PHY1(PB1_PIF_PWRDOWN_3);
				data &= ~PLL_RAMP_UP_TIME_3_MASK;
				if (orig != data)
					WREG32_PIF_PHY1(PB1_PIF_PWRDOWN_3, data);
			}
			orig = data = RREG32_PCIE_PORT(PCIE_LC_LINK_WIDTH_CNTL);
			data &= ~LC_DYN_LANES_PWR_STATE_MASK;
			data |= LC_DYN_LANES_PWR_STATE(3);
			if (orig != data)
				WREG32_PCIE_PORT(PCIE_LC_LINK_WIDTH_CNTL, data);

			orig = data = RREG32_PIF_PHY0(PB0_PIF_CNTL);
			data &= ~LS2_EXIT_TIME_MASK;
			if ((rdev->family == CHIP_OLAND) || (rdev->family == CHIP_HAINAN))
				data |= LS2_EXIT_TIME(5);
			if (orig != data)
				WREG32_PIF_PHY0(PB0_PIF_CNTL, data);

			orig = data = RREG32_PIF_PHY1(PB1_PIF_CNTL);
			data &= ~LS2_EXIT_TIME_MASK;
			if ((rdev->family == CHIP_OLAND) || (rdev->family == CHIP_HAINAN))
				data |= LS2_EXIT_TIME(5);
			if (orig != data)
				WREG32_PIF_PHY1(PB1_PIF_CNTL, data);

			if (!disable_clkreq &&
			    !pci_is_root_bus(rdev->pdev->bus)) {
				struct pci_dev *root = rdev->pdev->bus->self;
				u32 lnkcap;

				clk_req_support = false;
				pcie_capability_read_dword(root, PCI_EXP_LNKCAP, &lnkcap);
				if (lnkcap & PCI_EXP_LNKCAP_CLKPM)
					clk_req_support = true;
			} else {
				clk_req_support = false;
			}

			if (clk_req_support) {
				orig = data = RREG32_PCIE_PORT(PCIE_LC_CNTL2);
				data |= LC_ALLOW_PDWN_IN_L1 | LC_ALLOW_PDWN_IN_L23;
				if (orig != data)
					WREG32_PCIE_PORT(PCIE_LC_CNTL2, data);

				orig = data = RREG32(THM_CLK_CNTL);
				data &= ~(CMON_CLK_SEL_MASK | TMON_CLK_SEL_MASK);
				data |= CMON_CLK_SEL(1) | TMON_CLK_SEL(1);
				if (orig != data)
					WREG32(THM_CLK_CNTL, data);

				orig = data = RREG32(MISC_CLK_CNTL);
				data &= ~(DEEP_SLEEP_CLK_SEL_MASK | ZCLK_SEL_MASK);
				data |= DEEP_SLEEP_CLK_SEL(1) | ZCLK_SEL(1);
				if (orig != data)
					WREG32(MISC_CLK_CNTL, data);

				orig = data = RREG32(CG_CLKPIN_CNTL);
				data &= ~BCLK_AS_XCLK;
				if (orig != data)
					WREG32(CG_CLKPIN_CNTL, data);

				orig = data = RREG32(CG_CLKPIN_CNTL_2);
				data &= ~FORCE_BIF_REFCLK_EN;
				if (orig != data)
					WREG32(CG_CLKPIN_CNTL_2, data);

				orig = data = RREG32(MPLL_BYPASSCLK_SEL);
				data &= ~MPLL_CLKOUT_SEL_MASK;
				data |= MPLL_CLKOUT_SEL(4);
				if (orig != data)
					WREG32(MPLL_BYPASSCLK_SEL, data);

				orig = data = RREG32(SPLL_CNTL_MODE);
				data &= ~SPLL_REFCLK_SEL_MASK;
				if (orig != data)
					WREG32(SPLL_CNTL_MODE, data);
			}
		}
	} else {
		if (orig != data)
			WREG32_PCIE_PORT(PCIE_LC_CNTL, data);
	}

	orig = data = RREG32_PCIE(PCIE_CNTL2);
	data |= SLV_MEM_LS_EN | MST_MEM_LS_EN | REPLAY_MEM_LS_EN;
	if (orig != data)
		WREG32_PCIE(PCIE_CNTL2, data);

	if (!disable_l0s) {
		data = RREG32_PCIE_PORT(PCIE_LC_N_FTS_CNTL);
		if((data & LC_N_FTS_MASK) == LC_N_FTS_MASK) {
			data = RREG32_PCIE(PCIE_LC_STATUS1);
			if ((data & LC_REVERSE_XMIT) && (data & LC_REVERSE_RCVR)) {
				orig = data = RREG32_PCIE_PORT(PCIE_LC_CNTL);
				data &= ~LC_L0S_INACTIVITY_MASK;
				if (orig != data)
					WREG32_PCIE_PORT(PCIE_LC_CNTL, data);
			}
		}
	}
}

static int si_vce_send_vcepll_ctlreq(struct radeon_device *rdev)
{
	unsigned i;

	/* make sure VCEPLL_CTLREQ is deasserted */
	WREG32_SMC_P(CG_VCEPLL_FUNC_CNTL, 0, ~UPLL_CTLREQ_MASK);

	mdelay(10);

	/* assert UPLL_CTLREQ */
	WREG32_SMC_P(CG_VCEPLL_FUNC_CNTL, UPLL_CTLREQ_MASK, ~UPLL_CTLREQ_MASK);

	/* wait for CTLACK and CTLACK2 to get asserted */
	for (i = 0; i < 100; ++i) {
		uint32_t mask = UPLL_CTLACK_MASK | UPLL_CTLACK2_MASK;
		if ((RREG32_SMC(CG_VCEPLL_FUNC_CNTL) & mask) == mask)
			break;
		mdelay(10);
	}

	/* deassert UPLL_CTLREQ */
	WREG32_SMC_P(CG_VCEPLL_FUNC_CNTL, 0, ~UPLL_CTLREQ_MASK);

	if (i == 100) {
		DRM_ERROR("Timeout setting UVD clocks!\n");
		return -ETIMEDOUT;
	}

	return 0;
}

int si_set_vce_clocks(struct radeon_device *rdev, u32 evclk, u32 ecclk)
{
	unsigned fb_div = 0, evclk_div = 0, ecclk_div = 0;
	int r;

	/* bypass evclk and ecclk with bclk */
	WREG32_SMC_P(CG_VCEPLL_FUNC_CNTL_2,
		     EVCLK_SRC_SEL(1) | ECCLK_SRC_SEL(1),
		     ~(EVCLK_SRC_SEL_MASK | ECCLK_SRC_SEL_MASK));

	/* put PLL in bypass mode */
	WREG32_SMC_P(CG_VCEPLL_FUNC_CNTL, VCEPLL_BYPASS_EN_MASK,
		     ~VCEPLL_BYPASS_EN_MASK);

	if (!evclk || !ecclk) {
		/* keep the Bypass mode, put PLL to sleep */
		WREG32_SMC_P(CG_VCEPLL_FUNC_CNTL, VCEPLL_SLEEP_MASK,
			     ~VCEPLL_SLEEP_MASK);
		return 0;
	}

	r = radeon_uvd_calc_upll_dividers(rdev, evclk, ecclk, 125000, 250000,
					  16384, 0x03FFFFFF, 0, 128, 5,
					  &fb_div, &evclk_div, &ecclk_div);
	if (r)
		return r;

	/* set RESET_ANTI_MUX to 0 */
	WREG32_SMC_P(CG_VCEPLL_FUNC_CNTL_5, 0, ~RESET_ANTI_MUX_MASK);

	/* set VCO_MODE to 1 */
	WREG32_SMC_P(CG_VCEPLL_FUNC_CNTL, VCEPLL_VCO_MODE_MASK,
		     ~VCEPLL_VCO_MODE_MASK);

	/* toggle VCEPLL_SLEEP to 1 then back to 0 */
	WREG32_SMC_P(CG_VCEPLL_FUNC_CNTL, VCEPLL_SLEEP_MASK,
		     ~VCEPLL_SLEEP_MASK);
	WREG32_SMC_P(CG_VCEPLL_FUNC_CNTL, 0, ~VCEPLL_SLEEP_MASK);

	/* deassert VCEPLL_RESET */
	WREG32_SMC_P(CG_VCEPLL_FUNC_CNTL, 0, ~VCEPLL_RESET_MASK);

	mdelay(1);

	r = si_vce_send_vcepll_ctlreq(rdev);
	if (r)
		return r;

	/* assert VCEPLL_RESET again */
	WREG32_SMC_P(CG_VCEPLL_FUNC_CNTL, VCEPLL_RESET_MASK, ~VCEPLL_RESET_MASK);

	/* disable spread spectrum. */
	WREG32_SMC_P(CG_VCEPLL_SPREAD_SPECTRUM, 0, ~SSEN_MASK);

	/* set feedback divider */
	WREG32_SMC_P(CG_VCEPLL_FUNC_CNTL_3, VCEPLL_FB_DIV(fb_div), ~VCEPLL_FB_DIV_MASK);

	/* set ref divider to 0 */
	WREG32_SMC_P(CG_VCEPLL_FUNC_CNTL, 0, ~VCEPLL_REF_DIV_MASK);

	/* set PDIV_A and PDIV_B */
	WREG32_SMC_P(CG_VCEPLL_FUNC_CNTL_2,
		     VCEPLL_PDIV_A(evclk_div) | VCEPLL_PDIV_B(ecclk_div),
		     ~(VCEPLL_PDIV_A_MASK | VCEPLL_PDIV_B_MASK));

	/* give the PLL some time to settle */
	mdelay(15);

	/* deassert PLL_RESET */
	WREG32_SMC_P(CG_VCEPLL_FUNC_CNTL, 0, ~VCEPLL_RESET_MASK);

	mdelay(15);

	/* switch from bypass mode to normal mode */
	WREG32_SMC_P(CG_VCEPLL_FUNC_CNTL, 0, ~VCEPLL_BYPASS_EN_MASK);

	r = si_vce_send_vcepll_ctlreq(rdev);
	if (r)
		return r;

	/* switch VCLK and DCLK selection */
	WREG32_SMC_P(CG_VCEPLL_FUNC_CNTL_2,
		     EVCLK_SRC_SEL(16) | ECCLK_SRC_SEL(16),
		     ~(EVCLK_SRC_SEL_MASK | ECCLK_SRC_SEL_MASK));

	mdelay(100);

	return 0;
}<|MERGE_RESOLUTION|>--- conflicted
+++ resolved
@@ -6144,128 +6144,6 @@
 	if (ASIC_IS_NODCE(rdev))
 		return;
 
-<<<<<<< HEAD
-	rdev->irq.stat_regs.evergreen.disp_int = RREG32(DISP_INTERRUPT_STATUS);
-	rdev->irq.stat_regs.evergreen.disp_int_cont = RREG32(DISP_INTERRUPT_STATUS_CONTINUE);
-	rdev->irq.stat_regs.evergreen.disp_int_cont2 = RREG32(DISP_INTERRUPT_STATUS_CONTINUE2);
-	rdev->irq.stat_regs.evergreen.disp_int_cont3 = RREG32(DISP_INTERRUPT_STATUS_CONTINUE3);
-	rdev->irq.stat_regs.evergreen.disp_int_cont4 = RREG32(DISP_INTERRUPT_STATUS_CONTINUE4);
-	rdev->irq.stat_regs.evergreen.disp_int_cont5 = RREG32(DISP_INTERRUPT_STATUS_CONTINUE5);
-	rdev->irq.stat_regs.evergreen.d1grph_int = RREG32(GRPH_INT_STATUS + EVERGREEN_CRTC0_REGISTER_OFFSET);
-	rdev->irq.stat_regs.evergreen.d2grph_int = RREG32(GRPH_INT_STATUS + EVERGREEN_CRTC1_REGISTER_OFFSET);
-	if (rdev->num_crtc >= 4) {
-		rdev->irq.stat_regs.evergreen.d3grph_int = RREG32(GRPH_INT_STATUS + EVERGREEN_CRTC2_REGISTER_OFFSET);
-		rdev->irq.stat_regs.evergreen.d4grph_int = RREG32(GRPH_INT_STATUS + EVERGREEN_CRTC3_REGISTER_OFFSET);
-	}
-	if (rdev->num_crtc >= 6) {
-		rdev->irq.stat_regs.evergreen.d5grph_int = RREG32(GRPH_INT_STATUS + EVERGREEN_CRTC4_REGISTER_OFFSET);
-		rdev->irq.stat_regs.evergreen.d6grph_int = RREG32(GRPH_INT_STATUS + EVERGREEN_CRTC5_REGISTER_OFFSET);
-	}
-
-	if (rdev->irq.stat_regs.evergreen.d1grph_int & GRPH_PFLIP_INT_OCCURRED)
-		WREG32(GRPH_INT_STATUS + EVERGREEN_CRTC0_REGISTER_OFFSET, GRPH_PFLIP_INT_CLEAR);
-	if (rdev->irq.stat_regs.evergreen.d2grph_int & GRPH_PFLIP_INT_OCCURRED)
-		WREG32(GRPH_INT_STATUS + EVERGREEN_CRTC1_REGISTER_OFFSET, GRPH_PFLIP_INT_CLEAR);
-	if (rdev->irq.stat_regs.evergreen.disp_int & LB_D1_VBLANK_INTERRUPT)
-		WREG32(VBLANK_STATUS + EVERGREEN_CRTC0_REGISTER_OFFSET, VBLANK_ACK);
-	if (rdev->irq.stat_regs.evergreen.disp_int & LB_D1_VLINE_INTERRUPT)
-		WREG32(VLINE_STATUS + EVERGREEN_CRTC0_REGISTER_OFFSET, VLINE_ACK);
-	if (rdev->irq.stat_regs.evergreen.disp_int_cont & LB_D2_VBLANK_INTERRUPT)
-		WREG32(VBLANK_STATUS + EVERGREEN_CRTC1_REGISTER_OFFSET, VBLANK_ACK);
-	if (rdev->irq.stat_regs.evergreen.disp_int_cont & LB_D2_VLINE_INTERRUPT)
-		WREG32(VLINE_STATUS + EVERGREEN_CRTC1_REGISTER_OFFSET, VLINE_ACK);
-
-	if (rdev->num_crtc >= 4) {
-		if (rdev->irq.stat_regs.evergreen.d3grph_int & GRPH_PFLIP_INT_OCCURRED)
-			WREG32(GRPH_INT_STATUS + EVERGREEN_CRTC2_REGISTER_OFFSET, GRPH_PFLIP_INT_CLEAR);
-		if (rdev->irq.stat_regs.evergreen.d4grph_int & GRPH_PFLIP_INT_OCCURRED)
-			WREG32(GRPH_INT_STATUS + EVERGREEN_CRTC3_REGISTER_OFFSET, GRPH_PFLIP_INT_CLEAR);
-		if (rdev->irq.stat_regs.evergreen.disp_int_cont2 & LB_D3_VBLANK_INTERRUPT)
-			WREG32(VBLANK_STATUS + EVERGREEN_CRTC2_REGISTER_OFFSET, VBLANK_ACK);
-		if (rdev->irq.stat_regs.evergreen.disp_int_cont2 & LB_D3_VLINE_INTERRUPT)
-			WREG32(VLINE_STATUS + EVERGREEN_CRTC2_REGISTER_OFFSET, VLINE_ACK);
-		if (rdev->irq.stat_regs.evergreen.disp_int_cont3 & LB_D4_VBLANK_INTERRUPT)
-			WREG32(VBLANK_STATUS + EVERGREEN_CRTC3_REGISTER_OFFSET, VBLANK_ACK);
-		if (rdev->irq.stat_regs.evergreen.disp_int_cont3 & LB_D4_VLINE_INTERRUPT)
-			WREG32(VLINE_STATUS + EVERGREEN_CRTC3_REGISTER_OFFSET, VLINE_ACK);
-	}
-
-	if (rdev->num_crtc >= 6) {
-		if (rdev->irq.stat_regs.evergreen.d5grph_int & GRPH_PFLIP_INT_OCCURRED)
-			WREG32(GRPH_INT_STATUS + EVERGREEN_CRTC4_REGISTER_OFFSET, GRPH_PFLIP_INT_CLEAR);
-		if (rdev->irq.stat_regs.evergreen.d6grph_int & GRPH_PFLIP_INT_OCCURRED)
-			WREG32(GRPH_INT_STATUS + EVERGREEN_CRTC5_REGISTER_OFFSET, GRPH_PFLIP_INT_CLEAR);
-		if (rdev->irq.stat_regs.evergreen.disp_int_cont4 & LB_D5_VBLANK_INTERRUPT)
-			WREG32(VBLANK_STATUS + EVERGREEN_CRTC4_REGISTER_OFFSET, VBLANK_ACK);
-		if (rdev->irq.stat_regs.evergreen.disp_int_cont4 & LB_D5_VLINE_INTERRUPT)
-			WREG32(VLINE_STATUS + EVERGREEN_CRTC4_REGISTER_OFFSET, VLINE_ACK);
-		if (rdev->irq.stat_regs.evergreen.disp_int_cont5 & LB_D6_VBLANK_INTERRUPT)
-			WREG32(VBLANK_STATUS + EVERGREEN_CRTC5_REGISTER_OFFSET, VBLANK_ACK);
-		if (rdev->irq.stat_regs.evergreen.disp_int_cont5 & LB_D6_VLINE_INTERRUPT)
-			WREG32(VLINE_STATUS + EVERGREEN_CRTC5_REGISTER_OFFSET, VLINE_ACK);
-	}
-
-	if (rdev->irq.stat_regs.evergreen.disp_int & DC_HPD1_INTERRUPT) {
-		tmp = RREG32(DC_HPD1_INT_CONTROL);
-		tmp |= DC_HPDx_INT_ACK;
-		WREG32(DC_HPD1_INT_CONTROL, tmp);
-	}
-	if (rdev->irq.stat_regs.evergreen.disp_int_cont & DC_HPD2_INTERRUPT) {
-		tmp = RREG32(DC_HPD2_INT_CONTROL);
-		tmp |= DC_HPDx_INT_ACK;
-		WREG32(DC_HPD2_INT_CONTROL, tmp);
-	}
-	if (rdev->irq.stat_regs.evergreen.disp_int_cont2 & DC_HPD3_INTERRUPT) {
-		tmp = RREG32(DC_HPD3_INT_CONTROL);
-		tmp |= DC_HPDx_INT_ACK;
-		WREG32(DC_HPD3_INT_CONTROL, tmp);
-	}
-	if (rdev->irq.stat_regs.evergreen.disp_int_cont3 & DC_HPD4_INTERRUPT) {
-		tmp = RREG32(DC_HPD4_INT_CONTROL);
-		tmp |= DC_HPDx_INT_ACK;
-		WREG32(DC_HPD4_INT_CONTROL, tmp);
-	}
-	if (rdev->irq.stat_regs.evergreen.disp_int_cont4 & DC_HPD5_INTERRUPT) {
-		tmp = RREG32(DC_HPD5_INT_CONTROL);
-		tmp |= DC_HPDx_INT_ACK;
-		WREG32(DC_HPD5_INT_CONTROL, tmp);
-	}
-	if (rdev->irq.stat_regs.evergreen.disp_int_cont5 & DC_HPD6_INTERRUPT) {
-		tmp = RREG32(DC_HPD6_INT_CONTROL);
-		tmp |= DC_HPDx_INT_ACK;
-		WREG32(DC_HPD6_INT_CONTROL, tmp);
-	}
-
-	if (rdev->irq.stat_regs.evergreen.disp_int & DC_HPD1_RX_INTERRUPT) {
-		tmp = RREG32(DC_HPD1_INT_CONTROL);
-		tmp |= DC_HPDx_RX_INT_ACK;
-		WREG32(DC_HPD1_INT_CONTROL, tmp);
-	}
-	if (rdev->irq.stat_regs.evergreen.disp_int_cont & DC_HPD2_RX_INTERRUPT) {
-		tmp = RREG32(DC_HPD2_INT_CONTROL);
-		tmp |= DC_HPDx_RX_INT_ACK;
-		WREG32(DC_HPD2_INT_CONTROL, tmp);
-	}
-	if (rdev->irq.stat_regs.evergreen.disp_int_cont2 & DC_HPD3_RX_INTERRUPT) {
-		tmp = RREG32(DC_HPD3_INT_CONTROL);
-		tmp |= DC_HPDx_RX_INT_ACK;
-		WREG32(DC_HPD3_INT_CONTROL, tmp);
-	}
-	if (rdev->irq.stat_regs.evergreen.disp_int_cont3 & DC_HPD4_RX_INTERRUPT) {
-		tmp = RREG32(DC_HPD4_INT_CONTROL);
-		tmp |= DC_HPDx_RX_INT_ACK;
-		WREG32(DC_HPD4_INT_CONTROL, tmp);
-	}
-	if (rdev->irq.stat_regs.evergreen.disp_int_cont4 & DC_HPD5_RX_INTERRUPT) {
-		tmp = RREG32(DC_HPD5_INT_CONTROL);
-		tmp |= DC_HPDx_RX_INT_ACK;
-		WREG32(DC_HPD5_INT_CONTROL, tmp);
-	}
-	if (rdev->irq.stat_regs.evergreen.disp_int_cont5 & DC_HPD6_RX_INTERRUPT) {
-		tmp = RREG32(DC_HPD6_INT_CONTROL);
-		tmp |= DC_HPDx_RX_INT_ACK;
-		WREG32(DC_HPD6_INT_CONTROL, tmp);
-=======
 	for (i = 0; i < 6; i++) {
 		disp_int[i] = RREG32(si_disp_int_status[i]);
 		if (i < rdev->num_crtc)
@@ -6298,7 +6176,6 @@
 	for (i = 0; i < 6; i++) {
 		if (disp_int[i] & DC_HPD1_RX_INTERRUPT)
 			WREG32_OR(DC_HPDx_INT_CONTROL(i), DC_HPDx_RX_INT_ACK);
->>>>>>> a1924005
 	}
 }
 
