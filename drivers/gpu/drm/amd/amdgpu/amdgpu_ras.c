/*
 * Copyright 2018 Advanced Micro Devices, Inc.
 *
 * Permission is hereby granted, free of charge, to any person obtaining a
 * copy of this software and associated documentation files (the "Software"),
 * to deal in the Software without restriction, including without limitation
 * the rights to use, copy, modify, merge, publish, distribute, sublicense,
 * and/or sell copies of the Software, and to permit persons to whom the
 * Software is furnished to do so, subject to the following conditions:
 *
 * The above copyright notice and this permission notice shall be included in
 * all copies or substantial portions of the Software.
 *
 * THE SOFTWARE IS PROVIDED "AS IS", WITHOUT WARRANTY OF ANY KIND, EXPRESS OR
 * IMPLIED, INCLUDING BUT NOT LIMITED TO THE WARRANTIES OF MERCHANTABILITY,
 * FITNESS FOR A PARTICULAR PURPOSE AND NONINFRINGEMENT.  IN NO EVENT SHALL
 * THE COPYRIGHT HOLDER(S) OR AUTHOR(S) BE LIABLE FOR ANY CLAIM, DAMAGES OR
 * OTHER LIABILITY, WHETHER IN AN ACTION OF CONTRACT, TORT OR OTHERWISE,
 * ARISING FROM, OUT OF OR IN CONNECTION WITH THE SOFTWARE OR THE USE OR
 * OTHER DEALINGS IN THE SOFTWARE.
 *
 *
 */
#include <linux/debugfs.h>
#include <linux/list.h>
#include <linux/module.h>
#include <linux/uaccess.h>

#include "amdgpu.h"
#include "amdgpu_ras.h"
#include "amdgpu_atomfirmware.h"

const char *ras_error_string[] = {
	"none",
	"parity",
	"single_correctable",
	"multi_uncorrectable",
	"poison",
};

const char *ras_block_string[] = {
	"umc",
	"sdma",
	"gfx",
	"mmhub",
	"athub",
	"pcie_bif",
	"hdp",
	"xgmi_wafl",
	"df",
	"smn",
	"sem",
	"mp0",
	"mp1",
	"fuse",
};

#define ras_err_str(i) (ras_error_string[ffs(i)])
#define ras_block_str(i) (ras_block_string[i])

#define AMDGPU_RAS_FLAG_INIT_BY_VBIOS		1
#define AMDGPU_RAS_FLAG_INIT_NEED_RESET		2
#define RAS_DEFAULT_FLAGS (AMDGPU_RAS_FLAG_INIT_BY_VBIOS)

/* inject address is 52 bits */
#define	RAS_UMC_INJECT_ADDR_LIMIT	(0x1ULL << 52)

static int amdgpu_ras_reserve_vram(struct amdgpu_device *adev,
		uint64_t offset, uint64_t size,
		struct amdgpu_bo **bo_ptr);
static int amdgpu_ras_release_vram(struct amdgpu_device *adev,
		struct amdgpu_bo **bo_ptr);

static ssize_t amdgpu_ras_debugfs_read(struct file *f, char __user *buf,
					size_t size, loff_t *pos)
{
	struct ras_manager *obj = (struct ras_manager *)file_inode(f)->i_private;
	struct ras_query_if info = {
		.head = obj->head,
	};
	ssize_t s;
	char val[128];

	if (amdgpu_ras_error_query(obj->adev, &info))
		return -EINVAL;

	s = snprintf(val, sizeof(val), "%s: %lu\n%s: %lu\n",
			"ue", info.ue_count,
			"ce", info.ce_count);
	if (*pos >= s)
		return 0;

	s -= *pos;
	s = min_t(u64, s, size);


	if (copy_to_user(buf, &val[*pos], s))
		return -EINVAL;

	*pos += s;

	return s;
}

static const struct file_operations amdgpu_ras_debugfs_ops = {
	.owner = THIS_MODULE,
	.read = amdgpu_ras_debugfs_read,
	.write = NULL,
	.llseek = default_llseek
};

static int amdgpu_ras_find_block_id_by_name(const char *name, int *block_id)
{
	int i;

	for (i = 0; i < ARRAY_SIZE(ras_block_string); i++) {
		*block_id = i;
		if (strcmp(name, ras_block_str(i)) == 0)
			return 0;
	}
	return -EINVAL;
}

static int amdgpu_ras_debugfs_ctrl_parse_data(struct file *f,
		const char __user *buf, size_t size,
		loff_t *pos, struct ras_debug_if *data)
{
	ssize_t s = min_t(u64, 64, size);
	char str[65];
	char block_name[33];
	char err[9] = "ue";
	int op = -1;
	int block_id;
	uint32_t sub_block;
	u64 address, value;

	if (*pos)
		return -EINVAL;
	*pos = size;

	memset(str, 0, sizeof(str));
	memset(data, 0, sizeof(*data));

	if (copy_from_user(str, buf, s))
		return -EINVAL;

	if (sscanf(str, "disable %32s", block_name) == 1)
		op = 0;
	else if (sscanf(str, "enable %32s %8s", block_name, err) == 2)
		op = 1;
	else if (sscanf(str, "inject %32s %8s", block_name, err) == 2)
		op = 2;
	else if (str[0] && str[1] && str[2] && str[3])
		/* ascii string, but commands are not matched. */
		return -EINVAL;

	if (op != -1) {
		if (amdgpu_ras_find_block_id_by_name(block_name, &block_id))
			return -EINVAL;

		data->head.block = block_id;
		/* only ue and ce errors are supported */
		if (!memcmp("ue", err, 2))
			data->head.type = AMDGPU_RAS_ERROR__MULTI_UNCORRECTABLE;
		else if (!memcmp("ce", err, 2))
			data->head.type = AMDGPU_RAS_ERROR__SINGLE_CORRECTABLE;
		else
			return -EINVAL;

		data->op = op;

		if (op == 2) {
			if (sscanf(str, "%*s %*s %*s %u %llu %llu",
						&sub_block, &address, &value) != 3)
				if (sscanf(str, "%*s %*s %*s 0x%x 0x%llx 0x%llx",
							&sub_block, &address, &value) != 3)
					return -EINVAL;
			data->head.sub_block_index = sub_block;
			data->inject.address = address;
			data->inject.value = value;
		}
	} else {
		if (size < sizeof(*data))
			return -EINVAL;

		if (copy_from_user(data, buf, sizeof(*data)))
			return -EINVAL;
	}

	return 0;
}
/**
 * DOC: AMDGPU RAS debugfs control interface
 *
 * It accepts struct ras_debug_if who has two members.
 *
 * First member: ras_debug_if::head or ras_debug_if::inject.
 *
 * head is used to indicate which IP block will be under control.
 *
 * head has four members, they are block, type, sub_block_index, name.
 * block: which IP will be under control.
 * type: what kind of error will be enabled/disabled/injected.
 * sub_block_index: some IPs have subcomponets. say, GFX, sDMA.
 * name: the name of IP.
 *
 * inject has two more members than head, they are address, value.
 * As their names indicate, inject operation will write the
 * value to the address.
 *
 * Second member: struct ras_debug_if::op.
 * It has three kinds of operations.
 *  0: disable RAS on the block. Take ::head as its data.
 *  1: enable RAS on the block. Take ::head as its data.
 *  2: inject errors on the block. Take ::inject as its data.
 *
 * How to use the interface?
 * programs:
 * copy the struct ras_debug_if in your codes and initialize it.
 * write the struct to the control node.
 *
 * bash:
 * echo op block [error [sub_blcok address value]] > .../ras/ras_ctrl
 *	op: disable, enable, inject
 *		disable: only block is needed
 *		enable: block and error are needed
 *		inject: error, address, value are needed
 *	block: umc, smda, gfx, .........
 *		see ras_block_string[] for details
 *	error: ue, ce
 *		ue: multi_uncorrectable
 *		ce: single_correctable
 *	sub_block: sub block index, pass 0 if there is no sub block
 *
 * here are some examples for bash commands,
 *	echo inject umc ue 0x0 0x0 0x0 > /sys/kernel/debug/dri/0/ras/ras_ctrl
 *	echo inject umc ce 0 0 0 > /sys/kernel/debug/dri/0/ras/ras_ctrl
 *	echo disable umc > /sys/kernel/debug/dri/0/ras/ras_ctrl
 *
 * How to check the result?
 *
 * For disable/enable, please check ras features at
 * /sys/class/drm/card[0/1/2...]/device/ras/features
 *
 * For inject, please check corresponding err count at
 * /sys/class/drm/card[0/1/2...]/device/ras/[gfx/sdma/...]_err_count
 *
 * NOTE: operation is only allowed on blocks which are supported.
 * Please check ras mask at /sys/module/amdgpu/parameters/ras_mask
 */
static ssize_t amdgpu_ras_debugfs_ctrl_write(struct file *f, const char __user *buf,
		size_t size, loff_t *pos)
{
	struct amdgpu_device *adev = (struct amdgpu_device *)file_inode(f)->i_private;
	struct ras_debug_if data;
	int ret = 0;

	ret = amdgpu_ras_debugfs_ctrl_parse_data(f, buf, size, pos, &data);
	if (ret)
		return -EINVAL;

	if (!amdgpu_ras_is_supported(adev, data.head.block))
		return -EINVAL;

	switch (data.op) {
	case 0:
		ret = amdgpu_ras_feature_enable(adev, &data.head, 0);
		break;
	case 1:
		ret = amdgpu_ras_feature_enable(adev, &data.head, 1);
		break;
	case 2:
		if ((data.inject.address >= adev->gmc.mc_vram_size) ||
		    (data.inject.address >= RAS_UMC_INJECT_ADDR_LIMIT)) {
			ret = -EINVAL;
			break;
		}

		/* data.inject.address is offset instead of absolute gpu address */
		ret = amdgpu_ras_error_inject(adev, &data.inject);
		break;
	default:
		ret = -EINVAL;
		break;
	};

	if (ret)
		return -EINVAL;

	return size;
}

static const struct file_operations amdgpu_ras_debugfs_ctrl_ops = {
	.owner = THIS_MODULE,
	.read = NULL,
	.write = amdgpu_ras_debugfs_ctrl_write,
	.llseek = default_llseek
};

static ssize_t amdgpu_ras_sysfs_read(struct device *dev,
		struct device_attribute *attr, char *buf)
{
	struct ras_manager *obj = container_of(attr, struct ras_manager, sysfs_attr);
	struct ras_query_if info = {
		.head = obj->head,
	};

	if (amdgpu_ras_error_query(obj->adev, &info))
		return -EINVAL;

	return snprintf(buf, PAGE_SIZE, "%s: %lu\n%s: %lu\n",
			"ue", info.ue_count,
			"ce", info.ce_count);
}

/* obj begin */

#define get_obj(obj) do { (obj)->use++; } while (0)
#define alive_obj(obj) ((obj)->use)

static inline void put_obj(struct ras_manager *obj)
{
	if (obj && --obj->use == 0)
		list_del(&obj->node);
	if (obj && obj->use < 0) {
		 DRM_ERROR("RAS ERROR: Unbalance obj(%s) use\n", obj->head.name);
	}
}

/* make one obj and return it. */
static struct ras_manager *amdgpu_ras_create_obj(struct amdgpu_device *adev,
		struct ras_common_if *head)
{
	struct amdgpu_ras *con = amdgpu_ras_get_context(adev);
	struct ras_manager *obj;

	if (!con)
		return NULL;

	if (head->block >= AMDGPU_RAS_BLOCK_COUNT)
		return NULL;

	obj = &con->objs[head->block];
	/* already exist. return obj? */
	if (alive_obj(obj))
		return NULL;

	obj->head = *head;
	obj->adev = adev;
	list_add(&obj->node, &con->head);
	get_obj(obj);

	return obj;
}

/* return an obj equal to head, or the first when head is NULL */
static struct ras_manager *amdgpu_ras_find_obj(struct amdgpu_device *adev,
		struct ras_common_if *head)
{
	struct amdgpu_ras *con = amdgpu_ras_get_context(adev);
	struct ras_manager *obj;
	int i;

	if (!con)
		return NULL;

	if (head) {
		if (head->block >= AMDGPU_RAS_BLOCK_COUNT)
			return NULL;

		obj = &con->objs[head->block];

		if (alive_obj(obj)) {
			WARN_ON(head->block != obj->head.block);
			return obj;
		}
	} else {
		for (i = 0; i < AMDGPU_RAS_BLOCK_COUNT; i++) {
			obj = &con->objs[i];
			if (alive_obj(obj)) {
				WARN_ON(i != obj->head.block);
				return obj;
			}
		}
	}

	return NULL;
}
/* obj end */

/* feature ctl begin */
static int amdgpu_ras_is_feature_allowed(struct amdgpu_device *adev,
		struct ras_common_if *head)
{
	struct amdgpu_ras *con = amdgpu_ras_get_context(adev);

	return con->hw_supported & BIT(head->block);
}

static int amdgpu_ras_is_feature_enabled(struct amdgpu_device *adev,
		struct ras_common_if *head)
{
	struct amdgpu_ras *con = amdgpu_ras_get_context(adev);

	return con->features & BIT(head->block);
}

/*
 * if obj is not created, then create one.
 * set feature enable flag.
 */
static int __amdgpu_ras_feature_enable(struct amdgpu_device *adev,
		struct ras_common_if *head, int enable)
{
	struct amdgpu_ras *con = amdgpu_ras_get_context(adev);
	struct ras_manager *obj = amdgpu_ras_find_obj(adev, head);

	/* If hardware does not support ras, then do not create obj.
	 * But if hardware support ras, we can create the obj.
	 * Ras framework checks con->hw_supported to see if it need do
	 * corresponding initialization.
	 * IP checks con->support to see if it need disable ras.
	 */
	if (!amdgpu_ras_is_feature_allowed(adev, head))
		return 0;
	if (!(!!enable ^ !!amdgpu_ras_is_feature_enabled(adev, head)))
		return 0;

	if (enable) {
		if (!obj) {
			obj = amdgpu_ras_create_obj(adev, head);
			if (!obj)
				return -EINVAL;
		} else {
			/* In case we create obj somewhere else */
			get_obj(obj);
		}
		con->features |= BIT(head->block);
	} else {
		if (obj && amdgpu_ras_is_feature_enabled(adev, head)) {
			con->features &= ~BIT(head->block);
			put_obj(obj);
		}
	}

	return 0;
}

/* wrapper of psp_ras_enable_features */
int amdgpu_ras_feature_enable(struct amdgpu_device *adev,
		struct ras_common_if *head, bool enable)
{
	struct amdgpu_ras *con = amdgpu_ras_get_context(adev);
	union ta_ras_cmd_input info;
	int ret;

	if (!con)
		return -EINVAL;

	if (!enable) {
		info.disable_features = (struct ta_ras_disable_features_input) {
			.block_id =  amdgpu_ras_block_to_ta(head->block),
			.error_type = amdgpu_ras_error_to_ta(head->type),
		};
	} else {
		info.enable_features = (struct ta_ras_enable_features_input) {
			.block_id =  amdgpu_ras_block_to_ta(head->block),
			.error_type = amdgpu_ras_error_to_ta(head->type),
		};
	}

	/* Do not enable if it is not allowed. */
	WARN_ON(enable && !amdgpu_ras_is_feature_allowed(adev, head));
	/* Are we alerady in that state we are going to set? */
	if (!(!!enable ^ !!amdgpu_ras_is_feature_enabled(adev, head)))
		return 0;

	ret = psp_ras_enable_features(&adev->psp, &info, enable);
	if (ret) {
		DRM_ERROR("RAS ERROR: %s %s feature failed ret %d\n",
				enable ? "enable":"disable",
				ras_block_str(head->block),
				ret);
		if (ret == TA_RAS_STATUS__RESET_NEEDED)
			return -EAGAIN;
		return -EINVAL;
	}

	/* setup the obj */
	__amdgpu_ras_feature_enable(adev, head, enable);

	return 0;
}

/* Only used in device probe stage and called only once. */
int amdgpu_ras_feature_enable_on_boot(struct amdgpu_device *adev,
		struct ras_common_if *head, bool enable)
{
	struct amdgpu_ras *con = amdgpu_ras_get_context(adev);
	int ret;

	if (!con)
		return -EINVAL;

	if (con->flags & AMDGPU_RAS_FLAG_INIT_BY_VBIOS) {
		if (enable) {
			/* There is no harm to issue a ras TA cmd regardless of
			 * the currecnt ras state.
			 * If current state == target state, it will do nothing
			 * But sometimes it requests driver to reset and repost
			 * with error code -EAGAIN.
			 */
			ret = amdgpu_ras_feature_enable(adev, head, 1);
			/* With old ras TA, we might fail to enable ras.
			 * Log it and just setup the object.
			 * TODO need remove this WA in the future.
			 */
			if (ret == -EINVAL) {
				ret = __amdgpu_ras_feature_enable(adev, head, 1);
				if (!ret)
					DRM_INFO("RAS INFO: %s setup object\n",
						ras_block_str(head->block));
			}
		} else {
			/* setup the object then issue a ras TA disable cmd.*/
			ret = __amdgpu_ras_feature_enable(adev, head, 1);
			if (ret)
				return ret;

			ret = amdgpu_ras_feature_enable(adev, head, 0);
		}
	} else
		ret = amdgpu_ras_feature_enable(adev, head, enable);

	return ret;
}

static int amdgpu_ras_disable_all_features(struct amdgpu_device *adev,
		bool bypass)
{
	struct amdgpu_ras *con = amdgpu_ras_get_context(adev);
	struct ras_manager *obj, *tmp;

	list_for_each_entry_safe(obj, tmp, &con->head, node) {
		/* bypass psp.
		 * aka just release the obj and corresponding flags
		 */
		if (bypass) {
			if (__amdgpu_ras_feature_enable(adev, &obj->head, 0))
				break;
		} else {
			if (amdgpu_ras_feature_enable(adev, &obj->head, 0))
				break;
		}
	}

	return con->features;
}

static int amdgpu_ras_enable_all_features(struct amdgpu_device *adev,
		bool bypass)
{
	struct amdgpu_ras *con = amdgpu_ras_get_context(adev);
	int ras_block_count = AMDGPU_RAS_BLOCK_COUNT;
	int i;
	const enum amdgpu_ras_error_type default_ras_type =
		AMDGPU_RAS_ERROR__NONE;

	for (i = 0; i < ras_block_count; i++) {
		struct ras_common_if head = {
			.block = i,
			.type = default_ras_type,
			.sub_block_index = 0,
		};
		strcpy(head.name, ras_block_str(i));
		if (bypass) {
			/*
			 * bypass psp. vbios enable ras for us.
			 * so just create the obj
			 */
			if (__amdgpu_ras_feature_enable(adev, &head, 1))
				break;
		} else {
			if (amdgpu_ras_feature_enable(adev, &head, 1))
				break;
		}
	}

	return con->features;
}
/* feature ctl end */

/* query/inject/cure begin */
int amdgpu_ras_error_query(struct amdgpu_device *adev,
		struct ras_query_if *info)
{
	struct ras_manager *obj = amdgpu_ras_find_obj(adev, &info->head);
	struct ras_err_data err_data = {0, 0, 0, NULL};

	if (!obj)
		return -EINVAL;

	switch (info->head.block) {
	case AMDGPU_RAS_BLOCK__UMC:
		if (adev->umc.funcs->query_ras_error_count)
			adev->umc.funcs->query_ras_error_count(adev, &err_data);
		/* umc query_ras_error_address is also responsible for clearing
		 * error status
		 */
		if (adev->umc.funcs->query_ras_error_address)
			adev->umc.funcs->query_ras_error_address(adev, &err_data);
		break;
	case AMDGPU_RAS_BLOCK__GFX:
		if (adev->gfx.funcs->query_ras_error_count)
			adev->gfx.funcs->query_ras_error_count(adev, &err_data);
		break;
	case AMDGPU_RAS_BLOCK__MMHUB:
		if (adev->mmhub_funcs->query_ras_error_count)
			adev->mmhub_funcs->query_ras_error_count(adev, &err_data);
		break;
	default:
		break;
	}

	obj->err_data.ue_count += err_data.ue_count;
	obj->err_data.ce_count += err_data.ce_count;

	info->ue_count = obj->err_data.ue_count;
	info->ce_count = obj->err_data.ce_count;

	if (err_data.ce_count)
		dev_info(adev->dev, "%ld correctable errors detected in %s block\n",
			 obj->err_data.ce_count, ras_block_str(info->head.block));
	if (err_data.ue_count)
		dev_info(adev->dev, "%ld uncorrectable errors detected in %s block\n",
			 obj->err_data.ue_count, ras_block_str(info->head.block));

	return 0;
}

/* wrapper of psp_ras_trigger_error */
int amdgpu_ras_error_inject(struct amdgpu_device *adev,
		struct ras_inject_if *info)
{
	struct ras_manager *obj = amdgpu_ras_find_obj(adev, &info->head);
	struct ta_ras_trigger_error_input block_info = {
		.block_id =  amdgpu_ras_block_to_ta(info->head.block),
		.inject_error_type = amdgpu_ras_error_to_ta(info->head.type),
		.sub_block_index = info->head.sub_block_index,
		.address = info->address,
		.value = info->value,
	};
	int ret = 0;

	if (!obj)
		return -EINVAL;

<<<<<<< HEAD
	if (block_info.block_id != TA_RAS_BLOCK__UMC) {
		DRM_INFO("%s error injection is not supported yet\n",
			 ras_block_str(info->head.block));
		return -EINVAL;
	}

	ret = psp_ras_trigger_error(&adev->psp, &block_info);
=======
	switch (info->head.block) {
	case AMDGPU_RAS_BLOCK__GFX:
		if (adev->gfx.funcs->ras_error_inject)
			ret = adev->gfx.funcs->ras_error_inject(adev, info);
		else
			ret = -EINVAL;
		break;
	case AMDGPU_RAS_BLOCK__UMC:
	case AMDGPU_RAS_BLOCK__MMHUB:
		ret = psp_ras_trigger_error(&adev->psp, &block_info);
		break;
	default:
		DRM_INFO("%s error injection is not supported yet\n",
			 ras_block_str(info->head.block));
		ret = -EINVAL;
	}

>>>>>>> 3877dcd0
	if (ret)
		DRM_ERROR("RAS ERROR: inject %s error failed ret %d\n",
				ras_block_str(info->head.block),
				ret);

	return ret;
}

int amdgpu_ras_error_cure(struct amdgpu_device *adev,
		struct ras_cure_if *info)
{
	/* psp fw has no cure interface for now. */
	return 0;
}

/* get the total error counts on all IPs */
unsigned long amdgpu_ras_query_error_count(struct amdgpu_device *adev,
		bool is_ce)
{
	struct amdgpu_ras *con = amdgpu_ras_get_context(adev);
	struct ras_manager *obj;
	struct ras_err_data data = {0, 0};

	if (!con)
		return 0;

	list_for_each_entry(obj, &con->head, node) {
		struct ras_query_if info = {
			.head = obj->head,
		};

		if (amdgpu_ras_error_query(adev, &info))
			return 0;

		data.ce_count += info.ce_count;
		data.ue_count += info.ue_count;
	}

	return is_ce ? data.ce_count : data.ue_count;
}
/* query/inject/cure end */


/* sysfs begin */

static int amdgpu_ras_badpages_read(struct amdgpu_device *adev,
		struct ras_badpage **bps, unsigned int *count);

static char *amdgpu_ras_badpage_flags_str(unsigned int flags)
{
	switch (flags) {
	case 0:
		return "R";
	case 1:
		return "P";
	case 2:
	default:
		return "F";
	};
}

/*
 * DOC: ras sysfs gpu_vram_bad_pages interface
 *
 * It allows user to read the bad pages of vram on the gpu through
 * /sys/class/drm/card[0/1/2...]/device/ras/gpu_vram_bad_pages
 *
 * It outputs multiple lines, and each line stands for one gpu page.
 *
 * The format of one line is below,
 * gpu pfn : gpu page size : flags
 *
 * gpu pfn and gpu page size are printed in hex format.
 * flags can be one of below character,
 * R: reserved, this gpu page is reserved and not able to use.
 * P: pending for reserve, this gpu page is marked as bad, will be reserved
 *    in next window of page_reserve.
 * F: unable to reserve. this gpu page can't be reserved due to some reasons.
 *
 * examples:
 * 0x00000001 : 0x00001000 : R
 * 0x00000002 : 0x00001000 : P
 */

static ssize_t amdgpu_ras_sysfs_badpages_read(struct file *f,
		struct kobject *kobj, struct bin_attribute *attr,
		char *buf, loff_t ppos, size_t count)
{
	struct amdgpu_ras *con =
		container_of(attr, struct amdgpu_ras, badpages_attr);
	struct amdgpu_device *adev = con->adev;
	const unsigned int element_size =
		sizeof("0xabcdabcd : 0x12345678 : R\n") - 1;
	unsigned int start = div64_ul(ppos + element_size - 1, element_size);
	unsigned int end = div64_ul(ppos + count - 1, element_size);
	ssize_t s = 0;
	struct ras_badpage *bps = NULL;
	unsigned int bps_count = 0;

	memset(buf, 0, count);

	if (amdgpu_ras_badpages_read(adev, &bps, &bps_count))
		return 0;

	for (; start < end && start < bps_count; start++)
		s += scnprintf(&buf[s], element_size + 1,
				"0x%08x : 0x%08x : %1s\n",
				bps[start].bp,
				bps[start].size,
				amdgpu_ras_badpage_flags_str(bps[start].flags));

	kfree(bps);

	return s;
}

static ssize_t amdgpu_ras_sysfs_features_read(struct device *dev,
		struct device_attribute *attr, char *buf)
{
	struct amdgpu_ras *con =
		container_of(attr, struct amdgpu_ras, features_attr);

	return scnprintf(buf, PAGE_SIZE, "feature mask: 0x%x\n", con->features);
}

static int amdgpu_ras_sysfs_create_feature_node(struct amdgpu_device *adev)
{
	struct amdgpu_ras *con = amdgpu_ras_get_context(adev);
	struct attribute *attrs[] = {
		&con->features_attr.attr,
		NULL
	};
	struct bin_attribute *bin_attrs[] = {
		&con->badpages_attr,
		NULL
	};
	struct attribute_group group = {
		.name = "ras",
		.attrs = attrs,
		.bin_attrs = bin_attrs,
	};

	con->features_attr = (struct device_attribute) {
		.attr = {
			.name = "features",
			.mode = S_IRUGO,
		},
			.show = amdgpu_ras_sysfs_features_read,
	};

	con->badpages_attr = (struct bin_attribute) {
		.attr = {
			.name = "gpu_vram_bad_pages",
			.mode = S_IRUGO,
		},
		.size = 0,
		.private = NULL,
		.read = amdgpu_ras_sysfs_badpages_read,
	};

	sysfs_attr_init(attrs[0]);
	sysfs_bin_attr_init(bin_attrs[0]);

	return sysfs_create_group(&adev->dev->kobj, &group);
}

static int amdgpu_ras_sysfs_remove_feature_node(struct amdgpu_device *adev)
{
	struct amdgpu_ras *con = amdgpu_ras_get_context(adev);
	struct attribute *attrs[] = {
		&con->features_attr.attr,
		NULL
	};
	struct bin_attribute *bin_attrs[] = {
		&con->badpages_attr,
		NULL
	};
	struct attribute_group group = {
		.name = "ras",
		.attrs = attrs,
		.bin_attrs = bin_attrs,
	};

	sysfs_remove_group(&adev->dev->kobj, &group);

	return 0;
}

int amdgpu_ras_sysfs_create(struct amdgpu_device *adev,
		struct ras_fs_if *head)
{
	struct ras_manager *obj = amdgpu_ras_find_obj(adev, &head->head);

	if (!obj || obj->attr_inuse)
		return -EINVAL;

	get_obj(obj);

	memcpy(obj->fs_data.sysfs_name,
			head->sysfs_name,
			sizeof(obj->fs_data.sysfs_name));

	obj->sysfs_attr = (struct device_attribute){
		.attr = {
			.name = obj->fs_data.sysfs_name,
			.mode = S_IRUGO,
		},
			.show = amdgpu_ras_sysfs_read,
	};
	sysfs_attr_init(&obj->sysfs_attr.attr);

	if (sysfs_add_file_to_group(&adev->dev->kobj,
				&obj->sysfs_attr.attr,
				"ras")) {
		put_obj(obj);
		return -EINVAL;
	}

	obj->attr_inuse = 1;

	return 0;
}

int amdgpu_ras_sysfs_remove(struct amdgpu_device *adev,
		struct ras_common_if *head)
{
	struct ras_manager *obj = amdgpu_ras_find_obj(adev, head);

	if (!obj || !obj->attr_inuse)
		return -EINVAL;

	sysfs_remove_file_from_group(&adev->dev->kobj,
				&obj->sysfs_attr.attr,
				"ras");
	obj->attr_inuse = 0;
	put_obj(obj);

	return 0;
}

static int amdgpu_ras_sysfs_remove_all(struct amdgpu_device *adev)
{
	struct amdgpu_ras *con = amdgpu_ras_get_context(adev);
	struct ras_manager *obj, *tmp;

	list_for_each_entry_safe(obj, tmp, &con->head, node) {
		amdgpu_ras_sysfs_remove(adev, &obj->head);
	}

	amdgpu_ras_sysfs_remove_feature_node(adev);

	return 0;
}
/* sysfs end */

/* debugfs begin */
static void amdgpu_ras_debugfs_create_ctrl_node(struct amdgpu_device *adev)
{
	struct amdgpu_ras *con = amdgpu_ras_get_context(adev);
	struct drm_minor *minor = adev->ddev->primary;

	con->dir = debugfs_create_dir("ras", minor->debugfs_root);
	con->ent = debugfs_create_file("ras_ctrl", S_IWUGO | S_IRUGO, con->dir,
				       adev, &amdgpu_ras_debugfs_ctrl_ops);
}

void amdgpu_ras_debugfs_create(struct amdgpu_device *adev,
		struct ras_fs_if *head)
{
	struct amdgpu_ras *con = amdgpu_ras_get_context(adev);
	struct ras_manager *obj = amdgpu_ras_find_obj(adev, &head->head);

	if (!obj || obj->ent)
		return;

	get_obj(obj);

	memcpy(obj->fs_data.debugfs_name,
			head->debugfs_name,
			sizeof(obj->fs_data.debugfs_name));

	obj->ent = debugfs_create_file(obj->fs_data.debugfs_name,
				       S_IWUGO | S_IRUGO, con->dir, obj,
				       &amdgpu_ras_debugfs_ops);
}

void amdgpu_ras_debugfs_remove(struct amdgpu_device *adev,
		struct ras_common_if *head)
{
	struct ras_manager *obj = amdgpu_ras_find_obj(adev, head);

	if (!obj || !obj->ent)
		return;

	debugfs_remove(obj->ent);
	obj->ent = NULL;
	put_obj(obj);
}

static void amdgpu_ras_debugfs_remove_all(struct amdgpu_device *adev)
{
	struct amdgpu_ras *con = amdgpu_ras_get_context(adev);
	struct ras_manager *obj, *tmp;

	list_for_each_entry_safe(obj, tmp, &con->head, node) {
		amdgpu_ras_debugfs_remove(adev, &obj->head);
	}

	debugfs_remove(con->ent);
	debugfs_remove(con->dir);
	con->dir = NULL;
	con->ent = NULL;
}
/* debugfs end */

/* ras fs */

static int amdgpu_ras_fs_init(struct amdgpu_device *adev)
{
	amdgpu_ras_sysfs_create_feature_node(adev);
	amdgpu_ras_debugfs_create_ctrl_node(adev);

	return 0;
}

static int amdgpu_ras_fs_fini(struct amdgpu_device *adev)
{
	amdgpu_ras_debugfs_remove_all(adev);
	amdgpu_ras_sysfs_remove_all(adev);
	return 0;
}
/* ras fs end */

/* ih begin */
static void amdgpu_ras_interrupt_handler(struct ras_manager *obj)
{
	struct ras_ih_data *data = &obj->ih_data;
	struct amdgpu_iv_entry entry;
	int ret;
	struct ras_err_data err_data = {0, 0, 0, NULL};

	while (data->rptr != data->wptr) {
		rmb();
		memcpy(&entry, &data->ring[data->rptr],
				data->element_size);

		wmb();
		data->rptr = (data->aligned_element_size +
				data->rptr) % data->ring_size;

		/* Let IP handle its data, maybe we need get the output
		 * from the callback to udpate the error type/count, etc
		 */
		if (data->cb) {
			ret = data->cb(obj->adev, &err_data, &entry);
			/* ue will trigger an interrupt, and in that case
			 * we need do a reset to recovery the whole system.
			 * But leave IP do that recovery, here we just dispatch
			 * the error.
			 */
			if (ret == AMDGPU_RAS_SUCCESS) {
				/* these counts could be left as 0 if
				 * some blocks do not count error number
				 */
				obj->err_data.ue_count += err_data.ue_count;
				obj->err_data.ce_count += err_data.ce_count;
			}
		}
	}
}

static void amdgpu_ras_interrupt_process_handler(struct work_struct *work)
{
	struct ras_ih_data *data =
		container_of(work, struct ras_ih_data, ih_work);
	struct ras_manager *obj =
		container_of(data, struct ras_manager, ih_data);

	amdgpu_ras_interrupt_handler(obj);
}

int amdgpu_ras_interrupt_dispatch(struct amdgpu_device *adev,
		struct ras_dispatch_if *info)
{
	struct ras_manager *obj = amdgpu_ras_find_obj(adev, &info->head);
	struct ras_ih_data *data = &obj->ih_data;

	if (!obj)
		return -EINVAL;

	if (data->inuse == 0)
		return 0;

	/* Might be overflow... */
	memcpy(&data->ring[data->wptr], info->entry,
			data->element_size);

	wmb();
	data->wptr = (data->aligned_element_size +
			data->wptr) % data->ring_size;

	schedule_work(&data->ih_work);

	return 0;
}

int amdgpu_ras_interrupt_remove_handler(struct amdgpu_device *adev,
		struct ras_ih_if *info)
{
	struct ras_manager *obj = amdgpu_ras_find_obj(adev, &info->head);
	struct ras_ih_data *data;

	if (!obj)
		return -EINVAL;

	data = &obj->ih_data;
	if (data->inuse == 0)
		return 0;

	cancel_work_sync(&data->ih_work);

	kfree(data->ring);
	memset(data, 0, sizeof(*data));
	put_obj(obj);

	return 0;
}

int amdgpu_ras_interrupt_add_handler(struct amdgpu_device *adev,
		struct ras_ih_if *info)
{
	struct ras_manager *obj = amdgpu_ras_find_obj(adev, &info->head);
	struct ras_ih_data *data;

	if (!obj) {
		/* in case we registe the IH before enable ras feature */
		obj = amdgpu_ras_create_obj(adev, &info->head);
		if (!obj)
			return -EINVAL;
	} else
		get_obj(obj);

	data = &obj->ih_data;
	/* add the callback.etc */
	*data = (struct ras_ih_data) {
		.inuse = 0,
		.cb = info->cb,
		.element_size = sizeof(struct amdgpu_iv_entry),
		.rptr = 0,
		.wptr = 0,
	};

	INIT_WORK(&data->ih_work, amdgpu_ras_interrupt_process_handler);

	data->aligned_element_size = ALIGN(data->element_size, 8);
	/* the ring can store 64 iv entries. */
	data->ring_size = 64 * data->aligned_element_size;
	data->ring = kmalloc(data->ring_size, GFP_KERNEL);
	if (!data->ring) {
		put_obj(obj);
		return -ENOMEM;
	}

	/* IH is ready */
	data->inuse = 1;

	return 0;
}

static int amdgpu_ras_interrupt_remove_all(struct amdgpu_device *adev)
{
	struct amdgpu_ras *con = amdgpu_ras_get_context(adev);
	struct ras_manager *obj, *tmp;

	list_for_each_entry_safe(obj, tmp, &con->head, node) {
		struct ras_ih_if info = {
			.head = obj->head,
		};
		amdgpu_ras_interrupt_remove_handler(adev, &info);
	}

	return 0;
}
/* ih end */

/* recovery begin */

/* return 0 on success.
 * caller need free bps.
 */
static int amdgpu_ras_badpages_read(struct amdgpu_device *adev,
		struct ras_badpage **bps, unsigned int *count)
{
	struct amdgpu_ras *con = amdgpu_ras_get_context(adev);
	struct ras_err_handler_data *data;
	int i = 0;
	int ret = 0;

	if (!con || !con->eh_data || !bps || !count)
		return -EINVAL;

	mutex_lock(&con->recovery_lock);
	data = con->eh_data;
	if (!data || data->count == 0) {
		*bps = NULL;
		goto out;
	}

	*bps = kmalloc(sizeof(struct ras_badpage) * data->count, GFP_KERNEL);
	if (!*bps) {
		ret = -ENOMEM;
		goto out;
	}

	for (; i < data->count; i++) {
		(*bps)[i] = (struct ras_badpage){
			.bp = data->bps[i].bp,
			.size = AMDGPU_GPU_PAGE_SIZE,
			.flags = 0,
		};

		if (data->last_reserved <= i)
			(*bps)[i].flags = 1;
		else if (data->bps[i].bo == NULL)
			(*bps)[i].flags = 2;
	}

	*count = data->count;
out:
	mutex_unlock(&con->recovery_lock);
	return ret;
}

static void amdgpu_ras_do_recovery(struct work_struct *work)
{
	struct amdgpu_ras *ras =
		container_of(work, struct amdgpu_ras, recovery_work);

	amdgpu_device_gpu_recover(ras->adev, 0);
	atomic_set(&ras->in_recovery, 0);
}

static int amdgpu_ras_release_vram(struct amdgpu_device *adev,
		struct amdgpu_bo **bo_ptr)
{
	/* no need to free it actually. */
	amdgpu_bo_free_kernel(bo_ptr, NULL, NULL);
	return 0;
}

/* reserve vram with size@offset */
static int amdgpu_ras_reserve_vram(struct amdgpu_device *adev,
		uint64_t offset, uint64_t size,
		struct amdgpu_bo **bo_ptr)
{
	struct ttm_operation_ctx ctx = { false, false };
	struct amdgpu_bo_param bp;
	int r = 0;
	int i;
	struct amdgpu_bo *bo;

	if (bo_ptr)
		*bo_ptr = NULL;
	memset(&bp, 0, sizeof(bp));
	bp.size = size;
	bp.byte_align = PAGE_SIZE;
	bp.domain = AMDGPU_GEM_DOMAIN_VRAM;
	bp.flags = AMDGPU_GEM_CREATE_VRAM_CONTIGUOUS |
		AMDGPU_GEM_CREATE_NO_CPU_ACCESS;
	bp.type = ttm_bo_type_kernel;
	bp.resv = NULL;

	r = amdgpu_bo_create(adev, &bp, &bo);
	if (r)
		return -EINVAL;

	r = amdgpu_bo_reserve(bo, false);
	if (r)
		goto error_reserve;

	offset = ALIGN(offset, PAGE_SIZE);
	for (i = 0; i < bo->placement.num_placement; ++i) {
		bo->placements[i].fpfn = offset >> PAGE_SHIFT;
		bo->placements[i].lpfn = (offset + size) >> PAGE_SHIFT;
	}

	ttm_bo_mem_put(&bo->tbo, &bo->tbo.mem);
	r = ttm_bo_mem_space(&bo->tbo, &bo->placement, &bo->tbo.mem, &ctx);
	if (r)
		goto error_pin;

	r = amdgpu_bo_pin_restricted(bo,
			AMDGPU_GEM_DOMAIN_VRAM,
			offset,
			offset + size);
	if (r)
		goto error_pin;

	if (bo_ptr)
		*bo_ptr = bo;

	amdgpu_bo_unreserve(bo);
	return r;

error_pin:
	amdgpu_bo_unreserve(bo);
error_reserve:
	amdgpu_bo_unref(&bo);
	return r;
}

/* alloc/realloc bps array */
static int amdgpu_ras_realloc_eh_data_space(struct amdgpu_device *adev,
		struct ras_err_handler_data *data, int pages)
{
	unsigned int old_space = data->count + data->space_left;
	unsigned int new_space = old_space + pages;
	unsigned int align_space = ALIGN(new_space, 1024);
	void *tmp = kmalloc(align_space * sizeof(*data->bps), GFP_KERNEL);

	if (!tmp)
		return -ENOMEM;

	if (data->bps) {
		memcpy(tmp, data->bps,
				data->count * sizeof(*data->bps));
		kfree(data->bps);
	}

	data->bps = tmp;
	data->space_left += align_space - old_space;
	return 0;
}

/* it deal with vram only. */
int amdgpu_ras_add_bad_pages(struct amdgpu_device *adev,
		unsigned long *bps, int pages)
{
	struct amdgpu_ras *con = amdgpu_ras_get_context(adev);
	struct ras_err_handler_data *data;
	int i = pages;
	int ret = 0;

	if (!con || !con->eh_data || !bps || pages <= 0)
		return 0;

	mutex_lock(&con->recovery_lock);
	data = con->eh_data;
	if (!data)
		goto out;

	if (data->space_left <= pages)
		if (amdgpu_ras_realloc_eh_data_space(adev, data, pages)) {
			ret = -ENOMEM;
			goto out;
		}

	while (i--)
		data->bps[data->count++].bp = bps[i];

	data->space_left -= pages;
out:
	mutex_unlock(&con->recovery_lock);

	return ret;
}

/* called in gpu recovery/init */
int amdgpu_ras_reserve_bad_pages(struct amdgpu_device *adev)
{
	struct amdgpu_ras *con = amdgpu_ras_get_context(adev);
	struct ras_err_handler_data *data;
	uint64_t bp;
	struct amdgpu_bo *bo;
	int i;

	if (!con || !con->eh_data)
		return 0;

	mutex_lock(&con->recovery_lock);
	data = con->eh_data;
	if (!data)
		goto out;
	/* reserve vram at driver post stage. */
	for (i = data->last_reserved; i < data->count; i++) {
		bp = data->bps[i].bp;

		if (amdgpu_ras_reserve_vram(adev, bp << PAGE_SHIFT,
					PAGE_SIZE, &bo))
			DRM_ERROR("RAS ERROR: reserve vram %llx fail\n", bp);

		data->bps[i].bo = bo;
		data->last_reserved = i + 1;
	}
out:
	mutex_unlock(&con->recovery_lock);
	return 0;
}

/* called when driver unload */
static int amdgpu_ras_release_bad_pages(struct amdgpu_device *adev)
{
	struct amdgpu_ras *con = amdgpu_ras_get_context(adev);
	struct ras_err_handler_data *data;
	struct amdgpu_bo *bo;
	int i;

	if (!con || !con->eh_data)
		return 0;

	mutex_lock(&con->recovery_lock);
	data = con->eh_data;
	if (!data)
		goto out;

	for (i = data->last_reserved - 1; i >= 0; i--) {
		bo = data->bps[i].bo;

		amdgpu_ras_release_vram(adev, &bo);

		data->bps[i].bo = bo;
		data->last_reserved = i;
	}
out:
	mutex_unlock(&con->recovery_lock);
	return 0;
}

static int amdgpu_ras_save_bad_pages(struct amdgpu_device *adev)
{
	/* TODO
	 * write the array to eeprom when SMU disabled.
	 */
	return 0;
}

static int amdgpu_ras_load_bad_pages(struct amdgpu_device *adev)
{
	/* TODO
	 * read the array to eeprom when SMU disabled.
	 */
	return 0;
}

static int amdgpu_ras_recovery_init(struct amdgpu_device *adev)
{
	struct amdgpu_ras *con = amdgpu_ras_get_context(adev);
	struct ras_err_handler_data **data = &con->eh_data;

	*data = kmalloc(sizeof(**data),
			GFP_KERNEL|__GFP_ZERO);
	if (!*data)
		return -ENOMEM;

	mutex_init(&con->recovery_lock);
	INIT_WORK(&con->recovery_work, amdgpu_ras_do_recovery);
	atomic_set(&con->in_recovery, 0);
	con->adev = adev;

	amdgpu_ras_load_bad_pages(adev);
	amdgpu_ras_reserve_bad_pages(adev);

	return 0;
}

static int amdgpu_ras_recovery_fini(struct amdgpu_device *adev)
{
	struct amdgpu_ras *con = amdgpu_ras_get_context(adev);
	struct ras_err_handler_data *data = con->eh_data;

	cancel_work_sync(&con->recovery_work);
	amdgpu_ras_save_bad_pages(adev);
	amdgpu_ras_release_bad_pages(adev);

	mutex_lock(&con->recovery_lock);
	con->eh_data = NULL;
	kfree(data->bps);
	kfree(data);
	mutex_unlock(&con->recovery_lock);

	return 0;
}
/* recovery end */

/* return 0 if ras will reset gpu and repost.*/
int amdgpu_ras_request_reset_on_boot(struct amdgpu_device *adev,
		unsigned int block)
{
	struct amdgpu_ras *ras = amdgpu_ras_get_context(adev);

	if (!ras)
		return -EINVAL;

	ras->flags |= AMDGPU_RAS_FLAG_INIT_NEED_RESET;
	return 0;
}

/*
 * check hardware's ras ability which will be saved in hw_supported.
 * if hardware does not support ras, we can skip some ras initializtion and
 * forbid some ras operations from IP.
 * if software itself, say boot parameter, limit the ras ability. We still
 * need allow IP do some limited operations, like disable. In such case,
 * we have to initialize ras as normal. but need check if operation is
 * allowed or not in each function.
 */
static void amdgpu_ras_check_supported(struct amdgpu_device *adev,
		uint32_t *hw_supported, uint32_t *supported)
{
	*hw_supported = 0;
	*supported = 0;

	if (amdgpu_sriov_vf(adev) ||
			adev->asic_type != CHIP_VEGA20)
		return;

	if (adev->is_atom_fw &&
			(amdgpu_atomfirmware_mem_ecc_supported(adev) ||
			 amdgpu_atomfirmware_sram_ecc_supported(adev)))
		*hw_supported = AMDGPU_RAS_BLOCK_MASK;

	*supported = amdgpu_ras_enable == 0 ?
				0 : *hw_supported & amdgpu_ras_mask;
}

int amdgpu_ras_init(struct amdgpu_device *adev)
{
	struct amdgpu_ras *con = amdgpu_ras_get_context(adev);

	if (con)
		return 0;

	con = kmalloc(sizeof(struct amdgpu_ras) +
			sizeof(struct ras_manager) * AMDGPU_RAS_BLOCK_COUNT,
			GFP_KERNEL|__GFP_ZERO);
	if (!con)
		return -ENOMEM;

	con->objs = (struct ras_manager *)(con + 1);

	amdgpu_ras_set_context(adev, con);

	amdgpu_ras_check_supported(adev, &con->hw_supported,
			&con->supported);
	if (!con->hw_supported) {
		amdgpu_ras_set_context(adev, NULL);
		kfree(con);
		return 0;
	}

	con->features = 0;
	INIT_LIST_HEAD(&con->head);
	/* Might need get this flag from vbios. */
	con->flags = RAS_DEFAULT_FLAGS;

	if (amdgpu_ras_recovery_init(adev))
		goto recovery_out;

	amdgpu_ras_mask &= AMDGPU_RAS_BLOCK_MASK;

	if (amdgpu_ras_fs_init(adev))
		goto fs_out;

<<<<<<< HEAD
=======
	/* ras init for each ras block */
	if (adev->umc.funcs->ras_init)
		adev->umc.funcs->ras_init(adev);

>>>>>>> 3877dcd0
	DRM_INFO("RAS INFO: ras initialized successfully, "
			"hardware ability[%x] ras_mask[%x]\n",
			con->hw_supported, con->supported);
	return 0;
fs_out:
	amdgpu_ras_recovery_fini(adev);
recovery_out:
	amdgpu_ras_set_context(adev, NULL);
	kfree(con);

	return -EINVAL;
}

/* do some init work after IP late init as dependence.
 * and it runs in resume/gpu reset/booting up cases.
 */
void amdgpu_ras_resume(struct amdgpu_device *adev)
{
	struct amdgpu_ras *con = amdgpu_ras_get_context(adev);
	struct ras_manager *obj, *tmp;

	if (!con)
		return;

	if (con->flags & AMDGPU_RAS_FLAG_INIT_BY_VBIOS) {
		/* Set up all other IPs which are not implemented. There is a
		 * tricky thing that IP's actual ras error type should be
		 * MULTI_UNCORRECTABLE, but as driver does not handle it, so
		 * ERROR_NONE make sense anyway.
		 */
		amdgpu_ras_enable_all_features(adev, 1);

		/* We enable ras on all hw_supported block, but as boot
		 * parameter might disable some of them and one or more IP has
		 * not implemented yet. So we disable them on behalf.
		 */
		list_for_each_entry_safe(obj, tmp, &con->head, node) {
			if (!amdgpu_ras_is_supported(adev, obj->head.block)) {
				amdgpu_ras_feature_enable(adev, &obj->head, 0);
				/* there should be no any reference. */
				WARN_ON(alive_obj(obj));
			}
		}
	}

	if (con->flags & AMDGPU_RAS_FLAG_INIT_NEED_RESET) {
		con->flags &= ~AMDGPU_RAS_FLAG_INIT_NEED_RESET;
		/* setup ras obj state as disabled.
		 * for init_by_vbios case.
		 * if we want to enable ras, just enable it in a normal way.
		 * If we want do disable it, need setup ras obj as enabled,
		 * then issue another TA disable cmd.
		 * See feature_enable_on_boot
		 */
		amdgpu_ras_disable_all_features(adev, 1);
		amdgpu_ras_reset_gpu(adev, 0);
	}
}

void amdgpu_ras_suspend(struct amdgpu_device *adev)
{
	struct amdgpu_ras *con = amdgpu_ras_get_context(adev);

	if (!con)
		return;

	amdgpu_ras_disable_all_features(adev, 0);
	/* Make sure all ras objects are disabled. */
	if (con->features)
		amdgpu_ras_disable_all_features(adev, 1);
}

/* do some fini work before IP fini as dependence */
int amdgpu_ras_pre_fini(struct amdgpu_device *adev)
{
	struct amdgpu_ras *con = amdgpu_ras_get_context(adev);

	if (!con)
		return 0;

	/* Need disable ras on all IPs here before ip [hw/sw]fini */
	amdgpu_ras_disable_all_features(adev, 0);
	amdgpu_ras_recovery_fini(adev);
	return 0;
}

int amdgpu_ras_fini(struct amdgpu_device *adev)
{
	struct amdgpu_ras *con = amdgpu_ras_get_context(adev);

	if (!con)
		return 0;

	amdgpu_ras_fs_fini(adev);
	amdgpu_ras_interrupt_remove_all(adev);

	WARN(con->features, "Feature mask is not cleared");

	if (con->features)
		amdgpu_ras_disable_all_features(adev, 1);

	amdgpu_ras_set_context(adev, NULL);
	kfree(con);

	return 0;
}<|MERGE_RESOLUTION|>--- conflicted
+++ resolved
@@ -655,15 +655,6 @@
 	if (!obj)
 		return -EINVAL;
 
-<<<<<<< HEAD
-	if (block_info.block_id != TA_RAS_BLOCK__UMC) {
-		DRM_INFO("%s error injection is not supported yet\n",
-			 ras_block_str(info->head.block));
-		return -EINVAL;
-	}
-
-	ret = psp_ras_trigger_error(&adev->psp, &block_info);
-=======
 	switch (info->head.block) {
 	case AMDGPU_RAS_BLOCK__GFX:
 		if (adev->gfx.funcs->ras_error_inject)
@@ -681,7 +672,6 @@
 		ret = -EINVAL;
 	}
 
->>>>>>> 3877dcd0
 	if (ret)
 		DRM_ERROR("RAS ERROR: inject %s error failed ret %d\n",
 				ras_block_str(info->head.block),
@@ -1545,13 +1535,10 @@
 	if (amdgpu_ras_fs_init(adev))
 		goto fs_out;
 
-<<<<<<< HEAD
-=======
 	/* ras init for each ras block */
 	if (adev->umc.funcs->ras_init)
 		adev->umc.funcs->ras_init(adev);
 
->>>>>>> 3877dcd0
 	DRM_INFO("RAS INFO: ras initialized successfully, "
 			"hardware ability[%x] ras_mask[%x]\n",
 			con->hw_supported, con->supported);
