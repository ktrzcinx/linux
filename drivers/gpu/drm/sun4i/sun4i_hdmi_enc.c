--- conflicted
+++ resolved
@@ -260,11 +260,7 @@
 	unsigned long reg;
 
 	reg = readl(hdmi->base + SUN4I_HDMI_HPD_REG);
-<<<<<<< HEAD
-	if (reg & SUN4I_HDMI_HPD_HIGH) {
-=======
 	if (!(reg & SUN4I_HDMI_HPD_HIGH)) {
->>>>>>> 77e5934e
 		cec_phys_addr_invalidate(hdmi->cec_adap);
 		return connector_status_disconnected;
 	}
