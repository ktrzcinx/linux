--- conflicted
+++ resolved
@@ -1743,11 +1743,7 @@
 		return 0;
 	case SNDRV_PCM_TRIGGER_SUSPEND:
 		if (subs->stream->chip->setup_fmt_after_resume_quirk) {
-<<<<<<< HEAD
-			stop_endpoints(subs, true);
-=======
 			stop_endpoints(subs);
->>>>>>> 7faa26c1
 			subs->need_setup_fmt = true;
 			return 0;
 		}
@@ -1786,11 +1782,7 @@
 		return 0;
 	case SNDRV_PCM_TRIGGER_SUSPEND:
 		if (subs->stream->chip->setup_fmt_after_resume_quirk) {
-<<<<<<< HEAD
-			stop_endpoints(subs, true);
-=======
 			stop_endpoints(subs);
->>>>>>> 7faa26c1
 			subs->need_setup_fmt = true;
 			return 0;
 		}
