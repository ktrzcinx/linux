--- conflicted
+++ resolved
@@ -51,11 +51,6 @@
 					  struct audioformat *fp,
 					  int stream);
 
-<<<<<<< HEAD
-int snd_usb_registration_quirk(struct snd_usb_audio *chip,
-			       int iface);
-=======
 bool snd_usb_registration_quirk(struct snd_usb_audio *chip, int iface);
->>>>>>> bb0ca5fe
 
 #endif /* __USBAUDIO_QUIRKS_H */