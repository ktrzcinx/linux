// SPDX-License-Identifier: GPL-2.0-or-later
/*
 *   ALSA driver for VT1724 ICEnsemble ICE1724 / VIA VT1724 (Envy24HT)
 *                   VIA VT1720 (Envy24PT)
 *
 *	Copyright (c) 2000 Jaroslav Kysela <perex@perex.cz>
 *                    2002 James Stafford <jstafford@ampltd.com>
 *                    2003 Takashi Iwai <tiwai@suse.de>
 */

#include <linux/delay.h>
#include <linux/interrupt.h>
#include <linux/init.h>
#include <linux/pci.h>
#include <linux/slab.h>
#include <linux/module.h>
#include <linux/mutex.h>
#include <sound/core.h>
#include <sound/info.h>
#include <sound/rawmidi.h>
#include <sound/initval.h>

#include <sound/asoundef.h>

#include "ice1712.h"
#include "envy24ht.h"

/* lowlevel routines */
#include "amp.h"
#include "revo.h"
#include "aureon.h"
#include "vt1720_mobo.h"
#include "pontis.h"
#include "prodigy192.h"
#include "prodigy_hifi.h"
#include "juli.h"
#include "maya44.h"
#include "phase.h"
#include "wtm.h"
#include "se.h"
#include "quartet.h"
#include "psc724.h"

MODULE_AUTHOR("Jaroslav Kysela <perex@perex.cz>");
MODULE_DESCRIPTION("VIA ICEnsemble ICE1724/1720 (Envy24HT/PT)");
MODULE_LICENSE("GPL");
MODULE_SUPPORTED_DEVICE("{"
	       REVO_DEVICE_DESC
	       AMP_AUDIO2000_DEVICE_DESC
	       AUREON_DEVICE_DESC
	       VT1720_MOBO_DEVICE_DESC
	       PONTIS_DEVICE_DESC
	       PRODIGY192_DEVICE_DESC
	       PRODIGY_HIFI_DEVICE_DESC
	       JULI_DEVICE_DESC
	       MAYA44_DEVICE_DESC
	       PHASE_DEVICE_DESC
	       WTM_DEVICE_DESC
	       SE_DEVICE_DESC
	       QTET_DEVICE_DESC
		"{VIA,VT1720},"
		"{VIA,VT1724},"
		"{ICEnsemble,Generic ICE1724},"
		"{ICEnsemble,Generic Envy24HT}"
		"{ICEnsemble,Generic Envy24PT}}");

static int index[SNDRV_CARDS] = SNDRV_DEFAULT_IDX;	/* Index 0-MAX */
static char *id[SNDRV_CARDS] = SNDRV_DEFAULT_STR;	/* ID for this card */
static bool enable[SNDRV_CARDS] = SNDRV_DEFAULT_ENABLE_PNP;		/* Enable this card */
static char *model[SNDRV_CARDS];

module_param_array(index, int, NULL, 0444);
MODULE_PARM_DESC(index, "Index value for ICE1724 soundcard.");
module_param_array(id, charp, NULL, 0444);
MODULE_PARM_DESC(id, "ID string for ICE1724 soundcard.");
module_param_array(enable, bool, NULL, 0444);
MODULE_PARM_DESC(enable, "Enable ICE1724 soundcard.");
module_param_array(model, charp, NULL, 0444);
MODULE_PARM_DESC(model, "Use the given board model.");


/* Both VT1720 and VT1724 have the same PCI IDs */
static const struct pci_device_id snd_vt1724_ids[] = {
	{ PCI_VDEVICE(ICE, PCI_DEVICE_ID_VT1724), 0 },
	{ 0, }
};

MODULE_DEVICE_TABLE(pci, snd_vt1724_ids);


static int PRO_RATE_LOCKED;
static int PRO_RATE_RESET = 1;
static unsigned int PRO_RATE_DEFAULT = 44100;

static const char * const ext_clock_names[1] = { "IEC958 In" };

/*
 *  Basic I/O
 */

/*
 *  default rates, default clock routines
 */

/* check whether the clock mode is spdif-in */
static inline int stdclock_is_spdif_master(struct snd_ice1712 *ice)
{
	return (inb(ICEMT1724(ice, RATE)) & VT1724_SPDIF_MASTER) ? 1 : 0;
}

/*
 * locking rate makes sense only for internal clock mode
 */
static inline int is_pro_rate_locked(struct snd_ice1712 *ice)
{
	return (!ice->is_spdif_master(ice)) && PRO_RATE_LOCKED;
}

/*
 * ac97 section
 */

static unsigned char snd_vt1724_ac97_ready(struct snd_ice1712 *ice)
{
	unsigned char old_cmd;
	int tm;
	for (tm = 0; tm < 0x10000; tm++) {
		old_cmd = inb(ICEMT1724(ice, AC97_CMD));
		if (old_cmd & (VT1724_AC97_WRITE | VT1724_AC97_READ))
			continue;
		if (!(old_cmd & VT1724_AC97_READY))
			continue;
		return old_cmd;
	}
	dev_dbg(ice->card->dev, "snd_vt1724_ac97_ready: timeout\n");
	return old_cmd;
}

static int snd_vt1724_ac97_wait_bit(struct snd_ice1712 *ice, unsigned char bit)
{
	int tm;
	for (tm = 0; tm < 0x10000; tm++)
		if ((inb(ICEMT1724(ice, AC97_CMD)) & bit) == 0)
			return 0;
	dev_dbg(ice->card->dev, "snd_vt1724_ac97_wait_bit: timeout\n");
	return -EIO;
}

static void snd_vt1724_ac97_write(struct snd_ac97 *ac97,
				  unsigned short reg,
				  unsigned short val)
{
	struct snd_ice1712 *ice = ac97->private_data;
	unsigned char old_cmd;

	old_cmd = snd_vt1724_ac97_ready(ice);
	old_cmd &= ~VT1724_AC97_ID_MASK;
	old_cmd |= ac97->num;
	outb(reg, ICEMT1724(ice, AC97_INDEX));
	outw(val, ICEMT1724(ice, AC97_DATA));
	outb(old_cmd | VT1724_AC97_WRITE, ICEMT1724(ice, AC97_CMD));
	snd_vt1724_ac97_wait_bit(ice, VT1724_AC97_WRITE);
}

static unsigned short snd_vt1724_ac97_read(struct snd_ac97 *ac97, unsigned short reg)
{
	struct snd_ice1712 *ice = ac97->private_data;
	unsigned char old_cmd;

	old_cmd = snd_vt1724_ac97_ready(ice);
	old_cmd &= ~VT1724_AC97_ID_MASK;
	old_cmd |= ac97->num;
	outb(reg, ICEMT1724(ice, AC97_INDEX));
	outb(old_cmd | VT1724_AC97_READ, ICEMT1724(ice, AC97_CMD));
	if (snd_vt1724_ac97_wait_bit(ice, VT1724_AC97_READ) < 0)
		return ~0;
	return inw(ICEMT1724(ice, AC97_DATA));
}


/*
 * GPIO operations
 */

/* set gpio direction 0 = read, 1 = write */
static void snd_vt1724_set_gpio_dir(struct snd_ice1712 *ice, unsigned int data)
{
	outl(data, ICEREG1724(ice, GPIO_DIRECTION));
	inw(ICEREG1724(ice, GPIO_DIRECTION)); /* dummy read for pci-posting */
}

/* get gpio direction 0 = read, 1 = write */
static unsigned int snd_vt1724_get_gpio_dir(struct snd_ice1712 *ice)
{
	return inl(ICEREG1724(ice, GPIO_DIRECTION));
}

/* set the gpio mask (0 = writable) */
static void snd_vt1724_set_gpio_mask(struct snd_ice1712 *ice, unsigned int data)
{
	outw(data, ICEREG1724(ice, GPIO_WRITE_MASK));
	if (!ice->vt1720) /* VT1720 supports only 16 GPIO bits */
		outb((data >> 16) & 0xff, ICEREG1724(ice, GPIO_WRITE_MASK_22));
	inw(ICEREG1724(ice, GPIO_WRITE_MASK)); /* dummy read for pci-posting */
}

static unsigned int snd_vt1724_get_gpio_mask(struct snd_ice1712 *ice)
{
	unsigned int mask;
	if (!ice->vt1720)
		mask = (unsigned int)inb(ICEREG1724(ice, GPIO_WRITE_MASK_22));
	else
		mask = 0;
	mask = (mask << 16) | inw(ICEREG1724(ice, GPIO_WRITE_MASK));
	return mask;
}

static void snd_vt1724_set_gpio_data(struct snd_ice1712 *ice, unsigned int data)
{
	outw(data, ICEREG1724(ice, GPIO_DATA));
	if (!ice->vt1720)
		outb(data >> 16, ICEREG1724(ice, GPIO_DATA_22));
	inw(ICEREG1724(ice, GPIO_DATA)); /* dummy read for pci-posting */
}

static unsigned int snd_vt1724_get_gpio_data(struct snd_ice1712 *ice)
{
	unsigned int data;
	if (!ice->vt1720)
		data = (unsigned int)inb(ICEREG1724(ice, GPIO_DATA_22));
	else
		data = 0;
	data = (data << 16) | inw(ICEREG1724(ice, GPIO_DATA));
	return data;
}

/*
 * MIDI
 */

static void vt1724_midi_clear_rx(struct snd_ice1712 *ice)
{
	unsigned int count;

	for (count = inb(ICEREG1724(ice, MPU_RXFIFO)); count > 0; --count)
		inb(ICEREG1724(ice, MPU_DATA));
}

static inline struct snd_rawmidi_substream *
get_rawmidi_substream(struct snd_ice1712 *ice, unsigned int stream)
{
	return list_first_entry(&ice->rmidi[0]->streams[stream].substreams,
				struct snd_rawmidi_substream, list);
}

static void enable_midi_irq(struct snd_ice1712 *ice, u8 flag, int enable);

static void vt1724_midi_write(struct snd_ice1712 *ice)
{
	struct snd_rawmidi_substream *s;
	int count, i;
	u8 buffer[32];

	s = get_rawmidi_substream(ice, SNDRV_RAWMIDI_STREAM_OUTPUT);
	count = 31 - inb(ICEREG1724(ice, MPU_TXFIFO));
	if (count > 0) {
		count = snd_rawmidi_transmit(s, buffer, count);
		for (i = 0; i < count; ++i)
			outb(buffer[i], ICEREG1724(ice, MPU_DATA));
	}
	/* mask irq when all bytes have been transmitted.
	 * enabled again in output_trigger when the new data comes in.
	 */
	enable_midi_irq(ice, VT1724_IRQ_MPU_TX,
			!snd_rawmidi_transmit_empty(s));
}

static void vt1724_midi_read(struct snd_ice1712 *ice)
{
	struct snd_rawmidi_substream *s;
	int count, i;
	u8 buffer[32];

	s = get_rawmidi_substream(ice, SNDRV_RAWMIDI_STREAM_INPUT);
	count = inb(ICEREG1724(ice, MPU_RXFIFO));
	if (count > 0) {
		count = min(count, 32);
		for (i = 0; i < count; ++i)
			buffer[i] = inb(ICEREG1724(ice, MPU_DATA));
		snd_rawmidi_receive(s, buffer, count);
	}
}

/* call with ice->reg_lock */
static void enable_midi_irq(struct snd_ice1712 *ice, u8 flag, int enable)
{
	u8 mask = inb(ICEREG1724(ice, IRQMASK));
	if (enable)
		mask &= ~flag;
	else
		mask |= flag;
	outb(mask, ICEREG1724(ice, IRQMASK));
}

static void vt1724_enable_midi_irq(struct snd_rawmidi_substream *substream,
				   u8 flag, int enable)
{
	struct snd_ice1712 *ice = substream->rmidi->private_data;

	spin_lock_irq(&ice->reg_lock);
	enable_midi_irq(ice, flag, enable);
	spin_unlock_irq(&ice->reg_lock);
}

static int vt1724_midi_output_open(struct snd_rawmidi_substream *s)
{
	return 0;
}

static int vt1724_midi_output_close(struct snd_rawmidi_substream *s)
{
	return 0;
}

static void vt1724_midi_output_trigger(struct snd_rawmidi_substream *s, int up)
{
	struct snd_ice1712 *ice = s->rmidi->private_data;
	unsigned long flags;

	spin_lock_irqsave(&ice->reg_lock, flags);
	if (up) {
		ice->midi_output = 1;
		vt1724_midi_write(ice);
	} else {
		ice->midi_output = 0;
		enable_midi_irq(ice, VT1724_IRQ_MPU_TX, 0);
	}
	spin_unlock_irqrestore(&ice->reg_lock, flags);
}

static void vt1724_midi_output_drain(struct snd_rawmidi_substream *s)
{
	struct snd_ice1712 *ice = s->rmidi->private_data;
	unsigned long timeout;

	vt1724_enable_midi_irq(s, VT1724_IRQ_MPU_TX, 0);
	/* 32 bytes should be transmitted in less than about 12 ms */
	timeout = jiffies + msecs_to_jiffies(15);
	do {
		if (inb(ICEREG1724(ice, MPU_CTRL)) & VT1724_MPU_TX_EMPTY)
			break;
		schedule_timeout_uninterruptible(1);
	} while (time_after(timeout, jiffies));
}

static const struct snd_rawmidi_ops vt1724_midi_output_ops = {
	.open = vt1724_midi_output_open,
	.close = vt1724_midi_output_close,
	.trigger = vt1724_midi_output_trigger,
	.drain = vt1724_midi_output_drain,
};

static int vt1724_midi_input_open(struct snd_rawmidi_substream *s)
{
	vt1724_midi_clear_rx(s->rmidi->private_data);
	vt1724_enable_midi_irq(s, VT1724_IRQ_MPU_RX, 1);
	return 0;
}

static int vt1724_midi_input_close(struct snd_rawmidi_substream *s)
{
	vt1724_enable_midi_irq(s, VT1724_IRQ_MPU_RX, 0);
	return 0;
}

static void vt1724_midi_input_trigger(struct snd_rawmidi_substream *s, int up)
{
	struct snd_ice1712 *ice = s->rmidi->private_data;
	unsigned long flags;

	spin_lock_irqsave(&ice->reg_lock, flags);
	if (up) {
		ice->midi_input = 1;
		vt1724_midi_read(ice);
	} else {
		ice->midi_input = 0;
	}
	spin_unlock_irqrestore(&ice->reg_lock, flags);
}

static const struct snd_rawmidi_ops vt1724_midi_input_ops = {
	.open = vt1724_midi_input_open,
	.close = vt1724_midi_input_close,
	.trigger = vt1724_midi_input_trigger,
};


/*
 *  Interrupt handler
 */

static irqreturn_t snd_vt1724_interrupt(int irq, void *dev_id)
{
	struct snd_ice1712 *ice = dev_id;
	unsigned char status;
	unsigned char status_mask =
		VT1724_IRQ_MPU_RX | VT1724_IRQ_MPU_TX | VT1724_IRQ_MTPCM;
	int handled = 0;
	int timeout = 0;

	while (1) {
		status = inb(ICEREG1724(ice, IRQSTAT));
		status &= status_mask;
		if (status == 0)
			break;
		spin_lock(&ice->reg_lock);
		if (++timeout > 10) {
			status = inb(ICEREG1724(ice, IRQSTAT));
			dev_err(ice->card->dev,
				"Too long irq loop, status = 0x%x\n", status);
			if (status & VT1724_IRQ_MPU_TX) {
				dev_err(ice->card->dev, "Disabling MPU_TX\n");
				enable_midi_irq(ice, VT1724_IRQ_MPU_TX, 0);
			}
			spin_unlock(&ice->reg_lock);
			break;
		}
		handled = 1;
		if (status & VT1724_IRQ_MPU_TX) {
			if (ice->midi_output)
				vt1724_midi_write(ice);
			else
				enable_midi_irq(ice, VT1724_IRQ_MPU_TX, 0);
			/* Due to mysterical reasons, MPU_TX is always
			 * generated (and can't be cleared) when a PCM
			 * playback is going.  So let's ignore at the
			 * next loop.
			 */
			status_mask &= ~VT1724_IRQ_MPU_TX;
		}
		if (status & VT1724_IRQ_MPU_RX) {
			if (ice->midi_input)
				vt1724_midi_read(ice);
			else
				vt1724_midi_clear_rx(ice);
		}
		/* ack MPU irq */
		outb(status, ICEREG1724(ice, IRQSTAT));
		spin_unlock(&ice->reg_lock);
		if (status & VT1724_IRQ_MTPCM) {
			/*
			 * Multi-track PCM
			 * PCM assignment are:
			 * Playback DMA0 (M/C) = playback_pro_substream
			 * Playback DMA1 = playback_con_substream_ds[0]
			 * Playback DMA2 = playback_con_substream_ds[1]
			 * Playback DMA3 = playback_con_substream_ds[2]
			 * Playback DMA4 (SPDIF) = playback_con_substream
			 * Record DMA0 = capture_pro_substream
			 * Record DMA1 = capture_con_substream
			 */
			unsigned char mtstat = inb(ICEMT1724(ice, IRQ));
			if (mtstat & VT1724_MULTI_PDMA0) {
				if (ice->playback_pro_substream)
					snd_pcm_period_elapsed(ice->playback_pro_substream);
			}
			if (mtstat & VT1724_MULTI_RDMA0) {
				if (ice->capture_pro_substream)
					snd_pcm_period_elapsed(ice->capture_pro_substream);
			}
			if (mtstat & VT1724_MULTI_PDMA1) {
				if (ice->playback_con_substream_ds[0])
					snd_pcm_period_elapsed(ice->playback_con_substream_ds[0]);
			}
			if (mtstat & VT1724_MULTI_PDMA2) {
				if (ice->playback_con_substream_ds[1])
					snd_pcm_period_elapsed(ice->playback_con_substream_ds[1]);
			}
			if (mtstat & VT1724_MULTI_PDMA3) {
				if (ice->playback_con_substream_ds[2])
					snd_pcm_period_elapsed(ice->playback_con_substream_ds[2]);
			}
			if (mtstat & VT1724_MULTI_PDMA4) {
				if (ice->playback_con_substream)
					snd_pcm_period_elapsed(ice->playback_con_substream);
			}
			if (mtstat & VT1724_MULTI_RDMA1) {
				if (ice->capture_con_substream)
					snd_pcm_period_elapsed(ice->capture_con_substream);
			}
			/* ack anyway to avoid freeze */
			outb(mtstat, ICEMT1724(ice, IRQ));
			/* ought to really handle this properly */
			if (mtstat & VT1724_MULTI_FIFO_ERR) {
				unsigned char fstat = inb(ICEMT1724(ice, DMA_FIFO_ERR));
				outb(fstat, ICEMT1724(ice, DMA_FIFO_ERR));
				outb(VT1724_MULTI_FIFO_ERR | inb(ICEMT1724(ice, DMA_INT_MASK)), ICEMT1724(ice, DMA_INT_MASK));
				/* If I don't do this, I get machine lockup due to continual interrupts */
			}

		}
	}
	return IRQ_RETVAL(handled);
}

/*
 *  PCM code - professional part (multitrack)
 */

static const unsigned int rates[] = {
	8000, 9600, 11025, 12000, 16000, 22050, 24000,
	32000, 44100, 48000, 64000, 88200, 96000,
	176400, 192000,
};

static const struct snd_pcm_hw_constraint_list hw_constraints_rates_96 = {
	.count = ARRAY_SIZE(rates) - 2, /* up to 96000 */
	.list = rates,
	.mask = 0,
};

static const struct snd_pcm_hw_constraint_list hw_constraints_rates_48 = {
	.count = ARRAY_SIZE(rates) - 5, /* up to 48000 */
	.list = rates,
	.mask = 0,
};

static const struct snd_pcm_hw_constraint_list hw_constraints_rates_192 = {
	.count = ARRAY_SIZE(rates),
	.list = rates,
	.mask = 0,
};

struct vt1724_pcm_reg {
	unsigned int addr;	/* ADDR register offset */
	unsigned int size;	/* SIZE register offset */
	unsigned int count;	/* COUNT register offset */
	unsigned int start;	/* start & pause bit */
};

static int snd_vt1724_pcm_trigger(struct snd_pcm_substream *substream, int cmd)
{
	struct snd_ice1712 *ice = snd_pcm_substream_chip(substream);
	unsigned char what;
	unsigned char old;
	struct snd_pcm_substream *s;

	what = 0;
	snd_pcm_group_for_each_entry(s, substream) {
		if (snd_pcm_substream_chip(s) == ice) {
			const struct vt1724_pcm_reg *reg;
			reg = s->runtime->private_data;
			what |= reg->start;
			snd_pcm_trigger_done(s, substream);
		}
	}

	switch (cmd) {
	case SNDRV_PCM_TRIGGER_PAUSE_PUSH:
	case SNDRV_PCM_TRIGGER_PAUSE_RELEASE:
		spin_lock(&ice->reg_lock);
		old = inb(ICEMT1724(ice, DMA_PAUSE));
		if (cmd == SNDRV_PCM_TRIGGER_PAUSE_PUSH)
			old |= what;
		else
			old &= ~what;
		outb(old, ICEMT1724(ice, DMA_PAUSE));
		spin_unlock(&ice->reg_lock);
		break;

	case SNDRV_PCM_TRIGGER_START:
	case SNDRV_PCM_TRIGGER_STOP:
	case SNDRV_PCM_TRIGGER_SUSPEND:
		spin_lock(&ice->reg_lock);
		old = inb(ICEMT1724(ice, DMA_CONTROL));
		if (cmd == SNDRV_PCM_TRIGGER_START)
			old |= what;
		else
			old &= ~what;
		outb(old, ICEMT1724(ice, DMA_CONTROL));
		spin_unlock(&ice->reg_lock);
		break;

	case SNDRV_PCM_TRIGGER_RESUME:
		/* apps will have to restart stream */
		break;

	default:
		return -EINVAL;
	}
	return 0;
}

/*
 */

#define DMA_STARTS	(VT1724_RDMA0_START|VT1724_PDMA0_START|VT1724_RDMA1_START|\
	VT1724_PDMA1_START|VT1724_PDMA2_START|VT1724_PDMA3_START|VT1724_PDMA4_START)
#define DMA_PAUSES	(VT1724_RDMA0_PAUSE|VT1724_PDMA0_PAUSE|VT1724_RDMA1_PAUSE|\
	VT1724_PDMA1_PAUSE|VT1724_PDMA2_PAUSE|VT1724_PDMA3_PAUSE|VT1724_PDMA4_PAUSE)

static const unsigned int stdclock_rate_list[16] = {
	48000, 24000, 12000, 9600, 32000, 16000, 8000, 96000, 44100,
	22050, 11025, 88200, 176400, 0, 192000, 64000
};

static unsigned int stdclock_get_rate(struct snd_ice1712 *ice)
{
	return stdclock_rate_list[inb(ICEMT1724(ice, RATE)) & 15];
}

static void stdclock_set_rate(struct snd_ice1712 *ice, unsigned int rate)
{
	int i;
	for (i = 0; i < ARRAY_SIZE(stdclock_rate_list); i++) {
		if (stdclock_rate_list[i] == rate) {
			outb(i, ICEMT1724(ice, RATE));
			return;
		}
	}
}

static unsigned char stdclock_set_mclk(struct snd_ice1712 *ice,
				       unsigned int rate)
{
	unsigned char val, old;
	/* check MT02 */
	if (ice->eeprom.data[ICE_EEP2_ACLINK] & VT1724_CFG_PRO_I2S) {
		val = old = inb(ICEMT1724(ice, I2S_FORMAT));
		if (rate > 96000)
			val |= VT1724_MT_I2S_MCLK_128X; /* 128x MCLK */
		else
			val &= ~VT1724_MT_I2S_MCLK_128X; /* 256x MCLK */
		if (val != old) {
			outb(val, ICEMT1724(ice, I2S_FORMAT));
			/* master clock changed */
			return 1;
		}
	}
	/* no change in master clock */
	return 0;
}

static int snd_vt1724_set_pro_rate(struct snd_ice1712 *ice, unsigned int rate,
				    int force)
{
	unsigned long flags;
	unsigned char mclk_change;
	unsigned int i, old_rate;

	if (rate > ice->hw_rates->list[ice->hw_rates->count - 1])
		return -EINVAL;

	spin_lock_irqsave(&ice->reg_lock, flags);
	if ((inb(ICEMT1724(ice, DMA_CONTROL)) & DMA_STARTS) ||
	    (inb(ICEMT1724(ice, DMA_PAUSE)) & DMA_PAUSES)) {
		/* running? we cannot change the rate now... */
		spin_unlock_irqrestore(&ice->reg_lock, flags);
		return ((rate == ice->cur_rate) && !force) ? 0 : -EBUSY;
	}
	if (!force && is_pro_rate_locked(ice)) {
		/* comparing required and current rate - makes sense for
		 * internal clock only */
		spin_unlock_irqrestore(&ice->reg_lock, flags);
		return (rate == ice->cur_rate) ? 0 : -EBUSY;
	}

	if (force || !ice->is_spdif_master(ice)) {
		/* force means the rate was switched by ucontrol, otherwise
		 * setting clock rate for internal clock mode */
		old_rate = ice->get_rate(ice);
		if (force || (old_rate != rate))
			ice->set_rate(ice, rate);
		else if (rate == ice->cur_rate) {
			spin_unlock_irqrestore(&ice->reg_lock, flags);
			return 0;
		}
	}

	ice->cur_rate = rate;

	/* setting master clock */
	mclk_change = ice->set_mclk(ice, rate);

	spin_unlock_irqrestore(&ice->reg_lock, flags);

	if (mclk_change && ice->gpio.i2s_mclk_changed)
		ice->gpio.i2s_mclk_changed(ice);
	if (ice->gpio.set_pro_rate)
		ice->gpio.set_pro_rate(ice, rate);

	/* set up codecs */
	for (i = 0; i < ice->akm_codecs; i++) {
		if (ice->akm[i].ops.set_rate_val)
			ice->akm[i].ops.set_rate_val(&ice->akm[i], rate);
	}
	if (ice->spdif.ops.setup_rate)
		ice->spdif.ops.setup_rate(ice, rate);

	return 0;
}

static int snd_vt1724_pcm_hw_params(struct snd_pcm_substream *substream,
				    struct snd_pcm_hw_params *hw_params)
{
	struct snd_ice1712 *ice = snd_pcm_substream_chip(substream);
	int i, chs;

	chs = params_channels(hw_params);
	mutex_lock(&ice->open_mutex);
	/* mark surround channels */
	if (substream == ice->playback_pro_substream) {
		/* PDMA0 can be multi-channel up to 8 */
		chs = chs / 2 - 1;
		for (i = 0; i < chs; i++) {
			if (ice->pcm_reserved[i] &&
			    ice->pcm_reserved[i] != substream) {
				mutex_unlock(&ice->open_mutex);
				return -EBUSY;
			}
			ice->pcm_reserved[i] = substream;
		}
		for (; i < 3; i++) {
			if (ice->pcm_reserved[i] == substream)
				ice->pcm_reserved[i] = NULL;
		}
	} else {
		for (i = 0; i < 3; i++) {
			/* check individual playback stream */
			if (ice->playback_con_substream_ds[i] == substream) {
				if (ice->pcm_reserved[i] &&
				    ice->pcm_reserved[i] != substream) {
					mutex_unlock(&ice->open_mutex);
					return -EBUSY;
				}
				ice->pcm_reserved[i] = substream;
				break;
			}
		}
	}
	mutex_unlock(&ice->open_mutex);

	return snd_vt1724_set_pro_rate(ice, params_rate(hw_params), 0);
}

static int snd_vt1724_pcm_hw_free(struct snd_pcm_substream *substream)
{
	struct snd_ice1712 *ice = snd_pcm_substream_chip(substream);
	int i;

	mutex_lock(&ice->open_mutex);
	/* unmark surround channels */
	for (i = 0; i < 3; i++)
		if (ice->pcm_reserved[i] == substream)
			ice->pcm_reserved[i] = NULL;
	mutex_unlock(&ice->open_mutex);
	return 0;
}

static int snd_vt1724_playback_pro_prepare(struct snd_pcm_substream *substream)
{
	struct snd_ice1712 *ice = snd_pcm_substream_chip(substream);
	unsigned char val;
	unsigned int size;

	spin_lock_irq(&ice->reg_lock);
	val = (8 - substream->runtime->channels) >> 1;
	outb(val, ICEMT1724(ice, BURST));

	outl(substream->runtime->dma_addr, ICEMT1724(ice, PLAYBACK_ADDR));

	size = (snd_pcm_lib_buffer_bytes(substream) >> 2) - 1;
	/* outl(size, ICEMT1724(ice, PLAYBACK_SIZE)); */
	outw(size, ICEMT1724(ice, PLAYBACK_SIZE));
	outb(size >> 16, ICEMT1724(ice, PLAYBACK_SIZE) + 2);
	size = (snd_pcm_lib_period_bytes(substream) >> 2) - 1;
	/* outl(size, ICEMT1724(ice, PLAYBACK_COUNT)); */
	outw(size, ICEMT1724(ice, PLAYBACK_COUNT));
	outb(size >> 16, ICEMT1724(ice, PLAYBACK_COUNT) + 2);

	spin_unlock_irq(&ice->reg_lock);

	/*
	dev_dbg(ice->card->dev, "pro prepare: ch = %d, addr = 0x%x, "
	       "buffer = 0x%x, period = 0x%x\n",
	       substream->runtime->channels,
	       (unsigned int)substream->runtime->dma_addr,
	       snd_pcm_lib_buffer_bytes(substream),
	       snd_pcm_lib_period_bytes(substream));
	*/
	return 0;
}

static snd_pcm_uframes_t snd_vt1724_playback_pro_pointer(struct snd_pcm_substream *substream)
{
	struct snd_ice1712 *ice = snd_pcm_substream_chip(substream);
	size_t ptr;

	if (!(inl(ICEMT1724(ice, DMA_CONTROL)) & VT1724_PDMA0_START))
		return 0;
#if 0 /* read PLAYBACK_ADDR */
	ptr = inl(ICEMT1724(ice, PLAYBACK_ADDR));
	if (ptr < substream->runtime->dma_addr) {
		dev_dbg(ice->card->dev, "invalid negative ptr\n");
		return 0;
	}
	ptr -= substream->runtime->dma_addr;
	ptr = bytes_to_frames(substream->runtime, ptr);
	if (ptr >= substream->runtime->buffer_size) {
		dev_dbg(ice->card->dev, "invalid ptr %d (size=%d)\n",
			   (int)ptr, (int)substream->runtime->period_size);
		return 0;
	}
#else /* read PLAYBACK_SIZE */
	ptr = inl(ICEMT1724(ice, PLAYBACK_SIZE)) & 0xffffff;
	ptr = (ptr + 1) << 2;
	ptr = bytes_to_frames(substream->runtime, ptr);
	if (!ptr)
		;
	else if (ptr <= substream->runtime->buffer_size)
		ptr = substream->runtime->buffer_size - ptr;
	else {
		dev_dbg(ice->card->dev, "invalid ptr %d (size=%d)\n",
			   (int)ptr, (int)substream->runtime->buffer_size);
		ptr = 0;
	}
#endif
	return ptr;
}

static int snd_vt1724_pcm_prepare(struct snd_pcm_substream *substream)
{
	struct snd_ice1712 *ice = snd_pcm_substream_chip(substream);
	const struct vt1724_pcm_reg *reg = substream->runtime->private_data;

	spin_lock_irq(&ice->reg_lock);
	outl(substream->runtime->dma_addr, ice->profi_port + reg->addr);
	outw((snd_pcm_lib_buffer_bytes(substream) >> 2) - 1,
	     ice->profi_port + reg->size);
	outw((snd_pcm_lib_period_bytes(substream) >> 2) - 1,
	     ice->profi_port + reg->count);
	spin_unlock_irq(&ice->reg_lock);
	return 0;
}

static snd_pcm_uframes_t snd_vt1724_pcm_pointer(struct snd_pcm_substream *substream)
{
	struct snd_ice1712 *ice = snd_pcm_substream_chip(substream);
	const struct vt1724_pcm_reg *reg = substream->runtime->private_data;
	size_t ptr;

	if (!(inl(ICEMT1724(ice, DMA_CONTROL)) & reg->start))
		return 0;
#if 0 /* use ADDR register */
	ptr = inl(ice->profi_port + reg->addr);
	ptr -= substream->runtime->dma_addr;
	return bytes_to_frames(substream->runtime, ptr);
#else /* use SIZE register */
	ptr = inw(ice->profi_port + reg->size);
	ptr = (ptr + 1) << 2;
	ptr = bytes_to_frames(substream->runtime, ptr);
	if (!ptr)
		;
	else if (ptr <= substream->runtime->buffer_size)
		ptr = substream->runtime->buffer_size - ptr;
	else {
		dev_dbg(ice->card->dev, "invalid ptr %d (size=%d)\n",
			   (int)ptr, (int)substream->runtime->buffer_size);
		ptr = 0;
	}
	return ptr;
#endif
}

static const struct vt1724_pcm_reg vt1724_pdma0_reg = {
	.addr = VT1724_MT_PLAYBACK_ADDR,
	.size = VT1724_MT_PLAYBACK_SIZE,
	.count = VT1724_MT_PLAYBACK_COUNT,
	.start = VT1724_PDMA0_START,
};

static const struct vt1724_pcm_reg vt1724_pdma4_reg = {
	.addr = VT1724_MT_PDMA4_ADDR,
	.size = VT1724_MT_PDMA4_SIZE,
	.count = VT1724_MT_PDMA4_COUNT,
	.start = VT1724_PDMA4_START,
};

static const struct vt1724_pcm_reg vt1724_rdma0_reg = {
	.addr = VT1724_MT_CAPTURE_ADDR,
	.size = VT1724_MT_CAPTURE_SIZE,
	.count = VT1724_MT_CAPTURE_COUNT,
	.start = VT1724_RDMA0_START,
};

static const struct vt1724_pcm_reg vt1724_rdma1_reg = {
	.addr = VT1724_MT_RDMA1_ADDR,
	.size = VT1724_MT_RDMA1_SIZE,
	.count = VT1724_MT_RDMA1_COUNT,
	.start = VT1724_RDMA1_START,
};

#define vt1724_playback_pro_reg vt1724_pdma0_reg
#define vt1724_playback_spdif_reg vt1724_pdma4_reg
#define vt1724_capture_pro_reg vt1724_rdma0_reg
#define vt1724_capture_spdif_reg vt1724_rdma1_reg

static const struct snd_pcm_hardware snd_vt1724_playback_pro = {
	.info =			(SNDRV_PCM_INFO_MMAP | SNDRV_PCM_INFO_INTERLEAVED |
				 SNDRV_PCM_INFO_BLOCK_TRANSFER |
				 SNDRV_PCM_INFO_MMAP_VALID |
				 SNDRV_PCM_INFO_PAUSE | SNDRV_PCM_INFO_SYNC_START),
	.formats =		SNDRV_PCM_FMTBIT_S32_LE,
	.rates =		SNDRV_PCM_RATE_KNOT | SNDRV_PCM_RATE_8000_192000,
	.rate_min =		8000,
	.rate_max =		192000,
	.channels_min =		2,
	.channels_max =		8,
	.buffer_bytes_max =	(1UL << 21),	/* 19bits dword */
	.period_bytes_min =	8 * 4 * 2,	/* FIXME: constraints needed */
	.period_bytes_max =	(1UL << 21),
	.periods_min =		2,
	.periods_max =		1024,
};

static const struct snd_pcm_hardware snd_vt1724_spdif = {
	.info =			(SNDRV_PCM_INFO_MMAP | SNDRV_PCM_INFO_INTERLEAVED |
				 SNDRV_PCM_INFO_BLOCK_TRANSFER |
				 SNDRV_PCM_INFO_MMAP_VALID |
				 SNDRV_PCM_INFO_PAUSE | SNDRV_PCM_INFO_SYNC_START),
	.formats =		SNDRV_PCM_FMTBIT_S32_LE,
	.rates =	        (SNDRV_PCM_RATE_32000|SNDRV_PCM_RATE_44100|
				 SNDRV_PCM_RATE_48000|SNDRV_PCM_RATE_88200|
				 SNDRV_PCM_RATE_96000|SNDRV_PCM_RATE_176400|
				 SNDRV_PCM_RATE_192000),
	.rate_min =		32000,
	.rate_max =		192000,
	.channels_min =		2,
	.channels_max =		2,
	.buffer_bytes_max =	(1UL << 18),	/* 16bits dword */
	.period_bytes_min =	2 * 4 * 2,
	.period_bytes_max =	(1UL << 18),
	.periods_min =		2,
	.periods_max =		1024,
};

static const struct snd_pcm_hardware snd_vt1724_2ch_stereo = {
	.info =			(SNDRV_PCM_INFO_MMAP | SNDRV_PCM_INFO_INTERLEAVED |
				 SNDRV_PCM_INFO_BLOCK_TRANSFER |
				 SNDRV_PCM_INFO_MMAP_VALID |
				 SNDRV_PCM_INFO_PAUSE | SNDRV_PCM_INFO_SYNC_START),
	.formats =		SNDRV_PCM_FMTBIT_S32_LE,
	.rates =		SNDRV_PCM_RATE_KNOT | SNDRV_PCM_RATE_8000_192000,
	.rate_min =		8000,
	.rate_max =		192000,
	.channels_min =		2,
	.channels_max =		2,
	.buffer_bytes_max =	(1UL << 18),	/* 16bits dword */
	.period_bytes_min =	2 * 4 * 2,
	.period_bytes_max =	(1UL << 18),
	.periods_min =		2,
	.periods_max =		1024,
};

/*
 * set rate constraints
 */
static void set_std_hw_rates(struct snd_ice1712 *ice)
{
	if (ice->eeprom.data[ICE_EEP2_ACLINK] & VT1724_CFG_PRO_I2S) {
		/* I2S */
		/* VT1720 doesn't support more than 96kHz */
		if ((ice->eeprom.data[ICE_EEP2_I2S] & 0x08) && !ice->vt1720)
			ice->hw_rates = &hw_constraints_rates_192;
		else
			ice->hw_rates = &hw_constraints_rates_96;
	} else {
		/* ACLINK */
		ice->hw_rates = &hw_constraints_rates_48;
	}
}

static int set_rate_constraints(struct snd_ice1712 *ice,
				struct snd_pcm_substream *substream)
{
	struct snd_pcm_runtime *runtime = substream->runtime;

	runtime->hw.rate_min = ice->hw_rates->list[0];
	runtime->hw.rate_max = ice->hw_rates->list[ice->hw_rates->count - 1];
	runtime->hw.rates = SNDRV_PCM_RATE_KNOT;
	return snd_pcm_hw_constraint_list(runtime, 0,
					  SNDRV_PCM_HW_PARAM_RATE,
					  ice->hw_rates);
}

/* if the card has the internal rate locked (is_pro_locked), limit runtime
   hw rates to the current internal rate only.
*/
static void constrain_rate_if_locked(struct snd_pcm_substream *substream)
{
	struct snd_ice1712 *ice = snd_pcm_substream_chip(substream);
	struct snd_pcm_runtime *runtime = substream->runtime;
	unsigned int rate;
	if (is_pro_rate_locked(ice)) {
		rate = ice->get_rate(ice);
		if (rate >= runtime->hw.rate_min
		    && rate <= runtime->hw.rate_max) {
			runtime->hw.rate_min = rate;
			runtime->hw.rate_max = rate;
		}
	}
}


/* multi-channel playback needs alignment 8x32bit regardless of the channels
 * actually used
 */
#define VT1724_BUFFER_ALIGN	0x20

static int snd_vt1724_playback_pro_open(struct snd_pcm_substream *substream)
{
	struct snd_pcm_runtime *runtime = substream->runtime;
	struct snd_ice1712 *ice = snd_pcm_substream_chip(substream);
	int chs, num_indeps;

	runtime->private_data = (void *)&vt1724_playback_pro_reg;
	ice->playback_pro_substream = substream;
	runtime->hw = snd_vt1724_playback_pro;
	snd_pcm_set_sync(substream);
	snd_pcm_hw_constraint_msbits(runtime, 0, 32, 24);
	set_rate_constraints(ice, substream);
	mutex_lock(&ice->open_mutex);
	/* calculate the currently available channels */
	num_indeps = ice->num_total_dacs / 2 - 1;
	for (chs = 0; chs < num_indeps; chs++) {
		if (ice->pcm_reserved[chs])
			break;
	}
	chs = (chs + 1) * 2;
	runtime->hw.channels_max = chs;
	if (chs > 2) /* channels must be even */
		snd_pcm_hw_constraint_step(runtime, 0, SNDRV_PCM_HW_PARAM_CHANNELS, 2);
	mutex_unlock(&ice->open_mutex);
	snd_pcm_hw_constraint_step(runtime, 0, SNDRV_PCM_HW_PARAM_PERIOD_BYTES,
				   VT1724_BUFFER_ALIGN);
	snd_pcm_hw_constraint_step(runtime, 0, SNDRV_PCM_HW_PARAM_BUFFER_BYTES,
				   VT1724_BUFFER_ALIGN);
	constrain_rate_if_locked(substream);
	if (ice->pro_open)
		ice->pro_open(ice, substream);
	return 0;
}

static int snd_vt1724_capture_pro_open(struct snd_pcm_substream *substream)
{
	struct snd_ice1712 *ice = snd_pcm_substream_chip(substream);
	struct snd_pcm_runtime *runtime = substream->runtime;

	runtime->private_data = (void *)&vt1724_capture_pro_reg;
	ice->capture_pro_substream = substream;
	runtime->hw = snd_vt1724_2ch_stereo;
	snd_pcm_set_sync(substream);
	snd_pcm_hw_constraint_msbits(runtime, 0, 32, 24);
	set_rate_constraints(ice, substream);
	snd_pcm_hw_constraint_step(runtime, 0, SNDRV_PCM_HW_PARAM_PERIOD_BYTES,
				   VT1724_BUFFER_ALIGN);
	snd_pcm_hw_constraint_step(runtime, 0, SNDRV_PCM_HW_PARAM_BUFFER_BYTES,
				   VT1724_BUFFER_ALIGN);
	constrain_rate_if_locked(substream);
	if (ice->pro_open)
		ice->pro_open(ice, substream);
	return 0;
}

static int snd_vt1724_playback_pro_close(struct snd_pcm_substream *substream)
{
	struct snd_ice1712 *ice = snd_pcm_substream_chip(substream);

	if (PRO_RATE_RESET)
		snd_vt1724_set_pro_rate(ice, ice->pro_rate_default, 0);
	ice->playback_pro_substream = NULL;

	return 0;
}

static int snd_vt1724_capture_pro_close(struct snd_pcm_substream *substream)
{
	struct snd_ice1712 *ice = snd_pcm_substream_chip(substream);

	if (PRO_RATE_RESET)
		snd_vt1724_set_pro_rate(ice, ice->pro_rate_default, 0);
	ice->capture_pro_substream = NULL;
	return 0;
}

static const struct snd_pcm_ops snd_vt1724_playback_pro_ops = {
	.open =		snd_vt1724_playback_pro_open,
	.close =	snd_vt1724_playback_pro_close,
	.hw_params =	snd_vt1724_pcm_hw_params,
	.hw_free =	snd_vt1724_pcm_hw_free,
	.prepare =	snd_vt1724_playback_pro_prepare,
	.trigger =	snd_vt1724_pcm_trigger,
	.pointer =	snd_vt1724_playback_pro_pointer,
};

static const struct snd_pcm_ops snd_vt1724_capture_pro_ops = {
	.open =		snd_vt1724_capture_pro_open,
	.close =	snd_vt1724_capture_pro_close,
	.hw_params =	snd_vt1724_pcm_hw_params,
	.hw_free =	snd_vt1724_pcm_hw_free,
	.prepare =	snd_vt1724_pcm_prepare,
	.trigger =	snd_vt1724_pcm_trigger,
	.pointer =	snd_vt1724_pcm_pointer,
};

static int snd_vt1724_pcm_profi(struct snd_ice1712 *ice, int device)
{
	struct snd_pcm *pcm;
	int capt, err;

	if ((ice->eeprom.data[ICE_EEP2_SYSCONF] & VT1724_CFG_ADC_MASK) ==
	    VT1724_CFG_ADC_NONE)
		capt = 0;
	else
		capt = 1;
	err = snd_pcm_new(ice->card, "ICE1724", device, 1, capt, &pcm);
	if (err < 0)
		return err;

	snd_pcm_set_ops(pcm, SNDRV_PCM_STREAM_PLAYBACK, &snd_vt1724_playback_pro_ops);
	if (capt)
		snd_pcm_set_ops(pcm, SNDRV_PCM_STREAM_CAPTURE,
			&snd_vt1724_capture_pro_ops);

	pcm->private_data = ice;
	pcm->info_flags = 0;
	strcpy(pcm->name, "ICE1724");

<<<<<<< HEAD
	snd_pcm_lib_preallocate_pages_for_all(pcm, SNDRV_DMA_TYPE_DEV,
					      &ice->pci->dev,
					      256*1024, 256*1024);
=======
	snd_pcm_set_managed_buffer_all(pcm, SNDRV_DMA_TYPE_DEV,
				       &ice->pci->dev, 256*1024, 256*1024);
>>>>>>> bfea224d

	ice->pcm_pro = pcm;

	return 0;
}


/*
 * SPDIF PCM
 */

/* update spdif control bits; call with reg_lock */
static void update_spdif_bits(struct snd_ice1712 *ice, unsigned int val)
{
	unsigned char cbit, disabled;

	cbit = inb(ICEREG1724(ice, SPDIF_CFG));
	disabled = cbit & ~VT1724_CFG_SPDIF_OUT_EN;
	if (cbit != disabled)
		outb(disabled, ICEREG1724(ice, SPDIF_CFG));
	outw(val, ICEMT1724(ice, SPDIF_CTRL));
	if (cbit != disabled)
		outb(cbit, ICEREG1724(ice, SPDIF_CFG));
	outw(val, ICEMT1724(ice, SPDIF_CTRL));
}

/* update SPDIF control bits according to the given rate */
static void update_spdif_rate(struct snd_ice1712 *ice, unsigned int rate)
{
	unsigned int val, nval;
	unsigned long flags;

	spin_lock_irqsave(&ice->reg_lock, flags);
	nval = val = inw(ICEMT1724(ice, SPDIF_CTRL));
	nval &= ~(7 << 12);
	switch (rate) {
	case 44100: break;
	case 48000: nval |= 2 << 12; break;
	case 32000: nval |= 3 << 12; break;
	case 88200: nval |= 4 << 12; break;
	case 96000: nval |= 5 << 12; break;
	case 192000: nval |= 6 << 12; break;
	case 176400: nval |= 7 << 12; break;
	}
	if (val != nval)
		update_spdif_bits(ice, nval);
	spin_unlock_irqrestore(&ice->reg_lock, flags);
}

static int snd_vt1724_playback_spdif_prepare(struct snd_pcm_substream *substream)
{
	struct snd_ice1712 *ice = snd_pcm_substream_chip(substream);
	if (!ice->force_pdma4)
		update_spdif_rate(ice, substream->runtime->rate);
	return snd_vt1724_pcm_prepare(substream);
}

static int snd_vt1724_playback_spdif_open(struct snd_pcm_substream *substream)
{
	struct snd_ice1712 *ice = snd_pcm_substream_chip(substream);
	struct snd_pcm_runtime *runtime = substream->runtime;

	runtime->private_data = (void *)&vt1724_playback_spdif_reg;
	ice->playback_con_substream = substream;
	if (ice->force_pdma4) {
		runtime->hw = snd_vt1724_2ch_stereo;
		set_rate_constraints(ice, substream);
	} else
		runtime->hw = snd_vt1724_spdif;
	snd_pcm_set_sync(substream);
	snd_pcm_hw_constraint_msbits(runtime, 0, 32, 24);
	snd_pcm_hw_constraint_step(runtime, 0, SNDRV_PCM_HW_PARAM_PERIOD_BYTES,
				   VT1724_BUFFER_ALIGN);
	snd_pcm_hw_constraint_step(runtime, 0, SNDRV_PCM_HW_PARAM_BUFFER_BYTES,
				   VT1724_BUFFER_ALIGN);
	constrain_rate_if_locked(substream);
	if (ice->spdif.ops.open)
		ice->spdif.ops.open(ice, substream);
	return 0;
}

static int snd_vt1724_playback_spdif_close(struct snd_pcm_substream *substream)
{
	struct snd_ice1712 *ice = snd_pcm_substream_chip(substream);

	if (PRO_RATE_RESET)
		snd_vt1724_set_pro_rate(ice, ice->pro_rate_default, 0);
	ice->playback_con_substream = NULL;
	if (ice->spdif.ops.close)
		ice->spdif.ops.close(ice, substream);

	return 0;
}

static int snd_vt1724_capture_spdif_open(struct snd_pcm_substream *substream)
{
	struct snd_ice1712 *ice = snd_pcm_substream_chip(substream);
	struct snd_pcm_runtime *runtime = substream->runtime;

	runtime->private_data = (void *)&vt1724_capture_spdif_reg;
	ice->capture_con_substream = substream;
	if (ice->force_rdma1) {
		runtime->hw = snd_vt1724_2ch_stereo;
		set_rate_constraints(ice, substream);
	} else
		runtime->hw = snd_vt1724_spdif;
	snd_pcm_set_sync(substream);
	snd_pcm_hw_constraint_msbits(runtime, 0, 32, 24);
	snd_pcm_hw_constraint_step(runtime, 0, SNDRV_PCM_HW_PARAM_PERIOD_BYTES,
				   VT1724_BUFFER_ALIGN);
	snd_pcm_hw_constraint_step(runtime, 0, SNDRV_PCM_HW_PARAM_BUFFER_BYTES,
				   VT1724_BUFFER_ALIGN);
	constrain_rate_if_locked(substream);
	if (ice->spdif.ops.open)
		ice->spdif.ops.open(ice, substream);
	return 0;
}

static int snd_vt1724_capture_spdif_close(struct snd_pcm_substream *substream)
{
	struct snd_ice1712 *ice = snd_pcm_substream_chip(substream);

	if (PRO_RATE_RESET)
		snd_vt1724_set_pro_rate(ice, ice->pro_rate_default, 0);
	ice->capture_con_substream = NULL;
	if (ice->spdif.ops.close)
		ice->spdif.ops.close(ice, substream);

	return 0;
}

static const struct snd_pcm_ops snd_vt1724_playback_spdif_ops = {
	.open =		snd_vt1724_playback_spdif_open,
	.close =	snd_vt1724_playback_spdif_close,
	.hw_params =	snd_vt1724_pcm_hw_params,
	.hw_free =	snd_vt1724_pcm_hw_free,
	.prepare =	snd_vt1724_playback_spdif_prepare,
	.trigger =	snd_vt1724_pcm_trigger,
	.pointer =	snd_vt1724_pcm_pointer,
};

static const struct snd_pcm_ops snd_vt1724_capture_spdif_ops = {
	.open =		snd_vt1724_capture_spdif_open,
	.close =	snd_vt1724_capture_spdif_close,
	.hw_params =	snd_vt1724_pcm_hw_params,
	.hw_free =	snd_vt1724_pcm_hw_free,
	.prepare =	snd_vt1724_pcm_prepare,
	.trigger =	snd_vt1724_pcm_trigger,
	.pointer =	snd_vt1724_pcm_pointer,
};


static int snd_vt1724_pcm_spdif(struct snd_ice1712 *ice, int device)
{
	char *name;
	struct snd_pcm *pcm;
	int play, capt;
	int err;

	if (ice->force_pdma4 ||
	    (ice->eeprom.data[ICE_EEP2_SPDIF] & VT1724_CFG_SPDIF_OUT_INT)) {
		play = 1;
		ice->has_spdif = 1;
	} else
		play = 0;
	if (ice->force_rdma1 ||
	    (ice->eeprom.data[ICE_EEP2_SPDIF] & VT1724_CFG_SPDIF_IN)) {
		capt = 1;
		ice->has_spdif = 1;
	} else
		capt = 0;
	if (!play && !capt)
		return 0; /* no spdif device */

	if (ice->force_pdma4 || ice->force_rdma1)
		name = "ICE1724 Secondary";
	else
		name = "ICE1724 IEC958";
	err = snd_pcm_new(ice->card, name, device, play, capt, &pcm);
	if (err < 0)
		return err;

	if (play)
		snd_pcm_set_ops(pcm, SNDRV_PCM_STREAM_PLAYBACK,
				&snd_vt1724_playback_spdif_ops);
	if (capt)
		snd_pcm_set_ops(pcm, SNDRV_PCM_STREAM_CAPTURE,
				&snd_vt1724_capture_spdif_ops);

	pcm->private_data = ice;
	pcm->info_flags = 0;
	strcpy(pcm->name, name);

<<<<<<< HEAD
	snd_pcm_lib_preallocate_pages_for_all(pcm, SNDRV_DMA_TYPE_DEV,
					      &ice->pci->dev,
					      256*1024, 256*1024);
=======
	snd_pcm_set_managed_buffer_all(pcm, SNDRV_DMA_TYPE_DEV,
				       &ice->pci->dev, 256*1024, 256*1024);
>>>>>>> bfea224d

	ice->pcm = pcm;

	return 0;
}


/*
 * independent surround PCMs
 */

static const struct vt1724_pcm_reg vt1724_playback_dma_regs[3] = {
	{
		.addr = VT1724_MT_PDMA1_ADDR,
		.size = VT1724_MT_PDMA1_SIZE,
		.count = VT1724_MT_PDMA1_COUNT,
		.start = VT1724_PDMA1_START,
	},
	{
		.addr = VT1724_MT_PDMA2_ADDR,
		.size = VT1724_MT_PDMA2_SIZE,
		.count = VT1724_MT_PDMA2_COUNT,
		.start = VT1724_PDMA2_START,
	},
	{
		.addr = VT1724_MT_PDMA3_ADDR,
		.size = VT1724_MT_PDMA3_SIZE,
		.count = VT1724_MT_PDMA3_COUNT,
		.start = VT1724_PDMA3_START,
	},
};

static int snd_vt1724_playback_indep_prepare(struct snd_pcm_substream *substream)
{
	struct snd_ice1712 *ice = snd_pcm_substream_chip(substream);
	unsigned char val;

	spin_lock_irq(&ice->reg_lock);
	val = 3 - substream->number;
	if (inb(ICEMT1724(ice, BURST)) < val)
		outb(val, ICEMT1724(ice, BURST));
	spin_unlock_irq(&ice->reg_lock);
	return snd_vt1724_pcm_prepare(substream);
}

static int snd_vt1724_playback_indep_open(struct snd_pcm_substream *substream)
{
	struct snd_ice1712 *ice = snd_pcm_substream_chip(substream);
	struct snd_pcm_runtime *runtime = substream->runtime;

	mutex_lock(&ice->open_mutex);
	/* already used by PDMA0? */
	if (ice->pcm_reserved[substream->number]) {
		mutex_unlock(&ice->open_mutex);
		return -EBUSY; /* FIXME: should handle blocking mode properly */
	}
	mutex_unlock(&ice->open_mutex);
	runtime->private_data = (void *)&vt1724_playback_dma_regs[substream->number];
	ice->playback_con_substream_ds[substream->number] = substream;
	runtime->hw = snd_vt1724_2ch_stereo;
	snd_pcm_set_sync(substream);
	snd_pcm_hw_constraint_msbits(runtime, 0, 32, 24);
	set_rate_constraints(ice, substream);
	return 0;
}

static int snd_vt1724_playback_indep_close(struct snd_pcm_substream *substream)
{
	struct snd_ice1712 *ice = snd_pcm_substream_chip(substream);

	if (PRO_RATE_RESET)
		snd_vt1724_set_pro_rate(ice, ice->pro_rate_default, 0);
	ice->playback_con_substream_ds[substream->number] = NULL;
	ice->pcm_reserved[substream->number] = NULL;

	return 0;
}

static const struct snd_pcm_ops snd_vt1724_playback_indep_ops = {
	.open =		snd_vt1724_playback_indep_open,
	.close =	snd_vt1724_playback_indep_close,
	.hw_params =	snd_vt1724_pcm_hw_params,
	.hw_free =	snd_vt1724_pcm_hw_free,
	.prepare =	snd_vt1724_playback_indep_prepare,
	.trigger =	snd_vt1724_pcm_trigger,
	.pointer =	snd_vt1724_pcm_pointer,
};


static int snd_vt1724_pcm_indep(struct snd_ice1712 *ice, int device)
{
	struct snd_pcm *pcm;
	int play;
	int err;

	play = ice->num_total_dacs / 2 - 1;
	if (play <= 0)
		return 0;

	err = snd_pcm_new(ice->card, "ICE1724 Surrounds", device, play, 0, &pcm);
	if (err < 0)
		return err;

	snd_pcm_set_ops(pcm, SNDRV_PCM_STREAM_PLAYBACK,
			&snd_vt1724_playback_indep_ops);

	pcm->private_data = ice;
	pcm->info_flags = 0;
	strcpy(pcm->name, "ICE1724 Surround PCM");

<<<<<<< HEAD
	snd_pcm_lib_preallocate_pages_for_all(pcm, SNDRV_DMA_TYPE_DEV,
					      &ice->pci->dev,
					      256*1024, 256*1024);
=======
	snd_pcm_set_managed_buffer_all(pcm, SNDRV_DMA_TYPE_DEV,
				       &ice->pci->dev, 256*1024, 256*1024);
>>>>>>> bfea224d

	ice->pcm_ds = pcm;

	return 0;
}


/*
 *  Mixer section
 */

static int snd_vt1724_ac97_mixer(struct snd_ice1712 *ice)
{
	int err;

	if (!(ice->eeprom.data[ICE_EEP2_ACLINK] & VT1724_CFG_PRO_I2S)) {
		struct snd_ac97_bus *pbus;
		struct snd_ac97_template ac97;
		static struct snd_ac97_bus_ops ops = {
			.write = snd_vt1724_ac97_write,
			.read = snd_vt1724_ac97_read,
		};

		/* cold reset */
		outb(inb(ICEMT1724(ice, AC97_CMD)) | 0x80, ICEMT1724(ice, AC97_CMD));
		mdelay(5); /* FIXME */
		outb(inb(ICEMT1724(ice, AC97_CMD)) & ~0x80, ICEMT1724(ice, AC97_CMD));

		err = snd_ac97_bus(ice->card, 0, &ops, NULL, &pbus);
		if (err < 0)
			return err;
		memset(&ac97, 0, sizeof(ac97));
		ac97.private_data = ice;
		err = snd_ac97_mixer(pbus, &ac97, &ice->ac97);
		if (err < 0)
			dev_warn(ice->card->dev,
				 "cannot initialize pro ac97, skipped\n");
		else
			return 0;
	}
	/* I2S mixer only */
	strcat(ice->card->mixername, "ICE1724 - multitrack");
	return 0;
}

/*
 *
 */

static inline unsigned int eeprom_triple(struct snd_ice1712 *ice, int idx)
{
	return (unsigned int)ice->eeprom.data[idx] | \
		((unsigned int)ice->eeprom.data[idx + 1] << 8) | \
		((unsigned int)ice->eeprom.data[idx + 2] << 16);
}

static void snd_vt1724_proc_read(struct snd_info_entry *entry,
				 struct snd_info_buffer *buffer)
{
	struct snd_ice1712 *ice = entry->private_data;
	unsigned int idx;

	snd_iprintf(buffer, "%s\n\n", ice->card->longname);
	snd_iprintf(buffer, "EEPROM:\n");

	snd_iprintf(buffer, "  Subvendor        : 0x%x\n", ice->eeprom.subvendor);
	snd_iprintf(buffer, "  Size             : %i bytes\n", ice->eeprom.size);
	snd_iprintf(buffer, "  Version          : %i\n", ice->eeprom.version);
	snd_iprintf(buffer, "  System Config    : 0x%x\n",
		    ice->eeprom.data[ICE_EEP2_SYSCONF]);
	snd_iprintf(buffer, "  ACLink           : 0x%x\n",
		    ice->eeprom.data[ICE_EEP2_ACLINK]);
	snd_iprintf(buffer, "  I2S              : 0x%x\n",
		    ice->eeprom.data[ICE_EEP2_I2S]);
	snd_iprintf(buffer, "  S/PDIF           : 0x%x\n",
		    ice->eeprom.data[ICE_EEP2_SPDIF]);
	snd_iprintf(buffer, "  GPIO direction   : 0x%x\n",
		    ice->eeprom.gpiodir);
	snd_iprintf(buffer, "  GPIO mask        : 0x%x\n",
		    ice->eeprom.gpiomask);
	snd_iprintf(buffer, "  GPIO state       : 0x%x\n",
		    ice->eeprom.gpiostate);
	for (idx = 0x12; idx < ice->eeprom.size; idx++)
		snd_iprintf(buffer, "  Extra #%02i        : 0x%x\n",
			    idx, ice->eeprom.data[idx]);

	snd_iprintf(buffer, "\nRegisters:\n");

	snd_iprintf(buffer, "  PSDOUT03 : 0x%08x\n",
		    (unsigned)inl(ICEMT1724(ice, ROUTE_PLAYBACK)));
	for (idx = 0x0; idx < 0x20 ; idx++)
		snd_iprintf(buffer, "  CCS%02x    : 0x%02x\n",
			    idx, inb(ice->port+idx));
	for (idx = 0x0; idx < 0x30 ; idx++)
		snd_iprintf(buffer, "  MT%02x     : 0x%02x\n",
			    idx, inb(ice->profi_port+idx));
}

static void snd_vt1724_proc_init(struct snd_ice1712 *ice)
{
	snd_card_ro_proc_new(ice->card, "ice1724", ice, snd_vt1724_proc_read);
}

/*
 *
 */

static int snd_vt1724_eeprom_info(struct snd_kcontrol *kcontrol,
				  struct snd_ctl_elem_info *uinfo)
{
	uinfo->type = SNDRV_CTL_ELEM_TYPE_BYTES;
	uinfo->count = sizeof(struct snd_ice1712_eeprom);
	return 0;
}

static int snd_vt1724_eeprom_get(struct snd_kcontrol *kcontrol,
				 struct snd_ctl_elem_value *ucontrol)
{
	struct snd_ice1712 *ice = snd_kcontrol_chip(kcontrol);

	memcpy(ucontrol->value.bytes.data, &ice->eeprom, sizeof(ice->eeprom));
	return 0;
}

static const struct snd_kcontrol_new snd_vt1724_eeprom = {
	.iface = SNDRV_CTL_ELEM_IFACE_CARD,
	.name = "ICE1724 EEPROM",
	.access = SNDRV_CTL_ELEM_ACCESS_READ,
	.info = snd_vt1724_eeprom_info,
	.get = snd_vt1724_eeprom_get
};

/*
 */
static int snd_vt1724_spdif_info(struct snd_kcontrol *kcontrol,
				 struct snd_ctl_elem_info *uinfo)
{
	uinfo->type = SNDRV_CTL_ELEM_TYPE_IEC958;
	uinfo->count = 1;
	return 0;
}

static unsigned int encode_spdif_bits(struct snd_aes_iec958 *diga)
{
	unsigned int val, rbits;

	val = diga->status[0] & 0x03; /* professional, non-audio */
	if (val & 0x01) {
		/* professional */
		if ((diga->status[0] & IEC958_AES0_PRO_EMPHASIS) ==
		    IEC958_AES0_PRO_EMPHASIS_5015)
			val |= 1U << 3;
		rbits = (diga->status[4] >> 3) & 0x0f;
		if (rbits) {
			switch (rbits) {
			case 2: val |= 5 << 12; break; /* 96k */
			case 3: val |= 6 << 12; break; /* 192k */
			case 10: val |= 4 << 12; break; /* 88.2k */
			case 11: val |= 7 << 12; break; /* 176.4k */
			}
		} else {
			switch (diga->status[0] & IEC958_AES0_PRO_FS) {
			case IEC958_AES0_PRO_FS_44100:
				break;
			case IEC958_AES0_PRO_FS_32000:
				val |= 3U << 12;
				break;
			default:
				val |= 2U << 12;
				break;
			}
		}
	} else {
		/* consumer */
		val |= diga->status[1] & 0x04; /* copyright */
		if ((diga->status[0] & IEC958_AES0_CON_EMPHASIS) ==
		    IEC958_AES0_CON_EMPHASIS_5015)
			val |= 1U << 3;
		val |= (unsigned int)(diga->status[1] & 0x3f) << 4; /* category */
		val |= (unsigned int)(diga->status[3] & IEC958_AES3_CON_FS) << 12; /* fs */
	}
	return val;
}

static void decode_spdif_bits(struct snd_aes_iec958 *diga, unsigned int val)
{
	memset(diga->status, 0, sizeof(diga->status));
	diga->status[0] = val & 0x03; /* professional, non-audio */
	if (val & 0x01) {
		/* professional */
		if (val & (1U << 3))
			diga->status[0] |= IEC958_AES0_PRO_EMPHASIS_5015;
		switch ((val >> 12) & 0x7) {
		case 0:
			break;
		case 2:
			diga->status[0] |= IEC958_AES0_PRO_FS_32000;
			break;
		default:
			diga->status[0] |= IEC958_AES0_PRO_FS_48000;
			break;
		}
	} else {
		/* consumer */
		diga->status[0] |= val & (1U << 2); /* copyright */
		if (val & (1U << 3))
			diga->status[0] |= IEC958_AES0_CON_EMPHASIS_5015;
		diga->status[1] |= (val >> 4) & 0x3f; /* category */
		diga->status[3] |= (val >> 12) & 0x07; /* fs */
	}
}

static int snd_vt1724_spdif_default_get(struct snd_kcontrol *kcontrol,
					struct snd_ctl_elem_value *ucontrol)
{
	struct snd_ice1712 *ice = snd_kcontrol_chip(kcontrol);
	unsigned int val;
	val = inw(ICEMT1724(ice, SPDIF_CTRL));
	decode_spdif_bits(&ucontrol->value.iec958, val);
	return 0;
}

static int snd_vt1724_spdif_default_put(struct snd_kcontrol *kcontrol,
					 struct snd_ctl_elem_value *ucontrol)
{
	struct snd_ice1712 *ice = snd_kcontrol_chip(kcontrol);
	unsigned int val, old;

	val = encode_spdif_bits(&ucontrol->value.iec958);
	spin_lock_irq(&ice->reg_lock);
	old = inw(ICEMT1724(ice, SPDIF_CTRL));
	if (val != old)
		update_spdif_bits(ice, val);
	spin_unlock_irq(&ice->reg_lock);
	return val != old;
}

static const struct snd_kcontrol_new snd_vt1724_spdif_default =
{
	.iface =	SNDRV_CTL_ELEM_IFACE_PCM,
	.name =         SNDRV_CTL_NAME_IEC958("", PLAYBACK, DEFAULT),
	.info =		snd_vt1724_spdif_info,
	.get =		snd_vt1724_spdif_default_get,
	.put =		snd_vt1724_spdif_default_put
};

static int snd_vt1724_spdif_maskc_get(struct snd_kcontrol *kcontrol,
				       struct snd_ctl_elem_value *ucontrol)
{
	ucontrol->value.iec958.status[0] = IEC958_AES0_NONAUDIO |
						     IEC958_AES0_PROFESSIONAL |
						     IEC958_AES0_CON_NOT_COPYRIGHT |
						     IEC958_AES0_CON_EMPHASIS;
	ucontrol->value.iec958.status[1] = IEC958_AES1_CON_ORIGINAL |
						     IEC958_AES1_CON_CATEGORY;
	ucontrol->value.iec958.status[3] = IEC958_AES3_CON_FS;
	return 0;
}

static int snd_vt1724_spdif_maskp_get(struct snd_kcontrol *kcontrol,
				       struct snd_ctl_elem_value *ucontrol)
{
	ucontrol->value.iec958.status[0] = IEC958_AES0_NONAUDIO |
						     IEC958_AES0_PROFESSIONAL |
						     IEC958_AES0_PRO_FS |
						     IEC958_AES0_PRO_EMPHASIS;
	return 0;
}

static const struct snd_kcontrol_new snd_vt1724_spdif_maskc =
{
	.access =	SNDRV_CTL_ELEM_ACCESS_READ,
	.iface =	SNDRV_CTL_ELEM_IFACE_PCM,
	.name =         SNDRV_CTL_NAME_IEC958("", PLAYBACK, CON_MASK),
	.info =		snd_vt1724_spdif_info,
	.get =		snd_vt1724_spdif_maskc_get,
};

static const struct snd_kcontrol_new snd_vt1724_spdif_maskp =
{
	.access =	SNDRV_CTL_ELEM_ACCESS_READ,
	.iface =	SNDRV_CTL_ELEM_IFACE_PCM,
	.name =         SNDRV_CTL_NAME_IEC958("", PLAYBACK, PRO_MASK),
	.info =		snd_vt1724_spdif_info,
	.get =		snd_vt1724_spdif_maskp_get,
};

#define snd_vt1724_spdif_sw_info		snd_ctl_boolean_mono_info

static int snd_vt1724_spdif_sw_get(struct snd_kcontrol *kcontrol,
				   struct snd_ctl_elem_value *ucontrol)
{
	struct snd_ice1712 *ice = snd_kcontrol_chip(kcontrol);
	ucontrol->value.integer.value[0] = inb(ICEREG1724(ice, SPDIF_CFG)) &
		VT1724_CFG_SPDIF_OUT_EN ? 1 : 0;
	return 0;
}

static int snd_vt1724_spdif_sw_put(struct snd_kcontrol *kcontrol,
				   struct snd_ctl_elem_value *ucontrol)
{
	struct snd_ice1712 *ice = snd_kcontrol_chip(kcontrol);
	unsigned char old, val;

	spin_lock_irq(&ice->reg_lock);
	old = val = inb(ICEREG1724(ice, SPDIF_CFG));
	val &= ~VT1724_CFG_SPDIF_OUT_EN;
	if (ucontrol->value.integer.value[0])
		val |= VT1724_CFG_SPDIF_OUT_EN;
	if (old != val)
		outb(val, ICEREG1724(ice, SPDIF_CFG));
	spin_unlock_irq(&ice->reg_lock);
	return old != val;
}

static const struct snd_kcontrol_new snd_vt1724_spdif_switch =
{
	.iface =	SNDRV_CTL_ELEM_IFACE_MIXER,
	/* FIXME: the following conflict with IEC958 Playback Route */
	/* .name =         SNDRV_CTL_NAME_IEC958("", PLAYBACK, SWITCH), */
	.name =         SNDRV_CTL_NAME_IEC958("Output ", NONE, SWITCH),
	.info =		snd_vt1724_spdif_sw_info,
	.get =		snd_vt1724_spdif_sw_get,
	.put =		snd_vt1724_spdif_sw_put
};


#if 0 /* NOT USED YET */
/*
 * GPIO access from extern
 */

#define snd_vt1724_gpio_info		snd_ctl_boolean_mono_info

int snd_vt1724_gpio_get(struct snd_kcontrol *kcontrol,
			struct snd_ctl_elem_value *ucontrol)
{
	struct snd_ice1712 *ice = snd_kcontrol_chip(kcontrol);
	int shift = kcontrol->private_value & 0xff;
	int invert = (kcontrol->private_value & (1<<24)) ? 1 : 0;

	snd_ice1712_save_gpio_status(ice);
	ucontrol->value.integer.value[0] =
		(snd_ice1712_gpio_read(ice) & (1 << shift) ? 1 : 0) ^ invert;
	snd_ice1712_restore_gpio_status(ice);
	return 0;
}

int snd_ice1712_gpio_put(struct snd_kcontrol *kcontrol,
			 struct snd_ctl_elem_value *ucontrol)
{
	struct snd_ice1712 *ice = snd_kcontrol_chip(kcontrol);
	int shift = kcontrol->private_value & 0xff;
	int invert = (kcontrol->private_value & (1<<24)) ? mask : 0;
	unsigned int val, nval;

	if (kcontrol->private_value & (1 << 31))
		return -EPERM;
	nval = (ucontrol->value.integer.value[0] ? (1 << shift) : 0) ^ invert;
	snd_ice1712_save_gpio_status(ice);
	val = snd_ice1712_gpio_read(ice);
	nval |= val & ~(1 << shift);
	if (val != nval)
		snd_ice1712_gpio_write(ice, nval);
	snd_ice1712_restore_gpio_status(ice);
	return val != nval;
}
#endif /* NOT USED YET */

/*
 *  rate
 */
static int snd_vt1724_pro_internal_clock_info(struct snd_kcontrol *kcontrol,
					      struct snd_ctl_elem_info *uinfo)
{
	struct snd_ice1712 *ice = snd_kcontrol_chip(kcontrol);
	int hw_rates_count = ice->hw_rates->count;
	uinfo->type = SNDRV_CTL_ELEM_TYPE_ENUMERATED;
	uinfo->count = 1;

	/* internal clocks */
	uinfo->value.enumerated.items = hw_rates_count;
	/* external clocks */
	if (ice->force_rdma1 ||
	    (ice->eeprom.data[ICE_EEP2_SPDIF] & VT1724_CFG_SPDIF_IN))
		uinfo->value.enumerated.items += ice->ext_clock_count;
	/* upper limit - keep at top */
	if (uinfo->value.enumerated.item >= uinfo->value.enumerated.items)
		uinfo->value.enumerated.item = uinfo->value.enumerated.items - 1;
	if (uinfo->value.enumerated.item >= hw_rates_count)
		/* ext_clock items */
		strcpy(uinfo->value.enumerated.name,
				ice->ext_clock_names[
				uinfo->value.enumerated.item - hw_rates_count]);
	else
		/* int clock items */
		sprintf(uinfo->value.enumerated.name, "%d",
			ice->hw_rates->list[uinfo->value.enumerated.item]);
	return 0;
}

static int snd_vt1724_pro_internal_clock_get(struct snd_kcontrol *kcontrol,
					     struct snd_ctl_elem_value *ucontrol)
{
	struct snd_ice1712 *ice = snd_kcontrol_chip(kcontrol);
	unsigned int i, rate;

	spin_lock_irq(&ice->reg_lock);
	if (ice->is_spdif_master(ice)) {
		ucontrol->value.enumerated.item[0] = ice->hw_rates->count +
			ice->get_spdif_master_type(ice);
	} else {
		rate = ice->get_rate(ice);
		ucontrol->value.enumerated.item[0] = 0;
		for (i = 0; i < ice->hw_rates->count; i++) {
			if (ice->hw_rates->list[i] == rate) {
				ucontrol->value.enumerated.item[0] = i;
				break;
			}
		}
	}
	spin_unlock_irq(&ice->reg_lock);
	return 0;
}

static int stdclock_get_spdif_master_type(struct snd_ice1712 *ice)
{
	/* standard external clock - only single type - SPDIF IN */
	return 0;
}

/* setting clock to external - SPDIF */
static int stdclock_set_spdif_clock(struct snd_ice1712 *ice, int type)
{
	unsigned char oval;
	unsigned char i2s_oval;
	oval = inb(ICEMT1724(ice, RATE));
	outb(oval | VT1724_SPDIF_MASTER, ICEMT1724(ice, RATE));
	/* setting 256fs */
	i2s_oval = inb(ICEMT1724(ice, I2S_FORMAT));
	outb(i2s_oval & ~VT1724_MT_I2S_MCLK_128X, ICEMT1724(ice, I2S_FORMAT));
	return 0;
}


static int snd_vt1724_pro_internal_clock_put(struct snd_kcontrol *kcontrol,
					     struct snd_ctl_elem_value *ucontrol)
{
	struct snd_ice1712 *ice = snd_kcontrol_chip(kcontrol);
	unsigned int old_rate, new_rate;
	unsigned int item = ucontrol->value.enumerated.item[0];
	unsigned int first_ext_clock = ice->hw_rates->count;

	if (item >  first_ext_clock + ice->ext_clock_count - 1)
		return -EINVAL;

	/* if rate = 0 => external clock */
	spin_lock_irq(&ice->reg_lock);
	if (ice->is_spdif_master(ice))
		old_rate = 0;
	else
		old_rate = ice->get_rate(ice);
	if (item >= first_ext_clock) {
		/* switching to external clock */
		ice->set_spdif_clock(ice, item - first_ext_clock);
		new_rate = 0;
	} else {
		/* internal on-card clock */
		new_rate = ice->hw_rates->list[item];
		ice->pro_rate_default = new_rate;
		spin_unlock_irq(&ice->reg_lock);
		snd_vt1724_set_pro_rate(ice, ice->pro_rate_default, 1);
		spin_lock_irq(&ice->reg_lock);
	}
	spin_unlock_irq(&ice->reg_lock);

	/* the first switch to the ext. clock mode? */
	if (old_rate != new_rate && !new_rate) {
		/* notify akm chips as well */
		unsigned int i;
		if (ice->gpio.set_pro_rate)
			ice->gpio.set_pro_rate(ice, 0);
		for (i = 0; i < ice->akm_codecs; i++) {
			if (ice->akm[i].ops.set_rate_val)
				ice->akm[i].ops.set_rate_val(&ice->akm[i], 0);
		}
	}
	return old_rate != new_rate;
}

static const struct snd_kcontrol_new snd_vt1724_pro_internal_clock = {
	.iface = SNDRV_CTL_ELEM_IFACE_MIXER,
	.name = "Multi Track Internal Clock",
	.info = snd_vt1724_pro_internal_clock_info,
	.get = snd_vt1724_pro_internal_clock_get,
	.put = snd_vt1724_pro_internal_clock_put
};

#define snd_vt1724_pro_rate_locking_info	snd_ctl_boolean_mono_info

static int snd_vt1724_pro_rate_locking_get(struct snd_kcontrol *kcontrol,
					   struct snd_ctl_elem_value *ucontrol)
{
	ucontrol->value.integer.value[0] = PRO_RATE_LOCKED;
	return 0;
}

static int snd_vt1724_pro_rate_locking_put(struct snd_kcontrol *kcontrol,
					   struct snd_ctl_elem_value *ucontrol)
{
	struct snd_ice1712 *ice = snd_kcontrol_chip(kcontrol);
	int change = 0, nval;

	nval = ucontrol->value.integer.value[0] ? 1 : 0;
	spin_lock_irq(&ice->reg_lock);
	change = PRO_RATE_LOCKED != nval;
	PRO_RATE_LOCKED = nval;
	spin_unlock_irq(&ice->reg_lock);
	return change;
}

static const struct snd_kcontrol_new snd_vt1724_pro_rate_locking = {
	.iface = SNDRV_CTL_ELEM_IFACE_MIXER,
	.name = "Multi Track Rate Locking",
	.info = snd_vt1724_pro_rate_locking_info,
	.get = snd_vt1724_pro_rate_locking_get,
	.put = snd_vt1724_pro_rate_locking_put
};

#define snd_vt1724_pro_rate_reset_info		snd_ctl_boolean_mono_info

static int snd_vt1724_pro_rate_reset_get(struct snd_kcontrol *kcontrol,
					 struct snd_ctl_elem_value *ucontrol)
{
	ucontrol->value.integer.value[0] = PRO_RATE_RESET ? 1 : 0;
	return 0;
}

static int snd_vt1724_pro_rate_reset_put(struct snd_kcontrol *kcontrol,
					 struct snd_ctl_elem_value *ucontrol)
{
	struct snd_ice1712 *ice = snd_kcontrol_chip(kcontrol);
	int change = 0, nval;

	nval = ucontrol->value.integer.value[0] ? 1 : 0;
	spin_lock_irq(&ice->reg_lock);
	change = PRO_RATE_RESET != nval;
	PRO_RATE_RESET = nval;
	spin_unlock_irq(&ice->reg_lock);
	return change;
}

static const struct snd_kcontrol_new snd_vt1724_pro_rate_reset = {
	.iface = SNDRV_CTL_ELEM_IFACE_MIXER,
	.name = "Multi Track Rate Reset",
	.info = snd_vt1724_pro_rate_reset_info,
	.get = snd_vt1724_pro_rate_reset_get,
	.put = snd_vt1724_pro_rate_reset_put
};


/*
 * routing
 */
static int snd_vt1724_pro_route_info(struct snd_kcontrol *kcontrol,
				     struct snd_ctl_elem_info *uinfo)
{
	static const char * const texts[] = {
		"PCM Out", /* 0 */
		"H/W In 0", "H/W In 1", /* 1-2 */
		"IEC958 In L", "IEC958 In R", /* 3-4 */
	};

	return snd_ctl_enum_info(uinfo, 1, 5, texts);
}

static inline int analog_route_shift(int idx)
{
	return (idx % 2) * 12 + ((idx / 2) * 3) + 8;
}

static inline int digital_route_shift(int idx)
{
	return idx * 3;
}

int snd_ice1724_get_route_val(struct snd_ice1712 *ice, int shift)
{
	unsigned long val;
	unsigned char eitem;
	static const unsigned char xlate[8] = {
		0, 255, 1, 2, 255, 255, 3, 4,
	};

	val = inl(ICEMT1724(ice, ROUTE_PLAYBACK));
	val >>= shift;
	val &= 7; /* we now have 3 bits per output */
	eitem = xlate[val];
	if (eitem == 255) {
		snd_BUG();
		return 0;
	}
	return eitem;
}

int snd_ice1724_put_route_val(struct snd_ice1712 *ice, unsigned int val,
								int shift)
{
	unsigned int old_val, nval;
	int change;
	static const unsigned char xroute[8] = {
		0, /* PCM */
		2, /* PSDIN0 Left */
		3, /* PSDIN0 Right */
		6, /* SPDIN Left */
		7, /* SPDIN Right */
	};

	nval = xroute[val % 5];
	val = old_val = inl(ICEMT1724(ice, ROUTE_PLAYBACK));
	val &= ~(0x07 << shift);
	val |= nval << shift;
	change = val != old_val;
	if (change)
		outl(val, ICEMT1724(ice, ROUTE_PLAYBACK));
	return change;
}

static int snd_vt1724_pro_route_analog_get(struct snd_kcontrol *kcontrol,
					   struct snd_ctl_elem_value *ucontrol)
{
	struct snd_ice1712 *ice = snd_kcontrol_chip(kcontrol);
	int idx = snd_ctl_get_ioffidx(kcontrol, &ucontrol->id);
	ucontrol->value.enumerated.item[0] =
		snd_ice1724_get_route_val(ice, analog_route_shift(idx));
	return 0;
}

static int snd_vt1724_pro_route_analog_put(struct snd_kcontrol *kcontrol,
					   struct snd_ctl_elem_value *ucontrol)
{
	struct snd_ice1712 *ice = snd_kcontrol_chip(kcontrol);
	int idx = snd_ctl_get_ioffidx(kcontrol, &ucontrol->id);
	return snd_ice1724_put_route_val(ice,
					 ucontrol->value.enumerated.item[0],
					 analog_route_shift(idx));
}

static int snd_vt1724_pro_route_spdif_get(struct snd_kcontrol *kcontrol,
					  struct snd_ctl_elem_value *ucontrol)
{
	struct snd_ice1712 *ice = snd_kcontrol_chip(kcontrol);
	int idx = snd_ctl_get_ioffidx(kcontrol, &ucontrol->id);
	ucontrol->value.enumerated.item[0] =
		snd_ice1724_get_route_val(ice, digital_route_shift(idx));
	return 0;
}

static int snd_vt1724_pro_route_spdif_put(struct snd_kcontrol *kcontrol,
					  struct snd_ctl_elem_value *ucontrol)
{
	struct snd_ice1712 *ice = snd_kcontrol_chip(kcontrol);
	int idx = snd_ctl_get_ioffidx(kcontrol, &ucontrol->id);
	return snd_ice1724_put_route_val(ice,
					 ucontrol->value.enumerated.item[0],
					 digital_route_shift(idx));
}

static const struct snd_kcontrol_new snd_vt1724_mixer_pro_analog_route =
{
	.iface = SNDRV_CTL_ELEM_IFACE_MIXER,
	.name = "H/W Playback Route",
	.info = snd_vt1724_pro_route_info,
	.get = snd_vt1724_pro_route_analog_get,
	.put = snd_vt1724_pro_route_analog_put,
};

static const struct snd_kcontrol_new snd_vt1724_mixer_pro_spdif_route = {
	.iface = SNDRV_CTL_ELEM_IFACE_MIXER,
	.name = SNDRV_CTL_NAME_IEC958("", PLAYBACK, NONE) "Route",
	.info = snd_vt1724_pro_route_info,
	.get = snd_vt1724_pro_route_spdif_get,
	.put = snd_vt1724_pro_route_spdif_put,
	.count = 2,
};


static int snd_vt1724_pro_peak_info(struct snd_kcontrol *kcontrol,
				    struct snd_ctl_elem_info *uinfo)
{
	uinfo->type = SNDRV_CTL_ELEM_TYPE_INTEGER;
	uinfo->count = 22; /* FIXME: for compatibility with ice1712... */
	uinfo->value.integer.min = 0;
	uinfo->value.integer.max = 255;
	return 0;
}

static int snd_vt1724_pro_peak_get(struct snd_kcontrol *kcontrol,
				   struct snd_ctl_elem_value *ucontrol)
{
	struct snd_ice1712 *ice = snd_kcontrol_chip(kcontrol);
	int idx;

	spin_lock_irq(&ice->reg_lock);
	for (idx = 0; idx < 22; idx++) {
		outb(idx, ICEMT1724(ice, MONITOR_PEAKINDEX));
		ucontrol->value.integer.value[idx] =
			inb(ICEMT1724(ice, MONITOR_PEAKDATA));
	}
	spin_unlock_irq(&ice->reg_lock);
	return 0;
}

static const struct snd_kcontrol_new snd_vt1724_mixer_pro_peak = {
	.iface = SNDRV_CTL_ELEM_IFACE_PCM,
	.name = "Multi Track Peak",
	.access = SNDRV_CTL_ELEM_ACCESS_READ | SNDRV_CTL_ELEM_ACCESS_VOLATILE,
	.info = snd_vt1724_pro_peak_info,
	.get = snd_vt1724_pro_peak_get
};

/*
 *
 */

static struct snd_ice1712_card_info no_matched;


/*
  ooAoo cards with no controls
*/
static unsigned char ooaoo_sq210_eeprom[] = {
	[ICE_EEP2_SYSCONF]     = 0x4c,	/* 49MHz crystal, no mpu401, no ADC,
					   1xDACs */
	[ICE_EEP2_ACLINK]      = 0x80,	/* I2S */
	[ICE_EEP2_I2S]         = 0x78,	/* no volume, 96k, 24bit, 192k */
	[ICE_EEP2_SPDIF]       = 0xc1,	/* out-en, out-int, out-ext */
	[ICE_EEP2_GPIO_DIR]    = 0x00,	/* no GPIOs are used */
	[ICE_EEP2_GPIO_DIR1]   = 0x00,
	[ICE_EEP2_GPIO_DIR2]   = 0x00,
	[ICE_EEP2_GPIO_MASK]   = 0xff,
	[ICE_EEP2_GPIO_MASK1]  = 0xff,
	[ICE_EEP2_GPIO_MASK2]  = 0xff,

	[ICE_EEP2_GPIO_STATE]  = 0x00, /* inputs */
	[ICE_EEP2_GPIO_STATE1] = 0x00, /* all 1, but GPIO_CPLD_RW
					  and GPIO15 always zero */
	[ICE_EEP2_GPIO_STATE2] = 0x00, /* inputs */
};


static struct snd_ice1712_card_info snd_vt1724_ooaoo_cards[] = {
	{
		.name = "ooAoo SQ210a",
		.model = "sq210a",
		.eeprom_size = sizeof(ooaoo_sq210_eeprom),
		.eeprom_data = ooaoo_sq210_eeprom,
	},
	{ } /* terminator */
};

static struct snd_ice1712_card_info *card_tables[] = {
	snd_vt1724_revo_cards,
	snd_vt1724_amp_cards,
	snd_vt1724_aureon_cards,
	snd_vt1720_mobo_cards,
	snd_vt1720_pontis_cards,
	snd_vt1724_prodigy_hifi_cards,
	snd_vt1724_prodigy192_cards,
	snd_vt1724_juli_cards,
	snd_vt1724_maya44_cards,
	snd_vt1724_phase_cards,
	snd_vt1724_wtm_cards,
	snd_vt1724_se_cards,
	snd_vt1724_qtet_cards,
	snd_vt1724_ooaoo_cards,
	snd_vt1724_psc724_cards,
	NULL,
};


/*
 */

static void wait_i2c_busy(struct snd_ice1712 *ice)
{
	int t = 0x10000;
	while ((inb(ICEREG1724(ice, I2C_CTRL)) & VT1724_I2C_BUSY) && t--)
		;
	if (t == -1)
		dev_err(ice->card->dev, "i2c busy timeout\n");
}

unsigned char snd_vt1724_read_i2c(struct snd_ice1712 *ice,
				  unsigned char dev, unsigned char addr)
{
	unsigned char val;

	mutex_lock(&ice->i2c_mutex);
	wait_i2c_busy(ice);
	outb(addr, ICEREG1724(ice, I2C_BYTE_ADDR));
	outb(dev & ~VT1724_I2C_WRITE, ICEREG1724(ice, I2C_DEV_ADDR));
	wait_i2c_busy(ice);
	val = inb(ICEREG1724(ice, I2C_DATA));
	mutex_unlock(&ice->i2c_mutex);
	/*
	dev_dbg(ice->card->dev, "i2c_read: [0x%x,0x%x] = 0x%x\n", dev, addr, val);
	*/
	return val;
}

void snd_vt1724_write_i2c(struct snd_ice1712 *ice,
			  unsigned char dev, unsigned char addr, unsigned char data)
{
	mutex_lock(&ice->i2c_mutex);
	wait_i2c_busy(ice);
	/*
	dev_dbg(ice->card->dev, "i2c_write: [0x%x,0x%x] = 0x%x\n", dev, addr, data);
	*/
	outb(addr, ICEREG1724(ice, I2C_BYTE_ADDR));
	outb(data, ICEREG1724(ice, I2C_DATA));
	outb(dev | VT1724_I2C_WRITE, ICEREG1724(ice, I2C_DEV_ADDR));
	wait_i2c_busy(ice);
	mutex_unlock(&ice->i2c_mutex);
}

static int snd_vt1724_read_eeprom(struct snd_ice1712 *ice,
				  const char *modelname)
{
	const int dev = 0xa0;		/* EEPROM device address */
	unsigned int i, size;
	struct snd_ice1712_card_info * const *tbl, *c;

	if (!modelname || !*modelname) {
		ice->eeprom.subvendor = 0;
		if ((inb(ICEREG1724(ice, I2C_CTRL)) & VT1724_I2C_EEPROM) != 0)
			ice->eeprom.subvendor =
				(snd_vt1724_read_i2c(ice, dev, 0x00) << 0) |
				(snd_vt1724_read_i2c(ice, dev, 0x01) << 8) |
				(snd_vt1724_read_i2c(ice, dev, 0x02) << 16) |
				(snd_vt1724_read_i2c(ice, dev, 0x03) << 24);
		if (ice->eeprom.subvendor == 0 ||
		    ice->eeprom.subvendor == (unsigned int)-1) {
			/* invalid subvendor from EEPROM, try the PCI
			 * subststem ID instead
			 */
			u16 vendor, device;
			pci_read_config_word(ice->pci, PCI_SUBSYSTEM_VENDOR_ID,
					     &vendor);
			pci_read_config_word(ice->pci, PCI_SUBSYSTEM_ID, &device);
			ice->eeprom.subvendor =
				((unsigned int)swab16(vendor) << 16) | swab16(device);
			if (ice->eeprom.subvendor == 0 ||
			    ice->eeprom.subvendor == (unsigned int)-1) {
				dev_err(ice->card->dev,
					"No valid ID is found\n");
				return -ENXIO;
			}
		}
	}
	for (tbl = card_tables; *tbl; tbl++) {
		for (c = *tbl; c->name; c++) {
			if (modelname && c->model &&
			    !strcmp(modelname, c->model)) {
				dev_info(ice->card->dev,
					 "Using board model %s\n",
				       c->name);
				ice->eeprom.subvendor = c->subvendor;
			} else if (c->subvendor != ice->eeprom.subvendor)
				continue;
			ice->card_info = c;
			if (!c->eeprom_size || !c->eeprom_data)
				goto found;
			/* if the EEPROM is given by the driver, use it */
			dev_dbg(ice->card->dev, "using the defined eeprom..\n");
			ice->eeprom.version = 2;
			ice->eeprom.size = c->eeprom_size + 6;
			memcpy(ice->eeprom.data, c->eeprom_data, c->eeprom_size);
			goto read_skipped;
		}
	}
	dev_warn(ice->card->dev, "No matching model found for ID 0x%x\n",
	       ice->eeprom.subvendor);
#ifdef CONFIG_PM_SLEEP
	/* assume AC97-only card which can suspend without additional code */
	ice->pm_suspend_enabled = 1;
#endif

 found:
	ice->eeprom.size = snd_vt1724_read_i2c(ice, dev, 0x04);
	if (ice->eeprom.size < 6)
		ice->eeprom.size = 32;
	else if (ice->eeprom.size > 32) {
		dev_err(ice->card->dev, "Invalid EEPROM (size = %i)\n",
		       ice->eeprom.size);
		return -EIO;
	}
	ice->eeprom.version = snd_vt1724_read_i2c(ice, dev, 0x05);
	if (ice->eeprom.version != 1 && ice->eeprom.version != 2)
		dev_warn(ice->card->dev, "Invalid EEPROM version %i\n",
		       ice->eeprom.version);
	size = ice->eeprom.size - 6;
	for (i = 0; i < size; i++)
		ice->eeprom.data[i] = snd_vt1724_read_i2c(ice, dev, i + 6);

 read_skipped:
	ice->eeprom.gpiomask = eeprom_triple(ice, ICE_EEP2_GPIO_MASK);
	ice->eeprom.gpiostate = eeprom_triple(ice, ICE_EEP2_GPIO_STATE);
	ice->eeprom.gpiodir = eeprom_triple(ice, ICE_EEP2_GPIO_DIR);

	return 0;
}



static void snd_vt1724_chip_reset(struct snd_ice1712 *ice)
{
	outb(VT1724_RESET , ICEREG1724(ice, CONTROL));
	inb(ICEREG1724(ice, CONTROL)); /* pci posting flush */
	msleep(10);
	outb(0, ICEREG1724(ice, CONTROL));
	inb(ICEREG1724(ice, CONTROL)); /* pci posting flush */
	msleep(10);
}

static int snd_vt1724_chip_init(struct snd_ice1712 *ice)
{
	outb(ice->eeprom.data[ICE_EEP2_SYSCONF], ICEREG1724(ice, SYS_CFG));
	outb(ice->eeprom.data[ICE_EEP2_ACLINK], ICEREG1724(ice, AC97_CFG));
	outb(ice->eeprom.data[ICE_EEP2_I2S], ICEREG1724(ice, I2S_FEATURES));
	outb(ice->eeprom.data[ICE_EEP2_SPDIF], ICEREG1724(ice, SPDIF_CFG));

	ice->gpio.write_mask = ice->eeprom.gpiomask;
	ice->gpio.direction = ice->eeprom.gpiodir;
	snd_vt1724_set_gpio_mask(ice, ice->eeprom.gpiomask);
	snd_vt1724_set_gpio_dir(ice, ice->eeprom.gpiodir);
	snd_vt1724_set_gpio_data(ice, ice->eeprom.gpiostate);

	outb(0, ICEREG1724(ice, POWERDOWN));

	/* MPU_RX and TX irq masks are cleared later dynamically */
	outb(VT1724_IRQ_MPU_RX | VT1724_IRQ_MPU_TX , ICEREG1724(ice, IRQMASK));

	/* don't handle FIFO overrun/underruns (just yet),
	 * since they cause machine lockups
	 */
	outb(VT1724_MULTI_FIFO_ERR, ICEMT1724(ice, DMA_INT_MASK));

	return 0;
}

static int snd_vt1724_spdif_build_controls(struct snd_ice1712 *ice)
{
	int err;
	struct snd_kcontrol *kctl;

	if (snd_BUG_ON(!ice->pcm))
		return -EIO;

	if (!ice->own_routing) {
		err = snd_ctl_add(ice->card,
			snd_ctl_new1(&snd_vt1724_mixer_pro_spdif_route, ice));
		if (err < 0)
			return err;
	}

	err = snd_ctl_add(ice->card, snd_ctl_new1(&snd_vt1724_spdif_switch, ice));
	if (err < 0)
		return err;

	err = snd_ctl_add(ice->card, kctl = snd_ctl_new1(&snd_vt1724_spdif_default, ice));
	if (err < 0)
		return err;
	kctl->id.device = ice->pcm->device;
	err = snd_ctl_add(ice->card, kctl = snd_ctl_new1(&snd_vt1724_spdif_maskc, ice));
	if (err < 0)
		return err;
	kctl->id.device = ice->pcm->device;
	err = snd_ctl_add(ice->card, kctl = snd_ctl_new1(&snd_vt1724_spdif_maskp, ice));
	if (err < 0)
		return err;
	kctl->id.device = ice->pcm->device;
#if 0 /* use default only */
	err = snd_ctl_add(ice->card, kctl = snd_ctl_new1(&snd_vt1724_spdif_stream, ice));
	if (err < 0)
		return err;
	kctl->id.device = ice->pcm->device;
	ice->spdif.stream_ctl = kctl;
#endif
	return 0;
}


static int snd_vt1724_build_controls(struct snd_ice1712 *ice)
{
	int err;

	err = snd_ctl_add(ice->card, snd_ctl_new1(&snd_vt1724_eeprom, ice));
	if (err < 0)
		return err;
	err = snd_ctl_add(ice->card, snd_ctl_new1(&snd_vt1724_pro_internal_clock, ice));
	if (err < 0)
		return err;

	err = snd_ctl_add(ice->card, snd_ctl_new1(&snd_vt1724_pro_rate_locking, ice));
	if (err < 0)
		return err;
	err = snd_ctl_add(ice->card, snd_ctl_new1(&snd_vt1724_pro_rate_reset, ice));
	if (err < 0)
		return err;

	if (!ice->own_routing && ice->num_total_dacs > 0) {
		struct snd_kcontrol_new tmp = snd_vt1724_mixer_pro_analog_route;
		tmp.count = ice->num_total_dacs;
		if (ice->vt1720 && tmp.count > 2)
			tmp.count = 2;
		err = snd_ctl_add(ice->card, snd_ctl_new1(&tmp, ice));
		if (err < 0)
			return err;
	}

	return snd_ctl_add(ice->card,
			   snd_ctl_new1(&snd_vt1724_mixer_pro_peak, ice));
}

static int snd_vt1724_free(struct snd_ice1712 *ice)
{
	if (!ice->port)
		goto __hw_end;
	/* mask all interrupts */
	outb(0xff, ICEMT1724(ice, DMA_INT_MASK));
	outb(0xff, ICEREG1724(ice, IRQMASK));
	/* --- */
__hw_end:
	if (ice->irq >= 0)
		free_irq(ice->irq, ice);
	pci_release_regions(ice->pci);
	snd_ice1712_akm4xxx_free(ice);
	pci_disable_device(ice->pci);
	kfree(ice->spec);
	kfree(ice);
	return 0;
}

static int snd_vt1724_dev_free(struct snd_device *device)
{
	struct snd_ice1712 *ice = device->device_data;
	return snd_vt1724_free(ice);
}

static int snd_vt1724_create(struct snd_card *card,
			     struct pci_dev *pci,
			     const char *modelname,
			     struct snd_ice1712 **r_ice1712)
{
	struct snd_ice1712 *ice;
	int err;
	static struct snd_device_ops ops = {
		.dev_free =	snd_vt1724_dev_free,
	};

	*r_ice1712 = NULL;

	/* enable PCI device */
	err = pci_enable_device(pci);
	if (err < 0)
		return err;

	ice = kzalloc(sizeof(*ice), GFP_KERNEL);
	if (ice == NULL) {
		pci_disable_device(pci);
		return -ENOMEM;
	}
	ice->vt1724 = 1;
	spin_lock_init(&ice->reg_lock);
	mutex_init(&ice->gpio_mutex);
	mutex_init(&ice->open_mutex);
	mutex_init(&ice->i2c_mutex);
	ice->gpio.set_mask = snd_vt1724_set_gpio_mask;
	ice->gpio.get_mask = snd_vt1724_get_gpio_mask;
	ice->gpio.set_dir = snd_vt1724_set_gpio_dir;
	ice->gpio.get_dir = snd_vt1724_get_gpio_dir;
	ice->gpio.set_data = snd_vt1724_set_gpio_data;
	ice->gpio.get_data = snd_vt1724_get_gpio_data;
	ice->card = card;
	ice->pci = pci;
	ice->irq = -1;
	pci_set_master(pci);
	snd_vt1724_proc_init(ice);

	card->private_data = ice;

	err = pci_request_regions(pci, "ICE1724");
	if (err < 0) {
		kfree(ice);
		pci_disable_device(pci);
		return err;
	}
	ice->port = pci_resource_start(pci, 0);
	ice->profi_port = pci_resource_start(pci, 1);

	if (request_irq(pci->irq, snd_vt1724_interrupt,
			IRQF_SHARED, KBUILD_MODNAME, ice)) {
		dev_err(card->dev, "unable to grab IRQ %d\n", pci->irq);
		snd_vt1724_free(ice);
		return -EIO;
	}

	ice->irq = pci->irq;
	card->sync_irq = ice->irq;

	snd_vt1724_chip_reset(ice);
	if (snd_vt1724_read_eeprom(ice, modelname) < 0) {
		snd_vt1724_free(ice);
		return -EIO;
	}
	if (snd_vt1724_chip_init(ice) < 0) {
		snd_vt1724_free(ice);
		return -EIO;
	}

	err = snd_device_new(card, SNDRV_DEV_LOWLEVEL, ice, &ops);
	if (err < 0) {
		snd_vt1724_free(ice);
		return err;
	}

	*r_ice1712 = ice;
	return 0;
}


/*
 *
 * Registration
 *
 */

static int snd_vt1724_probe(struct pci_dev *pci,
			    const struct pci_device_id *pci_id)
{
	static int dev;
	struct snd_card *card;
	struct snd_ice1712 *ice;
	int pcm_dev = 0, err;
	struct snd_ice1712_card_info * const *tbl, *c;

	if (dev >= SNDRV_CARDS)
		return -ENODEV;
	if (!enable[dev]) {
		dev++;
		return -ENOENT;
	}

	err = snd_card_new(&pci->dev, index[dev], id[dev], THIS_MODULE,
			   0, &card);
	if (err < 0)
		return err;

	strcpy(card->driver, "ICE1724");
	strcpy(card->shortname, "ICEnsemble ICE1724");

	err = snd_vt1724_create(card, pci, model[dev], &ice);
	if (err < 0) {
		snd_card_free(card);
		return err;
	}

	/* field init before calling chip_init */
	ice->ext_clock_count = 0;

	for (tbl = card_tables; *tbl; tbl++) {
		for (c = *tbl; c->name; c++) {
			if ((model[dev] && c->model &&
			     !strcmp(model[dev], c->model)) ||
			    (c->subvendor == ice->eeprom.subvendor)) {
				strcpy(card->shortname, c->name);
				if (c->driver) /* specific driver? */
					strcpy(card->driver, c->driver);
				if (c->chip_init) {
					err = c->chip_init(ice);
					if (err < 0) {
						snd_card_free(card);
						return err;
					}
				}
				goto __found;
			}
		}
	}
	c = &no_matched;
__found:
	/*
	* VT1724 has separate DMAs for the analog and the SPDIF streams while
	* ICE1712 has only one for both (mixed up).
	*
	* Confusingly the analog PCM is named "professional" here because it
	* was called so in ice1712 driver, and vt1724 driver is derived from
	* ice1712 driver.
	*/
	ice->pro_rate_default = PRO_RATE_DEFAULT;
	if (!ice->is_spdif_master)
		ice->is_spdif_master = stdclock_is_spdif_master;
	if (!ice->get_rate)
		ice->get_rate = stdclock_get_rate;
	if (!ice->set_rate)
		ice->set_rate = stdclock_set_rate;
	if (!ice->set_mclk)
		ice->set_mclk = stdclock_set_mclk;
	if (!ice->set_spdif_clock)
		ice->set_spdif_clock = stdclock_set_spdif_clock;
	if (!ice->get_spdif_master_type)
		ice->get_spdif_master_type = stdclock_get_spdif_master_type;
	if (!ice->ext_clock_names)
		ice->ext_clock_names = ext_clock_names;
	if (!ice->ext_clock_count)
		ice->ext_clock_count = ARRAY_SIZE(ext_clock_names);

	if (!ice->hw_rates)
		set_std_hw_rates(ice);

	err = snd_vt1724_pcm_profi(ice, pcm_dev++);
	if (err < 0) {
		snd_card_free(card);
		return err;
	}

	err = snd_vt1724_pcm_spdif(ice, pcm_dev++);
	if (err < 0) {
		snd_card_free(card);
		return err;
	}

	err = snd_vt1724_pcm_indep(ice, pcm_dev++);
	if (err < 0) {
		snd_card_free(card);
		return err;
	}

	err = snd_vt1724_ac97_mixer(ice);
	if (err < 0) {
		snd_card_free(card);
		return err;
	}

	err = snd_vt1724_build_controls(ice);
	if (err < 0) {
		snd_card_free(card);
		return err;
	}

	if (ice->pcm && ice->has_spdif) { /* has SPDIF I/O */
		err = snd_vt1724_spdif_build_controls(ice);
		if (err < 0) {
			snd_card_free(card);
			return err;
		}
	}

	if (c->build_controls) {
		err = c->build_controls(ice);
		if (err < 0) {
			snd_card_free(card);
			return err;
		}
	}

	if (!c->no_mpu401) {
		if (ice->eeprom.data[ICE_EEP2_SYSCONF] & VT1724_CFG_MPU401) {
			struct snd_rawmidi *rmidi;

			err = snd_rawmidi_new(card, "MIDI", 0, 1, 1, &rmidi);
			if (err < 0) {
				snd_card_free(card);
				return err;
			}
			ice->rmidi[0] = rmidi;
			rmidi->private_data = ice;
			strcpy(rmidi->name, "ICE1724 MIDI");
			rmidi->info_flags = SNDRV_RAWMIDI_INFO_OUTPUT |
					    SNDRV_RAWMIDI_INFO_INPUT |
					    SNDRV_RAWMIDI_INFO_DUPLEX;
			snd_rawmidi_set_ops(rmidi, SNDRV_RAWMIDI_STREAM_OUTPUT,
					    &vt1724_midi_output_ops);
			snd_rawmidi_set_ops(rmidi, SNDRV_RAWMIDI_STREAM_INPUT,
					    &vt1724_midi_input_ops);

			/* set watermarks */
			outb(VT1724_MPU_RX_FIFO | 0x1,
			     ICEREG1724(ice, MPU_FIFO_WM));
			outb(0x1, ICEREG1724(ice, MPU_FIFO_WM));
			/* set UART mode */
			outb(VT1724_MPU_UART, ICEREG1724(ice, MPU_CTRL));
		}
	}

	sprintf(card->longname, "%s at 0x%lx, irq %i",
		card->shortname, ice->port, ice->irq);

	err = snd_card_register(card);
	if (err < 0) {
		snd_card_free(card);
		return err;
	}
	pci_set_drvdata(pci, card);
	dev++;
	return 0;
}

static void snd_vt1724_remove(struct pci_dev *pci)
{
	struct snd_card *card = pci_get_drvdata(pci);
	struct snd_ice1712 *ice = card->private_data;

	if (ice->card_info && ice->card_info->chip_exit)
		ice->card_info->chip_exit(ice);
	snd_card_free(card);
}

#ifdef CONFIG_PM_SLEEP
static int snd_vt1724_suspend(struct device *dev)
{
	struct snd_card *card = dev_get_drvdata(dev);
	struct snd_ice1712 *ice = card->private_data;

	if (!ice->pm_suspend_enabled)
		return 0;

	snd_power_change_state(card, SNDRV_CTL_POWER_D3hot);

	snd_ac97_suspend(ice->ac97);

	spin_lock_irq(&ice->reg_lock);
	ice->pm_saved_is_spdif_master = ice->is_spdif_master(ice);
	ice->pm_saved_spdif_ctrl = inw(ICEMT1724(ice, SPDIF_CTRL));
	ice->pm_saved_spdif_cfg = inb(ICEREG1724(ice, SPDIF_CFG));
	ice->pm_saved_route = inl(ICEMT1724(ice, ROUTE_PLAYBACK));
	spin_unlock_irq(&ice->reg_lock);

	if (ice->pm_suspend)
		ice->pm_suspend(ice);
	return 0;
}

static int snd_vt1724_resume(struct device *dev)
{
	struct snd_card *card = dev_get_drvdata(dev);
	struct snd_ice1712 *ice = card->private_data;

	if (!ice->pm_suspend_enabled)
		return 0;

	snd_vt1724_chip_reset(ice);

	if (snd_vt1724_chip_init(ice) < 0) {
		snd_card_disconnect(card);
		return -EIO;
	}

	if (ice->pm_resume)
		ice->pm_resume(ice);

	if (ice->pm_saved_is_spdif_master) {
		/* switching to external clock via SPDIF */
		ice->set_spdif_clock(ice, 0);
	} else {
		/* internal on-card clock */
		int rate;
		if (ice->cur_rate)
			rate = ice->cur_rate;
		else
			rate = ice->pro_rate_default;
		snd_vt1724_set_pro_rate(ice, rate, 1);
	}

	update_spdif_bits(ice, ice->pm_saved_spdif_ctrl);

	outb(ice->pm_saved_spdif_cfg, ICEREG1724(ice, SPDIF_CFG));
	outl(ice->pm_saved_route, ICEMT1724(ice, ROUTE_PLAYBACK));

	snd_ac97_resume(ice->ac97);

	snd_power_change_state(card, SNDRV_CTL_POWER_D0);
	return 0;
}

static SIMPLE_DEV_PM_OPS(snd_vt1724_pm, snd_vt1724_suspend, snd_vt1724_resume);
#define SND_VT1724_PM_OPS	&snd_vt1724_pm
#else
#define SND_VT1724_PM_OPS	NULL
#endif /* CONFIG_PM_SLEEP */

static struct pci_driver vt1724_driver = {
	.name = KBUILD_MODNAME,
	.id_table = snd_vt1724_ids,
	.probe = snd_vt1724_probe,
	.remove = snd_vt1724_remove,
	.driver = {
		.pm = SND_VT1724_PM_OPS,
	},
};

module_pci_driver(vt1724_driver);<|MERGE_RESOLUTION|>--- conflicted
+++ resolved
@@ -1136,14 +1136,8 @@
 	pcm->info_flags = 0;
 	strcpy(pcm->name, "ICE1724");
 
-<<<<<<< HEAD
-	snd_pcm_lib_preallocate_pages_for_all(pcm, SNDRV_DMA_TYPE_DEV,
-					      &ice->pci->dev,
-					      256*1024, 256*1024);
-=======
 	snd_pcm_set_managed_buffer_all(pcm, SNDRV_DMA_TYPE_DEV,
 				       &ice->pci->dev, 256*1024, 256*1024);
->>>>>>> bfea224d
 
 	ice->pcm_pro = pcm;
 
@@ -1337,14 +1331,8 @@
 	pcm->info_flags = 0;
 	strcpy(pcm->name, name);
 
-<<<<<<< HEAD
-	snd_pcm_lib_preallocate_pages_for_all(pcm, SNDRV_DMA_TYPE_DEV,
-					      &ice->pci->dev,
-					      256*1024, 256*1024);
-=======
 	snd_pcm_set_managed_buffer_all(pcm, SNDRV_DMA_TYPE_DEV,
 				       &ice->pci->dev, 256*1024, 256*1024);
->>>>>>> bfea224d
 
 	ice->pcm = pcm;
 
@@ -1455,14 +1443,8 @@
 	pcm->info_flags = 0;
 	strcpy(pcm->name, "ICE1724 Surround PCM");
 
-<<<<<<< HEAD
-	snd_pcm_lib_preallocate_pages_for_all(pcm, SNDRV_DMA_TYPE_DEV,
-					      &ice->pci->dev,
-					      256*1024, 256*1024);
-=======
 	snd_pcm_set_managed_buffer_all(pcm, SNDRV_DMA_TYPE_DEV,
 				       &ice->pci->dev, 256*1024, 256*1024);
->>>>>>> bfea224d
 
 	ice->pcm_ds = pcm;
 
