--- conflicted
+++ resolved
@@ -2142,19 +2142,6 @@
 	if (trident->tlb.entries) {
 		struct snd_pcm_substream *substream;
 		for (substream = pcm->streams[SNDRV_PCM_STREAM_PLAYBACK].substream; substream; substream = substream->next)
-<<<<<<< HEAD
-			snd_pcm_lib_preallocate_pages(substream, SNDRV_DMA_TYPE_DEV_SG,
-						      &trident->pci->dev,
-						      64*1024, 128*1024);
-		snd_pcm_lib_preallocate_pages(pcm->streams[SNDRV_PCM_STREAM_CAPTURE].substream,
-					      SNDRV_DMA_TYPE_DEV,
-					      &trident->pci->dev,
-					      64*1024, 128*1024);
-	} else {
-		snd_pcm_lib_preallocate_pages_for_all(pcm, SNDRV_DMA_TYPE_DEV,
-						      &trident->pci->dev,
-						      64*1024, 128*1024);
-=======
 			snd_pcm_set_managed_buffer(substream, SNDRV_DMA_TYPE_DEV_SG,
 						   &trident->pci->dev,
 						   64*1024, 128*1024);
@@ -2166,7 +2153,6 @@
 		snd_pcm_set_managed_buffer_all(pcm, SNDRV_DMA_TYPE_DEV,
 					       &trident->pci->dev,
 					       64*1024, 128*1024);
->>>>>>> bfea224d
 	}
 
 	return 0;
@@ -2215,15 +2201,6 @@
 	trident->foldback = foldback;
 
 	if (trident->tlb.entries)
-<<<<<<< HEAD
-		snd_pcm_lib_preallocate_pages_for_all(foldback, SNDRV_DMA_TYPE_DEV_SG,
-						      &trident->pci->dev,
-						      0, 128*1024);
-	else
-		snd_pcm_lib_preallocate_pages_for_all(foldback, SNDRV_DMA_TYPE_DEV,
-						      &trident->pci->dev,
-						      64*1024, 128*1024);
-=======
 		snd_pcm_set_managed_buffer_all(foldback, SNDRV_DMA_TYPE_DEV_SG,
 					       &trident->pci->dev,
 					       0, 128*1024);
@@ -2231,7 +2208,6 @@
 		snd_pcm_set_managed_buffer_all(foldback, SNDRV_DMA_TYPE_DEV,
 					       &trident->pci->dev,
 					       64*1024, 128*1024);
->>>>>>> bfea224d
 
 	return 0;
 }
@@ -2265,14 +2241,8 @@
 	strcpy(spdif->name, "Trident 4DWave IEC958");
 	trident->spdif = spdif;
 
-<<<<<<< HEAD
-	snd_pcm_lib_preallocate_pages_for_all(spdif, SNDRV_DMA_TYPE_DEV,
-					      &trident->pci->dev,
-					      64*1024, 128*1024);
-=======
 	snd_pcm_set_managed_buffer_all(spdif, SNDRV_DMA_TYPE_DEV,
 				       &trident->pci->dev, 64*1024, 128*1024);
->>>>>>> bfea224d
 
 	return 0;
 }
