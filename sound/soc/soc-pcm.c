--- conflicted
+++ resolved
@@ -3075,17 +3075,10 @@
 			}
 
 			if (snd_soc_dai_stream_valid(codec_dai, SNDRV_PCM_STREAM_PLAYBACK) &&
-<<<<<<< HEAD
-			    snd_soc_dai_stream_valid(cpu_dai,   SNDRV_PCM_STREAM_CAPTURE))
-				playback = 1;
-			if (snd_soc_dai_stream_valid(codec_dai, SNDRV_PCM_STREAM_CAPTURE) &&
-			    snd_soc_dai_stream_valid(cpu_dai,   SNDRV_PCM_STREAM_PLAYBACK))
-=======
 			    snd_soc_dai_stream_valid(cpu_dai,   cpu_playback))
 				playback = 1;
 			if (snd_soc_dai_stream_valid(codec_dai, SNDRV_PCM_STREAM_CAPTURE) &&
 			    snd_soc_dai_stream_valid(cpu_dai,   cpu_capture))
->>>>>>> 8ae7fdc3
 				capture = 1;
 		}
 	}
