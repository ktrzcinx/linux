// SPDX-License-Identifier: GPL-2.0+
//
// soc-pcm.c  --  ALSA SoC PCM
//
// Copyright 2005 Wolfson Microelectronics PLC.
// Copyright 2005 Openedhand Ltd.
// Copyright (C) 2010 Slimlogic Ltd.
// Copyright (C) 2010 Texas Instruments Inc.
//
// Authors: Liam Girdwood <lrg@ti.com>
//          Mark Brown <broonie@opensource.wolfsonmicro.com>

#include <linux/kernel.h>
#include <linux/init.h>
#include <linux/delay.h>
#include <linux/pinctrl/consumer.h>
#include <linux/pm_runtime.h>
#include <linux/slab.h>
#include <linux/workqueue.h>
#include <linux/export.h>
#include <linux/debugfs.h>
#include <sound/core.h>
#include <sound/pcm.h>
#include <sound/pcm_params.h>
#include <sound/soc.h>
#include <sound/soc-dpcm.h>
#include <sound/initval.h>

#define DPCM_MAX_BE_USERS	8

#ifdef CONFIG_DEBUG_FS
static const char *dpcm_state_string(enum snd_soc_dpcm_state state)
{
	switch (state) {
	case SND_SOC_DPCM_STATE_NEW:
		return "new";
	case SND_SOC_DPCM_STATE_OPEN:
		return "open";
	case SND_SOC_DPCM_STATE_HW_PARAMS:
		return "hw_params";
	case SND_SOC_DPCM_STATE_PREPARE:
		return "prepare";
	case SND_SOC_DPCM_STATE_START:
		return "start";
	case SND_SOC_DPCM_STATE_STOP:
		return "stop";
	case SND_SOC_DPCM_STATE_SUSPEND:
		return "suspend";
	case SND_SOC_DPCM_STATE_PAUSED:
		return "paused";
	case SND_SOC_DPCM_STATE_HW_FREE:
		return "hw_free";
	case SND_SOC_DPCM_STATE_CLOSE:
		return "close";
	}

	return "unknown";
}

static ssize_t dpcm_show_state(struct snd_soc_pcm_runtime *fe,
			       int stream, char *buf, size_t size)
{
	struct snd_pcm_hw_params *params = &fe->dpcm[stream].hw_params;
	struct snd_soc_dpcm *dpcm;
	ssize_t offset = 0;
	unsigned long flags;

	/* FE state */
	offset += snprintf(buf + offset, size - offset,
			   "[%s - %s]\n", fe->dai_link->name,
			   stream ? "Capture" : "Playback");

	offset += snprintf(buf + offset, size - offset, "State: %s\n",
			   dpcm_state_string(fe->dpcm[stream].state));

	if ((fe->dpcm[stream].state >= SND_SOC_DPCM_STATE_HW_PARAMS) &&
	    (fe->dpcm[stream].state <= SND_SOC_DPCM_STATE_STOP))
		offset += snprintf(buf + offset, size - offset,
				   "Hardware Params: "
				   "Format = %s, Channels = %d, Rate = %d\n",
				   snd_pcm_format_name(params_format(params)),
				   params_channels(params),
				   params_rate(params));

	/* BEs state */
	offset += snprintf(buf + offset, size - offset, "Backends:\n");

	if (list_empty(&fe->dpcm[stream].be_clients)) {
		offset += snprintf(buf + offset, size - offset,
				   " No active DSP links\n");
		goto out;
	}

	spin_lock_irqsave(&fe->card->dpcm_lock, flags);
	for_each_dpcm_be(fe, stream, dpcm) {
		struct snd_soc_pcm_runtime *be = dpcm->be;
		params = &dpcm->hw_params;

		offset += snprintf(buf + offset, size - offset,
				   "- %s\n", be->dai_link->name);

		offset += snprintf(buf + offset, size - offset,
				   "   State: %s\n",
				   dpcm_state_string(be->dpcm[stream].state));

		if ((be->dpcm[stream].state >= SND_SOC_DPCM_STATE_HW_PARAMS) &&
		    (be->dpcm[stream].state <= SND_SOC_DPCM_STATE_STOP))
			offset += snprintf(buf + offset, size - offset,
					   "   Hardware Params: "
					   "Format = %s, Channels = %d, Rate = %d\n",
					   snd_pcm_format_name(params_format(params)),
					   params_channels(params),
					   params_rate(params));
	}
	spin_unlock_irqrestore(&fe->card->dpcm_lock, flags);
out:
	return offset;
}

static ssize_t dpcm_state_read_file(struct file *file, char __user *user_buf,
				    size_t count, loff_t *ppos)
{
	struct snd_soc_pcm_runtime *fe = file->private_data;
	ssize_t out_count = PAGE_SIZE, offset = 0, ret = 0;
	int stream;
	char *buf;

	if (fe->num_cpus > 1) {
		dev_err(fe->dev,
			"%s doesn't support Multi CPU yet\n", __func__);
		return -EINVAL;
	}

	buf = kmalloc(out_count, GFP_KERNEL);
	if (!buf)
		return -ENOMEM;

	for_each_pcm_streams(stream)
		if (snd_soc_dai_stream_valid(fe->cpu_dai, stream))
			offset += dpcm_show_state(fe, stream,
						  buf + offset,
						  out_count - offset);

	ret = simple_read_from_buffer(user_buf, count, ppos, buf, offset);

	kfree(buf);
	return ret;
}

static const struct file_operations dpcm_state_fops = {
	.open = simple_open,
	.read = dpcm_state_read_file,
	.llseek = default_llseek,
};

void soc_dpcm_debugfs_add(struct snd_soc_pcm_runtime *rtd)
{
	if (!rtd->dai_link)
		return;

	if (!rtd->dai_link->dynamic)
		return;

	if (!rtd->card->debugfs_card_root)
		return;

	rtd->debugfs_dpcm_root = debugfs_create_dir(rtd->dai_link->name,
						    rtd->card->debugfs_card_root);

	debugfs_create_file("state", 0444, rtd->debugfs_dpcm_root,
			    rtd, &dpcm_state_fops);
}

static void dpcm_create_debugfs_state(struct snd_soc_dpcm *dpcm, int stream)
{
	char *name;

	name = kasprintf(GFP_KERNEL, "%s:%s", dpcm->be->dai_link->name,
			 stream ? "capture" : "playback");
	if (name) {
		dpcm->debugfs_state = debugfs_create_dir(
			name, dpcm->fe->debugfs_dpcm_root);
		debugfs_create_u32("state", 0644, dpcm->debugfs_state,
				   &dpcm->state);
		kfree(name);
	}
}

static void dpcm_remove_debugfs_state(struct snd_soc_dpcm *dpcm)
{
	debugfs_remove_recursive(dpcm->debugfs_state);
}

#else
static inline void dpcm_create_debugfs_state(struct snd_soc_dpcm *dpcm,
					     int stream)
{
}

static inline void dpcm_remove_debugfs_state(struct snd_soc_dpcm *dpcm)
{
}
#endif

static int soc_rtd_startup(struct snd_soc_pcm_runtime *rtd,
			   struct snd_pcm_substream *substream)
{
	if (rtd->dai_link->ops &&
	    rtd->dai_link->ops->startup)
		return rtd->dai_link->ops->startup(substream);
	return 0;
}

static void soc_rtd_shutdown(struct snd_soc_pcm_runtime *rtd,
			     struct snd_pcm_substream *substream)
{
	if (rtd->dai_link->ops &&
	    rtd->dai_link->ops->shutdown)
		rtd->dai_link->ops->shutdown(substream);
}

static int soc_rtd_prepare(struct snd_soc_pcm_runtime *rtd,
			   struct snd_pcm_substream *substream)
{
	if (rtd->dai_link->ops &&
	    rtd->dai_link->ops->prepare)
		return rtd->dai_link->ops->prepare(substream);
	return 0;
}

static int soc_rtd_hw_params(struct snd_soc_pcm_runtime *rtd,
			     struct snd_pcm_substream *substream,
			     struct snd_pcm_hw_params *params)
{
	if (rtd->dai_link->ops &&
	    rtd->dai_link->ops->hw_params)
		return rtd->dai_link->ops->hw_params(substream, params);
	return 0;
}

static void soc_rtd_hw_free(struct snd_soc_pcm_runtime *rtd,
			    struct snd_pcm_substream *substream)
{
	if (rtd->dai_link->ops &&
	    rtd->dai_link->ops->hw_free)
		rtd->dai_link->ops->hw_free(substream);
}

static int soc_rtd_trigger(struct snd_soc_pcm_runtime *rtd,
			   struct snd_pcm_substream *substream,
			   int cmd)
{
	if (rtd->dai_link->ops &&
	    rtd->dai_link->ops->trigger)
		return rtd->dai_link->ops->trigger(substream, cmd);
	return 0;
}

static void snd_soc_runtime_action(struct snd_soc_pcm_runtime *rtd,
				   int stream, int action)
{
	struct snd_soc_dai *cpu_dai;
	struct snd_soc_dai *codec_dai;
	int i;

	lockdep_assert_held(&rtd->card->pcm_mutex);

	for_each_rtd_cpu_dai(rtd, i, cpu_dai)
		cpu_dai->stream_active[stream] += action;

	for_each_rtd_codec_dai(rtd, i, codec_dai)
		codec_dai->stream_active[stream] += action;

	for_each_rtd_cpu_dai(rtd, i, cpu_dai) {
		cpu_dai->active += action;
		cpu_dai->component->active += action;
	}
	for_each_rtd_codec_dai(rtd, i, codec_dai) {
		codec_dai->active += action;
		codec_dai->component->active += action;
	}
}

/**
 * snd_soc_runtime_activate() - Increment active count for PCM runtime components
 * @rtd: ASoC PCM runtime that is activated
 * @stream: Direction of the PCM stream
 *
 * Increments the active count for all the DAIs and components attached to a PCM
 * runtime. Should typically be called when a stream is opened.
 *
 * Must be called with the rtd->card->pcm_mutex being held
 */
void snd_soc_runtime_activate(struct snd_soc_pcm_runtime *rtd, int stream)
{
	snd_soc_runtime_action(rtd, stream, 1);
}

/**
 * snd_soc_runtime_deactivate() - Decrement active count for PCM runtime components
 * @rtd: ASoC PCM runtime that is deactivated
 * @stream: Direction of the PCM stream
 *
 * Decrements the active count for all the DAIs and components attached to a PCM
 * runtime. Should typically be called when a stream is closed.
 *
 * Must be called with the rtd->card->pcm_mutex being held
 */
void snd_soc_runtime_deactivate(struct snd_soc_pcm_runtime *rtd, int stream)
{
	snd_soc_runtime_action(rtd, stream, -1);
}

/**
 * snd_soc_runtime_ignore_pmdown_time() - Check whether to ignore the power down delay
 * @rtd: The ASoC PCM runtime that should be checked.
 *
 * This function checks whether the power down delay should be ignored for a
 * specific PCM runtime. Returns true if the delay is 0, if it the DAI link has
 * been configured to ignore the delay, or if none of the components benefits
 * from having the delay.
 */
bool snd_soc_runtime_ignore_pmdown_time(struct snd_soc_pcm_runtime *rtd)
{
	struct snd_soc_component *component;
	bool ignore = true;
	int i;

	if (!rtd->pmdown_time || rtd->dai_link->ignore_pmdown_time)
		return true;

	for_each_rtd_components(rtd, i, component)
		ignore &= !component->driver->use_pmdown_time;

	return ignore;
}

/**
 * snd_soc_set_runtime_hwparams - set the runtime hardware parameters
 * @substream: the pcm substream
 * @hw: the hardware parameters
 *
 * Sets the substream runtime hardware parameters.
 */
int snd_soc_set_runtime_hwparams(struct snd_pcm_substream *substream,
	const struct snd_pcm_hardware *hw)
{
	struct snd_pcm_runtime *runtime = substream->runtime;
	runtime->hw.info = hw->info;
	runtime->hw.formats = hw->formats;
	runtime->hw.period_bytes_min = hw->period_bytes_min;
	runtime->hw.period_bytes_max = hw->period_bytes_max;
	runtime->hw.periods_min = hw->periods_min;
	runtime->hw.periods_max = hw->periods_max;
	runtime->hw.buffer_bytes_max = hw->buffer_bytes_max;
	runtime->hw.fifo_size = hw->fifo_size;
	return 0;
}
EXPORT_SYMBOL_GPL(snd_soc_set_runtime_hwparams);

/* DPCM stream event, send event to FE and all active BEs. */
int dpcm_dapm_stream_event(struct snd_soc_pcm_runtime *fe, int dir,
	int event)
{
	struct snd_soc_dpcm *dpcm;

	for_each_dpcm_be(fe, dir, dpcm) {

		struct snd_soc_pcm_runtime *be = dpcm->be;

		dev_dbg(be->dev, "ASoC: BE %s event %d dir %d\n",
				be->dai_link->name, event, dir);

		if ((event == SND_SOC_DAPM_STREAM_STOP) &&
		    (be->dpcm[dir].users >= 1))
			continue;

		snd_soc_dapm_stream_event(be, dir, event);
	}

	snd_soc_dapm_stream_event(fe, dir, event);

	return 0;
}

static int soc_pcm_apply_symmetry(struct snd_pcm_substream *substream,
					struct snd_soc_dai *soc_dai)
{
	struct snd_soc_pcm_runtime *rtd = substream->private_data;
	int ret;

	if (soc_dai->rate && (soc_dai->driver->symmetric_rates ||
				rtd->dai_link->symmetric_rates)) {
		dev_dbg(soc_dai->dev, "ASoC: Symmetry forces %dHz rate\n",
				soc_dai->rate);

		ret = snd_pcm_hw_constraint_single(substream->runtime,
						SNDRV_PCM_HW_PARAM_RATE,
						soc_dai->rate);
		if (ret < 0) {
			dev_err(soc_dai->dev,
				"ASoC: Unable to apply rate constraint: %d\n",
				ret);
			return ret;
		}
	}

	if (soc_dai->channels && (soc_dai->driver->symmetric_channels ||
				rtd->dai_link->symmetric_channels)) {
		dev_dbg(soc_dai->dev, "ASoC: Symmetry forces %d channel(s)\n",
				soc_dai->channels);

		ret = snd_pcm_hw_constraint_single(substream->runtime,
						SNDRV_PCM_HW_PARAM_CHANNELS,
						soc_dai->channels);
		if (ret < 0) {
			dev_err(soc_dai->dev,
				"ASoC: Unable to apply channel symmetry constraint: %d\n",
				ret);
			return ret;
		}
	}

	if (soc_dai->sample_bits && (soc_dai->driver->symmetric_samplebits ||
				rtd->dai_link->symmetric_samplebits)) {
		dev_dbg(soc_dai->dev, "ASoC: Symmetry forces %d sample bits\n",
				soc_dai->sample_bits);

		ret = snd_pcm_hw_constraint_single(substream->runtime,
						SNDRV_PCM_HW_PARAM_SAMPLE_BITS,
						soc_dai->sample_bits);
		if (ret < 0) {
			dev_err(soc_dai->dev,
				"ASoC: Unable to apply sample bits symmetry constraint: %d\n",
				ret);
			return ret;
		}
	}

	return 0;
}

static int soc_pcm_params_symmetry(struct snd_pcm_substream *substream,
				struct snd_pcm_hw_params *params)
{
	struct snd_soc_pcm_runtime *rtd = substream->private_data;
	struct snd_soc_dai *cpu_dai;
	struct snd_soc_dai *codec_dai;
	unsigned int rate, channels, sample_bits, symmetry, i;

	rate = params_rate(params);
	channels = params_channels(params);
	sample_bits = snd_pcm_format_physical_width(params_format(params));

	/* reject unmatched parameters when applying symmetry */
	symmetry = rtd->dai_link->symmetric_rates;

	for_each_rtd_cpu_dai(rtd, i, cpu_dai)
		symmetry |= cpu_dai->driver->symmetric_rates;

	for_each_rtd_codec_dai(rtd, i, codec_dai)
		symmetry |= codec_dai->driver->symmetric_rates;

	if (symmetry) {
		for_each_rtd_cpu_dai(rtd, i, cpu_dai) {
			if (cpu_dai->rate && cpu_dai->rate != rate) {
				dev_err(rtd->dev, "ASoC: unmatched rate symmetry: %d - %d\n",
					cpu_dai->rate, rate);
				return -EINVAL;
			}
		}
	}

	symmetry = rtd->dai_link->symmetric_channels;

	for_each_rtd_cpu_dai(rtd, i, cpu_dai)
		symmetry |= cpu_dai->driver->symmetric_channels;

	for_each_rtd_codec_dai(rtd, i, codec_dai)
		symmetry |= codec_dai->driver->symmetric_channels;

	if (symmetry) {
		for_each_rtd_cpu_dai(rtd, i, cpu_dai) {
			if (cpu_dai->channels &&
			    cpu_dai->channels != channels) {
				dev_err(rtd->dev, "ASoC: unmatched channel symmetry: %d - %d\n",
					cpu_dai->channels, channels);
				return -EINVAL;
			}
		}
	}

	symmetry = rtd->dai_link->symmetric_samplebits;

	for_each_rtd_cpu_dai(rtd, i, cpu_dai)
		symmetry |= cpu_dai->driver->symmetric_samplebits;

	for_each_rtd_codec_dai(rtd, i, codec_dai)
		symmetry |= codec_dai->driver->symmetric_samplebits;

	if (symmetry) {
		for_each_rtd_cpu_dai(rtd, i, cpu_dai) {
			if (cpu_dai->sample_bits &&
			    cpu_dai->sample_bits != sample_bits) {
				dev_err(rtd->dev, "ASoC: unmatched sample bits symmetry: %d - %d\n",
					cpu_dai->sample_bits, sample_bits);
				return -EINVAL;
			}
		}
	}

	return 0;
}

static bool soc_pcm_has_symmetry(struct snd_pcm_substream *substream)
{
	struct snd_soc_pcm_runtime *rtd = substream->private_data;
	struct snd_soc_dai_link *link = rtd->dai_link;
	struct snd_soc_dai *codec_dai;
	struct snd_soc_dai *cpu_dai;
	unsigned int symmetry, i;

	symmetry = link->symmetric_rates ||
		link->symmetric_channels ||
		link->symmetric_samplebits;

	for_each_rtd_cpu_dai(rtd, i, cpu_dai)
		symmetry = symmetry ||
			cpu_dai->driver->symmetric_rates ||
			cpu_dai->driver->symmetric_channels ||
			cpu_dai->driver->symmetric_samplebits;

	for_each_rtd_codec_dai(rtd, i, codec_dai)
		symmetry = symmetry ||
			codec_dai->driver->symmetric_rates ||
			codec_dai->driver->symmetric_channels ||
			codec_dai->driver->symmetric_samplebits;

	return symmetry;
}

static void soc_pcm_set_msb(struct snd_pcm_substream *substream, int bits)
{
	struct snd_soc_pcm_runtime *rtd = substream->private_data;
	int ret;

	if (!bits)
		return;

	ret = snd_pcm_hw_constraint_msbits(substream->runtime, 0, 0, bits);
	if (ret != 0)
		dev_warn(rtd->dev, "ASoC: Failed to set MSB %d: %d\n",
				 bits, ret);
}

static void soc_pcm_apply_msb(struct snd_pcm_substream *substream)
{
	struct snd_soc_pcm_runtime *rtd = substream->private_data;
	struct snd_soc_dai *cpu_dai;
	struct snd_soc_dai *codec_dai;
	struct snd_soc_pcm_stream *pcm_codec, *pcm_cpu;
	int stream = substream->stream;
	int i;
	unsigned int bits = 0, cpu_bits = 0;

	for_each_rtd_codec_dai(rtd, i, codec_dai) {
		pcm_codec = snd_soc_dai_get_pcm_stream(codec_dai, stream);

		if (pcm_codec->sig_bits == 0) {
			bits = 0;
			break;
		}
<<<<<<< HEAD
		for_each_rtd_cpu_dai(rtd, i, cpu_dai) {
			if (cpu_dai->driver->playback.sig_bits == 0) {
				cpu_bits = 0;
				break;
			}
			cpu_bits = max(cpu_dai->driver->playback.sig_bits,
				       cpu_bits);
		}
	} else {
		for_each_rtd_codec_dai(rtd, i, codec_dai) {
			if (codec_dai->driver->capture.sig_bits == 0) {
				bits = 0;
				break;
			}
			bits = max(codec_dai->driver->capture.sig_bits, bits);
		}
		for_each_rtd_cpu_dai(rtd, i, cpu_dai) {
			if (cpu_dai->driver->capture.sig_bits == 0) {
				cpu_bits = 0;
				break;
			}
			cpu_bits = max(cpu_dai->driver->capture.sig_bits,
				       cpu_bits);
		}
=======
		bits = max(pcm_codec->sig_bits, bits);
	}

	for_each_rtd_cpu_dai(rtd, i, cpu_dai) {
		pcm_cpu = snd_soc_dai_get_pcm_stream(cpu_dai, stream);

		if (pcm_cpu->sig_bits == 0) {
			cpu_bits = 0;
			break;
		}
		cpu_bits = max(pcm_cpu->sig_bits, cpu_bits);
>>>>>>> 7eb400e1
	}

	soc_pcm_set_msb(substream, bits);
	soc_pcm_set_msb(substream, cpu_bits);
}

static void soc_pcm_init_runtime_hw(struct snd_pcm_substream *substream)
{
	struct snd_pcm_runtime *runtime = substream->runtime;
	struct snd_pcm_hardware *hw = &runtime->hw;
	struct snd_soc_pcm_runtime *rtd = substream->private_data;
	struct snd_soc_dai *codec_dai;
	struct snd_soc_dai *cpu_dai;
<<<<<<< HEAD
	struct snd_soc_dai_driver *cpu_dai_drv;
	struct snd_soc_dai_driver *codec_dai_drv;
=======
>>>>>>> 7eb400e1
	struct snd_soc_pcm_stream *codec_stream;
	struct snd_soc_pcm_stream *cpu_stream;
	unsigned int chan_min = 0, chan_max = UINT_MAX;
	unsigned int cpu_chan_min = 0, cpu_chan_max = UINT_MAX;
	unsigned int rate_min = 0, rate_max = UINT_MAX;
	unsigned int cpu_rate_min = 0, cpu_rate_max = UINT_MAX;
	unsigned int rates = UINT_MAX, cpu_rates = UINT_MAX;
	u64 formats = ULLONG_MAX;
	int stream = substream->stream;
	int i;

	/* first calculate min/max only for CPUs in the DAI link */
	for_each_rtd_cpu_dai(rtd, i, cpu_dai) {
<<<<<<< HEAD

		/*
		 * Skip CPUs which don't support the current stream type.
		 * Otherwise, since the rate, channel, and format values will
		 * zero in that case, we would have no usable settings left,
		 * causing the resulting setup to fail.
		 * At least one CPU should match, otherwise we should have
		 * bailed out on a higher level, since there would be no
		 * CPU to support the transfer direction in that case.
		 */
		if (!snd_soc_dai_stream_valid(cpu_dai,
					      substream->stream))
			continue;

		cpu_dai_drv = cpu_dai->driver;
		if (substream->stream == SNDRV_PCM_STREAM_PLAYBACK)
			cpu_stream = &cpu_dai_drv->playback;
		else
			cpu_stream = &cpu_dai_drv->capture;
		cpu_chan_min = max(cpu_chan_min, cpu_stream->channels_min);
		cpu_chan_max = min(cpu_chan_max, cpu_stream->channels_max);
		cpu_rate_min = max(cpu_rate_min, cpu_stream->rate_min);
		cpu_rate_max = min_not_zero(cpu_rate_max, cpu_stream->rate_max);
		formats &= cpu_stream->formats;
		cpu_rates = snd_pcm_rate_mask_intersect(cpu_stream->rates,
							cpu_rates);
	}

=======

		/*
		 * Skip CPUs which don't support the current stream type.
		 * Otherwise, since the rate, channel, and format values will
		 * zero in that case, we would have no usable settings left,
		 * causing the resulting setup to fail.
		 * At least one CPU should match, otherwise we should have
		 * bailed out on a higher level, since there would be no
		 * CPU to support the transfer direction in that case.
		 */
		if (!snd_soc_dai_stream_valid(cpu_dai,
					      substream->stream))
			continue;

		cpu_stream = snd_soc_dai_get_pcm_stream(cpu_dai, stream);

		cpu_chan_min = max(cpu_chan_min, cpu_stream->channels_min);
		cpu_chan_max = min(cpu_chan_max, cpu_stream->channels_max);
		cpu_rate_min = max(cpu_rate_min, cpu_stream->rate_min);
		cpu_rate_max = min_not_zero(cpu_rate_max, cpu_stream->rate_max);
		formats &= cpu_stream->formats;
		cpu_rates = snd_pcm_rate_mask_intersect(cpu_stream->rates,
							cpu_rates);
	}

>>>>>>> 7eb400e1
	/* second calculate min/max only for CODECs in the DAI link */
	for_each_rtd_codec_dai(rtd, i, codec_dai) {

		/*
		 * Skip CODECs which don't support the current stream type.
		 * Otherwise, since the rate, channel, and format values will
		 * zero in that case, we would have no usable settings left,
		 * causing the resulting setup to fail.
		 * At least one CODEC should match, otherwise we should have
		 * bailed out on a higher level, since there would be no
		 * CODEC to support the transfer direction in that case.
		 */
		if (!snd_soc_dai_stream_valid(codec_dai,
					      substream->stream))
			continue;

		codec_stream = snd_soc_dai_get_pcm_stream(codec_dai, stream);

		chan_min = max(chan_min, codec_stream->channels_min);
		chan_max = min(chan_max, codec_stream->channels_max);
		rate_min = max(rate_min, codec_stream->rate_min);
		rate_max = min_not_zero(rate_max, codec_stream->rate_max);
		formats &= codec_stream->formats;
		rates = snd_pcm_rate_mask_intersect(codec_stream->rates, rates);
	}

	/*
	 * chan min/max cannot be enforced if there are multiple CODEC DAIs
	 * connected to CPU DAI(s), use CPU DAI's directly and let
	 * channel allocation be fixed up later
	 */
	if (rtd->num_codecs > 1) {
		chan_min = cpu_chan_min;
		chan_max = cpu_chan_max;
	}

	/* finally find a intersection between CODECs and CPUs */
	hw->channels_min = max(chan_min, cpu_chan_min);
	hw->channels_max = min(chan_max, cpu_chan_max);
	if (hw->formats)
		hw->formats &= formats;
	else
		hw->formats = formats;
	hw->rates = snd_pcm_rate_mask_intersect(rates, cpu_rates);

	snd_pcm_limit_hw_rates(runtime);

	hw->rate_min = max(hw->rate_min, cpu_rate_min);
	hw->rate_min = max(hw->rate_min, rate_min);
	hw->rate_max = min_not_zero(hw->rate_max, cpu_rate_max);
	hw->rate_max = min_not_zero(hw->rate_max, rate_max);
}

static int soc_pcm_components_open(struct snd_pcm_substream *substream)
{
	struct snd_soc_pcm_runtime *rtd = substream->private_data;
	struct snd_soc_component *last = NULL;
	struct snd_soc_component *component;
	int i, ret = 0;

	for_each_rtd_components(rtd, i, component) {
		last = component;

		ret = snd_soc_component_module_get_when_open(component);
		if (ret < 0) {
			dev_err(component->dev,
				"ASoC: can't get module %s\n",
				component->name);
			break;
		}

		ret = snd_soc_component_open(component, substream);
		if (ret < 0) {
			snd_soc_component_module_put_when_close(component);
			dev_err(component->dev,
				"ASoC: can't open component %s: %d\n",
				component->name, ret);
			break;
		}
	}

	if (ret < 0) {
		/* rollback on error */
		for_each_rtd_components(rtd, i, component) {
			if (component == last)
				break;

			snd_soc_component_close(component, substream);
			snd_soc_component_module_put_when_close(component);
		}
	}

	return ret;
}

static int soc_pcm_components_close(struct snd_pcm_substream *substream)
{
	struct snd_soc_pcm_runtime *rtd = substream->private_data;
	struct snd_soc_component *component;
	int i, r, ret = 0;

	for_each_rtd_components(rtd, i, component) {
		r = snd_soc_component_close(component, substream);
		if (r < 0)
			ret = r; /* use last ret */

		snd_soc_component_module_put_when_close(component);
	}

	return ret;
}

/*
 * Called by ALSA when a PCM substream is closed. Private data can be
 * freed here. The cpu DAI, codec DAI, machine and components are also
 * shutdown.
 */
static int soc_pcm_close(struct snd_pcm_substream *substream)
{
	struct snd_soc_pcm_runtime *rtd = substream->private_data;
	struct snd_soc_component *component;
	struct snd_soc_dai *cpu_dai;
	struct snd_soc_dai *codec_dai;
	int i;

	mutex_lock_nested(&rtd->card->pcm_mutex, rtd->card->pcm_subclass);

	snd_soc_runtime_deactivate(rtd, substream->stream);

	for_each_rtd_cpu_dai(rtd, i, cpu_dai)
		snd_soc_dai_digital_mute(cpu_dai, 1, substream->stream);

	for_each_rtd_cpu_dai(rtd, i, cpu_dai)
		snd_soc_dai_shutdown(cpu_dai, substream);

	for_each_rtd_codec_dai(rtd, i, codec_dai)
		snd_soc_dai_shutdown(codec_dai, substream);

	soc_rtd_shutdown(rtd, substream);

	soc_pcm_components_close(substream);

	snd_soc_dapm_stream_stop(rtd, substream->stream);

	mutex_unlock(&rtd->card->pcm_mutex);

	for_each_rtd_components(rtd, i, component) {
		pm_runtime_mark_last_busy(component->dev);
		pm_runtime_put_autosuspend(component->dev);
	}

	for_each_rtd_components(rtd, i, component)
		if (!component->active)
			pinctrl_pm_select_sleep_state(component->dev);

	return 0;
}

/*
 * Called by ALSA when a PCM substream is opened, the runtime->hw record is
 * then initialized and any private data can be allocated. This also calls
 * startup for the cpu DAI, component, machine and codec DAI.
 */
static int soc_pcm_open(struct snd_pcm_substream *substream)
{
	struct snd_soc_pcm_runtime *rtd = substream->private_data;
	struct snd_pcm_runtime *runtime = substream->runtime;
	struct snd_soc_component *component;
	struct snd_soc_dai *cpu_dai;
	struct snd_soc_dai *codec_dai;
	const char *codec_dai_name = "multicodec";
	const char *cpu_dai_name = "multicpu";
	int i, ret = 0;

	for_each_rtd_components(rtd, i, component)
		pinctrl_pm_select_default_state(component->dev);

	for_each_rtd_components(rtd, i, component)
		pm_runtime_get_sync(component->dev);

	mutex_lock_nested(&rtd->card->pcm_mutex, rtd->card->pcm_subclass);

	ret = soc_pcm_components_open(substream);
	if (ret < 0)
		goto component_err;

	ret = soc_rtd_startup(rtd, substream);
	if (ret < 0) {
		pr_err("ASoC: %s startup failed: %d\n",
		       rtd->dai_link->name, ret);
		goto rtd_startup_err;
	}

	/* startup the audio subsystem */
	for_each_rtd_cpu_dai(rtd, i, cpu_dai) {
		ret = snd_soc_dai_startup(cpu_dai, substream);
		if (ret < 0) {
			dev_err(cpu_dai->dev, "ASoC: can't open interface %s: %d\n",
				cpu_dai->name, ret);
			goto cpu_dai_err;
		}
	}

	for_each_rtd_codec_dai(rtd, i, codec_dai) {
		ret = snd_soc_dai_startup(codec_dai, substream);
		if (ret < 0) {
			dev_err(codec_dai->dev,
				"ASoC: can't open codec %s: %d\n",
				codec_dai->name, ret);
			goto config_err;
		}

		if (substream->stream == SNDRV_PCM_STREAM_PLAYBACK)
			codec_dai->tx_mask = 0;
		else
			codec_dai->rx_mask = 0;
	}

	/* Dynamic PCM DAI links compat checks use dynamic capabilities */
	if (rtd->dai_link->dynamic || rtd->dai_link->no_pcm)
		goto dynamic;

	/* Check that the codec and cpu DAIs are compatible */
	soc_pcm_init_runtime_hw(substream);

	if (rtd->num_codecs == 1)
		codec_dai_name = rtd->codec_dai->name;

	if (rtd->num_cpus == 1)
		cpu_dai_name = rtd->cpu_dai->name;

	if (soc_pcm_has_symmetry(substream))
		runtime->hw.info |= SNDRV_PCM_INFO_JOINT_DUPLEX;

	ret = -EINVAL;
	if (!runtime->hw.rates) {
		printk(KERN_ERR "ASoC: %s <-> %s No matching rates\n",
			codec_dai_name, cpu_dai_name);
		goto config_err;
	}
	if (!runtime->hw.formats) {
		printk(KERN_ERR "ASoC: %s <-> %s No matching formats\n",
			codec_dai_name, cpu_dai_name);
		goto config_err;
	}
	if (!runtime->hw.channels_min || !runtime->hw.channels_max ||
	    runtime->hw.channels_min > runtime->hw.channels_max) {
		printk(KERN_ERR "ASoC: %s <-> %s No matching channels\n",
				codec_dai_name, cpu_dai_name);
		goto config_err;
	}

	soc_pcm_apply_msb(substream);

	/* Symmetry only applies if we've already got an active stream. */
	for_each_rtd_cpu_dai(rtd, i, cpu_dai) {
		if (cpu_dai->active) {
			ret = soc_pcm_apply_symmetry(substream, cpu_dai);
			if (ret != 0)
				goto config_err;
		}
	}

	for_each_rtd_codec_dai(rtd, i, codec_dai) {
		if (codec_dai->active) {
			ret = soc_pcm_apply_symmetry(substream, codec_dai);
			if (ret != 0)
				goto config_err;
		}
	}

	pr_debug("ASoC: %s <-> %s info:\n",
		 codec_dai_name, cpu_dai_name);
	pr_debug("ASoC: rate mask 0x%x\n", runtime->hw.rates);
	pr_debug("ASoC: min ch %d max ch %d\n", runtime->hw.channels_min,
		 runtime->hw.channels_max);
	pr_debug("ASoC: min rate %d max rate %d\n", runtime->hw.rate_min,
		 runtime->hw.rate_max);

dynamic:

	snd_soc_runtime_activate(rtd, substream->stream);

	mutex_unlock(&rtd->card->pcm_mutex);
	return 0;

config_err:
	for_each_rtd_codec_dai(rtd, i, codec_dai)
		snd_soc_dai_shutdown(codec_dai, substream);
	i = rtd->num_cpus;
cpu_dai_err:
<<<<<<< HEAD
	for_each_rtd_cpu_dai_rollback(rtd, i, cpu_dai)
=======
	for_each_rtd_cpu_dai(rtd, i, cpu_dai)
>>>>>>> 7eb400e1
		snd_soc_dai_shutdown(cpu_dai, substream);

	soc_rtd_shutdown(rtd, substream);
rtd_startup_err:
	soc_pcm_components_close(substream);
component_err:
	mutex_unlock(&rtd->card->pcm_mutex);

	for_each_rtd_components(rtd, i, component) {
		pm_runtime_mark_last_busy(component->dev);
		pm_runtime_put_autosuspend(component->dev);
	}

	for_each_rtd_components(rtd, i, component)
		if (!component->active)
			pinctrl_pm_select_sleep_state(component->dev);

	return ret;
}

static void codec2codec_close_delayed_work(struct snd_soc_pcm_runtime *rtd)
{
	/*
	 * Currently nothing to do for c2c links
	 * Since c2c links are internal nodes in the DAPM graph and
	 * don't interface with the outside world or application layer
	 * we don't have to do any special handling on close.
	 */
}

/*
 * Called by ALSA when the PCM substream is prepared, can set format, sample
 * rate, etc.  This function is non atomic and can be called multiple times,
 * it can refer to the runtime info.
 */
static int soc_pcm_prepare(struct snd_pcm_substream *substream)
{
	struct snd_soc_pcm_runtime *rtd = substream->private_data;
	struct snd_soc_component *component;
	struct snd_soc_dai *cpu_dai;
	struct snd_soc_dai *codec_dai;
	int i, ret = 0;

	mutex_lock_nested(&rtd->card->pcm_mutex, rtd->card->pcm_subclass);

	ret = soc_rtd_prepare(rtd, substream);
	if (ret < 0) {
		dev_err(rtd->card->dev,
			"ASoC: machine prepare error: %d\n", ret);
		goto out;
	}

	for_each_rtd_components(rtd, i, component) {
		ret = snd_soc_component_prepare(component, substream);
		if (ret < 0) {
			dev_err(component->dev,
				"ASoC: platform prepare error: %d\n", ret);
			goto out;
		}
	}

	for_each_rtd_codec_dai(rtd, i, codec_dai) {
		ret = snd_soc_dai_prepare(codec_dai, substream);
		if (ret < 0) {
			dev_err(codec_dai->dev,
				"ASoC: codec DAI prepare error: %d\n",
				ret);
			goto out;
		}
	}

	for_each_rtd_cpu_dai(rtd, i, cpu_dai) {
		ret = snd_soc_dai_prepare(cpu_dai, substream);
		if (ret < 0) {
			dev_err(cpu_dai->dev,
				"ASoC: cpu DAI prepare error: %d\n", ret);
			goto out;
		}
	}

	/* cancel any delayed stream shutdown that is pending */
	if (substream->stream == SNDRV_PCM_STREAM_PLAYBACK &&
	    rtd->pop_wait) {
		rtd->pop_wait = 0;
		cancel_delayed_work(&rtd->delayed_work);
	}

	snd_soc_dapm_stream_event(rtd, substream->stream,
			SND_SOC_DAPM_STREAM_START);

	for_each_rtd_codec_dai(rtd, i, codec_dai)
		snd_soc_dai_digital_mute(codec_dai, 0,
					 substream->stream);
	for_each_rtd_cpu_dai(rtd, i, cpu_dai)
		snd_soc_dai_digital_mute(cpu_dai, 0, substream->stream);

out:
	mutex_unlock(&rtd->card->pcm_mutex);
	return ret;
}

static void soc_pcm_codec_params_fixup(struct snd_pcm_hw_params *params,
				       unsigned int mask)
{
	struct snd_interval *interval;
	int channels = hweight_long(mask);

	interval = hw_param_interval(params, SNDRV_PCM_HW_PARAM_CHANNELS);
	interval->min = channels;
	interval->max = channels;
}

static int soc_pcm_components_hw_free(struct snd_pcm_substream *substream,
				      struct snd_soc_component *last)
{
	struct snd_soc_pcm_runtime *rtd = substream->private_data;
	struct snd_soc_component *component;
	int i, r, ret = 0;

	for_each_rtd_components(rtd, i, component) {
		if (component == last)
			break;

		r = snd_soc_component_hw_free(component, substream);
		if (r < 0)
			ret = r; /* use last ret */
	}

	return ret;
}

/*
 * Called by ALSA when the hardware params are set by application. This
 * function can also be called multiple times and can allocate buffers
 * (using snd_pcm_lib_* ). It's non-atomic.
 */
static int soc_pcm_hw_params(struct snd_pcm_substream *substream,
				struct snd_pcm_hw_params *params)
{
	struct snd_soc_pcm_runtime *rtd = substream->private_data;
	struct snd_soc_component *component;
	struct snd_soc_dai *cpu_dai;
	struct snd_soc_dai *codec_dai;
	int i, ret = 0;

	mutex_lock_nested(&rtd->card->pcm_mutex, rtd->card->pcm_subclass);

	ret = soc_pcm_params_symmetry(substream, params);
	if (ret)
		goto out;

	ret = soc_rtd_hw_params(rtd, substream, params);
	if (ret < 0) {
		dev_err(rtd->card->dev,
			"ASoC: machine hw_params failed: %d\n", ret);
		goto out;
	}

	for_each_rtd_codec_dai(rtd, i, codec_dai) {
		struct snd_pcm_hw_params codec_params;

		/*
		 * Skip CODECs which don't support the current stream type,
		 * the idea being that if a CODEC is not used for the currently
		 * set up transfer direction, it should not need to be
		 * configured, especially since the configuration used might
		 * not even be supported by that CODEC. There may be cases
		 * however where a CODEC needs to be set up although it is
		 * actually not being used for the transfer, e.g. if a
		 * capture-only CODEC is acting as an LRCLK and/or BCLK master
		 * for the DAI link including a playback-only CODEC.
		 * If this becomes necessary, we will have to augment the
		 * machine driver setup with information on how to act, so
		 * we can do the right thing here.
		 */
		if (!snd_soc_dai_stream_valid(codec_dai, substream->stream))
			continue;

		/* copy params for each codec */
		codec_params = *params;

		/* fixup params based on TDM slot masks */
		if (substream->stream == SNDRV_PCM_STREAM_PLAYBACK &&
		    codec_dai->tx_mask)
			soc_pcm_codec_params_fixup(&codec_params,
						   codec_dai->tx_mask);

		if (substream->stream == SNDRV_PCM_STREAM_CAPTURE &&
		    codec_dai->rx_mask)
			soc_pcm_codec_params_fixup(&codec_params,
						   codec_dai->rx_mask);

		ret = snd_soc_dai_hw_params(codec_dai, substream,
					    &codec_params);
		if(ret < 0)
			goto codec_err;

		codec_dai->rate = params_rate(&codec_params);
		codec_dai->channels = params_channels(&codec_params);
		codec_dai->sample_bits = snd_pcm_format_physical_width(
						params_format(&codec_params));

		snd_soc_dapm_update_dai(substream, &codec_params, codec_dai);
	}

	for_each_rtd_cpu_dai(rtd, i, cpu_dai) {
		/*
		 * Skip CPUs which don't support the current stream
		 * type. See soc_pcm_init_runtime_hw() for more details
		 */
		if (!snd_soc_dai_stream_valid(cpu_dai, substream->stream))
			continue;
<<<<<<< HEAD

		ret = snd_soc_dai_hw_params(cpu_dai, substream, params);
		if (ret < 0)
			goto interface_err;

		/* store the parameters for each DAI */
		cpu_dai->rate = params_rate(params);
		cpu_dai->channels = params_channels(params);
		cpu_dai->sample_bits =
			snd_pcm_format_physical_width(params_format(params));

=======

		ret = snd_soc_dai_hw_params(cpu_dai, substream, params);
		if (ret < 0)
			goto interface_err;

		/* store the parameters for each DAI */
		cpu_dai->rate = params_rate(params);
		cpu_dai->channels = params_channels(params);
		cpu_dai->sample_bits =
			snd_pcm_format_physical_width(params_format(params));

>>>>>>> 7eb400e1
		snd_soc_dapm_update_dai(substream, params, cpu_dai);
	}

	for_each_rtd_components(rtd, i, component) {
		ret = snd_soc_component_hw_params(component, substream, params);
		if (ret < 0) {
			dev_err(component->dev,
				"ASoC: %s hw params failed: %d\n",
				component->name, ret);
			goto component_err;
		}
	}
	component = NULL;

out:
	mutex_unlock(&rtd->card->pcm_mutex);
	return ret;

component_err:
	soc_pcm_components_hw_free(substream, component);

	i = rtd->num_cpus;

interface_err:
	for_each_rtd_cpu_dai_rollback(rtd, i, cpu_dai) {
		if (!snd_soc_dai_stream_valid(cpu_dai, substream->stream))
			continue;

		snd_soc_dai_hw_free(cpu_dai, substream);
		cpu_dai->rate = 0;
	}

	i = rtd->num_codecs;

codec_err:
	for_each_rtd_codec_dai_rollback(rtd, i, codec_dai) {
		if (!snd_soc_dai_stream_valid(codec_dai, substream->stream))
			continue;

		snd_soc_dai_hw_free(codec_dai, substream);
		codec_dai->rate = 0;
	}

	soc_rtd_hw_free(rtd, substream);

	mutex_unlock(&rtd->card->pcm_mutex);
	return ret;
}

/*
 * Frees resources allocated by hw_params, can be called multiple times
 */
static int soc_pcm_hw_free(struct snd_pcm_substream *substream)
{
	struct snd_soc_pcm_runtime *rtd = substream->private_data;
	struct snd_soc_dai *cpu_dai;
	struct snd_soc_dai *codec_dai;
	bool playback = substream->stream == SNDRV_PCM_STREAM_PLAYBACK;
	int i;

	mutex_lock_nested(&rtd->card->pcm_mutex, rtd->card->pcm_subclass);

	/* clear the corresponding DAIs parameters when going to be inactive */
	for_each_rtd_cpu_dai(rtd, i, cpu_dai) {
		if (cpu_dai->active == 1) {
			cpu_dai->rate = 0;
			cpu_dai->channels = 0;
			cpu_dai->sample_bits = 0;
		}
	}

	for_each_rtd_codec_dai(rtd, i, codec_dai) {
		if (codec_dai->active == 1) {
			codec_dai->rate = 0;
			codec_dai->channels = 0;
			codec_dai->sample_bits = 0;
		}
	}

	/* apply codec digital mute */
	for_each_rtd_codec_dai(rtd, i, codec_dai) {
		int playback_active = codec_dai->stream_active[SNDRV_PCM_STREAM_PLAYBACK];
		int capture_active  = codec_dai->stream_active[SNDRV_PCM_STREAM_CAPTURE];

		if ((playback && playback_active == 1) ||
		    (!playback && capture_active == 1))
			snd_soc_dai_digital_mute(codec_dai, 1,
						 substream->stream);
	}

	/* free any machine hw params */
	soc_rtd_hw_free(rtd, substream);

	/* free any component resources */
	soc_pcm_components_hw_free(substream, NULL);

	/* now free hw params for the DAIs  */
	for_each_rtd_codec_dai(rtd, i, codec_dai) {
		if (!snd_soc_dai_stream_valid(codec_dai, substream->stream))
			continue;

		snd_soc_dai_hw_free(codec_dai, substream);
	}

	for_each_rtd_cpu_dai(rtd, i, cpu_dai) {
		if (!snd_soc_dai_stream_valid(cpu_dai, substream->stream))
			continue;

		snd_soc_dai_hw_free(cpu_dai, substream);
	}

	mutex_unlock(&rtd->card->pcm_mutex);
	return 0;
}

static int soc_pcm_trigger_start(struct snd_pcm_substream *substream, int cmd)
{
	struct snd_soc_pcm_runtime *rtd = substream->private_data;
	struct snd_soc_component *component;
	struct snd_soc_dai *cpu_dai;
	struct snd_soc_dai *codec_dai;
	int i, ret;

	ret = soc_rtd_trigger(rtd, substream, cmd);
	if (ret < 0)
		return ret;

	for_each_rtd_components(rtd, i, component) {
		ret = snd_soc_component_trigger(component, substream, cmd);
		if (ret < 0)
			return ret;
	}

	for_each_rtd_cpu_dai(rtd, i, cpu_dai) {
		ret = snd_soc_dai_trigger(cpu_dai, substream, cmd);
		if (ret < 0)
			return ret;
	}

	for_each_rtd_codec_dai(rtd, i, codec_dai) {
		ret = snd_soc_dai_trigger(codec_dai, substream, cmd);
		if (ret < 0)
			return ret;
	}

	return 0;
}

static int soc_pcm_trigger_stop(struct snd_pcm_substream *substream, int cmd)
{
	struct snd_soc_pcm_runtime *rtd = substream->private_data;
	struct snd_soc_component *component;
	struct snd_soc_dai *cpu_dai;
	struct snd_soc_dai *codec_dai;
	int i, ret;

	for_each_rtd_codec_dai(rtd, i, codec_dai) {
		ret = snd_soc_dai_trigger(codec_dai, substream, cmd);
		if (ret < 0)
			return ret;
	}

	for_each_rtd_cpu_dai(rtd, i, cpu_dai) {
		ret = snd_soc_dai_trigger(cpu_dai, substream, cmd);
		if (ret < 0)
			return ret;
	}

	for_each_rtd_components(rtd, i, component) {
		ret = snd_soc_component_trigger(component, substream, cmd);
		if (ret < 0)
			return ret;
	}

	ret = soc_rtd_trigger(rtd, substream, cmd);
	if (ret < 0)
		return ret;

	return 0;
}

static int soc_pcm_trigger(struct snd_pcm_substream *substream, int cmd)
{
	int ret;

	switch (cmd) {
	case SNDRV_PCM_TRIGGER_START:
	case SNDRV_PCM_TRIGGER_RESUME:
	case SNDRV_PCM_TRIGGER_PAUSE_RELEASE:
		ret = soc_pcm_trigger_start(substream, cmd);
		break;
	case SNDRV_PCM_TRIGGER_STOP:
	case SNDRV_PCM_TRIGGER_SUSPEND:
	case SNDRV_PCM_TRIGGER_PAUSE_PUSH:
		ret = soc_pcm_trigger_stop(substream, cmd);
		break;
	default:
		return -EINVAL;
	}

	return ret;
}

static int soc_pcm_bespoke_trigger(struct snd_pcm_substream *substream,
				   int cmd)
{
	struct snd_soc_pcm_runtime *rtd = substream->private_data;
	struct snd_soc_dai *cpu_dai;
	struct snd_soc_dai *codec_dai;
	int i, ret;

	for_each_rtd_codec_dai(rtd, i, codec_dai) {
		ret = snd_soc_dai_bespoke_trigger(codec_dai, substream, cmd);
		if (ret < 0)
			return ret;
	}

	for_each_rtd_cpu_dai(rtd, i, cpu_dai) {
		ret = snd_soc_dai_bespoke_trigger(cpu_dai, substream, cmd);
		if (ret < 0)
			return ret;
	}

	return 0;
}
/*
 * soc level wrapper for pointer callback
 * If cpu_dai, codec_dai, component driver has the delay callback, then
 * the runtime->delay will be updated accordingly.
 */
static snd_pcm_uframes_t soc_pcm_pointer(struct snd_pcm_substream *substream)
{
	struct snd_soc_pcm_runtime *rtd = substream->private_data;
	struct snd_soc_dai *cpu_dai;
	struct snd_soc_dai *codec_dai;
	struct snd_pcm_runtime *runtime = substream->runtime;
	snd_pcm_uframes_t offset = 0;
	snd_pcm_sframes_t delay = 0;
	snd_pcm_sframes_t codec_delay = 0;
	snd_pcm_sframes_t cpu_delay = 0;
	int i;

	/* clearing the previous total delay */
	runtime->delay = 0;

	offset = snd_soc_pcm_component_pointer(substream);

	/* base delay if assigned in pointer callback */
	delay = runtime->delay;

	for_each_rtd_cpu_dai(rtd, i, cpu_dai) {
		cpu_delay = max(cpu_delay,
				snd_soc_dai_delay(cpu_dai, substream));
	}
	delay += cpu_delay;

	for_each_rtd_codec_dai(rtd, i, codec_dai) {
		codec_delay = max(codec_delay,
				  snd_soc_dai_delay(codec_dai, substream));
	}
	delay += codec_delay;

	runtime->delay = delay;

	return offset;
}

/* connect a FE and BE */
static int dpcm_be_connect(struct snd_soc_pcm_runtime *fe,
		struct snd_soc_pcm_runtime *be, int stream)
{
	struct snd_soc_dpcm *dpcm;
	unsigned long flags;

	/* only add new dpcms */
	for_each_dpcm_be(fe, stream, dpcm) {
		if (dpcm->be == be && dpcm->fe == fe)
			return 0;
	}

	dpcm = kzalloc(sizeof(struct snd_soc_dpcm), GFP_KERNEL);
	if (!dpcm)
		return -ENOMEM;

	dpcm->be = be;
	dpcm->fe = fe;
	be->dpcm[stream].runtime = fe->dpcm[stream].runtime;
	dpcm->state = SND_SOC_DPCM_LINK_STATE_NEW;
	spin_lock_irqsave(&fe->card->dpcm_lock, flags);
	list_add(&dpcm->list_be, &fe->dpcm[stream].be_clients);
	list_add(&dpcm->list_fe, &be->dpcm[stream].fe_clients);
	spin_unlock_irqrestore(&fe->card->dpcm_lock, flags);

	dev_dbg(fe->dev, "connected new DPCM %s path %s %s %s\n",
			stream ? "capture" : "playback",  fe->dai_link->name,
			stream ? "<-" : "->", be->dai_link->name);

	dpcm_create_debugfs_state(dpcm, stream);

	return 1;
}

/* reparent a BE onto another FE */
static void dpcm_be_reparent(struct snd_soc_pcm_runtime *fe,
			struct snd_soc_pcm_runtime *be, int stream)
{
	struct snd_soc_dpcm *dpcm;
	struct snd_pcm_substream *fe_substream, *be_substream;

	/* reparent if BE is connected to other FEs */
	if (!be->dpcm[stream].users)
		return;

	be_substream = snd_soc_dpcm_get_substream(be, stream);

	for_each_dpcm_fe(be, stream, dpcm) {
		if (dpcm->fe == fe)
			continue;

		dev_dbg(fe->dev, "reparent %s path %s %s %s\n",
			stream ? "capture" : "playback",
			dpcm->fe->dai_link->name,
			stream ? "<-" : "->", dpcm->be->dai_link->name);

		fe_substream = snd_soc_dpcm_get_substream(dpcm->fe, stream);
		be_substream->runtime = fe_substream->runtime;
		break;
	}
}

/* disconnect a BE and FE */
void dpcm_be_disconnect(struct snd_soc_pcm_runtime *fe, int stream)
{
	struct snd_soc_dpcm *dpcm, *d;
	unsigned long flags;

	for_each_dpcm_be_safe(fe, stream, dpcm, d) {
		dev_dbg(fe->dev, "ASoC: BE %s disconnect check for %s\n",
				stream ? "capture" : "playback",
				dpcm->be->dai_link->name);

		if (dpcm->state != SND_SOC_DPCM_LINK_STATE_FREE)
			continue;

		dev_dbg(fe->dev, "freed DSP %s path %s %s %s\n",
			stream ? "capture" : "playback", fe->dai_link->name,
			stream ? "<-" : "->", dpcm->be->dai_link->name);

		/* BEs still alive need new FE */
		dpcm_be_reparent(fe, dpcm->be, stream);

		dpcm_remove_debugfs_state(dpcm);

		spin_lock_irqsave(&fe->card->dpcm_lock, flags);
		list_del(&dpcm->list_be);
		list_del(&dpcm->list_fe);
		spin_unlock_irqrestore(&fe->card->dpcm_lock, flags);
		kfree(dpcm);
	}
}

/* get BE for DAI widget and stream */
static struct snd_soc_pcm_runtime *dpcm_get_be(struct snd_soc_card *card,
		struct snd_soc_dapm_widget *widget, int stream)
{
	struct snd_soc_pcm_runtime *be;
	struct snd_soc_dapm_widget *w;
	struct snd_soc_dai *dai;
	int i;

	dev_dbg(card->dev, "ASoC: find BE for widget %s\n", widget->name);

	for_each_card_rtds(card, be) {

		if (!be->dai_link->no_pcm)
			continue;

		for_each_rtd_cpu_dai(be, i, dai) {
<<<<<<< HEAD
			w = dai_get_widget(dai, stream);
=======
			w = snd_soc_dai_get_widget(dai, stream);

			dev_dbg(card->dev, "ASoC: try BE : %s\n",
				w ? w->name : "(not set)");
>>>>>>> 7eb400e1

			if (w == widget)
				return be;
		}

		for_each_rtd_codec_dai(be, i, dai) {
			w = snd_soc_dai_get_widget(dai, stream);

			if (w == widget)
				return be;
		}
	}

	/* Widget provided is not a BE */
	return NULL;
}

static int widget_in_list(struct snd_soc_dapm_widget_list *list,
		struct snd_soc_dapm_widget *widget)
{
	struct snd_soc_dapm_widget *w;
	int i;

	for_each_dapm_widgets(list, i, w)
		if (widget == w)
			return 1;

	return 0;
}

static bool dpcm_end_walk_at_be(struct snd_soc_dapm_widget *widget,
		enum snd_soc_dapm_direction dir)
{
	struct snd_soc_card *card = widget->dapm->card;
	struct snd_soc_pcm_runtime *rtd;
	int stream;

	/* adjust dir to stream */
	if (dir == SND_SOC_DAPM_DIR_OUT)
		stream = SNDRV_PCM_STREAM_PLAYBACK;
	else
		stream = SNDRV_PCM_STREAM_CAPTURE;

	rtd = dpcm_get_be(card, widget, stream);
	if (rtd)
		return true;

	return false;
}

int dpcm_path_get(struct snd_soc_pcm_runtime *fe,
	int stream, struct snd_soc_dapm_widget_list **list)
{
	struct snd_soc_dai *cpu_dai = fe->cpu_dai;
	int paths;

	if (fe->num_cpus > 1) {
		dev_err(fe->dev,
			"%s doesn't support Multi CPU yet\n", __func__);
		return -EINVAL;
	}

	/* get number of valid DAI paths and their widgets */
	paths = snd_soc_dapm_dai_get_connected_widgets(cpu_dai, stream, list,
			dpcm_end_walk_at_be);

	dev_dbg(fe->dev, "ASoC: found %d audio %s paths\n", paths,
			stream ? "capture" : "playback");

	return paths;
}

void dpcm_path_put(struct snd_soc_dapm_widget_list **list)
{
	snd_soc_dapm_dai_free_widgets(list);
}

static int dpcm_prune_paths(struct snd_soc_pcm_runtime *fe, int stream,
	struct snd_soc_dapm_widget_list **list_)
{
	struct snd_soc_dpcm *dpcm;
	struct snd_soc_dapm_widget_list *list = *list_;
	struct snd_soc_dapm_widget *widget;
	struct snd_soc_dai *dai;
	int prune = 0;
	int do_prune;

	/* Destroy any old FE <--> BE connections */
	for_each_dpcm_be(fe, stream, dpcm) {
		unsigned int i;

		/* is there a valid CPU DAI widget for this BE */
		do_prune = 1;
		for_each_rtd_cpu_dai(dpcm->be, i, dai) {
<<<<<<< HEAD
			widget = dai_get_widget(dai, stream);
=======
			widget = snd_soc_dai_get_widget(dai, stream);
>>>>>>> 7eb400e1

			/*
			 * The BE is pruned only if none of the cpu_dai
			 * widgets are in the active list.
			 */
			if (widget && widget_in_list(list, widget))
				do_prune = 0;
		}
		if (!do_prune)
			continue;

		/* is there a valid CODEC DAI widget for this BE */
		do_prune = 1;
		for_each_rtd_codec_dai(dpcm->be, i, dai) {
			widget = snd_soc_dai_get_widget(dai, stream);

			/* prune the BE if it's no longer in our active list */
			if (widget && widget_in_list(list, widget))
				do_prune = 0;
		}
		if (!do_prune)
			continue;

		dev_dbg(fe->dev, "ASoC: pruning %s BE %s for %s\n",
			stream ? "capture" : "playback",
			dpcm->be->dai_link->name, fe->dai_link->name);
		dpcm->state = SND_SOC_DPCM_LINK_STATE_FREE;
		dpcm->be->dpcm[stream].runtime_update = SND_SOC_DPCM_UPDATE_BE;
		prune++;
	}

	dev_dbg(fe->dev, "ASoC: found %d old BE paths for pruning\n", prune);
	return prune;
}

static int dpcm_add_paths(struct snd_soc_pcm_runtime *fe, int stream,
	struct snd_soc_dapm_widget_list **list_)
{
	struct snd_soc_card *card = fe->card;
	struct snd_soc_dapm_widget_list *list = *list_;
	struct snd_soc_pcm_runtime *be;
	struct snd_soc_dapm_widget *widget;
	int i, new = 0, err;

	/* Create any new FE <--> BE connections */
	for_each_dapm_widgets(list, i, widget) {

		switch (widget->id) {
		case snd_soc_dapm_dai_in:
			if (stream != SNDRV_PCM_STREAM_PLAYBACK)
				continue;
			break;
		case snd_soc_dapm_dai_out:
			if (stream != SNDRV_PCM_STREAM_CAPTURE)
				continue;
			break;
		default:
			continue;
		}

		/* is there a valid BE rtd for this widget */
		be = dpcm_get_be(card, widget, stream);
		if (!be) {
			dev_err(fe->dev, "ASoC: no BE found for %s\n",
					widget->name);
			continue;
		}

		/* make sure BE is a real BE */
		if (!be->dai_link->no_pcm)
			continue;

		/* don't connect if FE is not running */
		if (!fe->dpcm[stream].runtime && !fe->fe_compr)
			continue;

		/* newly connected FE and BE */
		err = dpcm_be_connect(fe, be, stream);
		if (err < 0) {
			dev_err(fe->dev, "ASoC: can't connect %s\n",
				widget->name);
			break;
		} else if (err == 0) /* already connected */
			continue;

		/* new */
		be->dpcm[stream].runtime_update = SND_SOC_DPCM_UPDATE_BE;
		new++;
	}

	dev_dbg(fe->dev, "ASoC: found %d new BE paths\n", new);
	return new;
}

/*
 * Find the corresponding BE DAIs that source or sink audio to this
 * FE substream.
 */
int dpcm_process_paths(struct snd_soc_pcm_runtime *fe,
	int stream, struct snd_soc_dapm_widget_list **list, int new)
{
	if (new)
		return dpcm_add_paths(fe, stream, list);
	else
		return dpcm_prune_paths(fe, stream, list);
}

void dpcm_clear_pending_state(struct snd_soc_pcm_runtime *fe, int stream)
{
	struct snd_soc_dpcm *dpcm;
	unsigned long flags;

	spin_lock_irqsave(&fe->card->dpcm_lock, flags);
	for_each_dpcm_be(fe, stream, dpcm)
		dpcm->be->dpcm[stream].runtime_update =
						SND_SOC_DPCM_UPDATE_NO;
	spin_unlock_irqrestore(&fe->card->dpcm_lock, flags);
}

static void dpcm_be_dai_startup_unwind(struct snd_soc_pcm_runtime *fe,
	int stream)
{
	struct snd_soc_dpcm *dpcm;

	/* disable any enabled and non active backends */
	for_each_dpcm_be(fe, stream, dpcm) {

		struct snd_soc_pcm_runtime *be = dpcm->be;
		struct snd_pcm_substream *be_substream =
			snd_soc_dpcm_get_substream(be, stream);

		if (be->dpcm[stream].users == 0)
			dev_err(be->dev, "ASoC: no users %s at close - state %d\n",
				stream ? "capture" : "playback",
				be->dpcm[stream].state);

		if (--be->dpcm[stream].users != 0)
			continue;

		if (be->dpcm[stream].state != SND_SOC_DPCM_STATE_OPEN)
			continue;

		soc_pcm_close(be_substream);
		be_substream->runtime = NULL;
		be->dpcm[stream].state = SND_SOC_DPCM_STATE_CLOSE;
	}
}

int dpcm_be_dai_startup(struct snd_soc_pcm_runtime *fe, int stream)
{
	struct snd_soc_dpcm *dpcm;
	int err, count = 0;

	/* only startup BE DAIs that are either sinks or sources to this FE DAI */
	for_each_dpcm_be(fe, stream, dpcm) {

		struct snd_soc_pcm_runtime *be = dpcm->be;
		struct snd_pcm_substream *be_substream =
			snd_soc_dpcm_get_substream(be, stream);

		if (!be_substream) {
			dev_err(be->dev, "ASoC: no backend %s stream\n",
				stream ? "capture" : "playback");
			continue;
		}

		/* is this op for this BE ? */
		if (!snd_soc_dpcm_be_can_update(fe, be, stream))
			continue;

		/* first time the dpcm is open ? */
		if (be->dpcm[stream].users == DPCM_MAX_BE_USERS)
			dev_err(be->dev, "ASoC: too many users %s at open %d\n",
				stream ? "capture" : "playback",
				be->dpcm[stream].state);

		if (be->dpcm[stream].users++ != 0)
			continue;

		if ((be->dpcm[stream].state != SND_SOC_DPCM_STATE_NEW) &&
		    (be->dpcm[stream].state != SND_SOC_DPCM_STATE_CLOSE))
			continue;

		dev_dbg(be->dev, "ASoC: open %s BE %s\n",
			stream ? "capture" : "playback", be->dai_link->name);

		be_substream->runtime = be->dpcm[stream].runtime;
		err = soc_pcm_open(be_substream);
		if (err < 0) {
			dev_err(be->dev, "ASoC: BE open failed %d\n", err);
			be->dpcm[stream].users--;
			if (be->dpcm[stream].users < 0)
				dev_err(be->dev, "ASoC: no users %s at unwind %d\n",
					stream ? "capture" : "playback",
					be->dpcm[stream].state);

			be->dpcm[stream].state = SND_SOC_DPCM_STATE_CLOSE;
			goto unwind;
		}

		be->dpcm[stream].state = SND_SOC_DPCM_STATE_OPEN;
		count++;
	}

	return count;

unwind:
	/* disable any enabled and non active backends */
	for_each_dpcm_be_rollback(fe, stream, dpcm) {
		struct snd_soc_pcm_runtime *be = dpcm->be;
		struct snd_pcm_substream *be_substream =
			snd_soc_dpcm_get_substream(be, stream);

		if (!snd_soc_dpcm_be_can_update(fe, be, stream))
			continue;

		if (be->dpcm[stream].users == 0)
			dev_err(be->dev, "ASoC: no users %s at close %d\n",
				stream ? "capture" : "playback",
				be->dpcm[stream].state);

		if (--be->dpcm[stream].users != 0)
			continue;

		if (be->dpcm[stream].state != SND_SOC_DPCM_STATE_OPEN)
			continue;

		soc_pcm_close(be_substream);
		be_substream->runtime = NULL;
		be->dpcm[stream].state = SND_SOC_DPCM_STATE_CLOSE;
	}

	return err;
}

static void dpcm_init_runtime_hw(struct snd_pcm_runtime *runtime,
				 struct snd_soc_pcm_stream *stream)
{
	runtime->hw.rate_min = stream->rate_min;
	runtime->hw.rate_max = min_not_zero(stream->rate_max, UINT_MAX);
	runtime->hw.channels_min = stream->channels_min;
	runtime->hw.channels_max = stream->channels_max;
	if (runtime->hw.formats)
		runtime->hw.formats &= stream->formats;
	else
		runtime->hw.formats = stream->formats;
	runtime->hw.rates = stream->rates;
}

static void dpcm_runtime_merge_format(struct snd_pcm_substream *substream,
				      u64 *formats)
{
	struct snd_soc_pcm_runtime *fe = substream->private_data;
	struct snd_soc_dpcm *dpcm;
	struct snd_soc_dai *dai;
	int stream = substream->stream;

	if (!fe->dai_link->dpcm_merged_format)
		return;

	/*
	 * It returns merged BE codec format
	 * if FE want to use it (= dpcm_merged_format)
	 */

	for_each_dpcm_be(fe, stream, dpcm) {
		struct snd_soc_pcm_runtime *be = dpcm->be;
		struct snd_soc_pcm_stream *codec_stream;
		int i;

		for_each_rtd_codec_dai(be, i, dai) {
			/*
			 * Skip CODECs which don't support the current stream
			 * type. See soc_pcm_init_runtime_hw() for more details
			 */
			if (!snd_soc_dai_stream_valid(dai, stream))
				continue;

			codec_stream = snd_soc_dai_get_pcm_stream(dai, stream);

			*formats &= codec_stream->formats;
		}
	}
}

static void dpcm_runtime_merge_chan(struct snd_pcm_substream *substream,
				    unsigned int *channels_min,
				    unsigned int *channels_max)
{
	struct snd_soc_pcm_runtime *fe = substream->private_data;
	struct snd_soc_dpcm *dpcm;
	int stream = substream->stream;

	if (!fe->dai_link->dpcm_merged_chan)
		return;

	/*
	 * It returns merged BE codec channel;
	 * if FE want to use it (= dpcm_merged_chan)
	 */

	for_each_dpcm_be(fe, stream, dpcm) {
		struct snd_soc_pcm_runtime *be = dpcm->be;
<<<<<<< HEAD
		struct snd_soc_dai_driver *cpu_dai_drv;
		struct snd_soc_dai_driver *codec_dai_drv;
=======
>>>>>>> 7eb400e1
		struct snd_soc_pcm_stream *codec_stream;
		struct snd_soc_pcm_stream *cpu_stream;
		struct snd_soc_dai *dai;
		int i;

		for_each_rtd_cpu_dai(be, i, dai) {
			/*
			 * Skip CPUs which don't support the current stream
			 * type. See soc_pcm_init_runtime_hw() for more details
			 */
			if (!snd_soc_dai_stream_valid(dai, stream))
				continue;

<<<<<<< HEAD
			cpu_dai_drv =  dai->driver;
			if (stream == SNDRV_PCM_STREAM_PLAYBACK)
				cpu_stream = &cpu_dai_drv->playback;
			else
				cpu_stream = &cpu_dai_drv->capture;
=======
			cpu_stream = snd_soc_dai_get_pcm_stream(dai, stream);
>>>>>>> 7eb400e1

			*channels_min = max(*channels_min,
					    cpu_stream->channels_min);
			*channels_max = min(*channels_max,
					    cpu_stream->channels_max);
		}

		/*
		 * chan min/max cannot be enforced if there are multiple CODEC
		 * DAIs connected to a single CPU DAI, use CPU DAI's directly
		 */
		if (be->num_codecs == 1) {
			codec_stream = snd_soc_dai_get_pcm_stream(be->codec_dais[0], stream);

			*channels_min = max(*channels_min,
					    codec_stream->channels_min);
			*channels_max = min(*channels_max,
					    codec_stream->channels_max);
		}
	}
}

static void dpcm_runtime_merge_rate(struct snd_pcm_substream *substream,
				    unsigned int *rates,
				    unsigned int *rate_min,
				    unsigned int *rate_max)
{
	struct snd_soc_pcm_runtime *fe = substream->private_data;
	struct snd_soc_dpcm *dpcm;
	int stream = substream->stream;

	if (!fe->dai_link->dpcm_merged_rate)
		return;

	/*
	 * It returns merged BE codec channel;
	 * if FE want to use it (= dpcm_merged_chan)
	 */

	for_each_dpcm_be(fe, stream, dpcm) {
		struct snd_soc_pcm_runtime *be = dpcm->be;
<<<<<<< HEAD
		struct snd_soc_dai_driver *cpu_dai_drv;
		struct snd_soc_dai_driver *codec_dai_drv;
=======
>>>>>>> 7eb400e1
		struct snd_soc_pcm_stream *codec_stream;
		struct snd_soc_pcm_stream *cpu_stream;
		struct snd_soc_dai *dai;
		int i;

		for_each_rtd_cpu_dai(be, i, dai) {
			/*
			 * Skip CPUs which don't support the current stream
			 * type. See soc_pcm_init_runtime_hw() for more details
			 */
			if (!snd_soc_dai_stream_valid(dai, stream))
				continue;

<<<<<<< HEAD
			cpu_dai_drv =  dai->driver;
			if (stream == SNDRV_PCM_STREAM_PLAYBACK)
				cpu_stream = &cpu_dai_drv->playback;
			else
				cpu_stream = &cpu_dai_drv->capture;
=======
			cpu_stream = snd_soc_dai_get_pcm_stream(dai, stream);
>>>>>>> 7eb400e1

			*rate_min = max(*rate_min, cpu_stream->rate_min);
			*rate_max = min_not_zero(*rate_max,
						 cpu_stream->rate_max);
			*rates = snd_pcm_rate_mask_intersect(*rates,
						cpu_stream->rates);
		}

		for_each_rtd_codec_dai(be, i, dai) {
			/*
			 * Skip CODECs which don't support the current stream
			 * type. See soc_pcm_init_runtime_hw() for more details
			 */
			if (!snd_soc_dai_stream_valid(dai, stream))
				continue;

			codec_stream = snd_soc_dai_get_pcm_stream(dai, stream);

			*rate_min = max(*rate_min, codec_stream->rate_min);
			*rate_max = min_not_zero(*rate_max,
						 codec_stream->rate_max);
			*rates = snd_pcm_rate_mask_intersect(*rates,
						codec_stream->rates);
		}
	}
}

static void dpcm_set_fe_runtime(struct snd_pcm_substream *substream)
{
	struct snd_pcm_runtime *runtime = substream->runtime;
	struct snd_soc_pcm_runtime *rtd = substream->private_data;
	struct snd_soc_dai *cpu_dai;
	struct snd_soc_dai_driver *cpu_dai_drv;
	int i;

	for_each_rtd_cpu_dai(rtd, i, cpu_dai) {
		/*
		 * Skip CPUs which don't support the current stream
		 * type. See soc_pcm_init_runtime_hw() for more details
		 */
		if (!snd_soc_dai_stream_valid(cpu_dai, substream->stream))
			continue;

		cpu_dai_drv = cpu_dai->driver;
		if (substream->stream == SNDRV_PCM_STREAM_PLAYBACK)
			dpcm_init_runtime_hw(runtime, &cpu_dai_drv->playback);
		else
			dpcm_init_runtime_hw(runtime, &cpu_dai_drv->capture);
	}

	dpcm_runtime_merge_format(substream, &runtime->hw.formats);
	dpcm_runtime_merge_chan(substream, &runtime->hw.channels_min,
				&runtime->hw.channels_max);
	dpcm_runtime_merge_rate(substream, &runtime->hw.rates,
				&runtime->hw.rate_min, &runtime->hw.rate_max);
}

static int dpcm_fe_dai_do_trigger(struct snd_pcm_substream *substream, int cmd);

/* Set FE's runtime_update state; the state is protected via PCM stream lock
 * for avoiding the race with trigger callback.
 * If the state is unset and a trigger is pending while the previous operation,
 * process the pending trigger action here.
 */
static void dpcm_set_fe_update_state(struct snd_soc_pcm_runtime *fe,
				     int stream, enum snd_soc_dpcm_update state)
{
	struct snd_pcm_substream *substream =
		snd_soc_dpcm_get_substream(fe, stream);

	snd_pcm_stream_lock_irq(substream);
	if (state == SND_SOC_DPCM_UPDATE_NO && fe->dpcm[stream].trigger_pending) {
		dpcm_fe_dai_do_trigger(substream,
				       fe->dpcm[stream].trigger_pending - 1);
		fe->dpcm[stream].trigger_pending = 0;
	}
	fe->dpcm[stream].runtime_update = state;
	snd_pcm_stream_unlock_irq(substream);
}

static int dpcm_apply_symmetry(struct snd_pcm_substream *fe_substream,
			       int stream)
{
	struct snd_soc_dpcm *dpcm;
	struct snd_soc_pcm_runtime *fe = fe_substream->private_data;
	struct snd_soc_dai *fe_cpu_dai;
	int err;
	int i;

	/* apply symmetry for FE */
	if (soc_pcm_has_symmetry(fe_substream))
		fe_substream->runtime->hw.info |= SNDRV_PCM_INFO_JOINT_DUPLEX;

	for_each_rtd_cpu_dai (fe, i, fe_cpu_dai) {
		/* Symmetry only applies if we've got an active stream. */
		if (fe_cpu_dai->active) {
			err = soc_pcm_apply_symmetry(fe_substream, fe_cpu_dai);
			if (err < 0)
				return err;
		}
	}

	/* apply symmetry for BE */
	for_each_dpcm_be(fe, stream, dpcm) {
		struct snd_soc_pcm_runtime *be = dpcm->be;
		struct snd_pcm_substream *be_substream =
			snd_soc_dpcm_get_substream(be, stream);
		struct snd_soc_pcm_runtime *rtd;
		struct snd_soc_dai *codec_dai;
		struct snd_soc_dai *cpu_dai;
		int i;

		/* A backend may not have the requested substream */
		if (!be_substream)
			continue;

		rtd = be_substream->private_data;
		if (rtd->dai_link->be_hw_params_fixup)
			continue;

		if (soc_pcm_has_symmetry(be_substream))
			be_substream->runtime->hw.info |= SNDRV_PCM_INFO_JOINT_DUPLEX;

		/* Symmetry only applies if we've got an active stream. */
		for_each_rtd_cpu_dai(rtd, i, cpu_dai) {
			if (cpu_dai->active) {
				err = soc_pcm_apply_symmetry(fe_substream,
							     cpu_dai);
				if (err < 0)
					return err;
			}
		}

		for_each_rtd_codec_dai(rtd, i, codec_dai) {
			if (codec_dai->active) {
				err = soc_pcm_apply_symmetry(fe_substream,
							     codec_dai);
				if (err < 0)
					return err;
			}
		}
	}

	return 0;
}

static int dpcm_fe_dai_startup(struct snd_pcm_substream *fe_substream)
{
	struct snd_soc_pcm_runtime *fe = fe_substream->private_data;
	struct snd_pcm_runtime *runtime = fe_substream->runtime;
	int stream = fe_substream->stream, ret = 0;

	dpcm_set_fe_update_state(fe, stream, SND_SOC_DPCM_UPDATE_FE);

	ret = dpcm_be_dai_startup(fe, fe_substream->stream);
	if (ret < 0) {
		dev_err(fe->dev,"ASoC: failed to start some BEs %d\n", ret);
		goto be_err;
	}

	dev_dbg(fe->dev, "ASoC: open FE %s\n", fe->dai_link->name);

	/* start the DAI frontend */
	ret = soc_pcm_open(fe_substream);
	if (ret < 0) {
		dev_err(fe->dev,"ASoC: failed to start FE %d\n", ret);
		goto unwind;
	}

	fe->dpcm[stream].state = SND_SOC_DPCM_STATE_OPEN;

	dpcm_set_fe_runtime(fe_substream);
	snd_pcm_limit_hw_rates(runtime);

	ret = dpcm_apply_symmetry(fe_substream, stream);
	if (ret < 0) {
		dev_err(fe->dev, "ASoC: failed to apply dpcm symmetry %d\n",
			ret);
		goto unwind;
	}

	dpcm_set_fe_update_state(fe, stream, SND_SOC_DPCM_UPDATE_NO);
	return 0;

unwind:
	dpcm_be_dai_startup_unwind(fe, fe_substream->stream);
be_err:
	dpcm_set_fe_update_state(fe, stream, SND_SOC_DPCM_UPDATE_NO);
	return ret;
}

int dpcm_be_dai_shutdown(struct snd_soc_pcm_runtime *fe, int stream)
{
	struct snd_soc_dpcm *dpcm;

	/* only shutdown BEs that are either sinks or sources to this FE DAI */
	for_each_dpcm_be(fe, stream, dpcm) {

		struct snd_soc_pcm_runtime *be = dpcm->be;
		struct snd_pcm_substream *be_substream =
			snd_soc_dpcm_get_substream(be, stream);

		/* is this op for this BE ? */
		if (!snd_soc_dpcm_be_can_update(fe, be, stream))
			continue;

		if (be->dpcm[stream].users == 0)
			dev_err(be->dev, "ASoC: no users %s at close - state %d\n",
				stream ? "capture" : "playback",
				be->dpcm[stream].state);

		if (--be->dpcm[stream].users != 0)
			continue;

		if ((be->dpcm[stream].state != SND_SOC_DPCM_STATE_HW_FREE) &&
		    (be->dpcm[stream].state != SND_SOC_DPCM_STATE_OPEN)) {
			soc_pcm_hw_free(be_substream);
			be->dpcm[stream].state = SND_SOC_DPCM_STATE_HW_FREE;
		}

		dev_dbg(be->dev, "ASoC: close BE %s\n",
			be->dai_link->name);

		soc_pcm_close(be_substream);
		be_substream->runtime = NULL;

		be->dpcm[stream].state = SND_SOC_DPCM_STATE_CLOSE;
	}
	return 0;
}

static int dpcm_fe_dai_shutdown(struct snd_pcm_substream *substream)
{
	struct snd_soc_pcm_runtime *fe = substream->private_data;
	int stream = substream->stream;

	dpcm_set_fe_update_state(fe, stream, SND_SOC_DPCM_UPDATE_FE);

	/* shutdown the BEs */
	dpcm_be_dai_shutdown(fe, substream->stream);

	dev_dbg(fe->dev, "ASoC: close FE %s\n", fe->dai_link->name);

	/* now shutdown the frontend */
	soc_pcm_close(substream);

	/* run the stream event for each BE */
	dpcm_dapm_stream_event(fe, stream, SND_SOC_DAPM_STREAM_STOP);

	fe->dpcm[stream].state = SND_SOC_DPCM_STATE_CLOSE;
	dpcm_set_fe_update_state(fe, stream, SND_SOC_DPCM_UPDATE_NO);
	return 0;
}

int dpcm_be_dai_hw_free(struct snd_soc_pcm_runtime *fe, int stream)
{
	struct snd_soc_dpcm *dpcm;

	/* only hw_params backends that are either sinks or sources
	 * to this frontend DAI */
	for_each_dpcm_be(fe, stream, dpcm) {

		struct snd_soc_pcm_runtime *be = dpcm->be;
		struct snd_pcm_substream *be_substream =
			snd_soc_dpcm_get_substream(be, stream);

		/* is this op for this BE ? */
		if (!snd_soc_dpcm_be_can_update(fe, be, stream))
			continue;

		/* only free hw when no longer used - check all FEs */
		if (!snd_soc_dpcm_can_be_free_stop(fe, be, stream))
				continue;

		/* do not free hw if this BE is used by other FE */
		if (be->dpcm[stream].users > 1)
			continue;

		if ((be->dpcm[stream].state != SND_SOC_DPCM_STATE_HW_PARAMS) &&
		    (be->dpcm[stream].state != SND_SOC_DPCM_STATE_PREPARE) &&
		    (be->dpcm[stream].state != SND_SOC_DPCM_STATE_HW_FREE) &&
		    (be->dpcm[stream].state != SND_SOC_DPCM_STATE_PAUSED) &&
		    (be->dpcm[stream].state != SND_SOC_DPCM_STATE_STOP) &&
		    (be->dpcm[stream].state != SND_SOC_DPCM_STATE_SUSPEND))
			continue;

		dev_dbg(be->dev, "ASoC: hw_free BE %s\n",
			be->dai_link->name);

		soc_pcm_hw_free(be_substream);

		be->dpcm[stream].state = SND_SOC_DPCM_STATE_HW_FREE;
	}

	return 0;
}

static int dpcm_fe_dai_hw_free(struct snd_pcm_substream *substream)
{
	struct snd_soc_pcm_runtime *fe = substream->private_data;
	int err, stream = substream->stream;

	mutex_lock_nested(&fe->card->mutex, SND_SOC_CARD_CLASS_RUNTIME);
	dpcm_set_fe_update_state(fe, stream, SND_SOC_DPCM_UPDATE_FE);

	dev_dbg(fe->dev, "ASoC: hw_free FE %s\n", fe->dai_link->name);

	/* call hw_free on the frontend */
	err = soc_pcm_hw_free(substream);
	if (err < 0)
		dev_err(fe->dev,"ASoC: hw_free FE %s failed\n",
			fe->dai_link->name);

	/* only hw_params backends that are either sinks or sources
	 * to this frontend DAI */
	err = dpcm_be_dai_hw_free(fe, stream);

	fe->dpcm[stream].state = SND_SOC_DPCM_STATE_HW_FREE;
	dpcm_set_fe_update_state(fe, stream, SND_SOC_DPCM_UPDATE_NO);

	mutex_unlock(&fe->card->mutex);
	return 0;
}

int dpcm_be_dai_hw_params(struct snd_soc_pcm_runtime *fe, int stream)
{
	struct snd_soc_dpcm *dpcm;
	int ret;

	for_each_dpcm_be(fe, stream, dpcm) {

		struct snd_soc_pcm_runtime *be = dpcm->be;
		struct snd_pcm_substream *be_substream =
			snd_soc_dpcm_get_substream(be, stream);

		/* is this op for this BE ? */
		if (!snd_soc_dpcm_be_can_update(fe, be, stream))
			continue;

		/* copy params for each dpcm */
		memcpy(&dpcm->hw_params, &fe->dpcm[stream].hw_params,
				sizeof(struct snd_pcm_hw_params));

		/* perform any hw_params fixups */
		if (be->dai_link->be_hw_params_fixup) {
			ret = be->dai_link->be_hw_params_fixup(be,
					&dpcm->hw_params);
			if (ret < 0) {
				dev_err(be->dev,
					"ASoC: hw_params BE fixup failed %d\n",
					ret);
				goto unwind;
			}
		}

		/* copy the fixed-up hw params for BE dai */
		memcpy(&be->dpcm[stream].hw_params, &dpcm->hw_params,
		       sizeof(struct snd_pcm_hw_params));

		/* only allow hw_params() if no connected FEs are running */
		if (!snd_soc_dpcm_can_be_params(fe, be, stream))
			continue;

		if ((be->dpcm[stream].state != SND_SOC_DPCM_STATE_OPEN) &&
		    (be->dpcm[stream].state != SND_SOC_DPCM_STATE_HW_PARAMS) &&
		    (be->dpcm[stream].state != SND_SOC_DPCM_STATE_HW_FREE))
			continue;

		dev_dbg(be->dev, "ASoC: hw_params BE %s\n",
			be->dai_link->name);

		ret = soc_pcm_hw_params(be_substream, &dpcm->hw_params);
		if (ret < 0) {
			dev_err(dpcm->be->dev,
				"ASoC: hw_params BE failed %d\n", ret);
			goto unwind;
		}

		be->dpcm[stream].state = SND_SOC_DPCM_STATE_HW_PARAMS;
	}
	return 0;

unwind:
	/* disable any enabled and non active backends */
	for_each_dpcm_be_rollback(fe, stream, dpcm) {
		struct snd_soc_pcm_runtime *be = dpcm->be;
		struct snd_pcm_substream *be_substream =
			snd_soc_dpcm_get_substream(be, stream);

		if (!snd_soc_dpcm_be_can_update(fe, be, stream))
			continue;

		/* only allow hw_free() if no connected FEs are running */
		if (!snd_soc_dpcm_can_be_free_stop(fe, be, stream))
			continue;

		if ((be->dpcm[stream].state != SND_SOC_DPCM_STATE_OPEN) &&
		   (be->dpcm[stream].state != SND_SOC_DPCM_STATE_HW_PARAMS) &&
		   (be->dpcm[stream].state != SND_SOC_DPCM_STATE_HW_FREE) &&
		   (be->dpcm[stream].state != SND_SOC_DPCM_STATE_STOP))
			continue;

		soc_pcm_hw_free(be_substream);
	}

	return ret;
}

static int dpcm_fe_dai_hw_params(struct snd_pcm_substream *substream,
				 struct snd_pcm_hw_params *params)
{
	struct snd_soc_pcm_runtime *fe = substream->private_data;
	int ret, stream = substream->stream;

	mutex_lock_nested(&fe->card->mutex, SND_SOC_CARD_CLASS_RUNTIME);
	dpcm_set_fe_update_state(fe, stream, SND_SOC_DPCM_UPDATE_FE);

	memcpy(&fe->dpcm[substream->stream].hw_params, params,
			sizeof(struct snd_pcm_hw_params));
	ret = dpcm_be_dai_hw_params(fe, substream->stream);
	if (ret < 0) {
		dev_err(fe->dev,"ASoC: hw_params BE failed %d\n", ret);
		goto out;
	}

	dev_dbg(fe->dev, "ASoC: hw_params FE %s rate %d chan %x fmt %d\n",
			fe->dai_link->name, params_rate(params),
			params_channels(params), params_format(params));

	/* call hw_params on the frontend */
	ret = soc_pcm_hw_params(substream, params);
	if (ret < 0) {
		dev_err(fe->dev,"ASoC: hw_params FE failed %d\n", ret);
		dpcm_be_dai_hw_free(fe, stream);
	 } else
		fe->dpcm[stream].state = SND_SOC_DPCM_STATE_HW_PARAMS;

out:
	dpcm_set_fe_update_state(fe, stream, SND_SOC_DPCM_UPDATE_NO);
	mutex_unlock(&fe->card->mutex);
	return ret;
}

static int dpcm_do_trigger(struct snd_soc_dpcm *dpcm,
		struct snd_pcm_substream *substream, int cmd)
{
	int ret;

	dev_dbg(dpcm->be->dev, "ASoC: trigger BE %s cmd %d\n",
			dpcm->be->dai_link->name, cmd);

	ret = soc_pcm_trigger(substream, cmd);
	if (ret < 0)
		dev_err(dpcm->be->dev,"ASoC: trigger BE failed %d\n", ret);

	return ret;
}

int dpcm_be_dai_trigger(struct snd_soc_pcm_runtime *fe, int stream,
			       int cmd)
{
	struct snd_soc_dpcm *dpcm;
	int ret = 0;

	for_each_dpcm_be(fe, stream, dpcm) {

		struct snd_soc_pcm_runtime *be = dpcm->be;
		struct snd_pcm_substream *be_substream =
			snd_soc_dpcm_get_substream(be, stream);

		/* is this op for this BE ? */
		if (!snd_soc_dpcm_be_can_update(fe, be, stream))
			continue;

		switch (cmd) {
		case SNDRV_PCM_TRIGGER_START:
			if ((be->dpcm[stream].state != SND_SOC_DPCM_STATE_PREPARE) &&
			    (be->dpcm[stream].state != SND_SOC_DPCM_STATE_STOP))
				continue;

			ret = dpcm_do_trigger(dpcm, be_substream, cmd);
			if (ret)
				return ret;

			be->dpcm[stream].state = SND_SOC_DPCM_STATE_START;
			break;
		case SNDRV_PCM_TRIGGER_RESUME:
			if ((be->dpcm[stream].state != SND_SOC_DPCM_STATE_SUSPEND))
				continue;

			ret = dpcm_do_trigger(dpcm, be_substream, cmd);
			if (ret)
				return ret;

			be->dpcm[stream].state = SND_SOC_DPCM_STATE_START;
			break;
		case SNDRV_PCM_TRIGGER_PAUSE_RELEASE:
			if ((be->dpcm[stream].state != SND_SOC_DPCM_STATE_PAUSED))
				continue;

			ret = dpcm_do_trigger(dpcm, be_substream, cmd);
			if (ret)
				return ret;

			be->dpcm[stream].state = SND_SOC_DPCM_STATE_START;
			break;
		case SNDRV_PCM_TRIGGER_STOP:
			if (be->dpcm[stream].state != SND_SOC_DPCM_STATE_START)
				continue;

			if (!snd_soc_dpcm_can_be_free_stop(fe, be, stream))
				continue;

			ret = dpcm_do_trigger(dpcm, be_substream, cmd);
			if (ret)
				return ret;

			be->dpcm[stream].state = SND_SOC_DPCM_STATE_STOP;
			break;
		case SNDRV_PCM_TRIGGER_SUSPEND:
			if (be->dpcm[stream].state != SND_SOC_DPCM_STATE_START)
				continue;

			if (!snd_soc_dpcm_can_be_free_stop(fe, be, stream))
				continue;

			ret = dpcm_do_trigger(dpcm, be_substream, cmd);
			if (ret)
				return ret;

			be->dpcm[stream].state = SND_SOC_DPCM_STATE_SUSPEND;
			break;
		case SNDRV_PCM_TRIGGER_PAUSE_PUSH:
			if (be->dpcm[stream].state != SND_SOC_DPCM_STATE_START)
				continue;

			if (!snd_soc_dpcm_can_be_free_stop(fe, be, stream))
				continue;

			ret = dpcm_do_trigger(dpcm, be_substream, cmd);
			if (ret)
				return ret;

			be->dpcm[stream].state = SND_SOC_DPCM_STATE_PAUSED;
			break;
		}
	}

	return ret;
}
EXPORT_SYMBOL_GPL(dpcm_be_dai_trigger);

static int dpcm_dai_trigger_fe_be(struct snd_pcm_substream *substream,
				  int cmd, bool fe_first)
{
	struct snd_soc_pcm_runtime *fe = substream->private_data;
	int ret;

	/* call trigger on the frontend before the backend. */
	if (fe_first) {
		dev_dbg(fe->dev, "ASoC: pre trigger FE %s cmd %d\n",
			fe->dai_link->name, cmd);

		ret = soc_pcm_trigger(substream, cmd);
		if (ret < 0)
			return ret;

		ret = dpcm_be_dai_trigger(fe, substream->stream, cmd);
		return ret;
	}

	/* call trigger on the frontend after the backend. */
	ret = dpcm_be_dai_trigger(fe, substream->stream, cmd);
	if (ret < 0)
		return ret;

	dev_dbg(fe->dev, "ASoC: post trigger FE %s cmd %d\n",
		fe->dai_link->name, cmd);

	ret = soc_pcm_trigger(substream, cmd);

	return ret;
}

static int dpcm_fe_dai_do_trigger(struct snd_pcm_substream *substream, int cmd)
{
	struct snd_soc_pcm_runtime *fe = substream->private_data;
	int stream = substream->stream;
	int ret = 0;
	enum snd_soc_dpcm_trigger trigger = fe->dai_link->trigger[stream];

	fe->dpcm[stream].runtime_update = SND_SOC_DPCM_UPDATE_FE;

	switch (trigger) {
	case SND_SOC_DPCM_TRIGGER_PRE:
		switch (cmd) {
		case SNDRV_PCM_TRIGGER_START:
		case SNDRV_PCM_TRIGGER_RESUME:
		case SNDRV_PCM_TRIGGER_PAUSE_RELEASE:
			ret = dpcm_dai_trigger_fe_be(substream, cmd, true);
			break;
		case SNDRV_PCM_TRIGGER_STOP:
		case SNDRV_PCM_TRIGGER_SUSPEND:
		case SNDRV_PCM_TRIGGER_PAUSE_PUSH:
			ret = dpcm_dai_trigger_fe_be(substream, cmd, false);
			break;
		default:
			ret = -EINVAL;
			break;
		}
		break;
	case SND_SOC_DPCM_TRIGGER_POST:
		switch (cmd) {
		case SNDRV_PCM_TRIGGER_START:
		case SNDRV_PCM_TRIGGER_RESUME:
		case SNDRV_PCM_TRIGGER_PAUSE_RELEASE:
			ret = dpcm_dai_trigger_fe_be(substream, cmd, false);
			break;
		case SNDRV_PCM_TRIGGER_STOP:
		case SNDRV_PCM_TRIGGER_SUSPEND:
		case SNDRV_PCM_TRIGGER_PAUSE_PUSH:
			ret = dpcm_dai_trigger_fe_be(substream, cmd, true);
			break;
		default:
			ret = -EINVAL;
			break;
		}
		break;
	case SND_SOC_DPCM_TRIGGER_BESPOKE:
		/* bespoke trigger() - handles both FE and BEs */

		dev_dbg(fe->dev, "ASoC: bespoke trigger FE %s cmd %d\n",
				fe->dai_link->name, cmd);

		ret = soc_pcm_bespoke_trigger(substream, cmd);
		break;
	default:
		dev_err(fe->dev, "ASoC: invalid trigger cmd %d for %s\n", cmd,
				fe->dai_link->name);
		ret = -EINVAL;
		goto out;
	}

	if (ret < 0) {
		dev_err(fe->dev, "ASoC: trigger FE cmd: %d failed: %d\n",
			cmd, ret);
		goto out;
	}

	switch (cmd) {
	case SNDRV_PCM_TRIGGER_START:
	case SNDRV_PCM_TRIGGER_RESUME:
	case SNDRV_PCM_TRIGGER_PAUSE_RELEASE:
		fe->dpcm[stream].state = SND_SOC_DPCM_STATE_START;
		break;
	case SNDRV_PCM_TRIGGER_STOP:
	case SNDRV_PCM_TRIGGER_SUSPEND:
		fe->dpcm[stream].state = SND_SOC_DPCM_STATE_STOP;
		break;
	case SNDRV_PCM_TRIGGER_PAUSE_PUSH:
		fe->dpcm[stream].state = SND_SOC_DPCM_STATE_PAUSED;
		break;
	}

out:
	fe->dpcm[stream].runtime_update = SND_SOC_DPCM_UPDATE_NO;
	return ret;
}

static int dpcm_fe_dai_trigger(struct snd_pcm_substream *substream, int cmd)
{
	struct snd_soc_pcm_runtime *fe = substream->private_data;
	int stream = substream->stream;

	/* if FE's runtime_update is already set, we're in race;
	 * process this trigger later at exit
	 */
	if (fe->dpcm[stream].runtime_update != SND_SOC_DPCM_UPDATE_NO) {
		fe->dpcm[stream].trigger_pending = cmd + 1;
		return 0; /* delayed, assuming it's successful */
	}

	/* we're alone, let's trigger */
	return dpcm_fe_dai_do_trigger(substream, cmd);
}

int dpcm_be_dai_prepare(struct snd_soc_pcm_runtime *fe, int stream)
{
	struct snd_soc_dpcm *dpcm;
	int ret = 0;

	for_each_dpcm_be(fe, stream, dpcm) {

		struct snd_soc_pcm_runtime *be = dpcm->be;
		struct snd_pcm_substream *be_substream =
			snd_soc_dpcm_get_substream(be, stream);

		/* is this op for this BE ? */
		if (!snd_soc_dpcm_be_can_update(fe, be, stream))
			continue;

		if ((be->dpcm[stream].state != SND_SOC_DPCM_STATE_HW_PARAMS) &&
		    (be->dpcm[stream].state != SND_SOC_DPCM_STATE_STOP) &&
		    (be->dpcm[stream].state != SND_SOC_DPCM_STATE_SUSPEND) &&
		    (be->dpcm[stream].state != SND_SOC_DPCM_STATE_PAUSED))
			continue;

		dev_dbg(be->dev, "ASoC: prepare BE %s\n",
			be->dai_link->name);

		ret = soc_pcm_prepare(be_substream);
		if (ret < 0) {
			dev_err(be->dev, "ASoC: backend prepare failed %d\n",
				ret);
			break;
		}

		be->dpcm[stream].state = SND_SOC_DPCM_STATE_PREPARE;
	}
	return ret;
}

static int dpcm_fe_dai_prepare(struct snd_pcm_substream *substream)
{
	struct snd_soc_pcm_runtime *fe = substream->private_data;
	int stream = substream->stream, ret = 0;

	mutex_lock_nested(&fe->card->mutex, SND_SOC_CARD_CLASS_RUNTIME);

	dev_dbg(fe->dev, "ASoC: prepare FE %s\n", fe->dai_link->name);

	dpcm_set_fe_update_state(fe, stream, SND_SOC_DPCM_UPDATE_FE);

	/* there is no point preparing this FE if there are no BEs */
	if (list_empty(&fe->dpcm[stream].be_clients)) {
		dev_err(fe->dev, "ASoC: no backend DAIs enabled for %s\n",
				fe->dai_link->name);
		ret = -EINVAL;
		goto out;
	}

	ret = dpcm_be_dai_prepare(fe, substream->stream);
	if (ret < 0)
		goto out;

	/* call prepare on the frontend */
	ret = soc_pcm_prepare(substream);
	if (ret < 0) {
		dev_err(fe->dev,"ASoC: prepare FE %s failed\n",
			fe->dai_link->name);
		goto out;
	}

	/* run the stream event for each BE */
	dpcm_dapm_stream_event(fe, stream, SND_SOC_DAPM_STREAM_START);
	fe->dpcm[stream].state = SND_SOC_DPCM_STATE_PREPARE;

out:
	dpcm_set_fe_update_state(fe, stream, SND_SOC_DPCM_UPDATE_NO);
	mutex_unlock(&fe->card->mutex);

	return ret;
}

static int dpcm_run_update_shutdown(struct snd_soc_pcm_runtime *fe, int stream)
{
	struct snd_pcm_substream *substream =
		snd_soc_dpcm_get_substream(fe, stream);
	enum snd_soc_dpcm_trigger trigger = fe->dai_link->trigger[stream];
	int err;

	dev_dbg(fe->dev, "ASoC: runtime %s close on FE %s\n",
			stream ? "capture" : "playback", fe->dai_link->name);

	if (trigger == SND_SOC_DPCM_TRIGGER_BESPOKE) {
		/* call bespoke trigger - FE takes care of all BE triggers */
		dev_dbg(fe->dev, "ASoC: bespoke trigger FE %s cmd stop\n",
				fe->dai_link->name);

		err = soc_pcm_bespoke_trigger(substream, SNDRV_PCM_TRIGGER_STOP);
		if (err < 0)
			dev_err(fe->dev,"ASoC: trigger FE failed %d\n", err);
	} else {
		dev_dbg(fe->dev, "ASoC: trigger FE %s cmd stop\n",
			fe->dai_link->name);

		err = dpcm_be_dai_trigger(fe, stream, SNDRV_PCM_TRIGGER_STOP);
		if (err < 0)
			dev_err(fe->dev,"ASoC: trigger FE failed %d\n", err);
	}

	err = dpcm_be_dai_hw_free(fe, stream);
	if (err < 0)
		dev_err(fe->dev,"ASoC: hw_free FE failed %d\n", err);

	err = dpcm_be_dai_shutdown(fe, stream);
	if (err < 0)
		dev_err(fe->dev,"ASoC: shutdown FE failed %d\n", err);

	/* run the stream event for each BE */
	dpcm_dapm_stream_event(fe, stream, SND_SOC_DAPM_STREAM_NOP);

	return 0;
}

static int dpcm_run_update_startup(struct snd_soc_pcm_runtime *fe, int stream)
{
	struct snd_pcm_substream *substream =
		snd_soc_dpcm_get_substream(fe, stream);
	struct snd_soc_dpcm *dpcm;
	enum snd_soc_dpcm_trigger trigger = fe->dai_link->trigger[stream];
	int ret;
	unsigned long flags;

	dev_dbg(fe->dev, "ASoC: runtime %s open on FE %s\n",
			stream ? "capture" : "playback", fe->dai_link->name);

	/* Only start the BE if the FE is ready */
	if (fe->dpcm[stream].state == SND_SOC_DPCM_STATE_HW_FREE ||
		fe->dpcm[stream].state == SND_SOC_DPCM_STATE_CLOSE)
		return -EINVAL;

	/* startup must always be called for new BEs */
	ret = dpcm_be_dai_startup(fe, stream);
	if (ret < 0)
		goto disconnect;

	/* keep going if FE state is > open */
	if (fe->dpcm[stream].state == SND_SOC_DPCM_STATE_OPEN)
		return 0;

	ret = dpcm_be_dai_hw_params(fe, stream);
	if (ret < 0)
		goto close;

	/* keep going if FE state is > hw_params */
	if (fe->dpcm[stream].state == SND_SOC_DPCM_STATE_HW_PARAMS)
		return 0;


	ret = dpcm_be_dai_prepare(fe, stream);
	if (ret < 0)
		goto hw_free;

	/* run the stream event for each BE */
	dpcm_dapm_stream_event(fe, stream, SND_SOC_DAPM_STREAM_NOP);

	/* keep going if FE state is > prepare */
	if (fe->dpcm[stream].state == SND_SOC_DPCM_STATE_PREPARE ||
		fe->dpcm[stream].state == SND_SOC_DPCM_STATE_STOP)
		return 0;

	if (trigger == SND_SOC_DPCM_TRIGGER_BESPOKE) {
		/* call trigger on the frontend - FE takes care of all BE triggers */
		dev_dbg(fe->dev, "ASoC: bespoke trigger FE %s cmd start\n",
				fe->dai_link->name);

		ret = soc_pcm_bespoke_trigger(substream, SNDRV_PCM_TRIGGER_START);
		if (ret < 0) {
			dev_err(fe->dev,"ASoC: bespoke trigger FE failed %d\n", ret);
			goto hw_free;
		}
	} else {
		dev_dbg(fe->dev, "ASoC: trigger FE %s cmd start\n",
			fe->dai_link->name);

		ret = dpcm_be_dai_trigger(fe, stream,
					SNDRV_PCM_TRIGGER_START);
		if (ret < 0) {
			dev_err(fe->dev,"ASoC: trigger FE failed %d\n", ret);
			goto hw_free;
		}
	}

	return 0;

hw_free:
	dpcm_be_dai_hw_free(fe, stream);
close:
	dpcm_be_dai_shutdown(fe, stream);
disconnect:
	/* disconnect any non started BEs */
	spin_lock_irqsave(&fe->card->dpcm_lock, flags);
	for_each_dpcm_be(fe, stream, dpcm) {
		struct snd_soc_pcm_runtime *be = dpcm->be;
		if (be->dpcm[stream].state != SND_SOC_DPCM_STATE_START)
				dpcm->state = SND_SOC_DPCM_LINK_STATE_FREE;
	}
	spin_unlock_irqrestore(&fe->card->dpcm_lock, flags);

	return ret;
}

static int soc_dpcm_fe_runtime_update(struct snd_soc_pcm_runtime *fe, int new)
{
	struct snd_soc_dapm_widget_list *list;
	int stream;
	int count, paths;
	int ret;

	if (fe->num_cpus > 1) {
		dev_err(fe->dev,
			"%s doesn't support Multi CPU yet\n", __func__);
		return -EINVAL;
	}

	if (fe->num_cpus > 1) {
		dev_err(fe->dev,
			"%s doesn't support Multi CPU yet\n", __func__);
		return -EINVAL;
	}

	if (!fe->dai_link->dynamic)
		return 0;

	/* only check active links */
	if (!fe->cpu_dai->active)
		return 0;

	/* DAPM sync will call this to update DSP paths */
	dev_dbg(fe->dev, "ASoC: DPCM %s runtime update for FE %s\n",
		new ? "new" : "old", fe->dai_link->name);

	for_each_pcm_streams(stream) {

		/* skip if FE doesn't have playback/capture capability */
		if (!snd_soc_dai_stream_valid(fe->cpu_dai,   stream) ||
		    !snd_soc_dai_stream_valid(fe->codec_dai, stream))
			continue;

		/* skip if FE isn't currently playing/capturing */
		if (!fe->cpu_dai->stream_active[stream] ||
		    !fe->codec_dai->stream_active[stream])
			continue;

		paths = dpcm_path_get(fe, stream, &list);
		if (paths < 0) {
			dev_warn(fe->dev, "ASoC: %s no valid %s path\n",
				 fe->dai_link->name,
				 stream == SNDRV_PCM_STREAM_PLAYBACK ?
				 "playback" : "capture");
			return paths;
		}

		/* update any playback/capture paths */
		count = dpcm_process_paths(fe, stream, &list, new);
		if (count) {
			dpcm_set_fe_update_state(fe, stream, SND_SOC_DPCM_UPDATE_BE);
			if (new)
				ret = dpcm_run_update_startup(fe, stream);
			else
				ret = dpcm_run_update_shutdown(fe, stream);
			if (ret < 0)
				dev_err(fe->dev, "ASoC: failed to shutdown some BEs\n");
			dpcm_set_fe_update_state(fe, stream, SND_SOC_DPCM_UPDATE_NO);

			dpcm_clear_pending_state(fe, stream);
			dpcm_be_disconnect(fe, stream);
		}

		dpcm_path_put(&list);
	}

	return 0;
}

/* Called by DAPM mixer/mux changes to update audio routing between PCMs and
 * any DAI links.
 */
int soc_dpcm_runtime_update(struct snd_soc_card *card)
{
	struct snd_soc_pcm_runtime *fe;
	int ret = 0;

	mutex_lock_nested(&card->mutex, SND_SOC_CARD_CLASS_RUNTIME);
	/* shutdown all old paths first */
	for_each_card_rtds(card, fe) {
		ret = soc_dpcm_fe_runtime_update(fe, 0);
		if (ret)
			goto out;
	}

	/* bring new paths up */
	for_each_card_rtds(card, fe) {
		ret = soc_dpcm_fe_runtime_update(fe, 1);
		if (ret)
			goto out;
	}

out:
	mutex_unlock(&card->mutex);
	return ret;
}

static int dpcm_fe_dai_open(struct snd_pcm_substream *fe_substream)
{
	struct snd_soc_pcm_runtime *fe = fe_substream->private_data;
	struct snd_soc_dpcm *dpcm;
	struct snd_soc_dapm_widget_list *list;
	int ret;
	int stream = fe_substream->stream;

	mutex_lock_nested(&fe->card->mutex, SND_SOC_CARD_CLASS_RUNTIME);
	fe->dpcm[stream].runtime = fe_substream->runtime;

	ret = dpcm_path_get(fe, stream, &list);
	if (ret < 0) {
		goto open_end;
	} else if (ret == 0) {
		dev_dbg(fe->dev, "ASoC: %s no valid %s route\n",
			fe->dai_link->name, stream ? "capture" : "playback");
	}

	/* calculate valid and active FE <-> BE dpcms */
	dpcm_process_paths(fe, stream, &list, 1);

	ret = dpcm_fe_dai_startup(fe_substream);
	if (ret < 0) {
		/* clean up all links */
		for_each_dpcm_be(fe, stream, dpcm)
			dpcm->state = SND_SOC_DPCM_LINK_STATE_FREE;

		dpcm_be_disconnect(fe, stream);
		fe->dpcm[stream].runtime = NULL;
	}

	dpcm_clear_pending_state(fe, stream);
	dpcm_path_put(&list);
open_end:
	mutex_unlock(&fe->card->mutex);
	return ret;
}

static int dpcm_fe_dai_close(struct snd_pcm_substream *fe_substream)
{
	struct snd_soc_pcm_runtime *fe = fe_substream->private_data;
	struct snd_soc_dpcm *dpcm;
	int stream = fe_substream->stream, ret;

	mutex_lock_nested(&fe->card->mutex, SND_SOC_CARD_CLASS_RUNTIME);
	ret = dpcm_fe_dai_shutdown(fe_substream);

	/* mark FE's links ready to prune */
	for_each_dpcm_be(fe, stream, dpcm)
		dpcm->state = SND_SOC_DPCM_LINK_STATE_FREE;

	dpcm_be_disconnect(fe, stream);

	fe->dpcm[stream].runtime = NULL;
	mutex_unlock(&fe->card->mutex);
	return ret;
}

/* create a new pcm */
int soc_new_pcm(struct snd_soc_pcm_runtime *rtd, int num)
{
	struct snd_soc_dai *codec_dai;
	struct snd_soc_dai *cpu_dai;
	struct snd_soc_component *component;
	struct snd_pcm *pcm;
	char new_name[64];
	int ret = 0, playback = 0, capture = 0;
	int i;

	if (rtd->dai_link->dynamic || rtd->dai_link->no_pcm) {
		playback = rtd->dai_link->dpcm_playback;
		capture = rtd->dai_link->dpcm_capture;
	} else {
		/* Adapt stream for codec2codec links */
		int cpu_capture = rtd->dai_link->params ?
			SNDRV_PCM_STREAM_PLAYBACK : SNDRV_PCM_STREAM_CAPTURE;
		int cpu_playback = rtd->dai_link->params ?
			SNDRV_PCM_STREAM_CAPTURE : SNDRV_PCM_STREAM_PLAYBACK;

		for_each_rtd_codec_dai(rtd, i, codec_dai) {
			if (rtd->num_cpus == 1) {
				cpu_dai = rtd->cpu_dais[0];
			} else if (rtd->num_cpus == rtd->num_codecs) {
				cpu_dai = rtd->cpu_dais[i];
			} else {
				dev_err(rtd->card->dev,
					"N cpus to M codecs link is not supported yet\n");
				return -EINVAL;
			}

			if (snd_soc_dai_stream_valid(codec_dai, SNDRV_PCM_STREAM_PLAYBACK) &&
			    snd_soc_dai_stream_valid(cpu_dai,   cpu_playback))
				playback = 1;
			if (snd_soc_dai_stream_valid(codec_dai, SNDRV_PCM_STREAM_CAPTURE) &&
			    snd_soc_dai_stream_valid(cpu_dai,   cpu_capture))
				capture = 1;
		}
	}

	if (rtd->dai_link->playback_only) {
		playback = 1;
		capture = 0;
	}

	if (rtd->dai_link->capture_only) {
		playback = 0;
		capture = 1;
	}

	/* create the PCM */
	if (rtd->dai_link->params) {
		snprintf(new_name, sizeof(new_name), "codec2codec(%s)",
			 rtd->dai_link->stream_name);

		ret = snd_pcm_new_internal(rtd->card->snd_card, new_name, num,
					   playback, capture, &pcm);
	} else if (rtd->dai_link->no_pcm) {
		snprintf(new_name, sizeof(new_name), "(%s)",
			rtd->dai_link->stream_name);

		ret = snd_pcm_new_internal(rtd->card->snd_card, new_name, num,
				playback, capture, &pcm);
	} else {
		if (rtd->dai_link->dynamic)
			snprintf(new_name, sizeof(new_name), "%s (*)",
				rtd->dai_link->stream_name);
		else
			snprintf(new_name, sizeof(new_name), "%s %s-%d",
				rtd->dai_link->stream_name,
				(rtd->num_codecs > 1) ?
				"multicodec" : rtd->codec_dai->name, num);

		ret = snd_pcm_new(rtd->card->snd_card, new_name, num, playback,
			capture, &pcm);
	}
	if (ret < 0) {
		dev_err(rtd->card->dev, "ASoC: can't create pcm for %s\n",
			rtd->dai_link->name);
		return ret;
	}
	dev_dbg(rtd->card->dev, "ASoC: registered pcm #%d %s\n",num, new_name);

	/* DAPM dai link stream work */
	if (rtd->dai_link->params)
		rtd->close_delayed_work_func = codec2codec_close_delayed_work;
	else
		rtd->close_delayed_work_func = snd_soc_close_delayed_work;

	pcm->nonatomic = rtd->dai_link->nonatomic;
	rtd->pcm = pcm;
	pcm->private_data = rtd;

	if (rtd->dai_link->no_pcm || rtd->dai_link->params) {
		if (playback)
			pcm->streams[SNDRV_PCM_STREAM_PLAYBACK].substream->private_data = rtd;
		if (capture)
			pcm->streams[SNDRV_PCM_STREAM_CAPTURE].substream->private_data = rtd;
		goto out;
	}

	/* ASoC PCM operations */
	if (rtd->dai_link->dynamic) {
		rtd->ops.open		= dpcm_fe_dai_open;
		rtd->ops.hw_params	= dpcm_fe_dai_hw_params;
		rtd->ops.prepare	= dpcm_fe_dai_prepare;
		rtd->ops.trigger	= dpcm_fe_dai_trigger;
		rtd->ops.hw_free	= dpcm_fe_dai_hw_free;
		rtd->ops.close		= dpcm_fe_dai_close;
		rtd->ops.pointer	= soc_pcm_pointer;
	} else {
		rtd->ops.open		= soc_pcm_open;
		rtd->ops.hw_params	= soc_pcm_hw_params;
		rtd->ops.prepare	= soc_pcm_prepare;
		rtd->ops.trigger	= soc_pcm_trigger;
		rtd->ops.hw_free	= soc_pcm_hw_free;
		rtd->ops.close		= soc_pcm_close;
		rtd->ops.pointer	= soc_pcm_pointer;
	}

	for_each_rtd_components(rtd, i, component) {
		const struct snd_soc_component_driver *drv = component->driver;

		if (drv->ioctl)
			rtd->ops.ioctl		= snd_soc_pcm_component_ioctl;
		if (drv->sync_stop)
			rtd->ops.sync_stop	= snd_soc_pcm_component_sync_stop;
		if (drv->copy_user)
			rtd->ops.copy_user	= snd_soc_pcm_component_copy_user;
		if (drv->page)
			rtd->ops.page		= snd_soc_pcm_component_page;
		if (drv->mmap)
			rtd->ops.mmap		= snd_soc_pcm_component_mmap;
	}

	if (playback)
		snd_pcm_set_ops(pcm, SNDRV_PCM_STREAM_PLAYBACK, &rtd->ops);

	if (capture)
		snd_pcm_set_ops(pcm, SNDRV_PCM_STREAM_CAPTURE, &rtd->ops);

	ret = snd_soc_pcm_component_new(rtd);
	if (ret < 0) {
		dev_err(rtd->dev, "ASoC: pcm constructor failed: %d\n", ret);
		return ret;
	}

	pcm->no_device_suspend = true;
out:
	dev_info(rtd->card->dev, "%s <-> %s mapping ok\n",
		 (rtd->num_codecs > 1) ? "multicodec" : rtd->codec_dai->name,
		 (rtd->num_cpus > 1) ? "multicpu" : rtd->cpu_dai->name);
	return ret;
}

/* is the current PCM operation for this FE ? */
int snd_soc_dpcm_fe_can_update(struct snd_soc_pcm_runtime *fe, int stream)
{
	if (fe->dpcm[stream].runtime_update == SND_SOC_DPCM_UPDATE_FE)
		return 1;
	return 0;
}
EXPORT_SYMBOL_GPL(snd_soc_dpcm_fe_can_update);

/* is the current PCM operation for this BE ? */
int snd_soc_dpcm_be_can_update(struct snd_soc_pcm_runtime *fe,
		struct snd_soc_pcm_runtime *be, int stream)
{
	if ((fe->dpcm[stream].runtime_update == SND_SOC_DPCM_UPDATE_FE) ||
	   ((fe->dpcm[stream].runtime_update == SND_SOC_DPCM_UPDATE_BE) &&
		  be->dpcm[stream].runtime_update))
		return 1;
	return 0;
}
EXPORT_SYMBOL_GPL(snd_soc_dpcm_be_can_update);

/* get the substream for this BE */
struct snd_pcm_substream *
	snd_soc_dpcm_get_substream(struct snd_soc_pcm_runtime *be, int stream)
{
	return be->pcm->streams[stream].substream;
}
EXPORT_SYMBOL_GPL(snd_soc_dpcm_get_substream);

static int snd_soc_dpcm_check_state(struct snd_soc_pcm_runtime *fe,
				    struct snd_soc_pcm_runtime *be,
				    int stream,
				    const enum snd_soc_dpcm_state *states,
				    int num_states)
{
	struct snd_soc_dpcm *dpcm;
	int state;
	int ret = 1;
	unsigned long flags;
	int i;

	spin_lock_irqsave(&fe->card->dpcm_lock, flags);
	for_each_dpcm_fe(be, stream, dpcm) {

		if (dpcm->fe == fe)
			continue;

		state = dpcm->fe->dpcm[stream].state;
		for (i = 0; i < num_states; i++) {
			if (state == states[i]) {
				ret = 0;
				break;
			}
		}
	}
	spin_unlock_irqrestore(&fe->card->dpcm_lock, flags);

	/* it's safe to do this BE DAI */
	return ret;
}

/*
 * We can only hw_free, stop, pause or suspend a BE DAI if any of it's FE
 * are not running, paused or suspended for the specified stream direction.
 */
int snd_soc_dpcm_can_be_free_stop(struct snd_soc_pcm_runtime *fe,
		struct snd_soc_pcm_runtime *be, int stream)
{
	const enum snd_soc_dpcm_state state[] = {
		SND_SOC_DPCM_STATE_START,
		SND_SOC_DPCM_STATE_PAUSED,
		SND_SOC_DPCM_STATE_SUSPEND,
	};

	return snd_soc_dpcm_check_state(fe, be, stream, state, ARRAY_SIZE(state));
}
EXPORT_SYMBOL_GPL(snd_soc_dpcm_can_be_free_stop);

/*
 * We can only change hw params a BE DAI if any of it's FE are not prepared,
 * running, paused or suspended for the specified stream direction.
 */
int snd_soc_dpcm_can_be_params(struct snd_soc_pcm_runtime *fe,
		struct snd_soc_pcm_runtime *be, int stream)
{
	const enum snd_soc_dpcm_state state[] = {
		SND_SOC_DPCM_STATE_START,
		SND_SOC_DPCM_STATE_PAUSED,
		SND_SOC_DPCM_STATE_SUSPEND,
		SND_SOC_DPCM_STATE_PREPARE,
	};

	return snd_soc_dpcm_check_state(fe, be, stream, state, ARRAY_SIZE(state));
}
<<<<<<< HEAD
EXPORT_SYMBOL_GPL(snd_soc_dpcm_can_be_params);

#ifdef CONFIG_DEBUG_FS
static const char *dpcm_state_string(enum snd_soc_dpcm_state state)
{
	switch (state) {
	case SND_SOC_DPCM_STATE_NEW:
		return "new";
	case SND_SOC_DPCM_STATE_OPEN:
		return "open";
	case SND_SOC_DPCM_STATE_HW_PARAMS:
		return "hw_params";
	case SND_SOC_DPCM_STATE_PREPARE:
		return "prepare";
	case SND_SOC_DPCM_STATE_START:
		return "start";
	case SND_SOC_DPCM_STATE_STOP:
		return "stop";
	case SND_SOC_DPCM_STATE_SUSPEND:
		return "suspend";
	case SND_SOC_DPCM_STATE_PAUSED:
		return "paused";
	case SND_SOC_DPCM_STATE_HW_FREE:
		return "hw_free";
	case SND_SOC_DPCM_STATE_CLOSE:
		return "close";
	}

	return "unknown";
}

static ssize_t dpcm_show_state(struct snd_soc_pcm_runtime *fe,
				int stream, char *buf, size_t size)
{
	struct snd_pcm_hw_params *params = &fe->dpcm[stream].hw_params;
	struct snd_soc_dpcm *dpcm;
	ssize_t offset = 0;
	unsigned long flags;

	/* FE state */
	offset += snprintf(buf + offset, size - offset,
			"[%s - %s]\n", fe->dai_link->name,
			stream ? "Capture" : "Playback");

	offset += snprintf(buf + offset, size - offset, "State: %s\n",
	                dpcm_state_string(fe->dpcm[stream].state));

	if ((fe->dpcm[stream].state >= SND_SOC_DPCM_STATE_HW_PARAMS) &&
	    (fe->dpcm[stream].state <= SND_SOC_DPCM_STATE_STOP))
		offset += snprintf(buf + offset, size - offset,
				"Hardware Params: "
				"Format = %s, Channels = %d, Rate = %d\n",
				snd_pcm_format_name(params_format(params)),
				params_channels(params),
				params_rate(params));

	/* BEs state */
	offset += snprintf(buf + offset, size - offset, "Backends:\n");

	if (list_empty(&fe->dpcm[stream].be_clients)) {
		offset += snprintf(buf + offset, size - offset,
				" No active DSP links\n");
		goto out;
	}

	spin_lock_irqsave(&fe->card->dpcm_lock, flags);
	for_each_dpcm_be(fe, stream, dpcm) {
		struct snd_soc_pcm_runtime *be = dpcm->be;
		params = &dpcm->hw_params;

		offset += snprintf(buf + offset, size - offset,
				"- %s\n", be->dai_link->name);

		offset += snprintf(buf + offset, size - offset,
				"   State: %s\n",
				dpcm_state_string(be->dpcm[stream].state));

		if ((be->dpcm[stream].state >= SND_SOC_DPCM_STATE_HW_PARAMS) &&
		    (be->dpcm[stream].state <= SND_SOC_DPCM_STATE_STOP))
			offset += snprintf(buf + offset, size - offset,
				"   Hardware Params: "
				"Format = %s, Channels = %d, Rate = %d\n",
				snd_pcm_format_name(params_format(params)),
				params_channels(params),
				params_rate(params));
	}
	spin_unlock_irqrestore(&fe->card->dpcm_lock, flags);
out:
	return offset;
}

static ssize_t dpcm_state_read_file(struct file *file, char __user *user_buf,
				size_t count, loff_t *ppos)
{
	struct snd_soc_pcm_runtime *fe = file->private_data;
	ssize_t out_count = PAGE_SIZE, offset = 0, ret = 0;
	int stream;
	char *buf;

	if (fe->num_cpus > 1) {
		dev_err(fe->dev,
			"%s doesn't support Multi CPU yet\n", __func__);
		return -EINVAL;
	}

	buf = kmalloc(out_count, GFP_KERNEL);
	if (!buf)
		return -ENOMEM;

	for_each_pcm_streams(stream)
		if (snd_soc_dai_stream_valid(fe->cpu_dai, stream))
			offset += dpcm_show_state(fe, stream,
						  buf + offset,
						  out_count - offset);

	ret = simple_read_from_buffer(user_buf, count, ppos, buf, offset);

	kfree(buf);
	return ret;
}

static const struct file_operations dpcm_state_fops = {
	.open = simple_open,
	.read = dpcm_state_read_file,
	.llseek = default_llseek,
};

void soc_dpcm_debugfs_add(struct snd_soc_pcm_runtime *rtd)
{
	if (!rtd->dai_link)
		return;

	if (!rtd->dai_link->dynamic)
		return;

	if (!rtd->card->debugfs_card_root)
		return;

	rtd->debugfs_dpcm_root = debugfs_create_dir(rtd->dai_link->name,
			rtd->card->debugfs_card_root);

	debugfs_create_file("state", 0444, rtd->debugfs_dpcm_root,
			    rtd, &dpcm_state_fops);
}
#endif
=======
EXPORT_SYMBOL_GPL(snd_soc_dpcm_can_be_params);
>>>>>>> 7eb400e1
<|MERGE_RESOLUTION|>--- conflicted
+++ resolved
@@ -570,32 +570,6 @@
 			bits = 0;
 			break;
 		}
-<<<<<<< HEAD
-		for_each_rtd_cpu_dai(rtd, i, cpu_dai) {
-			if (cpu_dai->driver->playback.sig_bits == 0) {
-				cpu_bits = 0;
-				break;
-			}
-			cpu_bits = max(cpu_dai->driver->playback.sig_bits,
-				       cpu_bits);
-		}
-	} else {
-		for_each_rtd_codec_dai(rtd, i, codec_dai) {
-			if (codec_dai->driver->capture.sig_bits == 0) {
-				bits = 0;
-				break;
-			}
-			bits = max(codec_dai->driver->capture.sig_bits, bits);
-		}
-		for_each_rtd_cpu_dai(rtd, i, cpu_dai) {
-			if (cpu_dai->driver->capture.sig_bits == 0) {
-				cpu_bits = 0;
-				break;
-			}
-			cpu_bits = max(cpu_dai->driver->capture.sig_bits,
-				       cpu_bits);
-		}
-=======
 		bits = max(pcm_codec->sig_bits, bits);
 	}
 
@@ -607,7 +581,6 @@
 			break;
 		}
 		cpu_bits = max(pcm_cpu->sig_bits, cpu_bits);
->>>>>>> 7eb400e1
 	}
 
 	soc_pcm_set_msb(substream, bits);
@@ -621,11 +594,6 @@
 	struct snd_soc_pcm_runtime *rtd = substream->private_data;
 	struct snd_soc_dai *codec_dai;
 	struct snd_soc_dai *cpu_dai;
-<<<<<<< HEAD
-	struct snd_soc_dai_driver *cpu_dai_drv;
-	struct snd_soc_dai_driver *codec_dai_drv;
-=======
->>>>>>> 7eb400e1
 	struct snd_soc_pcm_stream *codec_stream;
 	struct snd_soc_pcm_stream *cpu_stream;
 	unsigned int chan_min = 0, chan_max = UINT_MAX;
@@ -639,7 +607,6 @@
 
 	/* first calculate min/max only for CPUs in the DAI link */
 	for_each_rtd_cpu_dai(rtd, i, cpu_dai) {
-<<<<<<< HEAD
 
 		/*
 		 * Skip CPUs which don't support the current stream type.
@@ -654,11 +621,8 @@
 					      substream->stream))
 			continue;
 
-		cpu_dai_drv = cpu_dai->driver;
-		if (substream->stream == SNDRV_PCM_STREAM_PLAYBACK)
-			cpu_stream = &cpu_dai_drv->playback;
-		else
-			cpu_stream = &cpu_dai_drv->capture;
+		cpu_stream = snd_soc_dai_get_pcm_stream(cpu_dai, stream);
+
 		cpu_chan_min = max(cpu_chan_min, cpu_stream->channels_min);
 		cpu_chan_max = min(cpu_chan_max, cpu_stream->channels_max);
 		cpu_rate_min = max(cpu_rate_min, cpu_stream->rate_min);
@@ -668,33 +632,6 @@
 							cpu_rates);
 	}
 
-=======
-
-		/*
-		 * Skip CPUs which don't support the current stream type.
-		 * Otherwise, since the rate, channel, and format values will
-		 * zero in that case, we would have no usable settings left,
-		 * causing the resulting setup to fail.
-		 * At least one CPU should match, otherwise we should have
-		 * bailed out on a higher level, since there would be no
-		 * CPU to support the transfer direction in that case.
-		 */
-		if (!snd_soc_dai_stream_valid(cpu_dai,
-					      substream->stream))
-			continue;
-
-		cpu_stream = snd_soc_dai_get_pcm_stream(cpu_dai, stream);
-
-		cpu_chan_min = max(cpu_chan_min, cpu_stream->channels_min);
-		cpu_chan_max = min(cpu_chan_max, cpu_stream->channels_max);
-		cpu_rate_min = max(cpu_rate_min, cpu_stream->rate_min);
-		cpu_rate_max = min_not_zero(cpu_rate_max, cpu_stream->rate_max);
-		formats &= cpu_stream->formats;
-		cpu_rates = snd_pcm_rate_mask_intersect(cpu_stream->rates,
-							cpu_rates);
-	}
-
->>>>>>> 7eb400e1
 	/* second calculate min/max only for CODECs in the DAI link */
 	for_each_rtd_codec_dai(rtd, i, codec_dai) {
 
@@ -986,11 +923,7 @@
 		snd_soc_dai_shutdown(codec_dai, substream);
 	i = rtd->num_cpus;
 cpu_dai_err:
-<<<<<<< HEAD
-	for_each_rtd_cpu_dai_rollback(rtd, i, cpu_dai)
-=======
 	for_each_rtd_cpu_dai(rtd, i, cpu_dai)
->>>>>>> 7eb400e1
 		snd_soc_dai_shutdown(cpu_dai, substream);
 
 	soc_rtd_shutdown(rtd, substream);
@@ -1203,7 +1136,6 @@
 		 */
 		if (!snd_soc_dai_stream_valid(cpu_dai, substream->stream))
 			continue;
-<<<<<<< HEAD
 
 		ret = snd_soc_dai_hw_params(cpu_dai, substream, params);
 		if (ret < 0)
@@ -1215,19 +1147,6 @@
 		cpu_dai->sample_bits =
 			snd_pcm_format_physical_width(params_format(params));
 
-=======
-
-		ret = snd_soc_dai_hw_params(cpu_dai, substream, params);
-		if (ret < 0)
-			goto interface_err;
-
-		/* store the parameters for each DAI */
-		cpu_dai->rate = params_rate(params);
-		cpu_dai->channels = params_channels(params);
-		cpu_dai->sample_bits =
-			snd_pcm_format_physical_width(params_format(params));
-
->>>>>>> 7eb400e1
 		snd_soc_dapm_update_dai(substream, params, cpu_dai);
 	}
 
@@ -1606,14 +1525,10 @@
 			continue;
 
 		for_each_rtd_cpu_dai(be, i, dai) {
-<<<<<<< HEAD
-			w = dai_get_widget(dai, stream);
-=======
 			w = snd_soc_dai_get_widget(dai, stream);
 
 			dev_dbg(card->dev, "ASoC: try BE : %s\n",
 				w ? w->name : "(not set)");
->>>>>>> 7eb400e1
 
 			if (w == widget)
 				return be;
@@ -1708,11 +1623,7 @@
 		/* is there a valid CPU DAI widget for this BE */
 		do_prune = 1;
 		for_each_rtd_cpu_dai(dpcm->be, i, dai) {
-<<<<<<< HEAD
-			widget = dai_get_widget(dai, stream);
-=======
 			widget = snd_soc_dai_get_widget(dai, stream);
->>>>>>> 7eb400e1
 
 			/*
 			 * The BE is pruned only if none of the cpu_dai
@@ -2016,11 +1927,6 @@
 
 	for_each_dpcm_be(fe, stream, dpcm) {
 		struct snd_soc_pcm_runtime *be = dpcm->be;
-<<<<<<< HEAD
-		struct snd_soc_dai_driver *cpu_dai_drv;
-		struct snd_soc_dai_driver *codec_dai_drv;
-=======
->>>>>>> 7eb400e1
 		struct snd_soc_pcm_stream *codec_stream;
 		struct snd_soc_pcm_stream *cpu_stream;
 		struct snd_soc_dai *dai;
@@ -2034,15 +1940,7 @@
 			if (!snd_soc_dai_stream_valid(dai, stream))
 				continue;
 
-<<<<<<< HEAD
-			cpu_dai_drv =  dai->driver;
-			if (stream == SNDRV_PCM_STREAM_PLAYBACK)
-				cpu_stream = &cpu_dai_drv->playback;
-			else
-				cpu_stream = &cpu_dai_drv->capture;
-=======
 			cpu_stream = snd_soc_dai_get_pcm_stream(dai, stream);
->>>>>>> 7eb400e1
 
 			*channels_min = max(*channels_min,
 					    cpu_stream->channels_min);
@@ -2084,11 +1982,6 @@
 
 	for_each_dpcm_be(fe, stream, dpcm) {
 		struct snd_soc_pcm_runtime *be = dpcm->be;
-<<<<<<< HEAD
-		struct snd_soc_dai_driver *cpu_dai_drv;
-		struct snd_soc_dai_driver *codec_dai_drv;
-=======
->>>>>>> 7eb400e1
 		struct snd_soc_pcm_stream *codec_stream;
 		struct snd_soc_pcm_stream *cpu_stream;
 		struct snd_soc_dai *dai;
@@ -2102,15 +1995,7 @@
 			if (!snd_soc_dai_stream_valid(dai, stream))
 				continue;
 
-<<<<<<< HEAD
-			cpu_dai_drv =  dai->driver;
-			if (stream == SNDRV_PCM_STREAM_PLAYBACK)
-				cpu_stream = &cpu_dai_drv->playback;
-			else
-				cpu_stream = &cpu_dai_drv->capture;
-=======
 			cpu_stream = snd_soc_dai_get_pcm_stream(dai, stream);
->>>>>>> 7eb400e1
 
 			*rate_min = max(*rate_min, cpu_stream->rate_min);
 			*rate_max = min_not_zero(*rate_max,
@@ -3414,152 +3299,4 @@
 
 	return snd_soc_dpcm_check_state(fe, be, stream, state, ARRAY_SIZE(state));
 }
-<<<<<<< HEAD
-EXPORT_SYMBOL_GPL(snd_soc_dpcm_can_be_params);
-
-#ifdef CONFIG_DEBUG_FS
-static const char *dpcm_state_string(enum snd_soc_dpcm_state state)
-{
-	switch (state) {
-	case SND_SOC_DPCM_STATE_NEW:
-		return "new";
-	case SND_SOC_DPCM_STATE_OPEN:
-		return "open";
-	case SND_SOC_DPCM_STATE_HW_PARAMS:
-		return "hw_params";
-	case SND_SOC_DPCM_STATE_PREPARE:
-		return "prepare";
-	case SND_SOC_DPCM_STATE_START:
-		return "start";
-	case SND_SOC_DPCM_STATE_STOP:
-		return "stop";
-	case SND_SOC_DPCM_STATE_SUSPEND:
-		return "suspend";
-	case SND_SOC_DPCM_STATE_PAUSED:
-		return "paused";
-	case SND_SOC_DPCM_STATE_HW_FREE:
-		return "hw_free";
-	case SND_SOC_DPCM_STATE_CLOSE:
-		return "close";
-	}
-
-	return "unknown";
-}
-
-static ssize_t dpcm_show_state(struct snd_soc_pcm_runtime *fe,
-				int stream, char *buf, size_t size)
-{
-	struct snd_pcm_hw_params *params = &fe->dpcm[stream].hw_params;
-	struct snd_soc_dpcm *dpcm;
-	ssize_t offset = 0;
-	unsigned long flags;
-
-	/* FE state */
-	offset += snprintf(buf + offset, size - offset,
-			"[%s - %s]\n", fe->dai_link->name,
-			stream ? "Capture" : "Playback");
-
-	offset += snprintf(buf + offset, size - offset, "State: %s\n",
-	                dpcm_state_string(fe->dpcm[stream].state));
-
-	if ((fe->dpcm[stream].state >= SND_SOC_DPCM_STATE_HW_PARAMS) &&
-	    (fe->dpcm[stream].state <= SND_SOC_DPCM_STATE_STOP))
-		offset += snprintf(buf + offset, size - offset,
-				"Hardware Params: "
-				"Format = %s, Channels = %d, Rate = %d\n",
-				snd_pcm_format_name(params_format(params)),
-				params_channels(params),
-				params_rate(params));
-
-	/* BEs state */
-	offset += snprintf(buf + offset, size - offset, "Backends:\n");
-
-	if (list_empty(&fe->dpcm[stream].be_clients)) {
-		offset += snprintf(buf + offset, size - offset,
-				" No active DSP links\n");
-		goto out;
-	}
-
-	spin_lock_irqsave(&fe->card->dpcm_lock, flags);
-	for_each_dpcm_be(fe, stream, dpcm) {
-		struct snd_soc_pcm_runtime *be = dpcm->be;
-		params = &dpcm->hw_params;
-
-		offset += snprintf(buf + offset, size - offset,
-				"- %s\n", be->dai_link->name);
-
-		offset += snprintf(buf + offset, size - offset,
-				"   State: %s\n",
-				dpcm_state_string(be->dpcm[stream].state));
-
-		if ((be->dpcm[stream].state >= SND_SOC_DPCM_STATE_HW_PARAMS) &&
-		    (be->dpcm[stream].state <= SND_SOC_DPCM_STATE_STOP))
-			offset += snprintf(buf + offset, size - offset,
-				"   Hardware Params: "
-				"Format = %s, Channels = %d, Rate = %d\n",
-				snd_pcm_format_name(params_format(params)),
-				params_channels(params),
-				params_rate(params));
-	}
-	spin_unlock_irqrestore(&fe->card->dpcm_lock, flags);
-out:
-	return offset;
-}
-
-static ssize_t dpcm_state_read_file(struct file *file, char __user *user_buf,
-				size_t count, loff_t *ppos)
-{
-	struct snd_soc_pcm_runtime *fe = file->private_data;
-	ssize_t out_count = PAGE_SIZE, offset = 0, ret = 0;
-	int stream;
-	char *buf;
-
-	if (fe->num_cpus > 1) {
-		dev_err(fe->dev,
-			"%s doesn't support Multi CPU yet\n", __func__);
-		return -EINVAL;
-	}
-
-	buf = kmalloc(out_count, GFP_KERNEL);
-	if (!buf)
-		return -ENOMEM;
-
-	for_each_pcm_streams(stream)
-		if (snd_soc_dai_stream_valid(fe->cpu_dai, stream))
-			offset += dpcm_show_state(fe, stream,
-						  buf + offset,
-						  out_count - offset);
-
-	ret = simple_read_from_buffer(user_buf, count, ppos, buf, offset);
-
-	kfree(buf);
-	return ret;
-}
-
-static const struct file_operations dpcm_state_fops = {
-	.open = simple_open,
-	.read = dpcm_state_read_file,
-	.llseek = default_llseek,
-};
-
-void soc_dpcm_debugfs_add(struct snd_soc_pcm_runtime *rtd)
-{
-	if (!rtd->dai_link)
-		return;
-
-	if (!rtd->dai_link->dynamic)
-		return;
-
-	if (!rtd->card->debugfs_card_root)
-		return;
-
-	rtd->debugfs_dpcm_root = debugfs_create_dir(rtd->dai_link->name,
-			rtd->card->debugfs_card_root);
-
-	debugfs_create_file("state", 0444, rtd->debugfs_dpcm_root,
-			    rtd, &dpcm_state_fops);
-}
-#endif
-=======
-EXPORT_SYMBOL_GPL(snd_soc_dpcm_can_be_params);
->>>>>>> 7eb400e1
+EXPORT_SYMBOL_GPL(snd_soc_dpcm_can_be_params);