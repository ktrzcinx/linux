// SPDX-License-Identifier: GPL-2.0-only
/*
 * Copyright (c) 2010-2011,2013-2015 The Linux Foundation. All rights reserved.
 *
 * lpass-apq8016.c -- ALSA SoC CPU DAI driver for APQ8016 LPASS
 */


#include <linux/clk.h>
#include <linux/device.h>
#include <linux/err.h>
#include <linux/kernel.h>
#include <linux/module.h>
#include <linux/of.h>
#include <linux/platform_device.h>
#include <sound/pcm.h>
#include <sound/pcm_params.h>
#include <sound/soc.h>
#include <sound/soc-dai.h>

#include <dt-bindings/sound/apq8016-lpass.h>
#include "lpass-lpaif-reg.h"
#include "lpass.h"

static struct snd_soc_dai_driver apq8016_lpass_cpu_dai_driver[] = {
	[MI2S_PRIMARY] =  {
		.id = MI2S_PRIMARY,
		.name = "Primary MI2S",
		.playback = {
			.stream_name	= "Primary Playback",
			.formats	= SNDRV_PCM_FMTBIT_S16 |
						SNDRV_PCM_FMTBIT_S24 |
						SNDRV_PCM_FMTBIT_S32,
			.rates		= SNDRV_PCM_RATE_8000 |
						SNDRV_PCM_RATE_16000 |
						SNDRV_PCM_RATE_32000 |
						SNDRV_PCM_RATE_48000 |
						SNDRV_PCM_RATE_96000,
			.rate_min	= 8000,
			.rate_max	= 96000,
			.channels_min	= 1,
			.channels_max	= 8,
		},
		.probe	= &asoc_qcom_lpass_cpu_dai_probe,
		.ops    = &asoc_qcom_lpass_cpu_dai_ops,
	},
	[MI2S_SECONDARY] =  {
		.id = MI2S_SECONDARY,
		.name = "Secondary MI2S",
		.playback = {
			.stream_name	= "Secondary Playback",
			.formats	= SNDRV_PCM_FMTBIT_S16 |
						SNDRV_PCM_FMTBIT_S24 |
						SNDRV_PCM_FMTBIT_S32,
			.rates		= SNDRV_PCM_RATE_8000 |
						SNDRV_PCM_RATE_16000 |
						SNDRV_PCM_RATE_32000 |
						SNDRV_PCM_RATE_48000 |
						SNDRV_PCM_RATE_96000,
			.rate_min	= 8000,
			.rate_max	= 96000,
			.channels_min	= 1,
			.channels_max	= 8,
		},
		.probe	= &asoc_qcom_lpass_cpu_dai_probe,
		.ops    = &asoc_qcom_lpass_cpu_dai_ops,
	},
	[MI2S_TERTIARY] =  {
		.id = MI2S_TERTIARY,
		.name = "Tertiary MI2S",
		.capture = {
			.stream_name	= "Tertiary Capture",
			.formats	= SNDRV_PCM_FMTBIT_S16 |
						SNDRV_PCM_FMTBIT_S24 |
						SNDRV_PCM_FMTBIT_S32,
			.rates		= SNDRV_PCM_RATE_8000 |
						SNDRV_PCM_RATE_16000 |
						SNDRV_PCM_RATE_32000 |
						SNDRV_PCM_RATE_48000 |
						SNDRV_PCM_RATE_96000,
			.rate_min	= 8000,
			.rate_max	= 96000,
			.channels_min	= 1,
			.channels_max	= 8,
		},
		.probe	= &asoc_qcom_lpass_cpu_dai_probe,
		.ops    = &asoc_qcom_lpass_cpu_dai_ops,
	},
	[MI2S_QUATERNARY] =  {
		.id = MI2S_QUATERNARY,
		.name = "Quatenary MI2S",
		.playback = {
			.stream_name	= "Quatenary Playback",
			.formats	= SNDRV_PCM_FMTBIT_S16 |
						SNDRV_PCM_FMTBIT_S24 |
						SNDRV_PCM_FMTBIT_S32,
			.rates		= SNDRV_PCM_RATE_8000 |
						SNDRV_PCM_RATE_16000 |
						SNDRV_PCM_RATE_32000 |
						SNDRV_PCM_RATE_48000 |
						SNDRV_PCM_RATE_96000,
			.rate_min	= 8000,
			.rate_max	= 96000,
			.channels_min	= 1,
			.channels_max	= 8,
		},
		.capture = {
			.stream_name	= "Quatenary Capture",
			.formats	= SNDRV_PCM_FMTBIT_S16 |
						SNDRV_PCM_FMTBIT_S24 |
						SNDRV_PCM_FMTBIT_S32,
			.rates		= SNDRV_PCM_RATE_8000 |
						SNDRV_PCM_RATE_16000 |
						SNDRV_PCM_RATE_32000 |
						SNDRV_PCM_RATE_48000 |
						SNDRV_PCM_RATE_96000,
			.rate_min	= 8000,
			.rate_max	= 96000,
			.channels_min	= 1,
			.channels_max	= 8,
		},
		.probe	= &asoc_qcom_lpass_cpu_dai_probe,
		.ops    = &asoc_qcom_lpass_cpu_dai_ops,
	},
};

static int apq8016_lpass_alloc_dma_channel(struct lpass_data *drvdata,
					   int direction)
{
	struct lpass_variant *v = drvdata->variant;
	int chan = 0;

	if (direction == SNDRV_PCM_STREAM_PLAYBACK) {
		chan = find_first_zero_bit(&drvdata->dma_ch_bit_map,
					v->rdma_channels);

		if (chan >= v->rdma_channels)
			return -EBUSY;
	} else {
		chan = find_next_zero_bit(&drvdata->dma_ch_bit_map,
					v->wrdma_channel_start +
					v->wrdma_channels,
					v->wrdma_channel_start);

		if (chan >=  v->wrdma_channel_start + v->wrdma_channels)
			return -EBUSY;
	}

	set_bit(chan, &drvdata->dma_ch_bit_map);

	return chan;
}

static int apq8016_lpass_free_dma_channel(struct lpass_data *drvdata, int chan)
{
	clear_bit(chan, &drvdata->dma_ch_bit_map);

	return 0;
}

static int apq8016_lpass_init(struct platform_device *pdev)
{
	struct lpass_data *drvdata = platform_get_drvdata(pdev);
	struct lpass_variant *variant = drvdata->variant;
	struct device *dev = &pdev->dev;
	int ret, i;


	drvdata->clks = devm_kcalloc(dev, variant->num_clks,
				     sizeof(*drvdata->clks), GFP_KERNEL);
<<<<<<< HEAD
=======
	if (!drvdata->clks)
		return -ENOMEM;
>>>>>>> 1e83de0b
	drvdata->num_clks = variant->num_clks;

	for (i = 0; i < drvdata->num_clks; i++)
		drvdata->clks[i].id = variant->clk_name[i];

	ret = devm_clk_bulk_get(dev, drvdata->num_clks, drvdata->clks);
	if (ret) {
		dev_err(dev, "Failed to get clocks %d\n", ret);
		return ret;
	}

	ret = clk_bulk_prepare_enable(drvdata->num_clks, drvdata->clks);
	if (ret) {
		dev_err(dev, "apq8016 clk_enable failed\n");
		return ret;
	}

	drvdata->ahbix_clk = devm_clk_get(dev, "ahbix-clk");
	if (IS_ERR(drvdata->ahbix_clk)) {
		dev_err(dev, "error getting ahbix-clk: %ld\n",
				PTR_ERR(drvdata->ahbix_clk));
		ret = PTR_ERR(drvdata->ahbix_clk);
		goto err_ahbix_clk;
	}

	ret = clk_set_rate(drvdata->ahbix_clk, LPASS_AHBIX_CLOCK_FREQUENCY);
	if (ret) {
		dev_err(dev, "error setting rate on ahbix_clk: %d\n", ret);
		goto err_ahbix_clk;
	}
	dev_dbg(dev, "set ahbix_clk rate to %lu\n",
			clk_get_rate(drvdata->ahbix_clk));

	ret = clk_prepare_enable(drvdata->ahbix_clk);
	if (ret) {
		dev_err(dev, "error enabling ahbix_clk: %d\n", ret);
		goto err_ahbix_clk;
	}

	return 0;

err_ahbix_clk:
	clk_bulk_disable_unprepare(drvdata->num_clks, drvdata->clks);
	return ret;
}

static int apq8016_lpass_exit(struct platform_device *pdev)
{
	struct lpass_data *drvdata = platform_get_drvdata(pdev);

	clk_bulk_disable_unprepare(drvdata->num_clks, drvdata->clks);
	clk_disable_unprepare(drvdata->ahbix_clk);

	return 0;
}


static struct lpass_variant apq8016_data = {
	.i2sctrl_reg_base	= 0x1000,
	.i2sctrl_reg_stride	= 0x1000,
	.i2s_ports		= 4,
	.irq_reg_base		= 0x6000,
	.irq_reg_stride		= 0x1000,
	.irq_ports		= 3,
	.rdma_reg_base		= 0x8400,
	.rdma_reg_stride	= 0x1000,
	.rdma_channels		= 2,
	.dmactl_audif_start	= 1,
	.wrdma_reg_base		= 0xB000,
	.wrdma_reg_stride	= 0x1000,
	.wrdma_channel_start	= 5,
	.wrdma_channels		= 2,
	.loopback		= REG_FIELD_ID(0x1000, 15, 15, 4, 0x1000),
	.spken			= REG_FIELD_ID(0x1000, 14, 14, 4, 0x1000),
	.spkmode		= REG_FIELD_ID(0x1000, 10, 13, 4, 0x1000),
	.spkmono		= REG_FIELD_ID(0x1000, 9, 9, 4, 0x1000),
	.micen			= REG_FIELD_ID(0x1000, 8, 8, 4, 0x1000),
	.micmode		= REG_FIELD_ID(0x1000, 4, 7, 4, 0x1000),
	.micmono		= REG_FIELD_ID(0x1000, 3, 3, 4, 0x1000),
	.wssrc			= REG_FIELD_ID(0x1000, 2, 2, 4, 0x1000),
	.bitwidth		= REG_FIELD_ID(0x1000, 0, 0, 4, 0x1000),

	.rdma_dyncclk		= REG_FIELD_ID(0x8400, 12, 12, 2, 0x1000),
	.rdma_bursten		= REG_FIELD_ID(0x8400, 11, 11, 2, 0x1000),
	.rdma_wpscnt		= REG_FIELD_ID(0x8400, 8, 10, 2, 0x1000),
	.rdma_intf		= REG_FIELD_ID(0x8400, 4, 7, 2, 0x1000),
	.rdma_fifowm		= REG_FIELD_ID(0x8400, 1, 3, 2, 0x1000),
	.rdma_enable		= REG_FIELD_ID(0x8400, 0, 0, 2, 0x1000),

	.wrdma_dyncclk		= REG_FIELD_ID(0xB000, 12, 12, 2, 0x1000),
	.wrdma_bursten		= REG_FIELD_ID(0xB000, 11, 11, 2, 0x1000),
	.wrdma_wpscnt		= REG_FIELD_ID(0xB000, 8, 10, 2, 0x1000),
	.wrdma_intf		= REG_FIELD_ID(0xB000, 4, 7, 2, 0x1000),
	.wrdma_fifowm		= REG_FIELD_ID(0xB000, 1, 3, 2, 0x1000),
	.wrdma_enable		= REG_FIELD_ID(0xB000, 0, 0, 2, 0x1000),

	.clk_name		= (const char*[]) {
				   "pcnoc-mport-clk",
				   "pcnoc-sway-clk",
				  },
	.num_clks		= 2,
	.dai_driver		= apq8016_lpass_cpu_dai_driver,
	.num_dai		= ARRAY_SIZE(apq8016_lpass_cpu_dai_driver),
	.dai_osr_clk_names	= (const char *[]) {
				"mi2s-osr-clk0",
				"mi2s-osr-clk1",
				"mi2s-osr-clk2",
				"mi2s-osr-clk3",
				},
	.dai_bit_clk_names	= (const char *[]) {
				"mi2s-bit-clk0",
				"mi2s-bit-clk1",
				"mi2s-bit-clk2",
				"mi2s-bit-clk3",
				},
	.init			= apq8016_lpass_init,
	.exit			= apq8016_lpass_exit,
	.alloc_dma_channel	= apq8016_lpass_alloc_dma_channel,
	.free_dma_channel	= apq8016_lpass_free_dma_channel,
};

static const struct of_device_id apq8016_lpass_cpu_device_id[] = {
	{ .compatible = "qcom,lpass-cpu-apq8016", .data = &apq8016_data },
	{}
};
MODULE_DEVICE_TABLE(of, apq8016_lpass_cpu_device_id);

static struct platform_driver apq8016_lpass_cpu_platform_driver = {
	.driver	= {
		.name		= "apq8016-lpass-cpu",
		.of_match_table	= of_match_ptr(apq8016_lpass_cpu_device_id),
	},
	.probe	= asoc_qcom_lpass_cpu_platform_probe,
	.remove	= asoc_qcom_lpass_cpu_platform_remove,
};
module_platform_driver(apq8016_lpass_cpu_platform_driver);

MODULE_DESCRIPTION("APQ8016 LPASS CPU Driver");
MODULE_LICENSE("GPL v2");
<|MERGE_RESOLUTION|>--- conflicted
+++ resolved
@@ -168,11 +168,8 @@
 
 	drvdata->clks = devm_kcalloc(dev, variant->num_clks,
 				     sizeof(*drvdata->clks), GFP_KERNEL);
-<<<<<<< HEAD
-=======
 	if (!drvdata->clks)
 		return -ENOMEM;
->>>>>>> 1e83de0b
 	drvdata->num_clks = variant->num_clks;
 
 	for (i = 0; i < drvdata->num_clks; i++)
