--- conflicted
+++ resolved
@@ -36,18 +36,12 @@
 
 	scontrol->led_ctl.led_value = temp;
 
-<<<<<<< HEAD
-=======
 #if IS_REACHABLE(CONFIG_LEDS_TRIGGER_AUDIO)
->>>>>>> 08c0d65f
 	if (!scontrol->led_ctl.direction)
 		ledtrig_audio_set(LED_AUDIO_MUTE, temp ? LED_OFF : LED_ON);
 	else
 		ledtrig_audio_set(LED_AUDIO_MICMUTE, temp ? LED_OFF : LED_ON);
-<<<<<<< HEAD
-=======
 #endif
->>>>>>> 08c0d65f
 }
 
 static inline u32 mixer_to_ipc(unsigned int value, u32 *volume_map, int size)
