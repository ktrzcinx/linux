--- conflicted
+++ resolved
@@ -175,11 +175,7 @@
 	struct snd_soc_pcm_runtime *rtd =
 		list_first_entry(&card->rtd_list,
 				 struct snd_soc_pcm_runtime, list);
-<<<<<<< HEAD
-	struct snd_soc_dai *codec_dai = rtd->codec_dai;
-=======
 	struct snd_soc_dai *codec_dai = asoc_rtd_to_codec(rtd, 0);
->>>>>>> 2f8daf07
 	struct hdac_hda_priv *hda_pvt;
 
 	if (!codec_dai)
