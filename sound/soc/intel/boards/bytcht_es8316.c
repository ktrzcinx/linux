--- conflicted
+++ resolved
@@ -63,7 +63,7 @@
 
 static unsigned long quirk;
 
-static int quirk_override;
+static int quirk_override = -1;
 module_param_named(quirk, quirk_override, int, 0444);
 MODULE_PARM_DESC(quirk, "Board-specific quirk override");
 
@@ -516,11 +516,7 @@
 		quirk = BYT_CHT_ES8316_INTMIC_IN1_MAP |
 			BYT_CHT_ES8316_MONO_SPEAKER;
 	}
-<<<<<<< HEAD
-	if (quirk_override) {
-=======
 	if (quirk_override != -1) {
->>>>>>> a53bb245
 		dev_info(dev, "Overriding quirk 0x%x => 0x%x\n",
 			 (unsigned int)quirk,
 			 quirk_override);
