// SPDX-License-Identifier: GPL-2.0+
//
// AMD ACP PCI Driver
//
//Copyright 2016 Advanced Micro Devices, Inc.

#include <linux/pci.h>
#include <linux/module.h>
#include <linux/io.h>
#include <linux/platform_device.h>
#include <linux/interrupt.h>
#include <linux/pm_runtime.h>
#include <linux/delay.h>

#include "acp3x.h"

struct acp3x_dev_data {
	void __iomem *acp3x_base;
	bool acp3x_audio_mode;
	struct resource *res;
	struct platform_device *pdev[ACP3x_DEVS];
};

static int acp3x_power_on(void __iomem *acp3x_base)
{
	u32 val;
	int timeout;

	val = rv_readl(acp3x_base + mmACP_PGFSM_STATUS);

	if (val == 0)
		return val;

	if (!((val & ACP_PGFSM_STATUS_MASK) ==
				ACP_POWER_ON_IN_PROGRESS))
		rv_writel(ACP_PGFSM_CNTL_POWER_ON_MASK,
			acp3x_base + mmACP_PGFSM_CONTROL);
	timeout = 0;
	while (++timeout < 500) {
		val = rv_readl(acp3x_base + mmACP_PGFSM_STATUS);
<<<<<<< HEAD
		if (!val)
			return 0;
=======
		if (!val) {
			/* Set PME_EN as after ACP power On,
			 * PME_EN gets cleared
			 */
			rv_writel(0x1, acp3x_base + mmACP_PME_EN);
			return 0;
		}
>>>>>>> 7eb400e1
		udelay(1);
	}
	return -ETIMEDOUT;
}

static int acp3x_reset(void __iomem *acp3x_base)
{
	u32 val;
	int timeout;

	rv_writel(1, acp3x_base + mmACP_SOFT_RESET);
	timeout = 0;
	while (++timeout < 500) {
		val = rv_readl(acp3x_base + mmACP_SOFT_RESET);
		if (val & ACP3x_SOFT_RESET__SoftResetAudDone_MASK)
			break;
		cpu_relax();
	}
	rv_writel(0, acp3x_base + mmACP_SOFT_RESET);
	timeout = 0;
	while (++timeout < 500) {
		val = rv_readl(acp3x_base + mmACP_SOFT_RESET);
		if (!val)
			return 0;
		cpu_relax();
	}
	return -ETIMEDOUT;
}

static int acp3x_init(void __iomem *acp3x_base)
{
	int ret;

	/* power on */
	ret = acp3x_power_on(acp3x_base);
	if (ret) {
		pr_err("ACP3x power on failed\n");
		return ret;
	}
	/* Reset */
	ret = acp3x_reset(acp3x_base);
	if (ret) {
		pr_err("ACP3x reset failed\n");
		return ret;
	}
	return 0;
}

static int acp3x_deinit(void __iomem *acp3x_base)
{
	int ret;

	/* Reset */
	ret = acp3x_reset(acp3x_base);
	if (ret) {
		pr_err("ACP3x reset failed\n");
		return ret;
	}
	return 0;
}

static int snd_acp3x_probe(struct pci_dev *pci,
			   const struct pci_device_id *pci_id)
{
	struct acp3x_dev_data *adata;
	struct platform_device_info pdevinfo[ACP3x_DEVS];
	unsigned int irqflags;
	int ret, i;
	u32 addr, val;

	if (pci_enable_device(pci)) {
		dev_err(&pci->dev, "pci_enable_device failed\n");
		return -ENODEV;
	}

	ret = pci_request_regions(pci, "AMD ACP3x audio");
	if (ret < 0) {
		dev_err(&pci->dev, "pci_request_regions failed\n");
		goto disable_pci;
	}

	adata = devm_kzalloc(&pci->dev, sizeof(struct acp3x_dev_data),
			     GFP_KERNEL);
	if (!adata) {
		ret = -ENOMEM;
		goto release_regions;
	}

	/* check for msi interrupt support */
	ret = pci_enable_msi(pci);
	if (ret)
		/* msi is not enabled */
		irqflags = IRQF_SHARED;
	else
		/* msi is enabled */
		irqflags = 0;

	addr = pci_resource_start(pci, 0);
	adata->acp3x_base = devm_ioremap(&pci->dev, addr,
					pci_resource_len(pci, 0));
	if (!adata->acp3x_base) {
		ret = -ENOMEM;
		goto disable_msi;
	}
	pci_set_master(pci);
	pci_set_drvdata(pci, adata);
	ret = acp3x_init(adata->acp3x_base);
	if (ret)
		goto disable_msi;

	val = rv_readl(adata->acp3x_base + mmACP_I2S_PIN_CONFIG);
	switch (val) {
	case I2S_MODE:
		adata->res = devm_kzalloc(&pci->dev,
					  sizeof(struct resource) * 4,
					  GFP_KERNEL);
		if (!adata->res) {
			ret = -ENOMEM;
			goto de_init;
		}

		adata->res[0].name = "acp3x_i2s_iomem";
		adata->res[0].flags = IORESOURCE_MEM;
		adata->res[0].start = addr;
		adata->res[0].end = addr + (ACP3x_REG_END - ACP3x_REG_START);

		adata->res[1].name = "acp3x_i2s_sp";
		adata->res[1].flags = IORESOURCE_MEM;
		adata->res[1].start = addr + ACP3x_I2STDM_REG_START;
		adata->res[1].end = addr + ACP3x_I2STDM_REG_END;

		adata->res[2].name = "acp3x_i2s_bt";
		adata->res[2].flags = IORESOURCE_MEM;
		adata->res[2].start = addr + ACP3x_BT_TDM_REG_START;
		adata->res[2].end = addr + ACP3x_BT_TDM_REG_END;

		adata->res[3].name = "acp3x_i2s_irq";
		adata->res[3].flags = IORESOURCE_IRQ;
		adata->res[3].start = pci->irq;
		adata->res[3].end = adata->res[3].start;

		adata->acp3x_audio_mode = ACP3x_I2S_MODE;

		memset(&pdevinfo, 0, sizeof(pdevinfo));
		pdevinfo[0].name = "acp3x_rv_i2s_dma";
		pdevinfo[0].id = 0;
		pdevinfo[0].parent = &pci->dev;
		pdevinfo[0].num_res = 4;
		pdevinfo[0].res = &adata->res[0];
		pdevinfo[0].data = &irqflags;
		pdevinfo[0].size_data = sizeof(irqflags);

		pdevinfo[1].name = "acp3x_i2s_playcap";
		pdevinfo[1].id = 0;
		pdevinfo[1].parent = &pci->dev;
		pdevinfo[1].num_res = 1;
		pdevinfo[1].res = &adata->res[1];

		pdevinfo[2].name = "acp3x_i2s_playcap";
		pdevinfo[2].id = 1;
		pdevinfo[2].parent = &pci->dev;
		pdevinfo[2].num_res = 1;
		pdevinfo[2].res = &adata->res[1];

		pdevinfo[3].name = "acp3x_i2s_playcap";
		pdevinfo[3].id = 2;
		pdevinfo[3].parent = &pci->dev;
		pdevinfo[3].num_res = 1;
		pdevinfo[3].res = &adata->res[2];
		for (i = 0; i < ACP3x_DEVS; i++) {
			adata->pdev[i] =
				platform_device_register_full(&pdevinfo[i]);
			if (IS_ERR(adata->pdev[i])) {
				dev_err(&pci->dev, "cannot register %s device\n",
					pdevinfo[i].name);
				ret = PTR_ERR(adata->pdev[i]);
				goto unregister_devs;
			}
		}
		break;
	default:
		dev_err(&pci->dev, "Invalid ACP audio mode : %d\n", val);
		ret = -ENODEV;
		goto disable_msi;
	}
	pm_runtime_set_autosuspend_delay(&pci->dev, 2000);
	pm_runtime_use_autosuspend(&pci->dev);
	pm_runtime_set_active(&pci->dev);
	pm_runtime_put_noidle(&pci->dev);
	pm_runtime_enable(&pci->dev);
	pm_runtime_allow(&pci->dev);
	return 0;

unregister_devs:
	if (val == I2S_MODE)
		for (i = 0; i < ACP3x_DEVS; i++)
			platform_device_unregister(adata->pdev[i]);
de_init:
	if (acp3x_deinit(adata->acp3x_base))
		dev_err(&pci->dev, "ACP de-init failed\n");
disable_msi:
	pci_disable_msi(pci);
release_regions:
	pci_release_regions(pci);
disable_pci:
	pci_disable_device(pci);

	return ret;
}

static int snd_acp3x_suspend(struct device *dev)
{
	int ret;
	struct acp3x_dev_data *adata;

	adata = dev_get_drvdata(dev);
	ret = acp3x_deinit(adata->acp3x_base);
	if (ret)
		dev_err(dev, "ACP de-init failed\n");
	else
		dev_dbg(dev, "ACP de-initialized\n");

	return 0;
}

static int snd_acp3x_resume(struct device *dev)
{
	int ret;
	struct acp3x_dev_data *adata;

	adata = dev_get_drvdata(dev);
	ret = acp3x_init(adata->acp3x_base);
	if (ret) {
		dev_err(dev, "ACP init failed\n");
		return ret;
	}
	return 0;
}

static const struct dev_pm_ops acp3x_pm = {
	.runtime_suspend = snd_acp3x_suspend,
	.runtime_resume =  snd_acp3x_resume,
	.resume =	snd_acp3x_resume,
};

static void snd_acp3x_remove(struct pci_dev *pci)
{
	struct acp3x_dev_data *adata;
	int i, ret;

	adata = pci_get_drvdata(pci);
	if (adata->acp3x_audio_mode == ACP3x_I2S_MODE) {
		for (i = 0; i < ACP3x_DEVS; i++)
			platform_device_unregister(adata->pdev[i]);
	}
	ret = acp3x_deinit(adata->acp3x_base);
	if (ret)
		dev_err(&pci->dev, "ACP de-init failed\n");
	pm_runtime_disable(&pci->dev);
	pm_runtime_get_noresume(&pci->dev);
	pci_disable_msi(pci);
	pci_release_regions(pci);
	pci_disable_device(pci);
}

static const struct pci_device_id snd_acp3x_ids[] = {
	{ PCI_DEVICE(PCI_VENDOR_ID_AMD, 0x15e2),
	.class = PCI_CLASS_MULTIMEDIA_OTHER << 8,
	.class_mask = 0xffffff },
	{ 0, },
};
MODULE_DEVICE_TABLE(pci, snd_acp3x_ids);

static struct pci_driver acp3x_driver  = {
	.name = KBUILD_MODNAME,
	.id_table = snd_acp3x_ids,
	.probe = snd_acp3x_probe,
	.remove = snd_acp3x_remove,
	.driver = {
		.pm = &acp3x_pm,
	}
};

module_pci_driver(acp3x_driver);

MODULE_AUTHOR("Vishnuvardhanrao.Ravulapati@amd.com");
MODULE_AUTHOR("Maruthi.Bayyavarapu@amd.com");
MODULE_DESCRIPTION("AMD ACP3x PCI driver");
MODULE_LICENSE("GPL v2");<|MERGE_RESOLUTION|>--- conflicted
+++ resolved
@@ -38,10 +38,6 @@
 	timeout = 0;
 	while (++timeout < 500) {
 		val = rv_readl(acp3x_base + mmACP_PGFSM_STATUS);
-<<<<<<< HEAD
-		if (!val)
-			return 0;
-=======
 		if (!val) {
 			/* Set PME_EN as after ACP power On,
 			 * PME_EN gets cleared
@@ -49,7 +45,6 @@
 			rv_writel(0x1, acp3x_base + mmACP_PME_EN);
 			return 0;
 		}
->>>>>>> 7eb400e1
 		udelay(1);
 	}
 	return -ETIMEDOUT;
