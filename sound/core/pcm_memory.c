// SPDX-License-Identifier: GPL-2.0-or-later
/*
 *  Digital Audio (PCM) abstract layer
 *  Copyright (c) by Jaroslav Kysela <perex@perex.cz>
 */

#include <linux/io.h>
#include <linux/time.h>
#include <linux/init.h>
#include <linux/slab.h>
#include <linux/moduleparam.h>
#include <linux/vmalloc.h>
#include <linux/export.h>
#include <sound/core.h>
#include <sound/pcm.h>
#include <sound/info.h>
#include <sound/initval.h>
#include "pcm_local.h"

static int preallocate_dma = 1;
module_param(preallocate_dma, int, 0444);
MODULE_PARM_DESC(preallocate_dma, "Preallocate DMA memory when the PCM devices are initialized.");

static int maximum_substreams = 4;
module_param(maximum_substreams, int, 0444);
MODULE_PARM_DESC(maximum_substreams, "Maximum substreams with preallocated DMA memory.");

static const size_t snd_minimum_buffer = 16384;


/*
 * try to allocate as the large pages as possible.
 * stores the resultant memory size in *res_size.
 *
 * the minimum size is snd_minimum_buffer.  it should be power of 2.
 */
static int preallocate_pcm_pages(struct snd_pcm_substream *substream, size_t size)
{
	struct snd_dma_buffer *dmab = &substream->dma_buffer;
	size_t orig_size = size;
	int err;

	do {
		if ((err = snd_dma_alloc_pages(dmab->dev.type, dmab->dev.dev,
					       size, dmab)) < 0) {
			if (err != -ENOMEM)
				return err; /* fatal error */
		} else
			return 0;
		size >>= 1;
	} while (size >= snd_minimum_buffer);
	dmab->bytes = 0; /* tell error */
	pr_warn("ALSA pcmC%dD%d%c,%d:%s: cannot preallocate for size %zu\n",
		substream->pcm->card->number, substream->pcm->device,
		substream->stream ? 'c' : 'p', substream->number,
		substream->pcm->name, orig_size);
	return 0;
}

/*
 * release the preallocated buffer if not yet done.
 */
static void snd_pcm_lib_preallocate_dma_free(struct snd_pcm_substream *substream)
{
	if (substream->dma_buffer.area == NULL)
		return;
	snd_dma_free_pages(&substream->dma_buffer);
	substream->dma_buffer.area = NULL;
}

/**
 * snd_pcm_lib_preallocate_free - release the preallocated buffer of the specified substream.
 * @substream: the pcm substream instance
 *
 * Releases the pre-allocated buffer of the given substream.
 */
void snd_pcm_lib_preallocate_free(struct snd_pcm_substream *substream)
{
	snd_pcm_lib_preallocate_dma_free(substream);
}

/**
 * snd_pcm_lib_preallocate_free_for_all - release all pre-allocated buffers on the pcm
 * @pcm: the pcm instance
 *
 * Releases all the pre-allocated buffers on the given pcm.
 */
void snd_pcm_lib_preallocate_free_for_all(struct snd_pcm *pcm)
{
	struct snd_pcm_substream *substream;
	int stream;

	for (stream = 0; stream < 2; stream++)
		for (substream = pcm->streams[stream].substream; substream; substream = substream->next)
			snd_pcm_lib_preallocate_free(substream);
}
EXPORT_SYMBOL(snd_pcm_lib_preallocate_free_for_all);

#ifdef CONFIG_SND_VERBOSE_PROCFS
/*
 * read callback for prealloc proc file
 *
 * prints the current allocated size in kB.
 */
static void snd_pcm_lib_preallocate_proc_read(struct snd_info_entry *entry,
					      struct snd_info_buffer *buffer)
{
	struct snd_pcm_substream *substream = entry->private_data;
	snd_iprintf(buffer, "%lu\n", (unsigned long) substream->dma_buffer.bytes / 1024);
}

/*
 * read callback for prealloc_max proc file
 *
 * prints the maximum allowed size in kB.
 */
static void snd_pcm_lib_preallocate_max_proc_read(struct snd_info_entry *entry,
						  struct snd_info_buffer *buffer)
{
	struct snd_pcm_substream *substream = entry->private_data;
	snd_iprintf(buffer, "%lu\n", (unsigned long) substream->dma_max / 1024);
}

/*
 * write callback for prealloc proc file
 *
 * accepts the preallocation size in kB.
 */
static void snd_pcm_lib_preallocate_proc_write(struct snd_info_entry *entry,
					       struct snd_info_buffer *buffer)
{
	struct snd_pcm_substream *substream = entry->private_data;
	char line[64], str[64];
	size_t size;
	struct snd_dma_buffer new_dmab;

	if (substream->runtime) {
		buffer->error = -EBUSY;
		return;
	}
	if (!snd_info_get_line(buffer, line, sizeof(line))) {
		snd_info_get_str(str, line, sizeof(str));
		size = simple_strtoul(str, NULL, 10) * 1024;
		if ((size != 0 && size < 8192) || size > substream->dma_max) {
			buffer->error = -EINVAL;
			return;
		}
		if (substream->dma_buffer.bytes == size)
			return;
		memset(&new_dmab, 0, sizeof(new_dmab));
		new_dmab.dev = substream->dma_buffer.dev;
		if (size > 0) {
			if (snd_dma_alloc_pages(substream->dma_buffer.dev.type,
						substream->dma_buffer.dev.dev,
						size, &new_dmab) < 0) {
				buffer->error = -ENOMEM;
				return;
			}
			substream->buffer_bytes_max = size;
		} else {
			substream->buffer_bytes_max = UINT_MAX;
		}
		if (substream->dma_buffer.area)
			snd_dma_free_pages(&substream->dma_buffer);
		substream->dma_buffer = new_dmab;
	} else {
		buffer->error = -EINVAL;
	}
}

static inline void preallocate_info_init(struct snd_pcm_substream *substream)
{
	struct snd_info_entry *entry;

	entry = snd_info_create_card_entry(substream->pcm->card, "prealloc",
					   substream->proc_root);
	if (entry) {
		snd_info_set_text_ops(entry, substream,
				      snd_pcm_lib_preallocate_proc_read);
		entry->c.text.write = snd_pcm_lib_preallocate_proc_write;
		entry->mode |= 0200;
	}
	entry = snd_info_create_card_entry(substream->pcm->card, "prealloc_max",
					   substream->proc_root);
	if (entry)
		snd_info_set_text_ops(entry, substream,
				      snd_pcm_lib_preallocate_max_proc_read);
}

#else /* !CONFIG_SND_VERBOSE_PROCFS */
#define preallocate_info_init(s)
#endif /* CONFIG_SND_VERBOSE_PROCFS */

/*
 * pre-allocate the buffer and create a proc file for the substream
 */
static void preallocate_pages(struct snd_pcm_substream *substream,
			      int type, struct device *data,
			      size_t size, size_t max, bool managed)
{
	if (snd_BUG_ON(substream->dma_buffer.dev.type))
		return;

	substream->dma_buffer.dev.type = type;
	substream->dma_buffer.dev.dev = data;

	if (size > 0 && preallocate_dma && substream->number < maximum_substreams)
		preallocate_pcm_pages(substream, size);

	if (substream->dma_buffer.bytes > 0)
		substream->buffer_bytes_max = substream->dma_buffer.bytes;
	substream->dma_max = max;
	if (max > 0)
		preallocate_info_init(substream);
<<<<<<< HEAD
=======
	if (managed)
		substream->managed_buffer_alloc = 1;
>>>>>>> 47426034
}

static void preallocate_pages_for_all(struct snd_pcm *pcm, int type,
				      void *data, size_t size, size_t max,
				      bool managed)
{
	struct snd_pcm_substream *substream;
	int stream;

	for (stream = 0; stream < 2; stream++)
		for (substream = pcm->streams[stream].substream; substream;
		     substream = substream->next)
			preallocate_pages(substream, type, data, size, max,
					  managed);
}

/**
 * snd_pcm_lib_preallocate_pages - pre-allocation for the given DMA type
 * @substream: the pcm substream instance
 * @type: DMA type (SNDRV_DMA_TYPE_*)
 * @data: DMA type dependent data
 * @size: the requested pre-allocation size in bytes
 * @max: the max. allowed pre-allocation size
 *
 * Do pre-allocation for the given DMA buffer type.
 */
void snd_pcm_lib_preallocate_pages(struct snd_pcm_substream *substream,
				  int type, struct device *data,
				  size_t size, size_t max)
{
<<<<<<< HEAD
	if (snd_BUG_ON(substream->dma_buffer.dev.type))
		return;
	substream->dma_buffer.dev.type = type;
	substream->dma_buffer.dev.dev = data;
	snd_pcm_lib_preallocate_pages1(substream, size, max);
=======
	preallocate_pages(substream, type, data, size, max, false);
>>>>>>> 47426034
}
EXPORT_SYMBOL(snd_pcm_lib_preallocate_pages);

/**
 * snd_pcm_lib_preallocate_pages_for_all - pre-allocation for continuous memory type (all substreams)
 * @pcm: the pcm instance
 * @type: DMA type (SNDRV_DMA_TYPE_*)
 * @data: DMA type dependent data
 * @size: the requested pre-allocation size in bytes
 * @max: the max. allowed pre-allocation size
 *
 * Do pre-allocation to all substreams of the given pcm for the
 * specified DMA type.
 */
void snd_pcm_lib_preallocate_pages_for_all(struct snd_pcm *pcm,
					  int type, void *data,
					  size_t size, size_t max)
{
	preallocate_pages_for_all(pcm, type, data, size, max, false);
}
EXPORT_SYMBOL(snd_pcm_lib_preallocate_pages_for_all);

<<<<<<< HEAD
=======
/**
 * snd_pcm_set_managed_buffer - set up buffer management for a substream
 * @substream: the pcm substream instance
 * @type: DMA type (SNDRV_DMA_TYPE_*)
 * @data: DMA type dependent data
 * @size: the requested pre-allocation size in bytes
 * @max: the max. allowed pre-allocation size
 *
 * Do pre-allocation for the given DMA buffer type, and set the managed
 * buffer allocation mode to the given substream.
 * In this mode, PCM core will allocate a buffer automatically before PCM
 * hw_params ops call, and release the buffer after PCM hw_free ops call
 * as well, so that the driver doesn't need to invoke the allocation and
 * the release explicitly in its callback.
 * When a buffer is actually allocated before the PCM hw_params call, it
 * turns on the runtime buffer_changed flag for drivers changing their h/w
 * parameters accordingly.
 */
void snd_pcm_set_managed_buffer(struct snd_pcm_substream *substream, int type,
				struct device *data, size_t size, size_t max)
{
	preallocate_pages(substream, type, data, size, max, true);
}
EXPORT_SYMBOL(snd_pcm_set_managed_buffer);

/**
 * snd_pcm_set_managed_buffer_all - set up buffer management for all substreams
 *	for all substreams
 * @pcm: the pcm instance
 * @type: DMA type (SNDRV_DMA_TYPE_*)
 * @data: DMA type dependent data
 * @size: the requested pre-allocation size in bytes
 * @max: the max. allowed pre-allocation size
 *
 * Do pre-allocation to all substreams of the given pcm for the specified DMA
 * type and size, and set the managed_buffer_alloc flag to each substream.
 */
void snd_pcm_set_managed_buffer_all(struct snd_pcm *pcm, int type,
				    struct device *data,
				    size_t size, size_t max)
{
	preallocate_pages_for_all(pcm, type, data, size, max, true);
}
EXPORT_SYMBOL(snd_pcm_set_managed_buffer_all);

>>>>>>> 47426034
#ifdef CONFIG_SND_DMA_SGBUF
/*
 * snd_pcm_sgbuf_ops_page - get the page struct at the given offset
 * @substream: the pcm substream instance
 * @offset: the buffer offset
 *
 * Used as the page callback of PCM ops.
 *
 * Return: The page struct at the given buffer offset. %NULL on failure.
 */
struct page *snd_pcm_sgbuf_ops_page(struct snd_pcm_substream *substream, unsigned long offset)
{
	struct snd_sg_buf *sgbuf = snd_pcm_substream_sgbuf(substream);

	unsigned int idx = offset >> PAGE_SHIFT;
	if (idx >= (unsigned int)sgbuf->pages)
		return NULL;
	return sgbuf->page_table[idx];
}
#endif /* CONFIG_SND_DMA_SGBUF */

/**
 * snd_pcm_lib_malloc_pages - allocate the DMA buffer
 * @substream: the substream to allocate the DMA buffer to
 * @size: the requested buffer size in bytes
 *
 * Allocates the DMA buffer on the BUS type given earlier to
 * snd_pcm_lib_preallocate_xxx_pages().
 *
 * Return: 1 if the buffer is changed, 0 if not changed, or a negative
 * code on failure.
 */
int snd_pcm_lib_malloc_pages(struct snd_pcm_substream *substream, size_t size)
{
	struct snd_pcm_runtime *runtime;
	struct snd_dma_buffer *dmab = NULL;

	if (PCM_RUNTIME_CHECK(substream))
		return -EINVAL;
	if (snd_BUG_ON(substream->dma_buffer.dev.type ==
		       SNDRV_DMA_TYPE_UNKNOWN))
		return -EINVAL;
	runtime = substream->runtime;

	if (runtime->dma_buffer_p) {
		/* perphaps, we might free the large DMA memory region
		   to save some space here, but the actual solution
		   costs us less time */
		if (runtime->dma_buffer_p->bytes >= size) {
			runtime->dma_bytes = size;
			return 0;	/* ok, do not change */
		}
		snd_pcm_lib_free_pages(substream);
	}
	if (substream->dma_buffer.area != NULL &&
	    substream->dma_buffer.bytes >= size) {
		dmab = &substream->dma_buffer; /* use the pre-allocated buffer */
	} else {
		dmab = kzalloc(sizeof(*dmab), GFP_KERNEL);
		if (! dmab)
			return -ENOMEM;
		dmab->dev = substream->dma_buffer.dev;
		if (snd_dma_alloc_pages(substream->dma_buffer.dev.type,
					substream->dma_buffer.dev.dev,
					size, dmab) < 0) {
			kfree(dmab);
			return -ENOMEM;
		}
	}
	snd_pcm_set_runtime_buffer(substream, dmab);
	runtime->dma_bytes = size;
	return 1;			/* area was changed */
}
EXPORT_SYMBOL(snd_pcm_lib_malloc_pages);

/**
 * snd_pcm_lib_free_pages - release the allocated DMA buffer.
 * @substream: the substream to release the DMA buffer
 *
 * Releases the DMA buffer allocated via snd_pcm_lib_malloc_pages().
 *
 * Return: Zero if successful, or a negative error code on failure.
 */
int snd_pcm_lib_free_pages(struct snd_pcm_substream *substream)
{
	struct snd_pcm_runtime *runtime;

	if (PCM_RUNTIME_CHECK(substream))
		return -EINVAL;
	runtime = substream->runtime;
	if (runtime->dma_area == NULL)
		return 0;
	if (runtime->dma_buffer_p != &substream->dma_buffer) {
		/* it's a newly allocated buffer.  release it now. */
		snd_dma_free_pages(runtime->dma_buffer_p);
		kfree(runtime->dma_buffer_p);
	}
	snd_pcm_set_runtime_buffer(substream, NULL);
	return 0;
}
EXPORT_SYMBOL(snd_pcm_lib_free_pages);

int _snd_pcm_lib_alloc_vmalloc_buffer(struct snd_pcm_substream *substream,
				      size_t size, gfp_t gfp_flags)
{
	struct snd_pcm_runtime *runtime;

	if (PCM_RUNTIME_CHECK(substream))
		return -EINVAL;
	runtime = substream->runtime;
	if (runtime->dma_area) {
		if (runtime->dma_bytes >= size)
			return 0; /* already large enough */
		vfree(runtime->dma_area);
	}
	runtime->dma_area = __vmalloc(size, gfp_flags, PAGE_KERNEL);
	if (!runtime->dma_area)
		return -ENOMEM;
	runtime->dma_bytes = size;
	return 1;
}
EXPORT_SYMBOL(_snd_pcm_lib_alloc_vmalloc_buffer);

/**
 * snd_pcm_lib_free_vmalloc_buffer - free vmalloc buffer
 * @substream: the substream with a buffer allocated by
 *	snd_pcm_lib_alloc_vmalloc_buffer()
 *
 * Return: Zero if successful, or a negative error code on failure.
 */
int snd_pcm_lib_free_vmalloc_buffer(struct snd_pcm_substream *substream)
{
	struct snd_pcm_runtime *runtime;

	if (PCM_RUNTIME_CHECK(substream))
		return -EINVAL;
	runtime = substream->runtime;
	vfree(runtime->dma_area);
	runtime->dma_area = NULL;
	return 0;
}
EXPORT_SYMBOL(snd_pcm_lib_free_vmalloc_buffer);

/**
 * snd_pcm_lib_get_vmalloc_page - map vmalloc buffer offset to page struct
 * @substream: the substream with a buffer allocated by
 *	snd_pcm_lib_alloc_vmalloc_buffer()
 * @offset: offset in the buffer
 *
 * This function is to be used as the page callback in the PCM ops.
 *
 * Return: The page struct, or %NULL on failure.
 */
struct page *snd_pcm_lib_get_vmalloc_page(struct snd_pcm_substream *substream,
					  unsigned long offset)
{
	return vmalloc_to_page(substream->runtime->dma_area + offset);
}
EXPORT_SYMBOL(snd_pcm_lib_get_vmalloc_page);<|MERGE_RESOLUTION|>--- conflicted
+++ resolved
@@ -212,11 +212,8 @@
 	substream->dma_max = max;
 	if (max > 0)
 		preallocate_info_init(substream);
-<<<<<<< HEAD
-=======
 	if (managed)
 		substream->managed_buffer_alloc = 1;
->>>>>>> 47426034
 }
 
 static void preallocate_pages_for_all(struct snd_pcm *pcm, int type,
@@ -247,15 +244,7 @@
 				  int type, struct device *data,
 				  size_t size, size_t max)
 {
-<<<<<<< HEAD
-	if (snd_BUG_ON(substream->dma_buffer.dev.type))
-		return;
-	substream->dma_buffer.dev.type = type;
-	substream->dma_buffer.dev.dev = data;
-	snd_pcm_lib_preallocate_pages1(substream, size, max);
-=======
 	preallocate_pages(substream, type, data, size, max, false);
->>>>>>> 47426034
 }
 EXPORT_SYMBOL(snd_pcm_lib_preallocate_pages);
 
@@ -278,8 +267,6 @@
 }
 EXPORT_SYMBOL(snd_pcm_lib_preallocate_pages_for_all);
 
-<<<<<<< HEAD
-=======
 /**
  * snd_pcm_set_managed_buffer - set up buffer management for a substream
  * @substream: the pcm substream instance
@@ -325,7 +312,6 @@
 }
 EXPORT_SYMBOL(snd_pcm_set_managed_buffer_all);
 
->>>>>>> 47426034
 #ifdef CONFIG_SND_DMA_SGBUF
 /*
  * snd_pcm_sgbuf_ops_page - get the page struct at the given offset
