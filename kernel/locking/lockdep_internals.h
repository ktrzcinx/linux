--- conflicted
+++ resolved
@@ -20,11 +20,7 @@
 #undef LOCKDEP_STATE
 	LOCK_USED,
 	LOCK_USED_READ,
-<<<<<<< HEAD
-	LOCK_USAGE_STATES
-=======
 	LOCK_USAGE_STATES,
->>>>>>> 11811d61
 };
 
 /* states after LOCK_USED_READ are not traced and printed */
