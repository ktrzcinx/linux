--- conflicted
+++ resolved
@@ -71,15 +71,12 @@
 	return tcp_rsk(req)->is_mptcp;
 }
 
-<<<<<<< HEAD
-=======
 static inline bool rsk_drop_req(const struct request_sock *req)
 {
 	return tcp_rsk(req)->is_mptcp && tcp_rsk(req)->drop_req;
 }
 
 void mptcp_space(const struct sock *ssk, int *space, int *full_space);
->>>>>>> 4775cbe7
 bool mptcp_syn_options(struct sock *sk, const struct sk_buff *skb,
 		       unsigned int *size, struct mptcp_out_options *opts);
 bool mptcp_synack_options(const struct request_sock *req, unsigned int *size,
