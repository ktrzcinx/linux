/* SPDX-License-Identifier: GPL-2.0-only */
#ifndef __NET_CFG80211_H
#define __NET_CFG80211_H
/*
 * 802.11 device and configuration interface
 *
 * Copyright 2006-2010	Johannes Berg <johannes@sipsolutions.net>
 * Copyright 2013-2014 Intel Mobile Communications GmbH
 * Copyright 2015-2017	Intel Deutschland GmbH
 * Copyright (C) 2018-2020 Intel Corporation
 */

#include <linux/netdevice.h>
#include <linux/debugfs.h>
#include <linux/list.h>
#include <linux/bug.h>
#include <linux/netlink.h>
#include <linux/skbuff.h>
#include <linux/nl80211.h>
#include <linux/if_ether.h>
#include <linux/ieee80211.h>
#include <linux/net.h>
#include <net/regulatory.h>

/**
 * DOC: Introduction
 *
 * cfg80211 is the configuration API for 802.11 devices in Linux. It bridges
 * userspace and drivers, and offers some utility functionality associated
 * with 802.11. cfg80211 must, directly or indirectly via mac80211, be used
 * by all modern wireless drivers in Linux, so that they offer a consistent
 * API through nl80211. For backward compatibility, cfg80211 also offers
 * wireless extensions to userspace, but hides them from drivers completely.
 *
 * Additionally, cfg80211 contains code to help enforce regulatory spectrum
 * use restrictions.
 */


/**
 * DOC: Device registration
 *
 * In order for a driver to use cfg80211, it must register the hardware device
 * with cfg80211. This happens through a number of hardware capability structs
 * described below.
 *
 * The fundamental structure for each device is the 'wiphy', of which each
 * instance describes a physical wireless device connected to the system. Each
 * such wiphy can have zero, one, or many virtual interfaces associated with
 * it, which need to be identified as such by pointing the network interface's
 * @ieee80211_ptr pointer to a &struct wireless_dev which further describes
 * the wireless part of the interface, normally this struct is embedded in the
 * network interface's private data area. Drivers can optionally allow creating
 * or destroying virtual interfaces on the fly, but without at least one or the
 * ability to create some the wireless device isn't useful.
 *
 * Each wiphy structure contains device capability information, and also has
 * a pointer to the various operations the driver offers. The definitions and
 * structures here describe these capabilities in detail.
 */

struct wiphy;

/*
 * wireless hardware capability structures
 */

/**
 * enum ieee80211_channel_flags - channel flags
 *
 * Channel flags set by the regulatory control code.
 *
 * @IEEE80211_CHAN_DISABLED: This channel is disabled.
 * @IEEE80211_CHAN_NO_IR: do not initiate radiation, this includes
 *	sending probe requests or beaconing.
 * @IEEE80211_CHAN_RADAR: Radar detection is required on this channel.
 * @IEEE80211_CHAN_NO_HT40PLUS: extension channel above this channel
 *	is not permitted.
 * @IEEE80211_CHAN_NO_HT40MINUS: extension channel below this channel
 *	is not permitted.
 * @IEEE80211_CHAN_NO_OFDM: OFDM is not allowed on this channel.
 * @IEEE80211_CHAN_NO_80MHZ: If the driver supports 80 MHz on the band,
 *	this flag indicates that an 80 MHz channel cannot use this
 *	channel as the control or any of the secondary channels.
 *	This may be due to the driver or due to regulatory bandwidth
 *	restrictions.
 * @IEEE80211_CHAN_NO_160MHZ: If the driver supports 160 MHz on the band,
 *	this flag indicates that an 160 MHz channel cannot use this
 *	channel as the control or any of the secondary channels.
 *	This may be due to the driver or due to regulatory bandwidth
 *	restrictions.
 * @IEEE80211_CHAN_INDOOR_ONLY: see %NL80211_FREQUENCY_ATTR_INDOOR_ONLY
 * @IEEE80211_CHAN_IR_CONCURRENT: see %NL80211_FREQUENCY_ATTR_IR_CONCURRENT
 * @IEEE80211_CHAN_NO_20MHZ: 20 MHz bandwidth is not permitted
 *	on this channel.
 * @IEEE80211_CHAN_NO_10MHZ: 10 MHz bandwidth is not permitted
 *	on this channel.
 * @IEEE80211_CHAN_NO_HE: HE operation is not permitted on this channel.
 *
 */
enum ieee80211_channel_flags {
	IEEE80211_CHAN_DISABLED		= 1<<0,
	IEEE80211_CHAN_NO_IR		= 1<<1,
	/* hole at 1<<2 */
	IEEE80211_CHAN_RADAR		= 1<<3,
	IEEE80211_CHAN_NO_HT40PLUS	= 1<<4,
	IEEE80211_CHAN_NO_HT40MINUS	= 1<<5,
	IEEE80211_CHAN_NO_OFDM		= 1<<6,
	IEEE80211_CHAN_NO_80MHZ		= 1<<7,
	IEEE80211_CHAN_NO_160MHZ	= 1<<8,
	IEEE80211_CHAN_INDOOR_ONLY	= 1<<9,
	IEEE80211_CHAN_IR_CONCURRENT	= 1<<10,
	IEEE80211_CHAN_NO_20MHZ		= 1<<11,
	IEEE80211_CHAN_NO_10MHZ		= 1<<12,
	IEEE80211_CHAN_NO_HE		= 1<<13,
};

#define IEEE80211_CHAN_NO_HT40 \
	(IEEE80211_CHAN_NO_HT40PLUS | IEEE80211_CHAN_NO_HT40MINUS)

#define IEEE80211_DFS_MIN_CAC_TIME_MS		60000
#define IEEE80211_DFS_MIN_NOP_TIME_MS		(30 * 60 * 1000)

/**
 * struct ieee80211_channel - channel definition
 *
 * This structure describes a single channel for use
 * with cfg80211.
 *
 * @center_freq: center frequency in MHz
 * @hw_value: hardware-specific value for the channel
 * @flags: channel flags from &enum ieee80211_channel_flags.
 * @orig_flags: channel flags at registration time, used by regulatory
 *	code to support devices with additional restrictions
 * @band: band this channel belongs to.
 * @max_antenna_gain: maximum antenna gain in dBi
 * @max_power: maximum transmission power (in dBm)
 * @max_reg_power: maximum regulatory transmission power (in dBm)
 * @beacon_found: helper to regulatory code to indicate when a beacon
 *	has been found on this channel. Use regulatory_hint_found_beacon()
 *	to enable this, this is useful only on 5 GHz band.
 * @orig_mag: internal use
 * @orig_mpwr: internal use
 * @dfs_state: current state of this channel. Only relevant if radar is required
 *	on this channel.
 * @dfs_state_entered: timestamp (jiffies) when the dfs state was entered.
 * @dfs_cac_ms: DFS CAC time in milliseconds, this is valid for DFS channels.
 */
struct ieee80211_channel {
	enum nl80211_band band;
	u32 center_freq;
	u16 hw_value;
	u32 flags;
	int max_antenna_gain;
	int max_power;
	int max_reg_power;
	bool beacon_found;
	u32 orig_flags;
	int orig_mag, orig_mpwr;
	enum nl80211_dfs_state dfs_state;
	unsigned long dfs_state_entered;
	unsigned int dfs_cac_ms;
};

/**
 * enum ieee80211_rate_flags - rate flags
 *
 * Hardware/specification flags for rates. These are structured
 * in a way that allows using the same bitrate structure for
 * different bands/PHY modes.
 *
 * @IEEE80211_RATE_SHORT_PREAMBLE: Hardware can send with short
 *	preamble on this bitrate; only relevant in 2.4GHz band and
 *	with CCK rates.
 * @IEEE80211_RATE_MANDATORY_A: This bitrate is a mandatory rate
 *	when used with 802.11a (on the 5 GHz band); filled by the
 *	core code when registering the wiphy.
 * @IEEE80211_RATE_MANDATORY_B: This bitrate is a mandatory rate
 *	when used with 802.11b (on the 2.4 GHz band); filled by the
 *	core code when registering the wiphy.
 * @IEEE80211_RATE_MANDATORY_G: This bitrate is a mandatory rate
 *	when used with 802.11g (on the 2.4 GHz band); filled by the
 *	core code when registering the wiphy.
 * @IEEE80211_RATE_ERP_G: This is an ERP rate in 802.11g mode.
 * @IEEE80211_RATE_SUPPORTS_5MHZ: Rate can be used in 5 MHz mode
 * @IEEE80211_RATE_SUPPORTS_10MHZ: Rate can be used in 10 MHz mode
 */
enum ieee80211_rate_flags {
	IEEE80211_RATE_SHORT_PREAMBLE	= 1<<0,
	IEEE80211_RATE_MANDATORY_A	= 1<<1,
	IEEE80211_RATE_MANDATORY_B	= 1<<2,
	IEEE80211_RATE_MANDATORY_G	= 1<<3,
	IEEE80211_RATE_ERP_G		= 1<<4,
	IEEE80211_RATE_SUPPORTS_5MHZ	= 1<<5,
	IEEE80211_RATE_SUPPORTS_10MHZ	= 1<<6,
};

/**
 * enum ieee80211_bss_type - BSS type filter
 *
 * @IEEE80211_BSS_TYPE_ESS: Infrastructure BSS
 * @IEEE80211_BSS_TYPE_PBSS: Personal BSS
 * @IEEE80211_BSS_TYPE_IBSS: Independent BSS
 * @IEEE80211_BSS_TYPE_MBSS: Mesh BSS
 * @IEEE80211_BSS_TYPE_ANY: Wildcard value for matching any BSS type
 */
enum ieee80211_bss_type {
	IEEE80211_BSS_TYPE_ESS,
	IEEE80211_BSS_TYPE_PBSS,
	IEEE80211_BSS_TYPE_IBSS,
	IEEE80211_BSS_TYPE_MBSS,
	IEEE80211_BSS_TYPE_ANY
};

/**
 * enum ieee80211_privacy - BSS privacy filter
 *
 * @IEEE80211_PRIVACY_ON: privacy bit set
 * @IEEE80211_PRIVACY_OFF: privacy bit clear
 * @IEEE80211_PRIVACY_ANY: Wildcard value for matching any privacy setting
 */
enum ieee80211_privacy {
	IEEE80211_PRIVACY_ON,
	IEEE80211_PRIVACY_OFF,
	IEEE80211_PRIVACY_ANY
};

#define IEEE80211_PRIVACY(x)	\
	((x) ? IEEE80211_PRIVACY_ON : IEEE80211_PRIVACY_OFF)

/**
 * struct ieee80211_rate - bitrate definition
 *
 * This structure describes a bitrate that an 802.11 PHY can
 * operate with. The two values @hw_value and @hw_value_short
 * are only for driver use when pointers to this structure are
 * passed around.
 *
 * @flags: rate-specific flags
 * @bitrate: bitrate in units of 100 Kbps
 * @hw_value: driver/hardware value for this rate
 * @hw_value_short: driver/hardware value for this rate when
 *	short preamble is used
 */
struct ieee80211_rate {
	u32 flags;
	u16 bitrate;
	u16 hw_value, hw_value_short;
};

/**
 * struct ieee80211_he_obss_pd - AP settings for spatial reuse
 *
 * @enable: is the feature enabled.
 * @min_offset: minimal tx power offset an associated station shall use
 * @max_offset: maximum tx power offset an associated station shall use
 */
struct ieee80211_he_obss_pd {
	bool enable;
	u8 min_offset;
	u8 max_offset;
};

/**
 * struct cfg80211_he_bss_color - AP settings for BSS coloring
 *
 * @color: the current color.
 * @disabled: is the feature disabled.
 * @partial: define the AID equation.
 */
struct cfg80211_he_bss_color {
	u8 color;
	bool disabled;
	bool partial;
};

/**
 * struct ieee80211_he_bss_color - AP settings for BSS coloring
 *
 * @color: the current color.
 * @disabled: is the feature disabled.
 * @partial: define the AID equation.
 */
struct ieee80211_he_bss_color {
	u8 color;
	bool disabled;
	bool partial;
};

/**
 * struct ieee80211_sta_ht_cap - STA's HT capabilities
 *
 * This structure describes most essential parameters needed
 * to describe 802.11n HT capabilities for an STA.
 *
 * @ht_supported: is HT supported by the STA
 * @cap: HT capabilities map as described in 802.11n spec
 * @ampdu_factor: Maximum A-MPDU length factor
 * @ampdu_density: Minimum A-MPDU spacing
 * @mcs: Supported MCS rates
 */
struct ieee80211_sta_ht_cap {
	u16 cap; /* use IEEE80211_HT_CAP_ */
	bool ht_supported;
	u8 ampdu_factor;
	u8 ampdu_density;
	struct ieee80211_mcs_info mcs;
};

/**
 * struct ieee80211_sta_vht_cap - STA's VHT capabilities
 *
 * This structure describes most essential parameters needed
 * to describe 802.11ac VHT capabilities for an STA.
 *
 * @vht_supported: is VHT supported by the STA
 * @cap: VHT capabilities map as described in 802.11ac spec
 * @vht_mcs: Supported VHT MCS rates
 */
struct ieee80211_sta_vht_cap {
	bool vht_supported;
	u32 cap; /* use IEEE80211_VHT_CAP_ */
	struct ieee80211_vht_mcs_info vht_mcs;
};

#define IEEE80211_HE_PPE_THRES_MAX_LEN		25

/**
 * struct ieee80211_sta_he_cap - STA's HE capabilities
 *
 * This structure describes most essential parameters needed
 * to describe 802.11ax HE capabilities for a STA.
 *
 * @has_he: true iff HE data is valid.
 * @he_cap_elem: Fixed portion of the HE capabilities element.
 * @he_mcs_nss_supp: The supported NSS/MCS combinations.
 * @ppe_thres: Holds the PPE Thresholds data.
 */
struct ieee80211_sta_he_cap {
	bool has_he;
	struct ieee80211_he_cap_elem he_cap_elem;
	struct ieee80211_he_mcs_nss_supp he_mcs_nss_supp;
	u8 ppe_thres[IEEE80211_HE_PPE_THRES_MAX_LEN];
};

/**
 * struct ieee80211_sband_iftype_data
 *
 * This structure encapsulates sband data that is relevant for the
 * interface types defined in @types_mask.  Each type in the
 * @types_mask must be unique across all instances of iftype_data.
 *
 * @types_mask: interface types mask
 * @he_cap: holds the HE capabilities
 */
struct ieee80211_sband_iftype_data {
	u16 types_mask;
	struct ieee80211_sta_he_cap he_cap;
};

/**
 * enum ieee80211_edmg_bw_config - allowed channel bandwidth configurations
 *
 * @IEEE80211_EDMG_BW_CONFIG_4: 2.16GHz
 * @IEEE80211_EDMG_BW_CONFIG_5: 2.16GHz and 4.32GHz
 * @IEEE80211_EDMG_BW_CONFIG_6: 2.16GHz, 4.32GHz and 6.48GHz
 * @IEEE80211_EDMG_BW_CONFIG_7: 2.16GHz, 4.32GHz, 6.48GHz and 8.64GHz
 * @IEEE80211_EDMG_BW_CONFIG_8: 2.16GHz and 2.16GHz + 2.16GHz
 * @IEEE80211_EDMG_BW_CONFIG_9: 2.16GHz, 4.32GHz and 2.16GHz + 2.16GHz
 * @IEEE80211_EDMG_BW_CONFIG_10: 2.16GHz, 4.32GHz, 6.48GHz and 2.16GHz+2.16GHz
 * @IEEE80211_EDMG_BW_CONFIG_11: 2.16GHz, 4.32GHz, 6.48GHz, 8.64GHz and
 *	2.16GHz+2.16GHz
 * @IEEE80211_EDMG_BW_CONFIG_12: 2.16GHz, 2.16GHz + 2.16GHz and
 *	4.32GHz + 4.32GHz
 * @IEEE80211_EDMG_BW_CONFIG_13: 2.16GHz, 4.32GHz, 2.16GHz + 2.16GHz and
 *	4.32GHz + 4.32GHz
 * @IEEE80211_EDMG_BW_CONFIG_14: 2.16GHz, 4.32GHz, 6.48GHz, 2.16GHz + 2.16GHz
 *	and 4.32GHz + 4.32GHz
 * @IEEE80211_EDMG_BW_CONFIG_15: 2.16GHz, 4.32GHz, 6.48GHz, 8.64GHz,
 *	2.16GHz + 2.16GHz and 4.32GHz + 4.32GHz
 */
enum ieee80211_edmg_bw_config {
	IEEE80211_EDMG_BW_CONFIG_4	= 4,
	IEEE80211_EDMG_BW_CONFIG_5	= 5,
	IEEE80211_EDMG_BW_CONFIG_6	= 6,
	IEEE80211_EDMG_BW_CONFIG_7	= 7,
	IEEE80211_EDMG_BW_CONFIG_8	= 8,
	IEEE80211_EDMG_BW_CONFIG_9	= 9,
	IEEE80211_EDMG_BW_CONFIG_10	= 10,
	IEEE80211_EDMG_BW_CONFIG_11	= 11,
	IEEE80211_EDMG_BW_CONFIG_12	= 12,
	IEEE80211_EDMG_BW_CONFIG_13	= 13,
	IEEE80211_EDMG_BW_CONFIG_14	= 14,
	IEEE80211_EDMG_BW_CONFIG_15	= 15,
};

/**
 * struct ieee80211_edmg - EDMG configuration
 *
 * This structure describes most essential parameters needed
 * to describe 802.11ay EDMG configuration
 *
 * @channels: bitmap that indicates the 2.16 GHz channel(s)
 *	that are allowed to be used for transmissions.
 *	Bit 0 indicates channel 1, bit 1 indicates channel 2, etc.
 *	Set to 0 indicate EDMG not supported.
 * @bw_config: Channel BW Configuration subfield encodes
 *	the allowed channel bandwidth configurations
 */
struct ieee80211_edmg {
	u8 channels;
	enum ieee80211_edmg_bw_config bw_config;
};

/**
 * struct ieee80211_supported_band - frequency band definition
 *
 * This structure describes a frequency band a wiphy
 * is able to operate in.
 *
 * @channels: Array of channels the hardware can operate in
 *	in this band.
 * @band: the band this structure represents
 * @n_channels: Number of channels in @channels
 * @bitrates: Array of bitrates the hardware can operate with
 *	in this band. Must be sorted to give a valid "supported
 *	rates" IE, i.e. CCK rates first, then OFDM.
 * @n_bitrates: Number of bitrates in @bitrates
 * @ht_cap: HT capabilities in this band
 * @vht_cap: VHT capabilities in this band
 * @edmg_cap: EDMG capabilities in this band
 * @n_iftype_data: number of iftype data entries
 * @iftype_data: interface type data entries.  Note that the bits in
 *	@types_mask inside this structure cannot overlap (i.e. only
 *	one occurrence of each type is allowed across all instances of
 *	iftype_data).
 */
struct ieee80211_supported_band {
	struct ieee80211_channel *channels;
	struct ieee80211_rate *bitrates;
	enum nl80211_band band;
	int n_channels;
	int n_bitrates;
	struct ieee80211_sta_ht_cap ht_cap;
	struct ieee80211_sta_vht_cap vht_cap;
	struct ieee80211_edmg edmg_cap;
	u16 n_iftype_data;
	const struct ieee80211_sband_iftype_data *iftype_data;
};

/**
 * ieee80211_get_sband_iftype_data - return sband data for a given iftype
 * @sband: the sband to search for the STA on
 * @iftype: enum nl80211_iftype
 *
 * Return: pointer to struct ieee80211_sband_iftype_data, or NULL is none found
 */
static inline const struct ieee80211_sband_iftype_data *
ieee80211_get_sband_iftype_data(const struct ieee80211_supported_band *sband,
				u8 iftype)
{
	int i;

	if (WARN_ON(iftype >= NL80211_IFTYPE_MAX))
		return NULL;

	for (i = 0; i < sband->n_iftype_data; i++)  {
		const struct ieee80211_sband_iftype_data *data =
			&sband->iftype_data[i];

		if (data->types_mask & BIT(iftype))
			return data;
	}

	return NULL;
}

/**
 * ieee80211_get_he_iftype_cap - return HE capabilities for an sband's iftype
 * @sband: the sband to search for the iftype on
 * @iftype: enum nl80211_iftype
 *
 * Return: pointer to the struct ieee80211_sta_he_cap, or NULL is none found
 */
static inline const struct ieee80211_sta_he_cap *
ieee80211_get_he_iftype_cap(const struct ieee80211_supported_band *sband,
			    u8 iftype)
{
	const struct ieee80211_sband_iftype_data *data =
		ieee80211_get_sband_iftype_data(sband, iftype);

	if (data && data->he_cap.has_he)
		return &data->he_cap;

	return NULL;
}

/**
 * ieee80211_get_he_sta_cap - return HE capabilities for an sband's STA
 * @sband: the sband to search for the STA on
 *
 * Return: pointer to the struct ieee80211_sta_he_cap, or NULL is none found
 */
static inline const struct ieee80211_sta_he_cap *
ieee80211_get_he_sta_cap(const struct ieee80211_supported_band *sband)
{
	return ieee80211_get_he_iftype_cap(sband, NL80211_IFTYPE_STATION);
}

/**
 * wiphy_read_of_freq_limits - read frequency limits from device tree
 *
 * @wiphy: the wireless device to get extra limits for
 *
 * Some devices may have extra limitations specified in DT. This may be useful
 * for chipsets that normally support more bands but are limited due to board
 * design (e.g. by antennas or external power amplifier).
 *
 * This function reads info from DT and uses it to *modify* channels (disable
 * unavailable ones). It's usually a *bad* idea to use it in drivers with
 * shared channel data as DT limitations are device specific. You should make
 * sure to call it only if channels in wiphy are copied and can be modified
 * without affecting other devices.
 *
 * As this function access device node it has to be called after set_wiphy_dev.
 * It also modifies channels so they have to be set first.
 * If using this helper, call it before wiphy_register().
 */
#ifdef CONFIG_OF
void wiphy_read_of_freq_limits(struct wiphy *wiphy);
#else /* CONFIG_OF */
static inline void wiphy_read_of_freq_limits(struct wiphy *wiphy)
{
}
#endif /* !CONFIG_OF */


/*
 * Wireless hardware/device configuration structures and methods
 */

/**
 * DOC: Actions and configuration
 *
 * Each wireless device and each virtual interface offer a set of configuration
 * operations and other actions that are invoked by userspace. Each of these
 * actions is described in the operations structure, and the parameters these
 * operations use are described separately.
 *
 * Additionally, some operations are asynchronous and expect to get status
 * information via some functions that drivers need to call.
 *
 * Scanning and BSS list handling with its associated functionality is described
 * in a separate chapter.
 */

#define VHT_MUMIMO_GROUPS_DATA_LEN (WLAN_MEMBERSHIP_LEN +\
				    WLAN_USER_POSITION_LEN)

/**
 * struct vif_params - describes virtual interface parameters
 * @flags: monitor interface flags, unchanged if 0, otherwise
 *	%MONITOR_FLAG_CHANGED will be set
 * @use_4addr: use 4-address frames
 * @macaddr: address to use for this virtual interface.
 *	If this parameter is set to zero address the driver may
 *	determine the address as needed.
 *	This feature is only fully supported by drivers that enable the
 *	%NL80211_FEATURE_MAC_ON_CREATE flag.  Others may support creating
 **	only p2p devices with specified MAC.
 * @vht_mumimo_groups: MU-MIMO groupID, used for monitoring MU-MIMO packets
 *	belonging to that MU-MIMO groupID; %NULL if not changed
 * @vht_mumimo_follow_addr: MU-MIMO follow address, used for monitoring
 *	MU-MIMO packets going to the specified station; %NULL if not changed
 */
struct vif_params {
	u32 flags;
	int use_4addr;
	u8 macaddr[ETH_ALEN];
	const u8 *vht_mumimo_groups;
	const u8 *vht_mumimo_follow_addr;
};

/**
 * struct key_params - key information
 *
 * Information about a key
 *
 * @key: key material
 * @key_len: length of key material
 * @cipher: cipher suite selector
 * @seq: sequence counter (IV/PN) for TKIP and CCMP keys, only used
 *	with the get_key() callback, must be in little endian,
 *	length given by @seq_len.
 * @seq_len: length of @seq.
 * @vlan_id: vlan_id for VLAN group key (if nonzero)
 * @mode: key install mode (RX_TX, NO_TX or SET_TX)
 */
struct key_params {
	const u8 *key;
	const u8 *seq;
	int key_len;
	int seq_len;
	u16 vlan_id;
	u32 cipher;
	enum nl80211_key_mode mode;
};

/**
 * struct cfg80211_chan_def - channel definition
 * @chan: the (control) channel
 * @width: channel width
 * @center_freq1: center frequency of first segment
 * @center_freq2: center frequency of second segment
 *	(only with 80+80 MHz)
 * @edmg: define the EDMG channels configuration.
 *	If edmg is requested (i.e. the .channels member is non-zero),
 *	chan will define the primary channel and all other
 *	parameters are ignored.
 */
struct cfg80211_chan_def {
	struct ieee80211_channel *chan;
	enum nl80211_chan_width width;
	u32 center_freq1;
	u32 center_freq2;
	struct ieee80211_edmg edmg;
};

/**
 * struct cfg80211_tid_cfg - TID specific configuration
 * @config_override: Flag to notify driver to reset TID configuration
 *	of the peer.
 * @tids: bitmap of TIDs to modify
 * @mask: bitmap of attributes indicating which parameter changed,
 *	similar to &nl80211_tid_config_supp.
 * @noack: noack configuration value for the TID
 * @retry_long: retry count value
 * @retry_short: retry count value
 * @ampdu: Enable/Disable aggregation
 * @rtscts: Enable/Disable RTS/CTS
 */
struct cfg80211_tid_cfg {
	bool config_override;
	u8 tids;
	u32 mask;
	enum nl80211_tid_config noack;
	u8 retry_long, retry_short;
	enum nl80211_tid_config ampdu;
	enum nl80211_tid_config rtscts;
};

/**
 * struct cfg80211_tid_config - TID configuration
 * @peer: Station's MAC address
 * @n_tid_conf: Number of TID specific configurations to be applied
 * @tid_conf: Configuration change info
 */
struct cfg80211_tid_config {
	const u8 *peer;
	u32 n_tid_conf;
	struct cfg80211_tid_cfg tid_conf[];
};

/**
 * cfg80211_get_chandef_type - return old channel type from chandef
 * @chandef: the channel definition
 *
 * Return: The old channel type (NOHT, HT20, HT40+/-) from a given
 * chandef, which must have a bandwidth allowing this conversion.
 */
static inline enum nl80211_channel_type
cfg80211_get_chandef_type(const struct cfg80211_chan_def *chandef)
{
	switch (chandef->width) {
	case NL80211_CHAN_WIDTH_20_NOHT:
		return NL80211_CHAN_NO_HT;
	case NL80211_CHAN_WIDTH_20:
		return NL80211_CHAN_HT20;
	case NL80211_CHAN_WIDTH_40:
		if (chandef->center_freq1 > chandef->chan->center_freq)
			return NL80211_CHAN_HT40PLUS;
		return NL80211_CHAN_HT40MINUS;
	default:
		WARN_ON(1);
		return NL80211_CHAN_NO_HT;
	}
}

/**
 * cfg80211_chandef_create - create channel definition using channel type
 * @chandef: the channel definition struct to fill
 * @channel: the control channel
 * @chantype: the channel type
 *
 * Given a channel type, create a channel definition.
 */
void cfg80211_chandef_create(struct cfg80211_chan_def *chandef,
			     struct ieee80211_channel *channel,
			     enum nl80211_channel_type chantype);

/**
 * cfg80211_chandef_identical - check if two channel definitions are identical
 * @chandef1: first channel definition
 * @chandef2: second channel definition
 *
 * Return: %true if the channels defined by the channel definitions are
 * identical, %false otherwise.
 */
static inline bool
cfg80211_chandef_identical(const struct cfg80211_chan_def *chandef1,
			   const struct cfg80211_chan_def *chandef2)
{
	return (chandef1->chan == chandef2->chan &&
		chandef1->width == chandef2->width &&
		chandef1->center_freq1 == chandef2->center_freq1 &&
		chandef1->center_freq2 == chandef2->center_freq2);
}

/**
 * cfg80211_chandef_is_edmg - check if chandef represents an EDMG channel
 *
 * @chandef: the channel definition
 *
 * Return: %true if EDMG defined, %false otherwise.
 */
static inline bool
cfg80211_chandef_is_edmg(const struct cfg80211_chan_def *chandef)
{
	return chandef->edmg.channels || chandef->edmg.bw_config;
}

/**
 * cfg80211_chandef_compatible - check if two channel definitions are compatible
 * @chandef1: first channel definition
 * @chandef2: second channel definition
 *
 * Return: %NULL if the given channel definitions are incompatible,
 * chandef1 or chandef2 otherwise.
 */
const struct cfg80211_chan_def *
cfg80211_chandef_compatible(const struct cfg80211_chan_def *chandef1,
			    const struct cfg80211_chan_def *chandef2);

/**
 * cfg80211_chandef_valid - check if a channel definition is valid
 * @chandef: the channel definition to check
 * Return: %true if the channel definition is valid. %false otherwise.
 */
bool cfg80211_chandef_valid(const struct cfg80211_chan_def *chandef);

/**
 * cfg80211_chandef_usable - check if secondary channels can be used
 * @wiphy: the wiphy to validate against
 * @chandef: the channel definition to check
 * @prohibited_flags: the regulatory channel flags that must not be set
 * Return: %true if secondary channels are usable. %false otherwise.
 */
bool cfg80211_chandef_usable(struct wiphy *wiphy,
			     const struct cfg80211_chan_def *chandef,
			     u32 prohibited_flags);

/**
 * cfg80211_chandef_dfs_required - checks if radar detection is required
 * @wiphy: the wiphy to validate against
 * @chandef: the channel definition to check
 * @iftype: the interface type as specified in &enum nl80211_iftype
 * Returns:
 *	1 if radar detection is required, 0 if it is not, < 0 on error
 */
int cfg80211_chandef_dfs_required(struct wiphy *wiphy,
				  const struct cfg80211_chan_def *chandef,
				  enum nl80211_iftype iftype);

/**
 * ieee80211_chandef_rate_flags - returns rate flags for a channel
 *
 * In some channel types, not all rates may be used - for example CCK
 * rates may not be used in 5/10 MHz channels.
 *
 * @chandef: channel definition for the channel
 *
 * Returns: rate flags which apply for this channel
 */
static inline enum ieee80211_rate_flags
ieee80211_chandef_rate_flags(struct cfg80211_chan_def *chandef)
{
	switch (chandef->width) {
	case NL80211_CHAN_WIDTH_5:
		return IEEE80211_RATE_SUPPORTS_5MHZ;
	case NL80211_CHAN_WIDTH_10:
		return IEEE80211_RATE_SUPPORTS_10MHZ;
	default:
		break;
	}
	return 0;
}

/**
 * ieee80211_chandef_max_power - maximum transmission power for the chandef
 *
 * In some regulations, the transmit power may depend on the configured channel
 * bandwidth which may be defined as dBm/MHz. This function returns the actual
 * max_power for non-standard (20 MHz) channels.
 *
 * @chandef: channel definition for the channel
 *
 * Returns: maximum allowed transmission power in dBm for the chandef
 */
static inline int
ieee80211_chandef_max_power(struct cfg80211_chan_def *chandef)
{
	switch (chandef->width) {
	case NL80211_CHAN_WIDTH_5:
		return min(chandef->chan->max_reg_power - 6,
			   chandef->chan->max_power);
	case NL80211_CHAN_WIDTH_10:
		return min(chandef->chan->max_reg_power - 3,
			   chandef->chan->max_power);
	default:
		break;
	}
	return chandef->chan->max_power;
}

/**
 * enum survey_info_flags - survey information flags
 *
 * @SURVEY_INFO_NOISE_DBM: noise (in dBm) was filled in
 * @SURVEY_INFO_IN_USE: channel is currently being used
 * @SURVEY_INFO_TIME: active time (in ms) was filled in
 * @SURVEY_INFO_TIME_BUSY: busy time was filled in
 * @SURVEY_INFO_TIME_EXT_BUSY: extension channel busy time was filled in
 * @SURVEY_INFO_TIME_RX: receive time was filled in
 * @SURVEY_INFO_TIME_TX: transmit time was filled in
 * @SURVEY_INFO_TIME_SCAN: scan time was filled in
 * @SURVEY_INFO_TIME_BSS_RX: local BSS receive time was filled in
 *
 * Used by the driver to indicate which info in &struct survey_info
 * it has filled in during the get_survey().
 */
enum survey_info_flags {
	SURVEY_INFO_NOISE_DBM		= BIT(0),
	SURVEY_INFO_IN_USE		= BIT(1),
	SURVEY_INFO_TIME		= BIT(2),
	SURVEY_INFO_TIME_BUSY		= BIT(3),
	SURVEY_INFO_TIME_EXT_BUSY	= BIT(4),
	SURVEY_INFO_TIME_RX		= BIT(5),
	SURVEY_INFO_TIME_TX		= BIT(6),
	SURVEY_INFO_TIME_SCAN		= BIT(7),
	SURVEY_INFO_TIME_BSS_RX		= BIT(8),
};

/**
 * struct survey_info - channel survey response
 *
 * @channel: the channel this survey record reports, may be %NULL for a single
 *	record to report global statistics
 * @filled: bitflag of flags from &enum survey_info_flags
 * @noise: channel noise in dBm. This and all following fields are
 *	optional
 * @time: amount of time in ms the radio was turn on (on the channel)
 * @time_busy: amount of time the primary channel was sensed busy
 * @time_ext_busy: amount of time the extension channel was sensed busy
 * @time_rx: amount of time the radio spent receiving data
 * @time_tx: amount of time the radio spent transmitting data
 * @time_scan: amount of time the radio spent for scanning
 * @time_bss_rx: amount of time the radio spent receiving data on a local BSS
 *
 * Used by dump_survey() to report back per-channel survey information.
 *
 * This structure can later be expanded with things like
 * channel duty cycle etc.
 */
struct survey_info {
	struct ieee80211_channel *channel;
	u64 time;
	u64 time_busy;
	u64 time_ext_busy;
	u64 time_rx;
	u64 time_tx;
	u64 time_scan;
	u64 time_bss_rx;
	u32 filled;
	s8 noise;
};

#define CFG80211_MAX_WEP_KEYS	4

/**
 * struct cfg80211_crypto_settings - Crypto settings
 * @wpa_versions: indicates which, if any, WPA versions are enabled
 *	(from enum nl80211_wpa_versions)
 * @cipher_group: group key cipher suite (or 0 if unset)
 * @n_ciphers_pairwise: number of AP supported unicast ciphers
 * @ciphers_pairwise: unicast key cipher suites
 * @n_akm_suites: number of AKM suites
 * @akm_suites: AKM suites
 * @control_port: Whether user space controls IEEE 802.1X port, i.e.,
 *	sets/clears %NL80211_STA_FLAG_AUTHORIZED. If true, the driver is
 *	required to assume that the port is unauthorized until authorized by
 *	user space. Otherwise, port is marked authorized by default.
 * @control_port_ethertype: the control port protocol that should be
 *	allowed through even on unauthorized ports
 * @control_port_no_encrypt: TRUE to prevent encryption of control port
 *	protocol frames.
 * @control_port_over_nl80211: TRUE if userspace expects to exchange control
 *	port frames over NL80211 instead of the network interface.
 * @control_port_no_preauth: disables pre-auth rx over the nl80211 control
 *	port for mac80211
 * @wep_keys: static WEP keys, if not NULL points to an array of
 *	CFG80211_MAX_WEP_KEYS WEP keys
 * @wep_tx_key: key index (0..3) of the default TX static WEP key
 * @psk: PSK (for devices supporting 4-way-handshake offload)
 * @sae_pwd: password for SAE authentication (for devices supporting SAE
 *	offload)
 * @sae_pwd_len: length of SAE password (for devices supporting SAE offload)
 */
struct cfg80211_crypto_settings {
	u32 wpa_versions;
	u32 cipher_group;
	int n_ciphers_pairwise;
	u32 ciphers_pairwise[NL80211_MAX_NR_CIPHER_SUITES];
	int n_akm_suites;
	u32 akm_suites[NL80211_MAX_NR_AKM_SUITES];
	bool control_port;
	__be16 control_port_ethertype;
	bool control_port_no_encrypt;
	bool control_port_over_nl80211;
	bool control_port_no_preauth;
	struct key_params *wep_keys;
	int wep_tx_key;
	const u8 *psk;
	const u8 *sae_pwd;
	u8 sae_pwd_len;
};

/**
 * struct cfg80211_beacon_data - beacon data
 * @head: head portion of beacon (before TIM IE)
 *	or %NULL if not changed
 * @tail: tail portion of beacon (after TIM IE)
 *	or %NULL if not changed
 * @head_len: length of @head
 * @tail_len: length of @tail
 * @beacon_ies: extra information element(s) to add into Beacon frames or %NULL
 * @beacon_ies_len: length of beacon_ies in octets
 * @proberesp_ies: extra information element(s) to add into Probe Response
 *	frames or %NULL
 * @proberesp_ies_len: length of proberesp_ies in octets
 * @assocresp_ies: extra information element(s) to add into (Re)Association
 *	Response frames or %NULL
 * @assocresp_ies_len: length of assocresp_ies in octets
 * @probe_resp_len: length of probe response template (@probe_resp)
 * @probe_resp: probe response template (AP mode only)
 * @ftm_responder: enable FTM responder functionality; -1 for no change
 *	(which also implies no change in LCI/civic location data)
 * @lci: Measurement Report element content, starting with Measurement Token
 *	(measurement type 8)
 * @civicloc: Measurement Report element content, starting with Measurement
 *	Token (measurement type 11)
 * @lci_len: LCI data length
 * @civicloc_len: Civic location data length
 */
struct cfg80211_beacon_data {
	const u8 *head, *tail;
	const u8 *beacon_ies;
	const u8 *proberesp_ies;
	const u8 *assocresp_ies;
	const u8 *probe_resp;
	const u8 *lci;
	const u8 *civicloc;
	s8 ftm_responder;

	size_t head_len, tail_len;
	size_t beacon_ies_len;
	size_t proberesp_ies_len;
	size_t assocresp_ies_len;
	size_t probe_resp_len;
	size_t lci_len;
	size_t civicloc_len;
};

struct mac_address {
	u8 addr[ETH_ALEN];
};

/**
 * struct cfg80211_acl_data - Access control list data
 *
 * @acl_policy: ACL policy to be applied on the station's
 *	entry specified by mac_addr
 * @n_acl_entries: Number of MAC address entries passed
 * @mac_addrs: List of MAC addresses of stations to be used for ACL
 */
struct cfg80211_acl_data {
	enum nl80211_acl_policy acl_policy;
	int n_acl_entries;

	/* Keep it last */
	struct mac_address mac_addrs[];
};

/*
 * cfg80211_bitrate_mask - masks for bitrate control
 */
struct cfg80211_bitrate_mask {
	struct {
		u32 legacy;
		u8 ht_mcs[IEEE80211_HT_MCS_MASK_LEN];
		u16 vht_mcs[NL80211_VHT_NSS_MAX];
		enum nl80211_txrate_gi gi;
	} control[NUM_NL80211_BANDS];
};

/**
 * enum cfg80211_ap_settings_flags - AP settings flags
 *
 * Used by cfg80211_ap_settings
 *
 * @AP_SETTINGS_EXTERNAL_AUTH_SUPPORT: AP supports external authentication
 */
enum cfg80211_ap_settings_flags {
	AP_SETTINGS_EXTERNAL_AUTH_SUPPORT = BIT(0),
};

/**
 * struct cfg80211_ap_settings - AP configuration
 *
 * Used to configure an AP interface.
 *
 * @chandef: defines the channel to use
 * @beacon: beacon data
 * @beacon_interval: beacon interval
 * @dtim_period: DTIM period
 * @ssid: SSID to be used in the BSS (note: may be %NULL if not provided from
 *	user space)
 * @ssid_len: length of @ssid
 * @hidden_ssid: whether to hide the SSID in Beacon/Probe Response frames
 * @crypto: crypto settings
 * @privacy: the BSS uses privacy
 * @auth_type: Authentication type (algorithm)
 * @smps_mode: SMPS mode
 * @inactivity_timeout: time in seconds to determine station's inactivity.
 * @p2p_ctwindow: P2P CT Window
 * @p2p_opp_ps: P2P opportunistic PS
 * @acl: ACL configuration used by the drivers which has support for
 *	MAC address based access control
 * @pbss: If set, start as a PCP instead of AP. Relevant for DMG
 *	networks.
 * @beacon_rate: bitrate to be used for beacons
 * @ht_cap: HT capabilities (or %NULL if HT isn't enabled)
 * @vht_cap: VHT capabilities (or %NULL if VHT isn't enabled)
 * @he_cap: HE capabilities (or %NULL if HE isn't enabled)
 * @ht_required: stations must support HT
 * @vht_required: stations must support VHT
 * @twt_responder: Enable Target Wait Time
 * @flags: flags, as defined in enum cfg80211_ap_settings_flags
 * @he_obss_pd: OBSS Packet Detection settings
 * @he_bss_color: BSS Color settings
 * @he_oper: HE operation IE (or %NULL if HE isn't enabled)
 */
struct cfg80211_ap_settings {
	struct cfg80211_chan_def chandef;

	struct cfg80211_beacon_data beacon;

	int beacon_interval, dtim_period;
	const u8 *ssid;
	size_t ssid_len;
	enum nl80211_hidden_ssid hidden_ssid;
	struct cfg80211_crypto_settings crypto;
	bool privacy;
	enum nl80211_auth_type auth_type;
	enum nl80211_smps_mode smps_mode;
	int inactivity_timeout;
	u8 p2p_ctwindow;
	bool p2p_opp_ps;
	const struct cfg80211_acl_data *acl;
	bool pbss;
	struct cfg80211_bitrate_mask beacon_rate;

	const struct ieee80211_ht_cap *ht_cap;
	const struct ieee80211_vht_cap *vht_cap;
	const struct ieee80211_he_cap_elem *he_cap;
	const struct ieee80211_he_operation *he_oper;
	bool ht_required, vht_required;
	bool twt_responder;
	u32 flags;
	struct ieee80211_he_obss_pd he_obss_pd;
	struct cfg80211_he_bss_color he_bss_color;
};

/**
 * struct cfg80211_csa_settings - channel switch settings
 *
 * Used for channel switch
 *
 * @chandef: defines the channel to use after the switch
 * @beacon_csa: beacon data while performing the switch
 * @counter_offsets_beacon: offsets of the counters within the beacon (tail)
 * @counter_offsets_presp: offsets of the counters within the probe response
 * @n_counter_offsets_beacon: number of csa counters the beacon (tail)
 * @n_counter_offsets_presp: number of csa counters in the probe response
 * @beacon_after: beacon data to be used on the new channel
 * @radar_required: whether radar detection is required on the new channel
 * @block_tx: whether transmissions should be blocked while changing
 * @count: number of beacons until switch
 */
struct cfg80211_csa_settings {
	struct cfg80211_chan_def chandef;
	struct cfg80211_beacon_data beacon_csa;
	const u16 *counter_offsets_beacon;
	const u16 *counter_offsets_presp;
	unsigned int n_counter_offsets_beacon;
	unsigned int n_counter_offsets_presp;
	struct cfg80211_beacon_data beacon_after;
	bool radar_required;
	bool block_tx;
	u8 count;
};

#define CFG80211_MAX_NUM_DIFFERENT_CHANNELS 10

/**
 * struct iface_combination_params - input parameters for interface combinations
 *
 * Used to pass interface combination parameters
 *
 * @num_different_channels: the number of different channels we want
 *	to use for verification
 * @radar_detect: a bitmap where each bit corresponds to a channel
 *	width where radar detection is needed, as in the definition of
 *	&struct ieee80211_iface_combination.@radar_detect_widths
 * @iftype_num: array with the number of interfaces of each interface
 *	type.  The index is the interface type as specified in &enum
 *	nl80211_iftype.
 * @new_beacon_int: set this to the beacon interval of a new interface
 *	that's not operating yet, if such is to be checked as part of
 *	the verification
 */
struct iface_combination_params {
	int num_different_channels;
	u8 radar_detect;
	int iftype_num[NUM_NL80211_IFTYPES];
	u32 new_beacon_int;
};

/**
 * enum station_parameters_apply_mask - station parameter values to apply
 * @STATION_PARAM_APPLY_UAPSD: apply new uAPSD parameters (uapsd_queues, max_sp)
 * @STATION_PARAM_APPLY_CAPABILITY: apply new capability
 * @STATION_PARAM_APPLY_PLINK_STATE: apply new plink state
 *
 * Not all station parameters have in-band "no change" signalling,
 * for those that don't these flags will are used.
 */
enum station_parameters_apply_mask {
	STATION_PARAM_APPLY_UAPSD = BIT(0),
	STATION_PARAM_APPLY_CAPABILITY = BIT(1),
	STATION_PARAM_APPLY_PLINK_STATE = BIT(2),
	STATION_PARAM_APPLY_STA_TXPOWER = BIT(3),
};

/**
 * struct sta_txpwr - station txpower configuration
 *
 * Used to configure txpower for station.
 *
 * @power: tx power (in dBm) to be used for sending data traffic. If tx power
 *	is not provided, the default per-interface tx power setting will be
 *	overriding. Driver should be picking up the lowest tx power, either tx
 *	power per-interface or per-station.
 * @type: In particular if TPC %type is NL80211_TX_POWER_LIMITED then tx power
 *	will be less than or equal to specified from userspace, whereas if TPC
 *	%type is NL80211_TX_POWER_AUTOMATIC then it indicates default tx power.
 *	NL80211_TX_POWER_FIXED is not a valid configuration option for
 *	per peer TPC.
 */
struct sta_txpwr {
	s16 power;
	enum nl80211_tx_power_setting type;
};

/**
 * struct station_parameters - station parameters
 *
 * Used to change and create a new station.
 *
 * @vlan: vlan interface station should belong to
 * @supported_rates: supported rates in IEEE 802.11 format
 *	(or NULL for no change)
 * @supported_rates_len: number of supported rates
 * @sta_flags_mask: station flags that changed
 *	(bitmask of BIT(%NL80211_STA_FLAG_...))
 * @sta_flags_set: station flags values
 *	(bitmask of BIT(%NL80211_STA_FLAG_...))
 * @listen_interval: listen interval or -1 for no change
 * @aid: AID or zero for no change
 * @vlan_id: VLAN ID for station (if nonzero)
 * @peer_aid: mesh peer AID or zero for no change
 * @plink_action: plink action to take
 * @plink_state: set the peer link state for a station
 * @ht_capa: HT capabilities of station
 * @vht_capa: VHT capabilities of station
 * @uapsd_queues: bitmap of queues configured for uapsd. same format
 *	as the AC bitmap in the QoS info field
 * @max_sp: max Service Period. same format as the MAX_SP in the
 *	QoS info field (but already shifted down)
 * @sta_modify_mask: bitmap indicating which parameters changed
 *	(for those that don't have a natural "no change" value),
 *	see &enum station_parameters_apply_mask
 * @local_pm: local link-specific mesh power save mode (no change when set
 *	to unknown)
 * @capability: station capability
 * @ext_capab: extended capabilities of the station
 * @ext_capab_len: number of extended capabilities
 * @supported_channels: supported channels in IEEE 802.11 format
 * @supported_channels_len: number of supported channels
 * @supported_oper_classes: supported oper classes in IEEE 802.11 format
 * @supported_oper_classes_len: number of supported operating classes
 * @opmode_notif: operating mode field from Operating Mode Notification
 * @opmode_notif_used: information if operating mode field is used
 * @support_p2p_ps: information if station supports P2P PS mechanism
 * @he_capa: HE capabilities of station
 * @he_capa_len: the length of the HE capabilities
 * @airtime_weight: airtime scheduler weight for this station
 * @txpwr: transmit power for an associated station
 */
struct station_parameters {
	const u8 *supported_rates;
	struct net_device *vlan;
	u32 sta_flags_mask, sta_flags_set;
	u32 sta_modify_mask;
	int listen_interval;
	u16 aid;
	u16 vlan_id;
	u16 peer_aid;
	u8 supported_rates_len;
	u8 plink_action;
	u8 plink_state;
	const struct ieee80211_ht_cap *ht_capa;
	const struct ieee80211_vht_cap *vht_capa;
	u8 uapsd_queues;
	u8 max_sp;
	enum nl80211_mesh_power_mode local_pm;
	u16 capability;
	const u8 *ext_capab;
	u8 ext_capab_len;
	const u8 *supported_channels;
	u8 supported_channels_len;
	const u8 *supported_oper_classes;
	u8 supported_oper_classes_len;
	u8 opmode_notif;
	bool opmode_notif_used;
	int support_p2p_ps;
	const struct ieee80211_he_cap_elem *he_capa;
	u8 he_capa_len;
	u16 airtime_weight;
	struct sta_txpwr txpwr;
};

/**
 * struct station_del_parameters - station deletion parameters
 *
 * Used to delete a station entry (or all stations).
 *
 * @mac: MAC address of the station to remove or NULL to remove all stations
 * @subtype: Management frame subtype to use for indicating removal
 *	(10 = Disassociation, 12 = Deauthentication)
 * @reason_code: Reason code for the Disassociation/Deauthentication frame
 */
struct station_del_parameters {
	const u8 *mac;
	u8 subtype;
	u16 reason_code;
};

/**
 * enum cfg80211_station_type - the type of station being modified
 * @CFG80211_STA_AP_CLIENT: client of an AP interface
 * @CFG80211_STA_AP_CLIENT_UNASSOC: client of an AP interface that is still
 *	unassociated (update properties for this type of client is permitted)
 * @CFG80211_STA_AP_MLME_CLIENT: client of an AP interface that has
 *	the AP MLME in the device
 * @CFG80211_STA_AP_STA: AP station on managed interface
 * @CFG80211_STA_IBSS: IBSS station
 * @CFG80211_STA_TDLS_PEER_SETUP: TDLS peer on managed interface (dummy entry
 *	while TDLS setup is in progress, it moves out of this state when
 *	being marked authorized; use this only if TDLS with external setup is
 *	supported/used)
 * @CFG80211_STA_TDLS_PEER_ACTIVE: TDLS peer on managed interface (active
 *	entry that is operating, has been marked authorized by userspace)
 * @CFG80211_STA_MESH_PEER_KERNEL: peer on mesh interface (kernel managed)
 * @CFG80211_STA_MESH_PEER_USER: peer on mesh interface (user managed)
 */
enum cfg80211_station_type {
	CFG80211_STA_AP_CLIENT,
	CFG80211_STA_AP_CLIENT_UNASSOC,
	CFG80211_STA_AP_MLME_CLIENT,
	CFG80211_STA_AP_STA,
	CFG80211_STA_IBSS,
	CFG80211_STA_TDLS_PEER_SETUP,
	CFG80211_STA_TDLS_PEER_ACTIVE,
	CFG80211_STA_MESH_PEER_KERNEL,
	CFG80211_STA_MESH_PEER_USER,
};

/**
 * cfg80211_check_station_change - validate parameter changes
 * @wiphy: the wiphy this operates on
 * @params: the new parameters for a station
 * @statype: the type of station being modified
 *
 * Utility function for the @change_station driver method. Call this function
 * with the appropriate station type looking up the station (and checking that
 * it exists). It will verify whether the station change is acceptable, and if
 * not will return an error code. Note that it may modify the parameters for
 * backward compatibility reasons, so don't use them before calling this.
 */
int cfg80211_check_station_change(struct wiphy *wiphy,
				  struct station_parameters *params,
				  enum cfg80211_station_type statype);

/**
 * enum station_info_rate_flags - bitrate info flags
 *
 * Used by the driver to indicate the specific rate transmission
 * type for 802.11n transmissions.
 *
 * @RATE_INFO_FLAGS_MCS: mcs field filled with HT MCS
 * @RATE_INFO_FLAGS_VHT_MCS: mcs field filled with VHT MCS
 * @RATE_INFO_FLAGS_SHORT_GI: 400ns guard interval
 * @RATE_INFO_FLAGS_DMG: 60GHz MCS
 * @RATE_INFO_FLAGS_HE_MCS: HE MCS information
 * @RATE_INFO_FLAGS_EDMG: 60GHz MCS in EDMG mode
 */
enum rate_info_flags {
	RATE_INFO_FLAGS_MCS			= BIT(0),
	RATE_INFO_FLAGS_VHT_MCS			= BIT(1),
	RATE_INFO_FLAGS_SHORT_GI		= BIT(2),
	RATE_INFO_FLAGS_DMG			= BIT(3),
	RATE_INFO_FLAGS_HE_MCS			= BIT(4),
	RATE_INFO_FLAGS_EDMG			= BIT(5),
};

/**
 * enum rate_info_bw - rate bandwidth information
 *
 * Used by the driver to indicate the rate bandwidth.
 *
 * @RATE_INFO_BW_5: 5 MHz bandwidth
 * @RATE_INFO_BW_10: 10 MHz bandwidth
 * @RATE_INFO_BW_20: 20 MHz bandwidth
 * @RATE_INFO_BW_40: 40 MHz bandwidth
 * @RATE_INFO_BW_80: 80 MHz bandwidth
 * @RATE_INFO_BW_160: 160 MHz bandwidth
 * @RATE_INFO_BW_HE_RU: bandwidth determined by HE RU allocation
 */
enum rate_info_bw {
	RATE_INFO_BW_20 = 0,
	RATE_INFO_BW_5,
	RATE_INFO_BW_10,
	RATE_INFO_BW_40,
	RATE_INFO_BW_80,
	RATE_INFO_BW_160,
	RATE_INFO_BW_HE_RU,
};

/**
 * struct rate_info - bitrate information
 *
 * Information about a receiving or transmitting bitrate
 *
 * @flags: bitflag of flags from &enum rate_info_flags
 * @mcs: mcs index if struct describes an HT/VHT/HE rate
 * @legacy: bitrate in 100kbit/s for 802.11abg
 * @nss: number of streams (VHT & HE only)
 * @bw: bandwidth (from &enum rate_info_bw)
 * @he_gi: HE guard interval (from &enum nl80211_he_gi)
 * @he_dcm: HE DCM value
 * @he_ru_alloc: HE RU allocation (from &enum nl80211_he_ru_alloc,
 *	only valid if bw is %RATE_INFO_BW_HE_RU)
 * @n_bonded_ch: In case of EDMG the number of bonded channels (1-4)
 */
struct rate_info {
	u8 flags;
	u8 mcs;
	u16 legacy;
	u8 nss;
	u8 bw;
	u8 he_gi;
	u8 he_dcm;
	u8 he_ru_alloc;
	u8 n_bonded_ch;
};

/**
 * enum station_info_rate_flags - bitrate info flags
 *
 * Used by the driver to indicate the specific rate transmission
 * type for 802.11n transmissions.
 *
 * @BSS_PARAM_FLAGS_CTS_PROT: whether CTS protection is enabled
 * @BSS_PARAM_FLAGS_SHORT_PREAMBLE: whether short preamble is enabled
 * @BSS_PARAM_FLAGS_SHORT_SLOT_TIME: whether short slot time is enabled
 */
enum bss_param_flags {
	BSS_PARAM_FLAGS_CTS_PROT	= 1<<0,
	BSS_PARAM_FLAGS_SHORT_PREAMBLE	= 1<<1,
	BSS_PARAM_FLAGS_SHORT_SLOT_TIME	= 1<<2,
};

/**
 * struct sta_bss_parameters - BSS parameters for the attached station
 *
 * Information about the currently associated BSS
 *
 * @flags: bitflag of flags from &enum bss_param_flags
 * @dtim_period: DTIM period for the BSS
 * @beacon_interval: beacon interval
 */
struct sta_bss_parameters {
	u8 flags;
	u8 dtim_period;
	u16 beacon_interval;
};

/**
 * struct cfg80211_txq_stats - TXQ statistics for this TID
 * @filled: bitmap of flags using the bits of &enum nl80211_txq_stats to
 *	indicate the relevant values in this struct are filled
 * @backlog_bytes: total number of bytes currently backlogged
 * @backlog_packets: total number of packets currently backlogged
 * @flows: number of new flows seen
 * @drops: total number of packets dropped
 * @ecn_marks: total number of packets marked with ECN CE
 * @overlimit: number of drops due to queue space overflow
 * @overmemory: number of drops due to memory limit overflow
 * @collisions: number of hash collisions
 * @tx_bytes: total number of bytes dequeued
 * @tx_packets: total number of packets dequeued
 * @max_flows: maximum number of flows supported
 */
struct cfg80211_txq_stats {
	u32 filled;
	u32 backlog_bytes;
	u32 backlog_packets;
	u32 flows;
	u32 drops;
	u32 ecn_marks;
	u32 overlimit;
	u32 overmemory;
	u32 collisions;
	u32 tx_bytes;
	u32 tx_packets;
	u32 max_flows;
};

/**
 * struct cfg80211_tid_stats - per-TID statistics
 * @filled: bitmap of flags using the bits of &enum nl80211_tid_stats to
 *	indicate the relevant values in this struct are filled
 * @rx_msdu: number of received MSDUs
 * @tx_msdu: number of (attempted) transmitted MSDUs
 * @tx_msdu_retries: number of retries (not counting the first) for
 *	transmitted MSDUs
 * @tx_msdu_failed: number of failed transmitted MSDUs
 * @txq_stats: TXQ statistics
 */
struct cfg80211_tid_stats {
	u32 filled;
	u64 rx_msdu;
	u64 tx_msdu;
	u64 tx_msdu_retries;
	u64 tx_msdu_failed;
	struct cfg80211_txq_stats txq_stats;
};

#define IEEE80211_MAX_CHAINS	4

/**
 * struct station_info - station information
 *
 * Station information filled by driver for get_station() and dump_station.
 *
 * @filled: bitflag of flags using the bits of &enum nl80211_sta_info to
 *	indicate the relevant values in this struct for them
 * @connected_time: time(in secs) since a station is last connected
 * @inactive_time: time since last station activity (tx/rx) in milliseconds
 * @assoc_at: bootime (ns) of the last association
 * @rx_bytes: bytes (size of MPDUs) received from this station
 * @tx_bytes: bytes (size of MPDUs) transmitted to this station
 * @llid: mesh local link id
 * @plid: mesh peer link id
 * @plink_state: mesh peer link state
 * @signal: The signal strength, type depends on the wiphy's signal_type.
 *	For CFG80211_SIGNAL_TYPE_MBM, value is expressed in _dBm_.
 * @signal_avg: Average signal strength, type depends on the wiphy's signal_type.
 *	For CFG80211_SIGNAL_TYPE_MBM, value is expressed in _dBm_.
 * @chains: bitmask for filled values in @chain_signal, @chain_signal_avg
 * @chain_signal: per-chain signal strength of last received packet in dBm
 * @chain_signal_avg: per-chain signal strength average in dBm
 * @txrate: current unicast bitrate from this station
 * @rxrate: current unicast bitrate to this station
 * @rx_packets: packets (MSDUs & MMPDUs) received from this station
 * @tx_packets: packets (MSDUs & MMPDUs) transmitted to this station
 * @tx_retries: cumulative retry counts (MPDUs)
 * @tx_failed: number of failed transmissions (MPDUs) (retries exceeded, no ACK)
 * @rx_dropped_misc:  Dropped for un-specified reason.
 * @bss_param: current BSS parameters
 * @generation: generation number for nl80211 dumps.
 *	This number should increase every time the list of stations
 *	changes, i.e. when a station is added or removed, so that
 *	userspace can tell whether it got a consistent snapshot.
 * @assoc_req_ies: IEs from (Re)Association Request.
 *	This is used only when in AP mode with drivers that do not use
 *	user space MLME/SME implementation. The information is provided for
 *	the cfg80211_new_sta() calls to notify user space of the IEs.
 * @assoc_req_ies_len: Length of assoc_req_ies buffer in octets.
 * @sta_flags: station flags mask & values
 * @beacon_loss_count: Number of times beacon loss event has triggered.
 * @t_offset: Time offset of the station relative to this host.
 * @local_pm: local mesh STA power save mode
 * @peer_pm: peer mesh STA power save mode
 * @nonpeer_pm: non-peer mesh STA power save mode
 * @expected_throughput: expected throughput in kbps (including 802.11 headers)
 *	towards this station.
 * @rx_beacon: number of beacons received from this peer
 * @rx_beacon_signal_avg: signal strength average (in dBm) for beacons received
 *	from this peer
 * @connected_to_gate: true if mesh STA has a path to mesh gate
 * @rx_duration: aggregate PPDU duration(usecs) for all the frames from a peer
 * @tx_duration: aggregate PPDU duration(usecs) for all the frames to a peer
 * @airtime_weight: current airtime scheduling weight
 * @pertid: per-TID statistics, see &struct cfg80211_tid_stats, using the last
 *	(IEEE80211_NUM_TIDS) index for MSDUs not encapsulated in QoS-MPDUs.
 *	Note that this doesn't use the @filled bit, but is used if non-NULL.
 * @ack_signal: signal strength (in dBm) of the last ACK frame.
 * @avg_ack_signal: average rssi value of ack packet for the no of msdu's has
 *	been sent.
 * @rx_mpdu_count: number of MPDUs received from this station
 * @fcs_err_count: number of packets (MPDUs) received from this station with
 *	an FCS error. This counter should be incremented only when TA of the
 *	received packet with an FCS error matches the peer MAC address.
 * @airtime_link_metric: mesh airtime link metric.
 */
struct station_info {
	u64 filled;
	u32 connected_time;
	u32 inactive_time;
	u64 assoc_at;
	u64 rx_bytes;
	u64 tx_bytes;
	u16 llid;
	u16 plid;
	u8 plink_state;
	s8 signal;
	s8 signal_avg;

	u8 chains;
	s8 chain_signal[IEEE80211_MAX_CHAINS];
	s8 chain_signal_avg[IEEE80211_MAX_CHAINS];

	struct rate_info txrate;
	struct rate_info rxrate;
	u32 rx_packets;
	u32 tx_packets;
	u32 tx_retries;
	u32 tx_failed;
	u32 rx_dropped_misc;
	struct sta_bss_parameters bss_param;
	struct nl80211_sta_flag_update sta_flags;

	int generation;

	const u8 *assoc_req_ies;
	size_t assoc_req_ies_len;

	u32 beacon_loss_count;
	s64 t_offset;
	enum nl80211_mesh_power_mode local_pm;
	enum nl80211_mesh_power_mode peer_pm;
	enum nl80211_mesh_power_mode nonpeer_pm;

	u32 expected_throughput;

	u64 tx_duration;
	u64 rx_duration;
	u64 rx_beacon;
	u8 rx_beacon_signal_avg;
	u8 connected_to_gate;

	struct cfg80211_tid_stats *pertid;
	s8 ack_signal;
	s8 avg_ack_signal;

	u16 airtime_weight;

	u32 rx_mpdu_count;
	u32 fcs_err_count;

	u32 airtime_link_metric;
};

#if IS_ENABLED(CONFIG_CFG80211)
/**
 * cfg80211_get_station - retrieve information about a given station
 * @dev: the device where the station is supposed to be connected to
 * @mac_addr: the mac address of the station of interest
 * @sinfo: pointer to the structure to fill with the information
 *
 * Returns 0 on success and sinfo is filled with the available information
 * otherwise returns a negative error code and the content of sinfo has to be
 * considered undefined.
 */
int cfg80211_get_station(struct net_device *dev, const u8 *mac_addr,
			 struct station_info *sinfo);
#else
static inline int cfg80211_get_station(struct net_device *dev,
				       const u8 *mac_addr,
				       struct station_info *sinfo)
{
	return -ENOENT;
}
#endif

/**
 * enum monitor_flags - monitor flags
 *
 * Monitor interface configuration flags. Note that these must be the bits
 * according to the nl80211 flags.
 *
 * @MONITOR_FLAG_CHANGED: set if the flags were changed
 * @MONITOR_FLAG_FCSFAIL: pass frames with bad FCS
 * @MONITOR_FLAG_PLCPFAIL: pass frames with bad PLCP
 * @MONITOR_FLAG_CONTROL: pass control frames
 * @MONITOR_FLAG_OTHER_BSS: disable BSSID filtering
 * @MONITOR_FLAG_COOK_FRAMES: report frames after processing
 * @MONITOR_FLAG_ACTIVE: active monitor, ACKs frames on its MAC address
 */
enum monitor_flags {
	MONITOR_FLAG_CHANGED		= 1<<__NL80211_MNTR_FLAG_INVALID,
	MONITOR_FLAG_FCSFAIL		= 1<<NL80211_MNTR_FLAG_FCSFAIL,
	MONITOR_FLAG_PLCPFAIL		= 1<<NL80211_MNTR_FLAG_PLCPFAIL,
	MONITOR_FLAG_CONTROL		= 1<<NL80211_MNTR_FLAG_CONTROL,
	MONITOR_FLAG_OTHER_BSS		= 1<<NL80211_MNTR_FLAG_OTHER_BSS,
	MONITOR_FLAG_COOK_FRAMES	= 1<<NL80211_MNTR_FLAG_COOK_FRAMES,
	MONITOR_FLAG_ACTIVE		= 1<<NL80211_MNTR_FLAG_ACTIVE,
};

/**
 * enum mpath_info_flags -  mesh path information flags
 *
 * Used by the driver to indicate which info in &struct mpath_info it has filled
 * in during get_station() or dump_station().
 *
 * @MPATH_INFO_FRAME_QLEN: @frame_qlen filled
 * @MPATH_INFO_SN: @sn filled
 * @MPATH_INFO_METRIC: @metric filled
 * @MPATH_INFO_EXPTIME: @exptime filled
 * @MPATH_INFO_DISCOVERY_TIMEOUT: @discovery_timeout filled
 * @MPATH_INFO_DISCOVERY_RETRIES: @discovery_retries filled
 * @MPATH_INFO_FLAGS: @flags filled
 * @MPATH_INFO_HOP_COUNT: @hop_count filled
 * @MPATH_INFO_PATH_CHANGE: @path_change_count filled
 */
enum mpath_info_flags {
	MPATH_INFO_FRAME_QLEN		= BIT(0),
	MPATH_INFO_SN			= BIT(1),
	MPATH_INFO_METRIC		= BIT(2),
	MPATH_INFO_EXPTIME		= BIT(3),
	MPATH_INFO_DISCOVERY_TIMEOUT	= BIT(4),
	MPATH_INFO_DISCOVERY_RETRIES	= BIT(5),
	MPATH_INFO_FLAGS		= BIT(6),
	MPATH_INFO_HOP_COUNT		= BIT(7),
	MPATH_INFO_PATH_CHANGE		= BIT(8),
};

/**
 * struct mpath_info - mesh path information
 *
 * Mesh path information filled by driver for get_mpath() and dump_mpath().
 *
 * @filled: bitfield of flags from &enum mpath_info_flags
 * @frame_qlen: number of queued frames for this destination
 * @sn: target sequence number
 * @metric: metric (cost) of this mesh path
 * @exptime: expiration time for the mesh path from now, in msecs
 * @flags: mesh path flags
 * @discovery_timeout: total mesh path discovery timeout, in msecs
 * @discovery_retries: mesh path discovery retries
 * @generation: generation number for nl80211 dumps.
 *	This number should increase every time the list of mesh paths
 *	changes, i.e. when a station is added or removed, so that
 *	userspace can tell whether it got a consistent snapshot.
 * @hop_count: hops to destination
 * @path_change_count: total number of path changes to destination
 */
struct mpath_info {
	u32 filled;
	u32 frame_qlen;
	u32 sn;
	u32 metric;
	u32 exptime;
	u32 discovery_timeout;
	u8 discovery_retries;
	u8 flags;
	u8 hop_count;
	u32 path_change_count;

	int generation;
};

/**
 * struct bss_parameters - BSS parameters
 *
 * Used to change BSS parameters (mainly for AP mode).
 *
 * @use_cts_prot: Whether to use CTS protection
 *	(0 = no, 1 = yes, -1 = do not change)
 * @use_short_preamble: Whether the use of short preambles is allowed
 *	(0 = no, 1 = yes, -1 = do not change)
 * @use_short_slot_time: Whether the use of short slot time is allowed
 *	(0 = no, 1 = yes, -1 = do not change)
 * @basic_rates: basic rates in IEEE 802.11 format
 *	(or NULL for no change)
 * @basic_rates_len: number of basic rates
 * @ap_isolate: do not forward packets between connected stations
 * @ht_opmode: HT Operation mode
 *	(u16 = opmode, -1 = do not change)
 * @p2p_ctwindow: P2P CT Window (-1 = no change)
 * @p2p_opp_ps: P2P opportunistic PS (-1 = no change)
 */
struct bss_parameters {
	int use_cts_prot;
	int use_short_preamble;
	int use_short_slot_time;
	const u8 *basic_rates;
	u8 basic_rates_len;
	int ap_isolate;
	int ht_opmode;
	s8 p2p_ctwindow, p2p_opp_ps;
};

/**
 * struct mesh_config - 802.11s mesh configuration
 *
 * These parameters can be changed while the mesh is active.
 *
 * @dot11MeshRetryTimeout: the initial retry timeout in millisecond units used
 *	by the Mesh Peering Open message
 * @dot11MeshConfirmTimeout: the initial retry timeout in millisecond units
 *	used by the Mesh Peering Open message
 * @dot11MeshHoldingTimeout: the confirm timeout in millisecond units used by
 *	the mesh peering management to close a mesh peering
 * @dot11MeshMaxPeerLinks: the maximum number of peer links allowed on this
 *	mesh interface
 * @dot11MeshMaxRetries: the maximum number of peer link open retries that can
 *	be sent to establish a new peer link instance in a mesh
 * @dot11MeshTTL: the value of TTL field set at a source mesh STA
 * @element_ttl: the value of TTL field set at a mesh STA for path selection
 *	elements
 * @auto_open_plinks: whether we should automatically open peer links when we
 *	detect compatible mesh peers
 * @dot11MeshNbrOffsetMaxNeighbor: the maximum number of neighbors to
 *	synchronize to for 11s default synchronization method
 * @dot11MeshHWMPmaxPREQretries: the number of action frames containing a PREQ
 *	that an originator mesh STA can send to a particular path target
 * @path_refresh_time: how frequently to refresh mesh paths in milliseconds
 * @min_discovery_timeout: the minimum length of time to wait until giving up on
 *	a path discovery in milliseconds
 * @dot11MeshHWMPactivePathTimeout: the time (in TUs) for which mesh STAs
 *	receiving a PREQ shall consider the forwarding information from the
 *	root to be valid. (TU = time unit)
 * @dot11MeshHWMPpreqMinInterval: the minimum interval of time (in TUs) during
 *	which a mesh STA can send only one action frame containing a PREQ
 *	element
 * @dot11MeshHWMPperrMinInterval: the minimum interval of time (in TUs) during
 *	which a mesh STA can send only one Action frame containing a PERR
 *	element
 * @dot11MeshHWMPnetDiameterTraversalTime: the interval of time (in TUs) that
 *	it takes for an HWMP information element to propagate across the mesh
 * @dot11MeshHWMPRootMode: the configuration of a mesh STA as root mesh STA
 * @dot11MeshHWMPRannInterval: the interval of time (in TUs) between root
 *	announcements are transmitted
 * @dot11MeshGateAnnouncementProtocol: whether to advertise that this mesh
 *	station has access to a broader network beyond the MBSS. (This is
 *	missnamed in draft 12.0: dot11MeshGateAnnouncementProtocol set to true
 *	only means that the station will announce others it's a mesh gate, but
 *	not necessarily using the gate announcement protocol. Still keeping the
 *	same nomenclature to be in sync with the spec)
 * @dot11MeshForwarding: whether the Mesh STA is forwarding or non-forwarding
 *	entity (default is TRUE - forwarding entity)
 * @rssi_threshold: the threshold for average signal strength of candidate
 *	station to establish a peer link
 * @ht_opmode: mesh HT protection mode
 *
 * @dot11MeshHWMPactivePathToRootTimeout: The time (in TUs) for which mesh STAs
 *	receiving a proactive PREQ shall consider the forwarding information to
 *	the root mesh STA to be valid.
 *
 * @dot11MeshHWMProotInterval: The interval of time (in TUs) between proactive
 *	PREQs are transmitted.
 * @dot11MeshHWMPconfirmationInterval: The minimum interval of time (in TUs)
 *	during which a mesh STA can send only one Action frame containing
 *	a PREQ element for root path confirmation.
 * @power_mode: The default mesh power save mode which will be the initial
 *	setting for new peer links.
 * @dot11MeshAwakeWindowDuration: The duration in TUs the STA will remain awake
 *	after transmitting its beacon.
 * @plink_timeout: If no tx activity is seen from a STA we've established
 *	peering with for longer than this time (in seconds), then remove it
 *	from the STA's list of peers.  Default is 30 minutes.
 * @dot11MeshConnectedToMeshGate: if set to true, advertise that this STA is
 *      connected to a mesh gate in mesh formation info.  If false, the
 *      value in mesh formation is determined by the presence of root paths
 *      in the mesh path table
 */
struct mesh_config {
	u16 dot11MeshRetryTimeout;
	u16 dot11MeshConfirmTimeout;
	u16 dot11MeshHoldingTimeout;
	u16 dot11MeshMaxPeerLinks;
	u8 dot11MeshMaxRetries;
	u8 dot11MeshTTL;
	u8 element_ttl;
	bool auto_open_plinks;
	u32 dot11MeshNbrOffsetMaxNeighbor;
	u8 dot11MeshHWMPmaxPREQretries;
	u32 path_refresh_time;
	u16 min_discovery_timeout;
	u32 dot11MeshHWMPactivePathTimeout;
	u16 dot11MeshHWMPpreqMinInterval;
	u16 dot11MeshHWMPperrMinInterval;
	u16 dot11MeshHWMPnetDiameterTraversalTime;
	u8 dot11MeshHWMPRootMode;
	bool dot11MeshConnectedToMeshGate;
	u16 dot11MeshHWMPRannInterval;
	bool dot11MeshGateAnnouncementProtocol;
	bool dot11MeshForwarding;
	s32 rssi_threshold;
	u16 ht_opmode;
	u32 dot11MeshHWMPactivePathToRootTimeout;
	u16 dot11MeshHWMProotInterval;
	u16 dot11MeshHWMPconfirmationInterval;
	enum nl80211_mesh_power_mode power_mode;
	u16 dot11MeshAwakeWindowDuration;
	u32 plink_timeout;
};

/**
 * struct mesh_setup - 802.11s mesh setup configuration
 * @chandef: defines the channel to use
 * @mesh_id: the mesh ID
 * @mesh_id_len: length of the mesh ID, at least 1 and at most 32 bytes
 * @sync_method: which synchronization method to use
 * @path_sel_proto: which path selection protocol to use
 * @path_metric: which metric to use
 * @auth_id: which authentication method this mesh is using
 * @ie: vendor information elements (optional)
 * @ie_len: length of vendor information elements
 * @is_authenticated: this mesh requires authentication
 * @is_secure: this mesh uses security
 * @user_mpm: userspace handles all MPM functions
 * @dtim_period: DTIM period to use
 * @beacon_interval: beacon interval to use
 * @mcast_rate: multicat rate for Mesh Node [6Mbps is the default for 802.11a]
 * @basic_rates: basic rates to use when creating the mesh
 * @beacon_rate: bitrate to be used for beacons
 * @userspace_handles_dfs: whether user space controls DFS operation, i.e.
 *	changes the channel when a radar is detected. This is required
 *	to operate on DFS channels.
 * @control_port_over_nl80211: TRUE if userspace expects to exchange control
 *	port frames over NL80211 instead of the network interface.
 *
 * These parameters are fixed when the mesh is created.
 */
struct mesh_setup {
	struct cfg80211_chan_def chandef;
	const u8 *mesh_id;
	u8 mesh_id_len;
	u8 sync_method;
	u8 path_sel_proto;
	u8 path_metric;
	u8 auth_id;
	const u8 *ie;
	u8 ie_len;
	bool is_authenticated;
	bool is_secure;
	bool user_mpm;
	u8 dtim_period;
	u16 beacon_interval;
	int mcast_rate[NUM_NL80211_BANDS];
	u32 basic_rates;
	struct cfg80211_bitrate_mask beacon_rate;
	bool userspace_handles_dfs;
	bool control_port_over_nl80211;
};

/**
 * struct ocb_setup - 802.11p OCB mode setup configuration
 * @chandef: defines the channel to use
 *
 * These parameters are fixed when connecting to the network
 */
struct ocb_setup {
	struct cfg80211_chan_def chandef;
};

/**
 * struct ieee80211_txq_params - TX queue parameters
 * @ac: AC identifier
 * @txop: Maximum burst time in units of 32 usecs, 0 meaning disabled
 * @cwmin: Minimum contention window [a value of the form 2^n-1 in the range
 *	1..32767]
 * @cwmax: Maximum contention window [a value of the form 2^n-1 in the range
 *	1..32767]
 * @aifs: Arbitration interframe space [0..255]
 */
struct ieee80211_txq_params {
	enum nl80211_ac ac;
	u16 txop;
	u16 cwmin;
	u16 cwmax;
	u8 aifs;
};

/**
 * DOC: Scanning and BSS list handling
 *
 * The scanning process itself is fairly simple, but cfg80211 offers quite
 * a bit of helper functionality. To start a scan, the scan operation will
 * be invoked with a scan definition. This scan definition contains the
 * channels to scan, and the SSIDs to send probe requests for (including the
 * wildcard, if desired). A passive scan is indicated by having no SSIDs to
 * probe. Additionally, a scan request may contain extra information elements
 * that should be added to the probe request. The IEs are guaranteed to be
 * well-formed, and will not exceed the maximum length the driver advertised
 * in the wiphy structure.
 *
 * When scanning finds a BSS, cfg80211 needs to be notified of that, because
 * it is responsible for maintaining the BSS list; the driver should not
 * maintain a list itself. For this notification, various functions exist.
 *
 * Since drivers do not maintain a BSS list, there are also a number of
 * functions to search for a BSS and obtain information about it from the
 * BSS structure cfg80211 maintains. The BSS list is also made available
 * to userspace.
 */

/**
 * struct cfg80211_ssid - SSID description
 * @ssid: the SSID
 * @ssid_len: length of the ssid
 */
struct cfg80211_ssid {
	u8 ssid[IEEE80211_MAX_SSID_LEN];
	u8 ssid_len;
};

/**
 * struct cfg80211_scan_info - information about completed scan
 * @scan_start_tsf: scan start time in terms of the TSF of the BSS that the
 *	wireless device that requested the scan is connected to. If this
 *	information is not available, this field is left zero.
 * @tsf_bssid: the BSSID according to which %scan_start_tsf is set.
 * @aborted: set to true if the scan was aborted for any reason,
 *	userspace will be notified of that
 */
struct cfg80211_scan_info {
	u64 scan_start_tsf;
	u8 tsf_bssid[ETH_ALEN] __aligned(2);
	bool aborted;
};

/**
 * struct cfg80211_scan_request - scan request description
 *
 * @ssids: SSIDs to scan for (active scan only)
 * @n_ssids: number of SSIDs
 * @channels: channels to scan on.
 * @n_channels: total number of channels to scan
 * @scan_width: channel width for scanning
 * @ie: optional information element(s) to add into Probe Request or %NULL
 * @ie_len: length of ie in octets
 * @duration: how long to listen on each channel, in TUs. If
 *	%duration_mandatory is not set, this is the maximum dwell time and
 *	the actual dwell time may be shorter.
 * @duration_mandatory: if set, the scan duration must be as specified by the
 *	%duration field.
 * @flags: bit field of flags controlling operation
 * @rates: bitmap of rates to advertise for each band
 * @wiphy: the wiphy this was for
 * @scan_start: time (in jiffies) when the scan started
 * @wdev: the wireless device to scan for
 * @info: (internal) information about completed scan
 * @notified: (internal) scan request was notified as done or aborted
 * @no_cck: used to send probe requests at non CCK rate in 2GHz band
 * @mac_addr: MAC address used with randomisation
 * @mac_addr_mask: MAC address mask used with randomisation, bits that
 *	are 0 in the mask should be randomised, bits that are 1 should
 *	be taken from the @mac_addr
 * @bssid: BSSID to scan for (most commonly, the wildcard BSSID)
 */
struct cfg80211_scan_request {
	struct cfg80211_ssid *ssids;
	int n_ssids;
	u32 n_channels;
	enum nl80211_bss_scan_width scan_width;
	const u8 *ie;
	size_t ie_len;
	u16 duration;
	bool duration_mandatory;
	u32 flags;

	u32 rates[NUM_NL80211_BANDS];

	struct wireless_dev *wdev;

	u8 mac_addr[ETH_ALEN] __aligned(2);
	u8 mac_addr_mask[ETH_ALEN] __aligned(2);
	u8 bssid[ETH_ALEN] __aligned(2);

	/* internal */
	struct wiphy *wiphy;
	unsigned long scan_start;
	struct cfg80211_scan_info info;
	bool notified;
	bool no_cck;

	/* keep last */
	struct ieee80211_channel *channels[0];
};

static inline void get_random_mask_addr(u8 *buf, const u8 *addr, const u8 *mask)
{
	int i;

	get_random_bytes(buf, ETH_ALEN);
	for (i = 0; i < ETH_ALEN; i++) {
		buf[i] &= ~mask[i];
		buf[i] |= addr[i] & mask[i];
	}
}

/**
 * struct cfg80211_match_set - sets of attributes to match
 *
 * @ssid: SSID to be matched; may be zero-length in case of BSSID match
 *	or no match (RSSI only)
 * @bssid: BSSID to be matched; may be all-zero BSSID in case of SSID match
 *	or no match (RSSI only)
 * @rssi_thold: don't report scan results below this threshold (in s32 dBm)
 * @per_band_rssi_thold: Minimum rssi threshold for each band to be applied
 *	for filtering out scan results received. Drivers advertize this support
 *	of band specific rssi based filtering through the feature capability
 *	%NL80211_EXT_FEATURE_SCHED_SCAN_BAND_SPECIFIC_RSSI_THOLD. These band
 *	specific rssi thresholds take precedence over rssi_thold, if specified.
 *	If not specified for any band, it will be assigned with rssi_thold of
 *	corresponding matchset.
 */
struct cfg80211_match_set {
	struct cfg80211_ssid ssid;
	u8 bssid[ETH_ALEN];
	s32 rssi_thold;
	s32 per_band_rssi_thold[NUM_NL80211_BANDS];
};

/**
 * struct cfg80211_sched_scan_plan - scan plan for scheduled scan
 *
 * @interval: interval between scheduled scan iterations. In seconds.
 * @iterations: number of scan iterations in this scan plan. Zero means
 *	infinite loop.
 *	The last scan plan will always have this parameter set to zero,
 *	all other scan plans will have a finite number of iterations.
 */
struct cfg80211_sched_scan_plan {
	u32 interval;
	u32 iterations;
};

/**
 * struct cfg80211_bss_select_adjust - BSS selection with RSSI adjustment.
 *
 * @band: band of BSS which should match for RSSI level adjustment.
 * @delta: value of RSSI level adjustment.
 */
struct cfg80211_bss_select_adjust {
	enum nl80211_band band;
	s8 delta;
};

/**
 * struct cfg80211_sched_scan_request - scheduled scan request description
 *
 * @reqid: identifies this request.
 * @ssids: SSIDs to scan for (passed in the probe_reqs in active scans)
 * @n_ssids: number of SSIDs
 * @n_channels: total number of channels to scan
 * @scan_width: channel width for scanning
 * @ie: optional information element(s) to add into Probe Request or %NULL
 * @ie_len: length of ie in octets
 * @flags: bit field of flags controlling operation
 * @match_sets: sets of parameters to be matched for a scan result
 *	entry to be considered valid and to be passed to the host
 *	(others are filtered out).
 *	If ommited, all results are passed.
 * @n_match_sets: number of match sets
 * @report_results: indicates that results were reported for this request
 * @wiphy: the wiphy this was for
 * @dev: the interface
 * @scan_start: start time of the scheduled scan
 * @channels: channels to scan
 * @min_rssi_thold: for drivers only supporting a single threshold, this
 *	contains the minimum over all matchsets
 * @mac_addr: MAC address used with randomisation
 * @mac_addr_mask: MAC address mask used with randomisation, bits that
 *	are 0 in the mask should be randomised, bits that are 1 should
 *	be taken from the @mac_addr
 * @scan_plans: scan plans to be executed in this scheduled scan. Lowest
 *	index must be executed first.
 * @n_scan_plans: number of scan plans, at least 1.
 * @rcu_head: RCU callback used to free the struct
 * @owner_nlportid: netlink portid of owner (if this should is a request
 *	owned by a particular socket)
 * @nl_owner_dead: netlink owner socket was closed - this request be freed
 * @list: for keeping list of requests.
 * @delay: delay in seconds to use before starting the first scan
 *	cycle.  The driver may ignore this parameter and start
 *	immediately (or at any other time), if this feature is not
 *	supported.
 * @relative_rssi_set: Indicates whether @relative_rssi is set or not.
 * @relative_rssi: Relative RSSI threshold in dB to restrict scan result
 *	reporting in connected state to cases where a matching BSS is determined
 *	to have better or slightly worse RSSI than the current connected BSS.
 *	The relative RSSI threshold values are ignored in disconnected state.
 * @rssi_adjust: delta dB of RSSI preference to be given to the BSSs that belong
 *	to the specified band while deciding whether a better BSS is reported
 *	using @relative_rssi. If delta is a negative number, the BSSs that
 *	belong to the specified band will be penalized by delta dB in relative
 *	comparisions.
 */
struct cfg80211_sched_scan_request {
	u64 reqid;
	struct cfg80211_ssid *ssids;
	int n_ssids;
	u32 n_channels;
	enum nl80211_bss_scan_width scan_width;
	const u8 *ie;
	size_t ie_len;
	u32 flags;
	struct cfg80211_match_set *match_sets;
	int n_match_sets;
	s32 min_rssi_thold;
	u32 delay;
	struct cfg80211_sched_scan_plan *scan_plans;
	int n_scan_plans;

	u8 mac_addr[ETH_ALEN] __aligned(2);
	u8 mac_addr_mask[ETH_ALEN] __aligned(2);

	bool relative_rssi_set;
	s8 relative_rssi;
	struct cfg80211_bss_select_adjust rssi_adjust;

	/* internal */
	struct wiphy *wiphy;
	struct net_device *dev;
	unsigned long scan_start;
	bool report_results;
	struct rcu_head rcu_head;
	u32 owner_nlportid;
	bool nl_owner_dead;
	struct list_head list;

	/* keep last */
	struct ieee80211_channel *channels[0];
};

/**
 * enum cfg80211_signal_type - signal type
 *
 * @CFG80211_SIGNAL_TYPE_NONE: no signal strength information available
 * @CFG80211_SIGNAL_TYPE_MBM: signal strength in mBm (100*dBm)
 * @CFG80211_SIGNAL_TYPE_UNSPEC: signal strength, increasing from 0 through 100
 */
enum cfg80211_signal_type {
	CFG80211_SIGNAL_TYPE_NONE,
	CFG80211_SIGNAL_TYPE_MBM,
	CFG80211_SIGNAL_TYPE_UNSPEC,
};

/**
 * struct cfg80211_inform_bss - BSS inform data
 * @chan: channel the frame was received on
 * @scan_width: scan width that was used
 * @signal: signal strength value, according to the wiphy's
 *	signal type
 * @boottime_ns: timestamp (CLOCK_BOOTTIME) when the information was
 *	received; should match the time when the frame was actually
 *	received by the device (not just by the host, in case it was
 *	buffered on the device) and be accurate to about 10ms.
 *	If the frame isn't buffered, just passing the return value of
 *	ktime_get_boottime_ns() is likely appropriate.
 * @parent_tsf: the time at the start of reception of the first octet of the
 *	timestamp field of the frame. The time is the TSF of the BSS specified
 *	by %parent_bssid.
 * @parent_bssid: the BSS according to which %parent_tsf is set. This is set to
 *	the BSS that requested the scan in which the beacon/probe was received.
 * @chains: bitmask for filled values in @chain_signal.
 * @chain_signal: per-chain signal strength of last received BSS in dBm.
 */
struct cfg80211_inform_bss {
	struct ieee80211_channel *chan;
	enum nl80211_bss_scan_width scan_width;
	s32 signal;
	u64 boottime_ns;
	u64 parent_tsf;
	u8 parent_bssid[ETH_ALEN] __aligned(2);
	u8 chains;
	s8 chain_signal[IEEE80211_MAX_CHAINS];
};

/**
 * struct cfg80211_bss_ies - BSS entry IE data
 * @tsf: TSF contained in the frame that carried these IEs
 * @rcu_head: internal use, for freeing
 * @len: length of the IEs
 * @from_beacon: these IEs are known to come from a beacon
 * @data: IE data
 */
struct cfg80211_bss_ies {
	u64 tsf;
	struct rcu_head rcu_head;
	int len;
	bool from_beacon;
	u8 data[];
};

/**
 * struct cfg80211_bss - BSS description
 *
 * This structure describes a BSS (which may also be a mesh network)
 * for use in scan results and similar.
 *
 * @channel: channel this BSS is on
 * @scan_width: width of the control channel
 * @bssid: BSSID of the BSS
 * @beacon_interval: the beacon interval as from the frame
 * @capability: the capability field in host byte order
 * @ies: the information elements (Note that there is no guarantee that these
 *	are well-formed!); this is a pointer to either the beacon_ies or
 *	proberesp_ies depending on whether Probe Response frame has been
 *	received. It is always non-%NULL.
 * @beacon_ies: the information elements from the last Beacon frame
 *	(implementation note: if @hidden_beacon_bss is set this struct doesn't
 *	own the beacon_ies, but they're just pointers to the ones from the
 *	@hidden_beacon_bss struct)
 * @proberesp_ies: the information elements from the last Probe Response frame
 * @hidden_beacon_bss: in case this BSS struct represents a probe response from
 *	a BSS that hides the SSID in its beacon, this points to the BSS struct
 *	that holds the beacon data. @beacon_ies is still valid, of course, and
 *	points to the same data as hidden_beacon_bss->beacon_ies in that case.
 * @transmitted_bss: pointer to the transmitted BSS, if this is a
 *	non-transmitted one (multi-BSSID support)
 * @nontrans_list: list of non-transmitted BSS, if this is a transmitted one
 *	(multi-BSSID support)
 * @signal: signal strength value (type depends on the wiphy's signal_type)
 * @chains: bitmask for filled values in @chain_signal.
 * @chain_signal: per-chain signal strength of last received BSS in dBm.
 * @bssid_index: index in the multiple BSS set
 * @max_bssid_indicator: max number of members in the BSS set
 * @priv: private area for driver use, has at least wiphy->bss_priv_size bytes
 */
struct cfg80211_bss {
	struct ieee80211_channel *channel;
	enum nl80211_bss_scan_width scan_width;

	const struct cfg80211_bss_ies __rcu *ies;
	const struct cfg80211_bss_ies __rcu *beacon_ies;
	const struct cfg80211_bss_ies __rcu *proberesp_ies;

	struct cfg80211_bss *hidden_beacon_bss;
	struct cfg80211_bss *transmitted_bss;
	struct list_head nontrans_list;

	s32 signal;

	u16 beacon_interval;
	u16 capability;

	u8 bssid[ETH_ALEN];
	u8 chains;
	s8 chain_signal[IEEE80211_MAX_CHAINS];

	u8 bssid_index;
	u8 max_bssid_indicator;

	u8 priv[0] __aligned(sizeof(void *));
};

/**
 * ieee80211_bss_get_elem - find element with given ID
 * @bss: the bss to search
 * @id: the element ID
 *
 * Note that the return value is an RCU-protected pointer, so
 * rcu_read_lock() must be held when calling this function.
 * Return: %NULL if not found.
 */
const struct element *ieee80211_bss_get_elem(struct cfg80211_bss *bss, u8 id);

/**
 * ieee80211_bss_get_ie - find IE with given ID
 * @bss: the bss to search
 * @id: the element ID
 *
 * Note that the return value is an RCU-protected pointer, so
 * rcu_read_lock() must be held when calling this function.
 * Return: %NULL if not found.
 */
static inline const u8 *ieee80211_bss_get_ie(struct cfg80211_bss *bss, u8 id)
{
	return (void *)ieee80211_bss_get_elem(bss, id);
}


/**
 * struct cfg80211_auth_request - Authentication request data
 *
 * This structure provides information needed to complete IEEE 802.11
 * authentication.
 *
 * @bss: The BSS to authenticate with, the callee must obtain a reference
 *	to it if it needs to keep it.
 * @auth_type: Authentication type (algorithm)
 * @ie: Extra IEs to add to Authentication frame or %NULL
 * @ie_len: Length of ie buffer in octets
 * @key_len: length of WEP key for shared key authentication
 * @key_idx: index of WEP key for shared key authentication
 * @key: WEP key for shared key authentication
 * @auth_data: Fields and elements in Authentication frames. This contains
 *	the authentication frame body (non-IE and IE data), excluding the
 *	Authentication algorithm number, i.e., starting at the Authentication
 *	transaction sequence number field.
 * @auth_data_len: Length of auth_data buffer in octets
 */
struct cfg80211_auth_request {
	struct cfg80211_bss *bss;
	const u8 *ie;
	size_t ie_len;
	enum nl80211_auth_type auth_type;
	const u8 *key;
	u8 key_len, key_idx;
	const u8 *auth_data;
	size_t auth_data_len;
};

/**
 * enum cfg80211_assoc_req_flags - Over-ride default behaviour in association.
 *
 * @ASSOC_REQ_DISABLE_HT:  Disable HT (802.11n)
 * @ASSOC_REQ_DISABLE_VHT:  Disable VHT
 * @ASSOC_REQ_USE_RRM: Declare RRM capability in this association
 * @CONNECT_REQ_EXTERNAL_AUTH_SUPPORT: User space indicates external
 *	authentication capability. Drivers can offload authentication to
 *	userspace if this flag is set. Only applicable for cfg80211_connect()
 *	request (connect callback).
 */
enum cfg80211_assoc_req_flags {
	ASSOC_REQ_DISABLE_HT			= BIT(0),
	ASSOC_REQ_DISABLE_VHT			= BIT(1),
	ASSOC_REQ_USE_RRM			= BIT(2),
	CONNECT_REQ_EXTERNAL_AUTH_SUPPORT	= BIT(3),
};

/**
 * struct cfg80211_assoc_request - (Re)Association request data
 *
 * This structure provides information needed to complete IEEE 802.11
 * (re)association.
 * @bss: The BSS to associate with. If the call is successful the driver is
 *	given a reference that it must give back to cfg80211_send_rx_assoc()
 *	or to cfg80211_assoc_timeout(). To ensure proper refcounting, new
 *	association requests while already associating must be rejected.
 * @ie: Extra IEs to add to (Re)Association Request frame or %NULL
 * @ie_len: Length of ie buffer in octets
 * @use_mfp: Use management frame protection (IEEE 802.11w) in this association
 * @crypto: crypto settings
 * @prev_bssid: previous BSSID, if not %NULL use reassociate frame. This is used
 *	to indicate a request to reassociate within the ESS instead of a request
 *	do the initial association with the ESS. When included, this is set to
 *	the BSSID of the current association, i.e., to the value that is
 *	included in the Current AP address field of the Reassociation Request
 *	frame.
 * @flags:  See &enum cfg80211_assoc_req_flags
 * @ht_capa:  HT Capabilities over-rides.  Values set in ht_capa_mask
 *	will be used in ht_capa.  Un-supported values will be ignored.
 * @ht_capa_mask:  The bits of ht_capa which are to be used.
 * @vht_capa: VHT capability override
 * @vht_capa_mask: VHT capability mask indicating which fields to use
 * @fils_kek: FILS KEK for protecting (Re)Association Request/Response frame or
 *	%NULL if FILS is not used.
 * @fils_kek_len: Length of fils_kek in octets
 * @fils_nonces: FILS nonces (part of AAD) for protecting (Re)Association
 *	Request/Response frame or %NULL if FILS is not used. This field starts
 *	with 16 octets of STA Nonce followed by 16 octets of AP Nonce.
 */
struct cfg80211_assoc_request {
	struct cfg80211_bss *bss;
	const u8 *ie, *prev_bssid;
	size_t ie_len;
	struct cfg80211_crypto_settings crypto;
	bool use_mfp;
	u32 flags;
	struct ieee80211_ht_cap ht_capa;
	struct ieee80211_ht_cap ht_capa_mask;
	struct ieee80211_vht_cap vht_capa, vht_capa_mask;
	const u8 *fils_kek;
	size_t fils_kek_len;
	const u8 *fils_nonces;
};

/**
 * struct cfg80211_deauth_request - Deauthentication request data
 *
 * This structure provides information needed to complete IEEE 802.11
 * deauthentication.
 *
 * @bssid: the BSSID of the BSS to deauthenticate from
 * @ie: Extra IEs to add to Deauthentication frame or %NULL
 * @ie_len: Length of ie buffer in octets
 * @reason_code: The reason code for the deauthentication
 * @local_state_change: if set, change local state only and
 *	do not set a deauth frame
 */
struct cfg80211_deauth_request {
	const u8 *bssid;
	const u8 *ie;
	size_t ie_len;
	u16 reason_code;
	bool local_state_change;
};

/**
 * struct cfg80211_disassoc_request - Disassociation request data
 *
 * This structure provides information needed to complete IEEE 802.11
 * disassociation.
 *
 * @bss: the BSS to disassociate from
 * @ie: Extra IEs to add to Disassociation frame or %NULL
 * @ie_len: Length of ie buffer in octets
 * @reason_code: The reason code for the disassociation
 * @local_state_change: This is a request for a local state only, i.e., no
 *	Disassociation frame is to be transmitted.
 */
struct cfg80211_disassoc_request {
	struct cfg80211_bss *bss;
	const u8 *ie;
	size_t ie_len;
	u16 reason_code;
	bool local_state_change;
};

/**
 * struct cfg80211_ibss_params - IBSS parameters
 *
 * This structure defines the IBSS parameters for the join_ibss()
 * method.
 *
 * @ssid: The SSID, will always be non-null.
 * @ssid_len: The length of the SSID, will always be non-zero.
 * @bssid: Fixed BSSID requested, maybe be %NULL, if set do not
 *	search for IBSSs with a different BSSID.
 * @chandef: defines the channel to use if no other IBSS to join can be found
 * @channel_fixed: The channel should be fixed -- do not search for
 *	IBSSs to join on other channels.
 * @ie: information element(s) to include in the beacon
 * @ie_len: length of that
 * @beacon_interval: beacon interval to use
 * @privacy: this is a protected network, keys will be configured
 *	after joining
 * @control_port: whether user space controls IEEE 802.1X port, i.e.,
 *	sets/clears %NL80211_STA_FLAG_AUTHORIZED. If true, the driver is
 *	required to assume that the port is unauthorized until authorized by
 *	user space. Otherwise, port is marked authorized by default.
 * @control_port_over_nl80211: TRUE if userspace expects to exchange control
 *	port frames over NL80211 instead of the network interface.
 * @userspace_handles_dfs: whether user space controls DFS operation, i.e.
 *	changes the channel when a radar is detected. This is required
 *	to operate on DFS channels.
 * @basic_rates: bitmap of basic rates to use when creating the IBSS
 * @mcast_rate: per-band multicast rate index + 1 (0: disabled)
 * @ht_capa:  HT Capabilities over-rides.  Values set in ht_capa_mask
 *	will be used in ht_capa.  Un-supported values will be ignored.
 * @ht_capa_mask:  The bits of ht_capa which are to be used.
 * @wep_keys: static WEP keys, if not NULL points to an array of
 *	CFG80211_MAX_WEP_KEYS WEP keys
 * @wep_tx_key: key index (0..3) of the default TX static WEP key
 */
struct cfg80211_ibss_params {
	const u8 *ssid;
	const u8 *bssid;
	struct cfg80211_chan_def chandef;
	const u8 *ie;
	u8 ssid_len, ie_len;
	u16 beacon_interval;
	u32 basic_rates;
	bool channel_fixed;
	bool privacy;
	bool control_port;
	bool control_port_over_nl80211;
	bool userspace_handles_dfs;
	int mcast_rate[NUM_NL80211_BANDS];
	struct ieee80211_ht_cap ht_capa;
	struct ieee80211_ht_cap ht_capa_mask;
	struct key_params *wep_keys;
	int wep_tx_key;
};

/**
 * struct cfg80211_bss_selection - connection parameters for BSS selection.
 *
 * @behaviour: requested BSS selection behaviour.
 * @param: parameters for requestion behaviour.
 * @band_pref: preferred band for %NL80211_BSS_SELECT_ATTR_BAND_PREF.
 * @adjust: parameters for %NL80211_BSS_SELECT_ATTR_RSSI_ADJUST.
 */
struct cfg80211_bss_selection {
	enum nl80211_bss_select_attr behaviour;
	union {
		enum nl80211_band band_pref;
		struct cfg80211_bss_select_adjust adjust;
	} param;
};

/**
 * struct cfg80211_connect_params - Connection parameters
 *
 * This structure provides information needed to complete IEEE 802.11
 * authentication and association.
 *
 * @channel: The channel to use or %NULL if not specified (auto-select based
 *	on scan results)
 * @channel_hint: The channel of the recommended BSS for initial connection or
 *	%NULL if not specified
 * @bssid: The AP BSSID or %NULL if not specified (auto-select based on scan
 *	results)
 * @bssid_hint: The recommended AP BSSID for initial connection to the BSS or
 *	%NULL if not specified. Unlike the @bssid parameter, the driver is
 *	allowed to ignore this @bssid_hint if it has knowledge of a better BSS
 *	to use.
 * @ssid: SSID
 * @ssid_len: Length of ssid in octets
 * @auth_type: Authentication type (algorithm)
 * @ie: IEs for association request
 * @ie_len: Length of assoc_ie in octets
 * @privacy: indicates whether privacy-enabled APs should be used
 * @mfp: indicate whether management frame protection is used
 * @crypto: crypto settings
 * @key_len: length of WEP key for shared key authentication
 * @key_idx: index of WEP key for shared key authentication
 * @key: WEP key for shared key authentication
 * @flags:  See &enum cfg80211_assoc_req_flags
 * @bg_scan_period:  Background scan period in seconds
 *	or -1 to indicate that default value is to be used.
 * @ht_capa:  HT Capabilities over-rides.  Values set in ht_capa_mask
 *	will be used in ht_capa.  Un-supported values will be ignored.
 * @ht_capa_mask:  The bits of ht_capa which are to be used.
 * @vht_capa:  VHT Capability overrides
 * @vht_capa_mask: The bits of vht_capa which are to be used.
 * @pbss: if set, connect to a PCP instead of AP. Valid for DMG
 *	networks.
 * @bss_select: criteria to be used for BSS selection.
 * @prev_bssid: previous BSSID, if not %NULL use reassociate frame. This is used
 *	to indicate a request to reassociate within the ESS instead of a request
 *	do the initial association with the ESS. When included, this is set to
 *	the BSSID of the current association, i.e., to the value that is
 *	included in the Current AP address field of the Reassociation Request
 *	frame.
 * @fils_erp_username: EAP re-authentication protocol (ERP) username part of the
 *	NAI or %NULL if not specified. This is used to construct FILS wrapped
 *	data IE.
 * @fils_erp_username_len: Length of @fils_erp_username in octets.
 * @fils_erp_realm: EAP re-authentication protocol (ERP) realm part of NAI or
 *	%NULL if not specified. This specifies the domain name of ER server and
 *	is used to construct FILS wrapped data IE.
 * @fils_erp_realm_len: Length of @fils_erp_realm in octets.
 * @fils_erp_next_seq_num: The next sequence number to use in the FILS ERP
 *	messages. This is also used to construct FILS wrapped data IE.
 * @fils_erp_rrk: ERP re-authentication Root Key (rRK) used to derive additional
 *	keys in FILS or %NULL if not specified.
 * @fils_erp_rrk_len: Length of @fils_erp_rrk in octets.
 * @want_1x: indicates user-space supports and wants to use 802.1X driver
 *	offload of 4-way handshake.
 * @edmg: define the EDMG channels.
 *	This may specify multiple channels and bonding options for the driver
 *	to choose from, based on BSS configuration.
 */
struct cfg80211_connect_params {
	struct ieee80211_channel *channel;
	struct ieee80211_channel *channel_hint;
	const u8 *bssid;
	const u8 *bssid_hint;
	const u8 *ssid;
	size_t ssid_len;
	enum nl80211_auth_type auth_type;
	const u8 *ie;
	size_t ie_len;
	bool privacy;
	enum nl80211_mfp mfp;
	struct cfg80211_crypto_settings crypto;
	const u8 *key;
	u8 key_len, key_idx;
	u32 flags;
	int bg_scan_period;
	struct ieee80211_ht_cap ht_capa;
	struct ieee80211_ht_cap ht_capa_mask;
	struct ieee80211_vht_cap vht_capa;
	struct ieee80211_vht_cap vht_capa_mask;
	bool pbss;
	struct cfg80211_bss_selection bss_select;
	const u8 *prev_bssid;
	const u8 *fils_erp_username;
	size_t fils_erp_username_len;
	const u8 *fils_erp_realm;
	size_t fils_erp_realm_len;
	u16 fils_erp_next_seq_num;
	const u8 *fils_erp_rrk;
	size_t fils_erp_rrk_len;
	bool want_1x;
	struct ieee80211_edmg edmg;
};

/**
 * enum cfg80211_connect_params_changed - Connection parameters being updated
 *
 * This enum provides information of all connect parameters that
 * have to be updated as part of update_connect_params() call.
 *
 * @UPDATE_ASSOC_IES: Indicates whether association request IEs are updated
 * @UPDATE_FILS_ERP_INFO: Indicates that FILS connection parameters (realm,
 *	username, erp sequence number and rrk) are updated
 * @UPDATE_AUTH_TYPE: Indicates that authentication type is updated
 */
enum cfg80211_connect_params_changed {
	UPDATE_ASSOC_IES		= BIT(0),
	UPDATE_FILS_ERP_INFO		= BIT(1),
	UPDATE_AUTH_TYPE		= BIT(2),
};

/**
 * enum wiphy_params_flags - set_wiphy_params bitfield values
 * @WIPHY_PARAM_RETRY_SHORT: wiphy->retry_short has changed
 * @WIPHY_PARAM_RETRY_LONG: wiphy->retry_long has changed
 * @WIPHY_PARAM_FRAG_THRESHOLD: wiphy->frag_threshold has changed
 * @WIPHY_PARAM_RTS_THRESHOLD: wiphy->rts_threshold has changed
 * @WIPHY_PARAM_COVERAGE_CLASS: coverage class changed
 * @WIPHY_PARAM_DYN_ACK: dynack has been enabled
 * @WIPHY_PARAM_TXQ_LIMIT: TXQ packet limit has been changed
 * @WIPHY_PARAM_TXQ_MEMORY_LIMIT: TXQ memory limit has been changed
 * @WIPHY_PARAM_TXQ_QUANTUM: TXQ scheduler quantum
 */
enum wiphy_params_flags {
	WIPHY_PARAM_RETRY_SHORT		= 1 << 0,
	WIPHY_PARAM_RETRY_LONG		= 1 << 1,
	WIPHY_PARAM_FRAG_THRESHOLD	= 1 << 2,
	WIPHY_PARAM_RTS_THRESHOLD	= 1 << 3,
	WIPHY_PARAM_COVERAGE_CLASS	= 1 << 4,
	WIPHY_PARAM_DYN_ACK		= 1 << 5,
	WIPHY_PARAM_TXQ_LIMIT		= 1 << 6,
	WIPHY_PARAM_TXQ_MEMORY_LIMIT	= 1 << 7,
	WIPHY_PARAM_TXQ_QUANTUM		= 1 << 8,
};

#define IEEE80211_DEFAULT_AIRTIME_WEIGHT	256

/* The per TXQ device queue limit in airtime */
#define IEEE80211_DEFAULT_AQL_TXQ_LIMIT_L	5000
#define IEEE80211_DEFAULT_AQL_TXQ_LIMIT_H	12000

/* The per interface airtime threshold to switch to lower queue limit */
#define IEEE80211_AQL_THRESHOLD			24000

/**
 * struct cfg80211_pmksa - PMK Security Association
 *
 * This structure is passed to the set/del_pmksa() method for PMKSA
 * caching.
 *
 * @bssid: The AP's BSSID (may be %NULL).
 * @pmkid: The identifier to refer a PMKSA.
 * @pmk: The PMK for the PMKSA identified by @pmkid. This is used for key
 *	derivation by a FILS STA. Otherwise, %NULL.
 * @pmk_len: Length of the @pmk. The length of @pmk can differ depending on
 *	the hash algorithm used to generate this.
 * @ssid: SSID to specify the ESS within which a PMKSA is valid when using FILS
 *	cache identifier (may be %NULL).
 * @ssid_len: Length of the @ssid in octets.
 * @cache_id: 2-octet cache identifier advertized by a FILS AP identifying the
 *	scope of PMKSA. This is valid only if @ssid_len is non-zero (may be
 *	%NULL).
 * @pmk_lifetime: Maximum lifetime for PMKSA in seconds
 *	(dot11RSNAConfigPMKLifetime) or 0 if not specified.
 *	The configured PMKSA must not be used for PMKSA caching after
 *	expiration and any keys derived from this PMK become invalid on
 *	expiration, i.e., the current association must be dropped if the PMK
 *	used for it expires.
 * @pmk_reauth_threshold: Threshold time for reauthentication (percentage of
 *	PMK lifetime, dot11RSNAConfigPMKReauthThreshold) or 0 if not specified.
 *	Drivers are expected to trigger a full authentication instead of using
 *	this PMKSA for caching when reassociating to a new BSS after this
 *	threshold to generate a new PMK before the current one expires.
 */
struct cfg80211_pmksa {
	const u8 *bssid;
	const u8 *pmkid;
	const u8 *pmk;
	size_t pmk_len;
	const u8 *ssid;
	size_t ssid_len;
	const u8 *cache_id;
	u32 pmk_lifetime;
	u8 pmk_reauth_threshold;
};

/**
 * struct cfg80211_pkt_pattern - packet pattern
 * @mask: bitmask where to match pattern and where to ignore bytes,
 *	one bit per byte, in same format as nl80211
 * @pattern: bytes to match where bitmask is 1
 * @pattern_len: length of pattern (in bytes)
 * @pkt_offset: packet offset (in bytes)
 *
 * Internal note: @mask and @pattern are allocated in one chunk of
 * memory, free @mask only!
 */
struct cfg80211_pkt_pattern {
	const u8 *mask, *pattern;
	int pattern_len;
	int pkt_offset;
};

/**
 * struct cfg80211_wowlan_tcp - TCP connection parameters
 *
 * @sock: (internal) socket for source port allocation
 * @src: source IP address
 * @dst: destination IP address
 * @dst_mac: destination MAC address
 * @src_port: source port
 * @dst_port: destination port
 * @payload_len: data payload length
 * @payload: data payload buffer
 * @payload_seq: payload sequence stamping configuration
 * @data_interval: interval at which to send data packets
 * @wake_len: wakeup payload match length
 * @wake_data: wakeup payload match data
 * @wake_mask: wakeup payload match mask
 * @tokens_size: length of the tokens buffer
 * @payload_tok: payload token usage configuration
 */
struct cfg80211_wowlan_tcp {
	struct socket *sock;
	__be32 src, dst;
	u16 src_port, dst_port;
	u8 dst_mac[ETH_ALEN];
	int payload_len;
	const u8 *payload;
	struct nl80211_wowlan_tcp_data_seq payload_seq;
	u32 data_interval;
	u32 wake_len;
	const u8 *wake_data, *wake_mask;
	u32 tokens_size;
	/* must be last, variable member */
	struct nl80211_wowlan_tcp_data_token payload_tok;
};

/**
 * struct cfg80211_wowlan - Wake on Wireless-LAN support info
 *
 * This structure defines the enabled WoWLAN triggers for the device.
 * @any: wake up on any activity -- special trigger if device continues
 *	operating as normal during suspend
 * @disconnect: wake up if getting disconnected
 * @magic_pkt: wake up on receiving magic packet
 * @patterns: wake up on receiving packet matching a pattern
 * @n_patterns: number of patterns
 * @gtk_rekey_failure: wake up on GTK rekey failure
 * @eap_identity_req: wake up on EAP identity request packet
 * @four_way_handshake: wake up on 4-way handshake
 * @rfkill_release: wake up when rfkill is released
 * @tcp: TCP connection establishment/wakeup parameters, see nl80211.h.
 *	NULL if not configured.
 * @nd_config: configuration for the scan to be used for net detect wake.
 */
struct cfg80211_wowlan {
	bool any, disconnect, magic_pkt, gtk_rekey_failure,
	     eap_identity_req, four_way_handshake,
	     rfkill_release;
	struct cfg80211_pkt_pattern *patterns;
	struct cfg80211_wowlan_tcp *tcp;
	int n_patterns;
	struct cfg80211_sched_scan_request *nd_config;
};

/**
 * struct cfg80211_coalesce_rules - Coalesce rule parameters
 *
 * This structure defines coalesce rule for the device.
 * @delay: maximum coalescing delay in msecs.
 * @condition: condition for packet coalescence.
 *	see &enum nl80211_coalesce_condition.
 * @patterns: array of packet patterns
 * @n_patterns: number of patterns
 */
struct cfg80211_coalesce_rules {
	int delay;
	enum nl80211_coalesce_condition condition;
	struct cfg80211_pkt_pattern *patterns;
	int n_patterns;
};

/**
 * struct cfg80211_coalesce - Packet coalescing settings
 *
 * This structure defines coalescing settings.
 * @rules: array of coalesce rules
 * @n_rules: number of rules
 */
struct cfg80211_coalesce {
	struct cfg80211_coalesce_rules *rules;
	int n_rules;
};

/**
 * struct cfg80211_wowlan_nd_match - information about the match
 *
 * @ssid: SSID of the match that triggered the wake up
 * @n_channels: Number of channels where the match occurred.  This
 *	value may be zero if the driver can't report the channels.
 * @channels: center frequencies of the channels where a match
 *	occurred (in MHz)
 */
struct cfg80211_wowlan_nd_match {
	struct cfg80211_ssid ssid;
	int n_channels;
	u32 channels[];
};

/**
 * struct cfg80211_wowlan_nd_info - net detect wake up information
 *
 * @n_matches: Number of match information instances provided in
 *	@matches.  This value may be zero if the driver can't provide
 *	match information.
 * @matches: Array of pointers to matches containing information about
 *	the matches that triggered the wake up.
 */
struct cfg80211_wowlan_nd_info {
	int n_matches;
	struct cfg80211_wowlan_nd_match *matches[];
};

/**
 * struct cfg80211_wowlan_wakeup - wakeup report
 * @disconnect: woke up by getting disconnected
 * @magic_pkt: woke up by receiving magic packet
 * @gtk_rekey_failure: woke up by GTK rekey failure
 * @eap_identity_req: woke up by EAP identity request packet
 * @four_way_handshake: woke up by 4-way handshake
 * @rfkill_release: woke up by rfkill being released
 * @pattern_idx: pattern that caused wakeup, -1 if not due to pattern
 * @packet_present_len: copied wakeup packet data
 * @packet_len: original wakeup packet length
 * @packet: The packet causing the wakeup, if any.
 * @packet_80211:  For pattern match, magic packet and other data
 *	frame triggers an 802.3 frame should be reported, for
 *	disconnect due to deauth 802.11 frame. This indicates which
 *	it is.
 * @tcp_match: TCP wakeup packet received
 * @tcp_connlost: TCP connection lost or failed to establish
 * @tcp_nomoretokens: TCP data ran out of tokens
 * @net_detect: if not %NULL, woke up because of net detect
 */
struct cfg80211_wowlan_wakeup {
	bool disconnect, magic_pkt, gtk_rekey_failure,
	     eap_identity_req, four_way_handshake,
	     rfkill_release, packet_80211,
	     tcp_match, tcp_connlost, tcp_nomoretokens;
	s32 pattern_idx;
	u32 packet_present_len, packet_len;
	const void *packet;
	struct cfg80211_wowlan_nd_info *net_detect;
};

/**
 * struct cfg80211_gtk_rekey_data - rekey data
 * @kek: key encryption key (NL80211_KEK_LEN bytes)
 * @kck: key confirmation key (NL80211_KCK_LEN bytes)
 * @replay_ctr: replay counter (NL80211_REPLAY_CTR_LEN bytes)
 */
struct cfg80211_gtk_rekey_data {
	const u8 *kek, *kck, *replay_ctr;
};

/**
 * struct cfg80211_update_ft_ies_params - FT IE Information
 *
 * This structure provides information needed to update the fast transition IE
 *
 * @md: The Mobility Domain ID, 2 Octet value
 * @ie: Fast Transition IEs
 * @ie_len: Length of ft_ie in octets
 */
struct cfg80211_update_ft_ies_params {
	u16 md;
	const u8 *ie;
	size_t ie_len;
};

/**
 * struct cfg80211_mgmt_tx_params - mgmt tx parameters
 *
 * This structure provides information needed to transmit a mgmt frame
 *
 * @chan: channel to use
 * @offchan: indicates wether off channel operation is required
 * @wait: duration for ROC
 * @buf: buffer to transmit
 * @len: buffer length
 * @no_cck: don't use cck rates for this frame
 * @dont_wait_for_ack: tells the low level not to wait for an ack
 * @n_csa_offsets: length of csa_offsets array
 * @csa_offsets: array of all the csa offsets in the frame
 */
struct cfg80211_mgmt_tx_params {
	struct ieee80211_channel *chan;
	bool offchan;
	unsigned int wait;
	const u8 *buf;
	size_t len;
	bool no_cck;
	bool dont_wait_for_ack;
	int n_csa_offsets;
	const u16 *csa_offsets;
};

/**
 * struct cfg80211_dscp_exception - DSCP exception
 *
 * @dscp: DSCP value that does not adhere to the user priority range definition
 * @up: user priority value to which the corresponding DSCP value belongs
 */
struct cfg80211_dscp_exception {
	u8 dscp;
	u8 up;
};

/**
 * struct cfg80211_dscp_range - DSCP range definition for user priority
 *
 * @low: lowest DSCP value of this user priority range, inclusive
 * @high: highest DSCP value of this user priority range, inclusive
 */
struct cfg80211_dscp_range {
	u8 low;
	u8 high;
};

/* QoS Map Set element length defined in IEEE Std 802.11-2012, 8.4.2.97 */
#define IEEE80211_QOS_MAP_MAX_EX	21
#define IEEE80211_QOS_MAP_LEN_MIN	16
#define IEEE80211_QOS_MAP_LEN_MAX \
	(IEEE80211_QOS_MAP_LEN_MIN + 2 * IEEE80211_QOS_MAP_MAX_EX)

/**
 * struct cfg80211_qos_map - QoS Map Information
 *
 * This struct defines the Interworking QoS map setting for DSCP values
 *
 * @num_des: number of DSCP exceptions (0..21)
 * @dscp_exception: optionally up to maximum of 21 DSCP exceptions from
 *	the user priority DSCP range definition
 * @up: DSCP range definition for a particular user priority
 */
struct cfg80211_qos_map {
	u8 num_des;
	struct cfg80211_dscp_exception dscp_exception[IEEE80211_QOS_MAP_MAX_EX];
	struct cfg80211_dscp_range up[8];
};

/**
 * struct cfg80211_nan_conf - NAN configuration
 *
 * This struct defines NAN configuration parameters
 *
 * @master_pref: master preference (1 - 255)
 * @bands: operating bands, a bitmap of &enum nl80211_band values.
 *	For instance, for NL80211_BAND_2GHZ, bit 0 would be set
 *	(i.e. BIT(NL80211_BAND_2GHZ)).
 */
struct cfg80211_nan_conf {
	u8 master_pref;
	u8 bands;
};

/**
 * enum cfg80211_nan_conf_changes - indicates changed fields in NAN
 * configuration
 *
 * @CFG80211_NAN_CONF_CHANGED_PREF: master preference
 * @CFG80211_NAN_CONF_CHANGED_BANDS: operating bands
 */
enum cfg80211_nan_conf_changes {
	CFG80211_NAN_CONF_CHANGED_PREF = BIT(0),
	CFG80211_NAN_CONF_CHANGED_BANDS = BIT(1),
};

/**
 * struct cfg80211_nan_func_filter - a NAN function Rx / Tx filter
 *
 * @filter: the content of the filter
 * @len: the length of the filter
 */
struct cfg80211_nan_func_filter {
	const u8 *filter;
	u8 len;
};

/**
 * struct cfg80211_nan_func - a NAN function
 *
 * @type: &enum nl80211_nan_function_type
 * @service_id: the service ID of the function
 * @publish_type: &nl80211_nan_publish_type
 * @close_range: if true, the range should be limited. Threshold is
 *	implementation specific.
 * @publish_bcast: if true, the solicited publish should be broadcasted
 * @subscribe_active: if true, the subscribe is active
 * @followup_id: the instance ID for follow up
 * @followup_reqid: the requestor instance ID for follow up
 * @followup_dest: MAC address of the recipient of the follow up
 * @ttl: time to live counter in DW.
 * @serv_spec_info: Service Specific Info
 * @serv_spec_info_len: Service Specific Info length
 * @srf_include: if true, SRF is inclusive
 * @srf_bf: Bloom Filter
 * @srf_bf_len: Bloom Filter length
 * @srf_bf_idx: Bloom Filter index
 * @srf_macs: SRF MAC addresses
 * @srf_num_macs: number of MAC addresses in SRF
 * @rx_filters: rx filters that are matched with corresponding peer's tx_filter
 * @tx_filters: filters that should be transmitted in the SDF.
 * @num_rx_filters: length of &rx_filters.
 * @num_tx_filters: length of &tx_filters.
 * @instance_id: driver allocated id of the function.
 * @cookie: unique NAN function identifier.
 */
struct cfg80211_nan_func {
	enum nl80211_nan_function_type type;
	u8 service_id[NL80211_NAN_FUNC_SERVICE_ID_LEN];
	u8 publish_type;
	bool close_range;
	bool publish_bcast;
	bool subscribe_active;
	u8 followup_id;
	u8 followup_reqid;
	struct mac_address followup_dest;
	u32 ttl;
	const u8 *serv_spec_info;
	u8 serv_spec_info_len;
	bool srf_include;
	const u8 *srf_bf;
	u8 srf_bf_len;
	u8 srf_bf_idx;
	struct mac_address *srf_macs;
	int srf_num_macs;
	struct cfg80211_nan_func_filter *rx_filters;
	struct cfg80211_nan_func_filter *tx_filters;
	u8 num_tx_filters;
	u8 num_rx_filters;
	u8 instance_id;
	u64 cookie;
};

/**
 * struct cfg80211_pmk_conf - PMK configuration
 *
 * @aa: authenticator address
 * @pmk_len: PMK length in bytes.
 * @pmk: the PMK material
 * @pmk_r0_name: PMK-R0 Name. NULL if not applicable (i.e., the PMK
 *	is not PMK-R0). When pmk_r0_name is not NULL, the pmk field
 *	holds PMK-R0.
 */
struct cfg80211_pmk_conf {
	const u8 *aa;
	u8 pmk_len;
	const u8 *pmk;
	const u8 *pmk_r0_name;
};

/**
 * struct cfg80211_external_auth_params - Trigger External authentication.
 *
 * Commonly used across the external auth request and event interfaces.
 *
 * @action: action type / trigger for external authentication. Only significant
 *	for the authentication request event interface (driver to user space).
 * @bssid: BSSID of the peer with which the authentication has
 *	to happen. Used by both the authentication request event and
 *	authentication response command interface.
 * @ssid: SSID of the AP.  Used by both the authentication request event and
 *	authentication response command interface.
 * @key_mgmt_suite: AKM suite of the respective authentication. Used by the
 *	authentication request event interface.
 * @status: status code, %WLAN_STATUS_SUCCESS for successful authentication,
 *	use %WLAN_STATUS_UNSPECIFIED_FAILURE if user space cannot give you
 *	the real status code for failures. Used only for the authentication
 *	response command interface (user space to driver).
 * @pmkid: The identifier to refer a PMKSA.
 */
struct cfg80211_external_auth_params {
	enum nl80211_external_auth_action action;
	u8 bssid[ETH_ALEN] __aligned(2);
	struct cfg80211_ssid ssid;
	unsigned int key_mgmt_suite;
	u16 status;
	const u8 *pmkid;
};

/**
 * struct cfg80211_ftm_responder_stats - FTM responder statistics
 *
 * @filled: bitflag of flags using the bits of &enum nl80211_ftm_stats to
 *	indicate the relevant values in this struct for them
 * @success_num: number of FTM sessions in which all frames were successfully
 *	answered
 * @partial_num: number of FTM sessions in which part of frames were
 *	successfully answered
 * @failed_num: number of failed FTM sessions
 * @asap_num: number of ASAP FTM sessions
 * @non_asap_num: number of  non-ASAP FTM sessions
 * @total_duration_ms: total sessions durations - gives an indication
 *	of how much time the responder was busy
 * @unknown_triggers_num: number of unknown FTM triggers - triggers from
 *	initiators that didn't finish successfully the negotiation phase with
 *	the responder
 * @reschedule_requests_num: number of FTM reschedule requests - initiator asks
 *	for a new scheduling although it already has scheduled FTM slot
 * @out_of_window_triggers_num: total FTM triggers out of scheduled window
 */
struct cfg80211_ftm_responder_stats {
	u32 filled;
	u32 success_num;
	u32 partial_num;
	u32 failed_num;
	u32 asap_num;
	u32 non_asap_num;
	u64 total_duration_ms;
	u32 unknown_triggers_num;
	u32 reschedule_requests_num;
	u32 out_of_window_triggers_num;
};

/**
 * struct cfg80211_pmsr_ftm_result - FTM result
 * @failure_reason: if this measurement failed (PMSR status is
 *	%NL80211_PMSR_STATUS_FAILURE), this gives a more precise
 *	reason than just "failure"
 * @burst_index: if reporting partial results, this is the index
 *	in [0 .. num_bursts-1] of the burst that's being reported
 * @num_ftmr_attempts: number of FTM request frames transmitted
 * @num_ftmr_successes: number of FTM request frames acked
 * @busy_retry_time: if failure_reason is %NL80211_PMSR_FTM_FAILURE_PEER_BUSY,
 *	fill this to indicate in how many seconds a retry is deemed possible
 *	by the responder
 * @num_bursts_exp: actual number of bursts exponent negotiated
 * @burst_duration: actual burst duration negotiated
 * @ftms_per_burst: actual FTMs per burst negotiated
 * @lci_len: length of LCI information (if present)
 * @civicloc_len: length of civic location information (if present)
 * @lci: LCI data (may be %NULL)
 * @civicloc: civic location data (may be %NULL)
 * @rssi_avg: average RSSI over FTM action frames reported
 * @rssi_spread: spread of the RSSI over FTM action frames reported
 * @tx_rate: bitrate for transmitted FTM action frame response
 * @rx_rate: bitrate of received FTM action frame
 * @rtt_avg: average of RTTs measured (must have either this or @dist_avg)
 * @rtt_variance: variance of RTTs measured (note that standard deviation is
 *	the square root of the variance)
 * @rtt_spread: spread of the RTTs measured
 * @dist_avg: average of distances (mm) measured
 *	(must have either this or @rtt_avg)
 * @dist_variance: variance of distances measured (see also @rtt_variance)
 * @dist_spread: spread of distances measured (see also @rtt_spread)
 * @num_ftmr_attempts_valid: @num_ftmr_attempts is valid
 * @num_ftmr_successes_valid: @num_ftmr_successes is valid
 * @rssi_avg_valid: @rssi_avg is valid
 * @rssi_spread_valid: @rssi_spread is valid
 * @tx_rate_valid: @tx_rate is valid
 * @rx_rate_valid: @rx_rate is valid
 * @rtt_avg_valid: @rtt_avg is valid
 * @rtt_variance_valid: @rtt_variance is valid
 * @rtt_spread_valid: @rtt_spread is valid
 * @dist_avg_valid: @dist_avg is valid
 * @dist_variance_valid: @dist_variance is valid
 * @dist_spread_valid: @dist_spread is valid
 */
struct cfg80211_pmsr_ftm_result {
	const u8 *lci;
	const u8 *civicloc;
	unsigned int lci_len;
	unsigned int civicloc_len;
	enum nl80211_peer_measurement_ftm_failure_reasons failure_reason;
	u32 num_ftmr_attempts, num_ftmr_successes;
	s16 burst_index;
	u8 busy_retry_time;
	u8 num_bursts_exp;
	u8 burst_duration;
	u8 ftms_per_burst;
	s32 rssi_avg;
	s32 rssi_spread;
	struct rate_info tx_rate, rx_rate;
	s64 rtt_avg;
	s64 rtt_variance;
	s64 rtt_spread;
	s64 dist_avg;
	s64 dist_variance;
	s64 dist_spread;

	u16 num_ftmr_attempts_valid:1,
	    num_ftmr_successes_valid:1,
	    rssi_avg_valid:1,
	    rssi_spread_valid:1,
	    tx_rate_valid:1,
	    rx_rate_valid:1,
	    rtt_avg_valid:1,
	    rtt_variance_valid:1,
	    rtt_spread_valid:1,
	    dist_avg_valid:1,
	    dist_variance_valid:1,
	    dist_spread_valid:1;
};

/**
 * struct cfg80211_pmsr_result - peer measurement result
 * @addr: address of the peer
 * @host_time: host time (use ktime_get_boottime() adjust to the time when the
 *	measurement was made)
 * @ap_tsf: AP's TSF at measurement time
 * @status: status of the measurement
 * @final: if reporting partial results, mark this as the last one; if not
 *	reporting partial results always set this flag
 * @ap_tsf_valid: indicates the @ap_tsf value is valid
 * @type: type of the measurement reported, note that we only support reporting
 *	one type at a time, but you can report multiple results separately and
 *	they're all aggregated for userspace.
 */
struct cfg80211_pmsr_result {
	u64 host_time, ap_tsf;
	enum nl80211_peer_measurement_status status;

	u8 addr[ETH_ALEN];

	u8 final:1,
	   ap_tsf_valid:1;

	enum nl80211_peer_measurement_type type;

	union {
		struct cfg80211_pmsr_ftm_result ftm;
	};
};

/**
 * struct cfg80211_pmsr_ftm_request_peer - FTM request data
 * @requested: indicates FTM is requested
 * @preamble: frame preamble to use
 * @burst_period: burst period to use
 * @asap: indicates to use ASAP mode
 * @num_bursts_exp: number of bursts exponent
 * @burst_duration: burst duration
 * @ftms_per_burst: number of FTMs per burst
 * @ftmr_retries: number of retries for FTM request
 * @request_lci: request LCI information
 * @request_civicloc: request civic location information
 * @trigger_based: use trigger based ranging for the measurement
 *		 If neither @trigger_based nor @non_trigger_based is set,
 *		 EDCA based ranging will be used.
 * @non_trigger_based: use non trigger based ranging for the measurement
 *		 If neither @trigger_based nor @non_trigger_based is set,
 *		 EDCA based ranging will be used.
 *
 * See also nl80211 for the respective attribute documentation.
 */
struct cfg80211_pmsr_ftm_request_peer {
	enum nl80211_preamble preamble;
	u16 burst_period;
	u8 requested:1,
	   asap:1,
	   request_lci:1,
	   request_civicloc:1,
	   trigger_based:1,
	   non_trigger_based:1;
	u8 num_bursts_exp;
	u8 burst_duration;
	u8 ftms_per_burst;
	u8 ftmr_retries;
};

/**
 * struct cfg80211_pmsr_request_peer - peer data for a peer measurement request
 * @addr: MAC address
 * @chandef: channel to use
 * @report_ap_tsf: report the associated AP's TSF
 * @ftm: FTM data, see &struct cfg80211_pmsr_ftm_request_peer
 */
struct cfg80211_pmsr_request_peer {
	u8 addr[ETH_ALEN];
	struct cfg80211_chan_def chandef;
	u8 report_ap_tsf:1;
	struct cfg80211_pmsr_ftm_request_peer ftm;
};

/**
 * struct cfg80211_pmsr_request - peer measurement request
 * @cookie: cookie, set by cfg80211
 * @nl_portid: netlink portid - used by cfg80211
 * @drv_data: driver data for this request, if required for aborting,
 *	not otherwise freed or anything by cfg80211
 * @mac_addr: MAC address used for (randomised) request
 * @mac_addr_mask: MAC address mask used for randomisation, bits that
 *	are 0 in the mask should be randomised, bits that are 1 should
 *	be taken from the @mac_addr
 * @list: used by cfg80211 to hold on to the request
 * @timeout: timeout (in milliseconds) for the whole operation, if
 *	zero it means there's no timeout
 * @n_peers: number of peers to do measurements with
 * @peers: per-peer measurement request data
 */
struct cfg80211_pmsr_request {
	u64 cookie;
	void *drv_data;
	u32 n_peers;
	u32 nl_portid;

	u32 timeout;

	u8 mac_addr[ETH_ALEN] __aligned(2);
	u8 mac_addr_mask[ETH_ALEN] __aligned(2);

	struct list_head list;

	struct cfg80211_pmsr_request_peer peers[];
};

/**
 * struct cfg80211_update_owe_info - OWE Information
 *
 * This structure provides information needed for the drivers to offload OWE
 * (Opportunistic Wireless Encryption) processing to the user space.
 *
 * Commonly used across update_owe_info request and event interfaces.
 *
 * @peer: MAC address of the peer device for which the OWE processing
 *	has to be done.
 * @status: status code, %WLAN_STATUS_SUCCESS for successful OWE info
 *	processing, use %WLAN_STATUS_UNSPECIFIED_FAILURE if user space
 *	cannot give you the real status code for failures. Used only for
 *	OWE update request command interface (user space to driver).
 * @ie: IEs obtained from the peer or constructed by the user space. These are
 *	the IEs of the remote peer in the event from the host driver and
 *	the constructed IEs by the user space in the request interface.
 * @ie_len: Length of IEs in octets.
 */
struct cfg80211_update_owe_info {
	u8 peer[ETH_ALEN] __aligned(2);
	u16 status;
	const u8 *ie;
	size_t ie_len;
};

/**
 * struct cfg80211_ops - backend description for wireless configuration
 *
 * This struct is registered by fullmac card drivers and/or wireless stacks
 * in order to handle configuration requests on their interfaces.
 *
 * All callbacks except where otherwise noted should return 0
 * on success or a negative error code.
 *
 * All operations are currently invoked under rtnl for consistency with the
 * wireless extensions but this is subject to reevaluation as soon as this
 * code is used more widely and we have a first user without wext.
 *
 * @suspend: wiphy device needs to be suspended. The variable @wow will
 *	be %NULL or contain the enabled Wake-on-Wireless triggers that are
 *	configured for the device.
 * @resume: wiphy device needs to be resumed
 * @set_wakeup: Called when WoWLAN is enabled/disabled, use this callback
 *	to call device_set_wakeup_enable() to enable/disable wakeup from
 *	the device.
 *
 * @add_virtual_intf: create a new virtual interface with the given name,
 *	must set the struct wireless_dev's iftype. Beware: You must create
 *	the new netdev in the wiphy's network namespace! Returns the struct
 *	wireless_dev, or an ERR_PTR. For P2P device wdevs, the driver must
 *	also set the address member in the wdev.
 *
 * @del_virtual_intf: remove the virtual interface
 *
 * @change_virtual_intf: change type/configuration of virtual interface,
 *	keep the struct wireless_dev's iftype updated.
 *
 * @add_key: add a key with the given parameters. @mac_addr will be %NULL
 *	when adding a group key.
 *
 * @get_key: get information about the key with the given parameters.
 *	@mac_addr will be %NULL when requesting information for a group
 *	key. All pointers given to the @callback function need not be valid
 *	after it returns. This function should return an error if it is
 *	not possible to retrieve the key, -ENOENT if it doesn't exist.
 *
 * @del_key: remove a key given the @mac_addr (%NULL for a group key)
 *	and @key_index, return -ENOENT if the key doesn't exist.
 *
 * @set_default_key: set the default key on an interface
 *
 * @set_default_mgmt_key: set the default management frame key on an interface
 *
 * @set_default_beacon_key: set the default Beacon frame key on an interface
 *
 * @set_rekey_data: give the data necessary for GTK rekeying to the driver
 *
 * @start_ap: Start acting in AP mode defined by the parameters.
 * @change_beacon: Change the beacon parameters for an access point mode
 *	interface. This should reject the call when AP mode wasn't started.
 * @stop_ap: Stop being an AP, including stopping beaconing.
 *
 * @add_station: Add a new station.
 * @del_station: Remove a station
 * @change_station: Modify a given station. Note that flags changes are not much
 *	validated in cfg80211, in particular the auth/assoc/authorized flags
 *	might come to the driver in invalid combinations -- make sure to check
 *	them, also against the existing state! Drivers must call
 *	cfg80211_check_station_change() to validate the information.
 * @get_station: get station information for the station identified by @mac
 * @dump_station: dump station callback -- resume dump at index @idx
 *
 * @add_mpath: add a fixed mesh path
 * @del_mpath: delete a given mesh path
 * @change_mpath: change a given mesh path
 * @get_mpath: get a mesh path for the given parameters
 * @dump_mpath: dump mesh path callback -- resume dump at index @idx
 * @get_mpp: get a mesh proxy path for the given parameters
 * @dump_mpp: dump mesh proxy path callback -- resume dump at index @idx
 * @join_mesh: join the mesh network with the specified parameters
 *	(invoked with the wireless_dev mutex held)
 * @leave_mesh: leave the current mesh network
 *	(invoked with the wireless_dev mutex held)
 *
 * @get_mesh_config: Get the current mesh configuration
 *
 * @update_mesh_config: Update mesh parameters on a running mesh.
 *	The mask is a bitfield which tells us which parameters to
 *	set, and which to leave alone.
 *
 * @change_bss: Modify parameters for a given BSS.
 *
 * @set_txq_params: Set TX queue parameters
 *
 * @libertas_set_mesh_channel: Only for backward compatibility for libertas,
 *	as it doesn't implement join_mesh and needs to set the channel to
 *	join the mesh instead.
 *
 * @set_monitor_channel: Set the monitor mode channel for the device. If other
 *	interfaces are active this callback should reject the configuration.
 *	If no interfaces are active or the device is down, the channel should
 *	be stored for when a monitor interface becomes active.
 *
 * @scan: Request to do a scan. If returning zero, the scan request is given
 *	the driver, and will be valid until passed to cfg80211_scan_done().
 *	For scan results, call cfg80211_inform_bss(); you can call this outside
 *	the scan/scan_done bracket too.
 * @abort_scan: Tell the driver to abort an ongoing scan. The driver shall
 *	indicate the status of the scan through cfg80211_scan_done().
 *
 * @auth: Request to authenticate with the specified peer
 *	(invoked with the wireless_dev mutex held)
 * @assoc: Request to (re)associate with the specified peer
 *	(invoked with the wireless_dev mutex held)
 * @deauth: Request to deauthenticate from the specified peer
 *	(invoked with the wireless_dev mutex held)
 * @disassoc: Request to disassociate from the specified peer
 *	(invoked with the wireless_dev mutex held)
 *
 * @connect: Connect to the ESS with the specified parameters. When connected,
 *	call cfg80211_connect_result()/cfg80211_connect_bss() with status code
 *	%WLAN_STATUS_SUCCESS. If the connection fails for some reason, call
 *	cfg80211_connect_result()/cfg80211_connect_bss() with the status code
 *	from the AP or cfg80211_connect_timeout() if no frame with status code
 *	was received.
 *	The driver is allowed to roam to other BSSes within the ESS when the
 *	other BSS matches the connect parameters. When such roaming is initiated
 *	by the driver, the driver is expected to verify that the target matches
 *	the configured security parameters and to use Reassociation Request
 *	frame instead of Association Request frame.
 *	The connect function can also be used to request the driver to perform a
 *	specific roam when connected to an ESS. In that case, the prev_bssid
 *	parameter is set to the BSSID of the currently associated BSS as an
 *	indication of requesting reassociation.
 *	In both the driver-initiated and new connect() call initiated roaming
 *	cases, the result of roaming is indicated with a call to
 *	cfg80211_roamed(). (invoked with the wireless_dev mutex held)
 * @update_connect_params: Update the connect parameters while connected to a
 *	BSS. The updated parameters can be used by driver/firmware for
 *	subsequent BSS selection (roaming) decisions and to form the
 *	Authentication/(Re)Association Request frames. This call does not
 *	request an immediate disassociation or reassociation with the current
 *	BSS, i.e., this impacts only subsequent (re)associations. The bits in
 *	changed are defined in &enum cfg80211_connect_params_changed.
 *	(invoked with the wireless_dev mutex held)
 * @disconnect: Disconnect from the BSS/ESS or stop connection attempts if
 *      connection is in progress. Once done, call cfg80211_disconnected() in
 *      case connection was already established (invoked with the
 *      wireless_dev mutex held), otherwise call cfg80211_connect_timeout().
 *
 * @join_ibss: Join the specified IBSS (or create if necessary). Once done, call
 *	cfg80211_ibss_joined(), also call that function when changing BSSID due
 *	to a merge.
 *	(invoked with the wireless_dev mutex held)
 * @leave_ibss: Leave the IBSS.
 *	(invoked with the wireless_dev mutex held)
 *
 * @set_mcast_rate: Set the specified multicast rate (only if vif is in ADHOC or
 *	MESH mode)
 *
 * @set_wiphy_params: Notify that wiphy parameters have changed;
 *	@changed bitfield (see &enum wiphy_params_flags) describes which values
 *	have changed. The actual parameter values are available in
 *	struct wiphy. If returning an error, no value should be changed.
 *
 * @set_tx_power: set the transmit power according to the parameters,
 *	the power passed is in mBm, to get dBm use MBM_TO_DBM(). The
 *	wdev may be %NULL if power was set for the wiphy, and will
 *	always be %NULL unless the driver supports per-vif TX power
 *	(as advertised by the nl80211 feature flag.)
 * @get_tx_power: store the current TX power into the dbm variable;
 *	return 0 if successful
 *
 * @set_wds_peer: set the WDS peer for a WDS interface
 *
 * @rfkill_poll: polls the hw rfkill line, use cfg80211 reporting
 *	functions to adjust rfkill hw state
 *
 * @dump_survey: get site survey information.
 *
 * @remain_on_channel: Request the driver to remain awake on the specified
 *	channel for the specified duration to complete an off-channel
 *	operation (e.g., public action frame exchange). When the driver is
 *	ready on the requested channel, it must indicate this with an event
 *	notification by calling cfg80211_ready_on_channel().
 * @cancel_remain_on_channel: Cancel an on-going remain-on-channel operation.
 *	This allows the operation to be terminated prior to timeout based on
 *	the duration value.
 * @mgmt_tx: Transmit a management frame.
 * @mgmt_tx_cancel_wait: Cancel the wait time from transmitting a management
 *	frame on another channel
 *
 * @testmode_cmd: run a test mode command; @wdev may be %NULL
 * @testmode_dump: Implement a test mode dump. The cb->args[2] and up may be
 *	used by the function, but 0 and 1 must not be touched. Additionally,
 *	return error codes other than -ENOBUFS and -ENOENT will terminate the
 *	dump and return to userspace with an error, so be careful. If any data
 *	was passed in from userspace then the data/len arguments will be present
 *	and point to the data contained in %NL80211_ATTR_TESTDATA.
 *
 * @set_bitrate_mask: set the bitrate mask configuration
 *
 * @set_pmksa: Cache a PMKID for a BSSID. This is mostly useful for fullmac
 *	devices running firmwares capable of generating the (re) association
 *	RSN IE. It allows for faster roaming between WPA2 BSSIDs.
 * @del_pmksa: Delete a cached PMKID.
 * @flush_pmksa: Flush all cached PMKIDs.
 * @set_power_mgmt: Configure WLAN power management. A timeout value of -1
 *	allows the driver to adjust the dynamic ps timeout value.
 * @set_cqm_rssi_config: Configure connection quality monitor RSSI threshold.
 *	After configuration, the driver should (soon) send an event indicating
 *	the current level is above/below the configured threshold; this may
 *	need some care when the configuration is changed (without first being
 *	disabled.)
 * @set_cqm_rssi_range_config: Configure two RSSI thresholds in the
 *	connection quality monitor.  An event is to be sent only when the
 *	signal level is found to be outside the two values.  The driver should
 *	set %NL80211_EXT_FEATURE_CQM_RSSI_LIST if this method is implemented.
 *	If it is provided then there's no point providing @set_cqm_rssi_config.
 * @set_cqm_txe_config: Configure connection quality monitor TX error
 *	thresholds.
 * @sched_scan_start: Tell the driver to start a scheduled scan.
 * @sched_scan_stop: Tell the driver to stop an ongoing scheduled scan with
 *	given request id. This call must stop the scheduled scan and be ready
 *	for starting a new one before it returns, i.e. @sched_scan_start may be
 *	called immediately after that again and should not fail in that case.
 *	The driver should not call cfg80211_sched_scan_stopped() for a requested
 *	stop (when this method returns 0).
 *
 * @mgmt_frame_register: Notify driver that a management frame type was
 *	registered. The callback is allowed to sleep.
 *
 * @set_antenna: Set antenna configuration (tx_ant, rx_ant) on the device.
 *	Parameters are bitmaps of allowed antennas to use for TX/RX. Drivers may
 *	reject TX/RX mask combinations they cannot support by returning -EINVAL
 *	(also see nl80211.h @NL80211_ATTR_WIPHY_ANTENNA_TX).
 *
 * @get_antenna: Get current antenna configuration from device (tx_ant, rx_ant).
 *
 * @tdls_mgmt: Transmit a TDLS management frame.
 * @tdls_oper: Perform a high-level TDLS operation (e.g. TDLS link setup).
 *
 * @probe_client: probe an associated client, must return a cookie that it
 *	later passes to cfg80211_probe_status().
 *
 * @set_noack_map: Set the NoAck Map for the TIDs.
 *
 * @get_channel: Get the current operating channel for the virtual interface.
 *	For monitor interfaces, it should return %NULL unless there's a single
 *	current monitoring channel.
 *
 * @start_p2p_device: Start the given P2P device.
 * @stop_p2p_device: Stop the given P2P device.
 *
 * @set_mac_acl: Sets MAC address control list in AP and P2P GO mode.
 *	Parameters include ACL policy, an array of MAC address of stations
 *	and the number of MAC addresses. If there is already a list in driver
 *	this new list replaces the existing one. Driver has to clear its ACL
 *	when number of MAC addresses entries is passed as 0. Drivers which
 *	advertise the support for MAC based ACL have to implement this callback.
 *
 * @start_radar_detection: Start radar detection in the driver.
 *
 * @end_cac: End running CAC, probably because a related CAC
 *	was finished on another phy.
 *
 * @update_ft_ies: Provide updated Fast BSS Transition information to the
 *	driver. If the SME is in the driver/firmware, this information can be
 *	used in building Authentication and Reassociation Request frames.
 *
 * @crit_proto_start: Indicates a critical protocol needs more link reliability
 *	for a given duration (milliseconds). The protocol is provided so the
 *	driver can take the most appropriate actions.
 * @crit_proto_stop: Indicates critical protocol no longer needs increased link
 *	reliability. This operation can not fail.
 * @set_coalesce: Set coalesce parameters.
 *
 * @channel_switch: initiate channel-switch procedure (with CSA). Driver is
 *	responsible for veryfing if the switch is possible. Since this is
 *	inherently tricky driver may decide to disconnect an interface later
 *	with cfg80211_stop_iface(). This doesn't mean driver can accept
 *	everything. It should do it's best to verify requests and reject them
 *	as soon as possible.
 *
 * @set_qos_map: Set QoS mapping information to the driver
 *
 * @set_ap_chanwidth: Set the AP (including P2P GO) mode channel width for the
 *	given interface This is used e.g. for dynamic HT 20/40 MHz channel width
 *	changes during the lifetime of the BSS.
 *
 * @add_tx_ts: validate (if admitted_time is 0) or add a TX TS to the device
 *	with the given parameters; action frame exchange has been handled by
 *	userspace so this just has to modify the TX path to take the TS into
 *	account.
 *	If the admitted time is 0 just validate the parameters to make sure
 *	the session can be created at all; it is valid to just always return
 *	success for that but that may result in inefficient behaviour (handshake
 *	with the peer followed by immediate teardown when the addition is later
 *	rejected)
 * @del_tx_ts: remove an existing TX TS
 *
 * @join_ocb: join the OCB network with the specified parameters
 *	(invoked with the wireless_dev mutex held)
 * @leave_ocb: leave the current OCB network
 *	(invoked with the wireless_dev mutex held)
 *
 * @tdls_channel_switch: Start channel-switching with a TDLS peer. The driver
 *	is responsible for continually initiating channel-switching operations
 *	and returning to the base channel for communication with the AP.
 * @tdls_cancel_channel_switch: Stop channel-switching with a TDLS peer. Both
 *	peers must be on the base channel when the call completes.
 * @start_nan: Start the NAN interface.
 * @stop_nan: Stop the NAN interface.
 * @add_nan_func: Add a NAN function. Returns negative value on failure.
 *	On success @nan_func ownership is transferred to the driver and
 *	it may access it outside of the scope of this function. The driver
 *	should free the @nan_func when no longer needed by calling
 *	cfg80211_free_nan_func().
 *	On success the driver should assign an instance_id in the
 *	provided @nan_func.
 * @del_nan_func: Delete a NAN function.
 * @nan_change_conf: changes NAN configuration. The changed parameters must
 *	be specified in @changes (using &enum cfg80211_nan_conf_changes);
 *	All other parameters must be ignored.
 *
 * @set_multicast_to_unicast: configure multicast to unicast conversion for BSS
 *
 * @get_txq_stats: Get TXQ stats for interface or phy. If wdev is %NULL, this
 *      function should return phy stats, and interface stats otherwise.
 *
 * @set_pmk: configure the PMK to be used for offloaded 802.1X 4-Way handshake.
 *	If not deleted through @del_pmk the PMK remains valid until disconnect
 *	upon which the driver should clear it.
 *	(invoked with the wireless_dev mutex held)
 * @del_pmk: delete the previously configured PMK for the given authenticator.
 *	(invoked with the wireless_dev mutex held)
 *
 * @external_auth: indicates result of offloaded authentication processing from
 *     user space
 *
 * @tx_control_port: TX a control port frame (EAPoL).  The noencrypt parameter
 *	tells the driver that the frame should not be encrypted.
 *
 * @get_ftm_responder_stats: Retrieve FTM responder statistics, if available.
 *	Statistics should be cumulative, currently no way to reset is provided.
 * @start_pmsr: start peer measurement (e.g. FTM)
 * @abort_pmsr: abort peer measurement
 *
 * @update_owe_info: Provide updated OWE info to driver. Driver implementing SME
 *	but offloading OWE processing to the user space will get the updated
 *	DH IE through this interface.
 *
 * @probe_mesh_link: Probe direct Mesh peer's link quality by sending data frame
 *	and overrule HWMP path selection algorithm.
 * @set_tid_config: TID specific configuration, this can be peer or BSS specific
 *	This callback may sleep.
 * @reset_tid_config: Reset TID specific configuration for the peer, for the
 *	given TIDs. This callback may sleep.
 */
struct cfg80211_ops {
	int	(*suspend)(struct wiphy *wiphy, struct cfg80211_wowlan *wow);
	int	(*resume)(struct wiphy *wiphy);
	void	(*set_wakeup)(struct wiphy *wiphy, bool enabled);

	struct wireless_dev * (*add_virtual_intf)(struct wiphy *wiphy,
						  const char *name,
						  unsigned char name_assign_type,
						  enum nl80211_iftype type,
						  struct vif_params *params);
	int	(*del_virtual_intf)(struct wiphy *wiphy,
				    struct wireless_dev *wdev);
	int	(*change_virtual_intf)(struct wiphy *wiphy,
				       struct net_device *dev,
				       enum nl80211_iftype type,
				       struct vif_params *params);

	int	(*add_key)(struct wiphy *wiphy, struct net_device *netdev,
			   u8 key_index, bool pairwise, const u8 *mac_addr,
			   struct key_params *params);
	int	(*get_key)(struct wiphy *wiphy, struct net_device *netdev,
			   u8 key_index, bool pairwise, const u8 *mac_addr,
			   void *cookie,
			   void (*callback)(void *cookie, struct key_params*));
	int	(*del_key)(struct wiphy *wiphy, struct net_device *netdev,
			   u8 key_index, bool pairwise, const u8 *mac_addr);
	int	(*set_default_key)(struct wiphy *wiphy,
				   struct net_device *netdev,
				   u8 key_index, bool unicast, bool multicast);
	int	(*set_default_mgmt_key)(struct wiphy *wiphy,
					struct net_device *netdev,
					u8 key_index);
	int	(*set_default_beacon_key)(struct wiphy *wiphy,
					  struct net_device *netdev,
					  u8 key_index);

	int	(*start_ap)(struct wiphy *wiphy, struct net_device *dev,
			    struct cfg80211_ap_settings *settings);
	int	(*change_beacon)(struct wiphy *wiphy, struct net_device *dev,
				 struct cfg80211_beacon_data *info);
	int	(*stop_ap)(struct wiphy *wiphy, struct net_device *dev);


	int	(*add_station)(struct wiphy *wiphy, struct net_device *dev,
			       const u8 *mac,
			       struct station_parameters *params);
	int	(*del_station)(struct wiphy *wiphy, struct net_device *dev,
			       struct station_del_parameters *params);
	int	(*change_station)(struct wiphy *wiphy, struct net_device *dev,
				  const u8 *mac,
				  struct station_parameters *params);
	int	(*get_station)(struct wiphy *wiphy, struct net_device *dev,
			       const u8 *mac, struct station_info *sinfo);
	int	(*dump_station)(struct wiphy *wiphy, struct net_device *dev,
				int idx, u8 *mac, struct station_info *sinfo);

	int	(*add_mpath)(struct wiphy *wiphy, struct net_device *dev,
			       const u8 *dst, const u8 *next_hop);
	int	(*del_mpath)(struct wiphy *wiphy, struct net_device *dev,
			       const u8 *dst);
	int	(*change_mpath)(struct wiphy *wiphy, struct net_device *dev,
				  const u8 *dst, const u8 *next_hop);
	int	(*get_mpath)(struct wiphy *wiphy, struct net_device *dev,
			     u8 *dst, u8 *next_hop, struct mpath_info *pinfo);
	int	(*dump_mpath)(struct wiphy *wiphy, struct net_device *dev,
			      int idx, u8 *dst, u8 *next_hop,
			      struct mpath_info *pinfo);
	int	(*get_mpp)(struct wiphy *wiphy, struct net_device *dev,
			   u8 *dst, u8 *mpp, struct mpath_info *pinfo);
	int	(*dump_mpp)(struct wiphy *wiphy, struct net_device *dev,
			    int idx, u8 *dst, u8 *mpp,
			    struct mpath_info *pinfo);
	int	(*get_mesh_config)(struct wiphy *wiphy,
				struct net_device *dev,
				struct mesh_config *conf);
	int	(*update_mesh_config)(struct wiphy *wiphy,
				      struct net_device *dev, u32 mask,
				      const struct mesh_config *nconf);
	int	(*join_mesh)(struct wiphy *wiphy, struct net_device *dev,
			     const struct mesh_config *conf,
			     const struct mesh_setup *setup);
	int	(*leave_mesh)(struct wiphy *wiphy, struct net_device *dev);

	int	(*join_ocb)(struct wiphy *wiphy, struct net_device *dev,
			    struct ocb_setup *setup);
	int	(*leave_ocb)(struct wiphy *wiphy, struct net_device *dev);

	int	(*change_bss)(struct wiphy *wiphy, struct net_device *dev,
			      struct bss_parameters *params);

	int	(*set_txq_params)(struct wiphy *wiphy, struct net_device *dev,
				  struct ieee80211_txq_params *params);

	int	(*libertas_set_mesh_channel)(struct wiphy *wiphy,
					     struct net_device *dev,
					     struct ieee80211_channel *chan);

	int	(*set_monitor_channel)(struct wiphy *wiphy,
				       struct cfg80211_chan_def *chandef);

	int	(*scan)(struct wiphy *wiphy,
			struct cfg80211_scan_request *request);
	void	(*abort_scan)(struct wiphy *wiphy, struct wireless_dev *wdev);

	int	(*auth)(struct wiphy *wiphy, struct net_device *dev,
			struct cfg80211_auth_request *req);
	int	(*assoc)(struct wiphy *wiphy, struct net_device *dev,
			 struct cfg80211_assoc_request *req);
	int	(*deauth)(struct wiphy *wiphy, struct net_device *dev,
			  struct cfg80211_deauth_request *req);
	int	(*disassoc)(struct wiphy *wiphy, struct net_device *dev,
			    struct cfg80211_disassoc_request *req);

	int	(*connect)(struct wiphy *wiphy, struct net_device *dev,
			   struct cfg80211_connect_params *sme);
	int	(*update_connect_params)(struct wiphy *wiphy,
					 struct net_device *dev,
					 struct cfg80211_connect_params *sme,
					 u32 changed);
	int	(*disconnect)(struct wiphy *wiphy, struct net_device *dev,
			      u16 reason_code);

	int	(*join_ibss)(struct wiphy *wiphy, struct net_device *dev,
			     struct cfg80211_ibss_params *params);
	int	(*leave_ibss)(struct wiphy *wiphy, struct net_device *dev);

	int	(*set_mcast_rate)(struct wiphy *wiphy, struct net_device *dev,
				  int rate[NUM_NL80211_BANDS]);

	int	(*set_wiphy_params)(struct wiphy *wiphy, u32 changed);

	int	(*set_tx_power)(struct wiphy *wiphy, struct wireless_dev *wdev,
				enum nl80211_tx_power_setting type, int mbm);
	int	(*get_tx_power)(struct wiphy *wiphy, struct wireless_dev *wdev,
				int *dbm);

	int	(*set_wds_peer)(struct wiphy *wiphy, struct net_device *dev,
				const u8 *addr);

	void	(*rfkill_poll)(struct wiphy *wiphy);

#ifdef CONFIG_NL80211_TESTMODE
	int	(*testmode_cmd)(struct wiphy *wiphy, struct wireless_dev *wdev,
				void *data, int len);
	int	(*testmode_dump)(struct wiphy *wiphy, struct sk_buff *skb,
				 struct netlink_callback *cb,
				 void *data, int len);
#endif

	int	(*set_bitrate_mask)(struct wiphy *wiphy,
				    struct net_device *dev,
				    const u8 *peer,
				    const struct cfg80211_bitrate_mask *mask);

	int	(*dump_survey)(struct wiphy *wiphy, struct net_device *netdev,
			int idx, struct survey_info *info);

	int	(*set_pmksa)(struct wiphy *wiphy, struct net_device *netdev,
			     struct cfg80211_pmksa *pmksa);
	int	(*del_pmksa)(struct wiphy *wiphy, struct net_device *netdev,
			     struct cfg80211_pmksa *pmksa);
	int	(*flush_pmksa)(struct wiphy *wiphy, struct net_device *netdev);

	int	(*remain_on_channel)(struct wiphy *wiphy,
				     struct wireless_dev *wdev,
				     struct ieee80211_channel *chan,
				     unsigned int duration,
				     u64 *cookie);
	int	(*cancel_remain_on_channel)(struct wiphy *wiphy,
					    struct wireless_dev *wdev,
					    u64 cookie);

	int	(*mgmt_tx)(struct wiphy *wiphy, struct wireless_dev *wdev,
			   struct cfg80211_mgmt_tx_params *params,
			   u64 *cookie);
	int	(*mgmt_tx_cancel_wait)(struct wiphy *wiphy,
				       struct wireless_dev *wdev,
				       u64 cookie);

	int	(*set_power_mgmt)(struct wiphy *wiphy, struct net_device *dev,
				  bool enabled, int timeout);

	int	(*set_cqm_rssi_config)(struct wiphy *wiphy,
				       struct net_device *dev,
				       s32 rssi_thold, u32 rssi_hyst);

	int	(*set_cqm_rssi_range_config)(struct wiphy *wiphy,
					     struct net_device *dev,
					     s32 rssi_low, s32 rssi_high);

	int	(*set_cqm_txe_config)(struct wiphy *wiphy,
				      struct net_device *dev,
				      u32 rate, u32 pkts, u32 intvl);

	void	(*mgmt_frame_register)(struct wiphy *wiphy,
				       struct wireless_dev *wdev,
				       u16 frame_type, bool reg);

	int	(*set_antenna)(struct wiphy *wiphy, u32 tx_ant, u32 rx_ant);
	int	(*get_antenna)(struct wiphy *wiphy, u32 *tx_ant, u32 *rx_ant);

	int	(*sched_scan_start)(struct wiphy *wiphy,
				struct net_device *dev,
				struct cfg80211_sched_scan_request *request);
	int	(*sched_scan_stop)(struct wiphy *wiphy, struct net_device *dev,
				   u64 reqid);

	int	(*set_rekey_data)(struct wiphy *wiphy, struct net_device *dev,
				  struct cfg80211_gtk_rekey_data *data);

	int	(*tdls_mgmt)(struct wiphy *wiphy, struct net_device *dev,
			     const u8 *peer, u8 action_code,  u8 dialog_token,
			     u16 status_code, u32 peer_capability,
			     bool initiator, const u8 *buf, size_t len);
	int	(*tdls_oper)(struct wiphy *wiphy, struct net_device *dev,
			     const u8 *peer, enum nl80211_tdls_operation oper);

	int	(*probe_client)(struct wiphy *wiphy, struct net_device *dev,
				const u8 *peer, u64 *cookie);

	int	(*set_noack_map)(struct wiphy *wiphy,
				  struct net_device *dev,
				  u16 noack_map);

	int	(*get_channel)(struct wiphy *wiphy,
			       struct wireless_dev *wdev,
			       struct cfg80211_chan_def *chandef);

	int	(*start_p2p_device)(struct wiphy *wiphy,
				    struct wireless_dev *wdev);
	void	(*stop_p2p_device)(struct wiphy *wiphy,
				   struct wireless_dev *wdev);

	int	(*set_mac_acl)(struct wiphy *wiphy, struct net_device *dev,
			       const struct cfg80211_acl_data *params);

	int	(*start_radar_detection)(struct wiphy *wiphy,
					 struct net_device *dev,
					 struct cfg80211_chan_def *chandef,
					 u32 cac_time_ms);
	void	(*end_cac)(struct wiphy *wiphy,
				struct net_device *dev);
	int	(*update_ft_ies)(struct wiphy *wiphy, struct net_device *dev,
				 struct cfg80211_update_ft_ies_params *ftie);
	int	(*crit_proto_start)(struct wiphy *wiphy,
				    struct wireless_dev *wdev,
				    enum nl80211_crit_proto_id protocol,
				    u16 duration);
	void	(*crit_proto_stop)(struct wiphy *wiphy,
				   struct wireless_dev *wdev);
	int	(*set_coalesce)(struct wiphy *wiphy,
				struct cfg80211_coalesce *coalesce);

	int	(*channel_switch)(struct wiphy *wiphy,
				  struct net_device *dev,
				  struct cfg80211_csa_settings *params);

	int     (*set_qos_map)(struct wiphy *wiphy,
			       struct net_device *dev,
			       struct cfg80211_qos_map *qos_map);

	int	(*set_ap_chanwidth)(struct wiphy *wiphy, struct net_device *dev,
				    struct cfg80211_chan_def *chandef);

	int	(*add_tx_ts)(struct wiphy *wiphy, struct net_device *dev,
			     u8 tsid, const u8 *peer, u8 user_prio,
			     u16 admitted_time);
	int	(*del_tx_ts)(struct wiphy *wiphy, struct net_device *dev,
			     u8 tsid, const u8 *peer);

	int	(*tdls_channel_switch)(struct wiphy *wiphy,
				       struct net_device *dev,
				       const u8 *addr, u8 oper_class,
				       struct cfg80211_chan_def *chandef);
	void	(*tdls_cancel_channel_switch)(struct wiphy *wiphy,
					      struct net_device *dev,
					      const u8 *addr);
	int	(*start_nan)(struct wiphy *wiphy, struct wireless_dev *wdev,
			     struct cfg80211_nan_conf *conf);
	void	(*stop_nan)(struct wiphy *wiphy, struct wireless_dev *wdev);
	int	(*add_nan_func)(struct wiphy *wiphy, struct wireless_dev *wdev,
				struct cfg80211_nan_func *nan_func);
	void	(*del_nan_func)(struct wiphy *wiphy, struct wireless_dev *wdev,
			       u64 cookie);
	int	(*nan_change_conf)(struct wiphy *wiphy,
				   struct wireless_dev *wdev,
				   struct cfg80211_nan_conf *conf,
				   u32 changes);

	int	(*set_multicast_to_unicast)(struct wiphy *wiphy,
					    struct net_device *dev,
					    const bool enabled);

	int	(*get_txq_stats)(struct wiphy *wiphy,
				 struct wireless_dev *wdev,
				 struct cfg80211_txq_stats *txqstats);

	int	(*set_pmk)(struct wiphy *wiphy, struct net_device *dev,
			   const struct cfg80211_pmk_conf *conf);
	int	(*del_pmk)(struct wiphy *wiphy, struct net_device *dev,
			   const u8 *aa);
	int     (*external_auth)(struct wiphy *wiphy, struct net_device *dev,
				 struct cfg80211_external_auth_params *params);

	int	(*tx_control_port)(struct wiphy *wiphy,
				   struct net_device *dev,
				   const u8 *buf, size_t len,
				   const u8 *dest, const __be16 proto,
				   const bool noencrypt);

	int	(*get_ftm_responder_stats)(struct wiphy *wiphy,
				struct net_device *dev,
				struct cfg80211_ftm_responder_stats *ftm_stats);

	int	(*start_pmsr)(struct wiphy *wiphy, struct wireless_dev *wdev,
			      struct cfg80211_pmsr_request *request);
	void	(*abort_pmsr)(struct wiphy *wiphy, struct wireless_dev *wdev,
			      struct cfg80211_pmsr_request *request);
	int	(*update_owe_info)(struct wiphy *wiphy, struct net_device *dev,
				   struct cfg80211_update_owe_info *owe_info);
	int	(*probe_mesh_link)(struct wiphy *wiphy, struct net_device *dev,
				   const u8 *buf, size_t len);
	int     (*set_tid_config)(struct wiphy *wiphy, struct net_device *dev,
				  struct cfg80211_tid_config *tid_conf);
	int	(*reset_tid_config)(struct wiphy *wiphy, struct net_device *dev,
				    const u8 *peer, u8 tids);
};

/*
 * wireless hardware and networking interfaces structures
 * and registration/helper functions
 */

/**
 * enum wiphy_flags - wiphy capability flags
 *
 * @WIPHY_FLAG_NETNS_OK: if not set, do not allow changing the netns of this
 *	wiphy at all
 * @WIPHY_FLAG_PS_ON_BY_DEFAULT: if set to true, powersave will be enabled
 *	by default -- this flag will be set depending on the kernel's default
 *	on wiphy_new(), but can be changed by the driver if it has a good
 *	reason to override the default
 * @WIPHY_FLAG_4ADDR_AP: supports 4addr mode even on AP (with a single station
 *	on a VLAN interface). This flag also serves an extra purpose of
 *	supporting 4ADDR AP mode on devices which do not support AP/VLAN iftype.
 * @WIPHY_FLAG_4ADDR_STATION: supports 4addr mode even as a station
 * @WIPHY_FLAG_CONTROL_PORT_PROTOCOL: This device supports setting the
 *	control port protocol ethertype. The device also honours the
 *	control_port_no_encrypt flag.
 * @WIPHY_FLAG_IBSS_RSN: The device supports IBSS RSN.
 * @WIPHY_FLAG_MESH_AUTH: The device supports mesh authentication by routing
 *	auth frames to userspace. See @NL80211_MESH_SETUP_USERSPACE_AUTH.
 * @WIPHY_FLAG_SUPPORTS_FW_ROAM: The device supports roaming feature in the
 *	firmware.
 * @WIPHY_FLAG_AP_UAPSD: The device supports uapsd on AP.
 * @WIPHY_FLAG_SUPPORTS_TDLS: The device supports TDLS (802.11z) operation.
 * @WIPHY_FLAG_TDLS_EXTERNAL_SETUP: The device does not handle TDLS (802.11z)
 *	link setup/discovery operations internally. Setup, discovery and
 *	teardown packets should be sent through the @NL80211_CMD_TDLS_MGMT
 *	command. When this flag is not set, @NL80211_CMD_TDLS_OPER should be
 *	used for asking the driver/firmware to perform a TDLS operation.
 * @WIPHY_FLAG_HAVE_AP_SME: device integrates AP SME
 * @WIPHY_FLAG_REPORTS_OBSS: the device will report beacons from other BSSes
 *	when there are virtual interfaces in AP mode by calling
 *	cfg80211_report_obss_beacon().
 * @WIPHY_FLAG_AP_PROBE_RESP_OFFLOAD: When operating as an AP, the device
 *	responds to probe-requests in hardware.
 * @WIPHY_FLAG_OFFCHAN_TX: Device supports direct off-channel TX.
 * @WIPHY_FLAG_HAS_REMAIN_ON_CHANNEL: Device supports remain-on-channel call.
 * @WIPHY_FLAG_SUPPORTS_5_10_MHZ: Device supports 5 MHz and 10 MHz channels.
 * @WIPHY_FLAG_HAS_CHANNEL_SWITCH: Device supports channel switch in
 *	beaconing mode (AP, IBSS, Mesh, ...).
 * @WIPHY_FLAG_HAS_STATIC_WEP: The device supports static WEP key installation
 *	before connection.
 */
enum wiphy_flags {
	/* use hole at 0 */
	/* use hole at 1 */
	/* use hole at 2 */
	WIPHY_FLAG_NETNS_OK			= BIT(3),
	WIPHY_FLAG_PS_ON_BY_DEFAULT		= BIT(4),
	WIPHY_FLAG_4ADDR_AP			= BIT(5),
	WIPHY_FLAG_4ADDR_STATION		= BIT(6),
	WIPHY_FLAG_CONTROL_PORT_PROTOCOL	= BIT(7),
	WIPHY_FLAG_IBSS_RSN			= BIT(8),
	WIPHY_FLAG_MESH_AUTH			= BIT(10),
	/* use hole at 11 */
	/* use hole at 12 */
	WIPHY_FLAG_SUPPORTS_FW_ROAM		= BIT(13),
	WIPHY_FLAG_AP_UAPSD			= BIT(14),
	WIPHY_FLAG_SUPPORTS_TDLS		= BIT(15),
	WIPHY_FLAG_TDLS_EXTERNAL_SETUP		= BIT(16),
	WIPHY_FLAG_HAVE_AP_SME			= BIT(17),
	WIPHY_FLAG_REPORTS_OBSS			= BIT(18),
	WIPHY_FLAG_AP_PROBE_RESP_OFFLOAD	= BIT(19),
	WIPHY_FLAG_OFFCHAN_TX			= BIT(20),
	WIPHY_FLAG_HAS_REMAIN_ON_CHANNEL	= BIT(21),
	WIPHY_FLAG_SUPPORTS_5_10_MHZ		= BIT(22),
	WIPHY_FLAG_HAS_CHANNEL_SWITCH		= BIT(23),
	WIPHY_FLAG_HAS_STATIC_WEP		= BIT(24),
};

/**
 * struct ieee80211_iface_limit - limit on certain interface types
 * @max: maximum number of interfaces of these types
 * @types: interface types (bits)
 */
struct ieee80211_iface_limit {
	u16 max;
	u16 types;
};

/**
 * struct ieee80211_iface_combination - possible interface combination
 *
 * With this structure the driver can describe which interface
 * combinations it supports concurrently.
 *
 * Examples:
 *
 * 1. Allow #STA <= 1, #AP <= 1, matching BI, channels = 1, 2 total:
 *
 *    .. code-block:: c
 *
 *	struct ieee80211_iface_limit limits1[] = {
 *		{ .max = 1, .types = BIT(NL80211_IFTYPE_STATION), },
 *		{ .max = 1, .types = BIT(NL80211_IFTYPE_AP}, },
 *	};
 *	struct ieee80211_iface_combination combination1 = {
 *		.limits = limits1,
 *		.n_limits = ARRAY_SIZE(limits1),
 *		.max_interfaces = 2,
 *		.beacon_int_infra_match = true,
 *	};
 *
 *
 * 2. Allow #{AP, P2P-GO} <= 8, channels = 1, 8 total:
 *
 *    .. code-block:: c
 *
 *	struct ieee80211_iface_limit limits2[] = {
 *		{ .max = 8, .types = BIT(NL80211_IFTYPE_AP) |
 *				     BIT(NL80211_IFTYPE_P2P_GO), },
 *	};
 *	struct ieee80211_iface_combination combination2 = {
 *		.limits = limits2,
 *		.n_limits = ARRAY_SIZE(limits2),
 *		.max_interfaces = 8,
 *		.num_different_channels = 1,
 *	};
 *
 *
 * 3. Allow #STA <= 1, #{P2P-client,P2P-GO} <= 3 on two channels, 4 total.
 *
 *    This allows for an infrastructure connection and three P2P connections.
 *
 *    .. code-block:: c
 *
 *	struct ieee80211_iface_limit limits3[] = {
 *		{ .max = 1, .types = BIT(NL80211_IFTYPE_STATION), },
 *		{ .max = 3, .types = BIT(NL80211_IFTYPE_P2P_GO) |
 *				     BIT(NL80211_IFTYPE_P2P_CLIENT), },
 *	};
 *	struct ieee80211_iface_combination combination3 = {
 *		.limits = limits3,
 *		.n_limits = ARRAY_SIZE(limits3),
 *		.max_interfaces = 4,
 *		.num_different_channels = 2,
 *	};
 *
 */
struct ieee80211_iface_combination {
	/**
	 * @limits:
	 * limits for the given interface types
	 */
	const struct ieee80211_iface_limit *limits;

	/**
	 * @num_different_channels:
	 * can use up to this many different channels
	 */
	u32 num_different_channels;

	/**
	 * @max_interfaces:
	 * maximum number of interfaces in total allowed in this group
	 */
	u16 max_interfaces;

	/**
	 * @n_limits:
	 * number of limitations
	 */
	u8 n_limits;

	/**
	 * @beacon_int_infra_match:
	 * In this combination, the beacon intervals between infrastructure
	 * and AP types must match. This is required only in special cases.
	 */
	bool beacon_int_infra_match;

	/**
	 * @radar_detect_widths:
	 * bitmap of channel widths supported for radar detection
	 */
	u8 radar_detect_widths;

	/**
	 * @radar_detect_regions:
	 * bitmap of regions supported for radar detection
	 */
	u8 radar_detect_regions;

	/**
	 * @beacon_int_min_gcd:
	 * This interface combination supports different beacon intervals.
	 *
	 * = 0
	 *   all beacon intervals for different interface must be same.
	 * > 0
	 *   any beacon interval for the interface part of this combination AND
	 *   GCD of all beacon intervals from beaconing interfaces of this
	 *   combination must be greater or equal to this value.
	 */
	u32 beacon_int_min_gcd;
};

struct ieee80211_txrx_stypes {
	u16 tx, rx;
};

/**
 * enum wiphy_wowlan_support_flags - WoWLAN support flags
 * @WIPHY_WOWLAN_ANY: supports wakeup for the special "any"
 *	trigger that keeps the device operating as-is and
 *	wakes up the host on any activity, for example a
 *	received packet that passed filtering; note that the
 *	packet should be preserved in that case
 * @WIPHY_WOWLAN_MAGIC_PKT: supports wakeup on magic packet
 *	(see nl80211.h)
 * @WIPHY_WOWLAN_DISCONNECT: supports wakeup on disconnect
 * @WIPHY_WOWLAN_SUPPORTS_GTK_REKEY: supports GTK rekeying while asleep
 * @WIPHY_WOWLAN_GTK_REKEY_FAILURE: supports wakeup on GTK rekey failure
 * @WIPHY_WOWLAN_EAP_IDENTITY_REQ: supports wakeup on EAP identity request
 * @WIPHY_WOWLAN_4WAY_HANDSHAKE: supports wakeup on 4-way handshake failure
 * @WIPHY_WOWLAN_RFKILL_RELEASE: supports wakeup on RF-kill release
 * @WIPHY_WOWLAN_NET_DETECT: supports wakeup on network detection
 */
enum wiphy_wowlan_support_flags {
	WIPHY_WOWLAN_ANY		= BIT(0),
	WIPHY_WOWLAN_MAGIC_PKT		= BIT(1),
	WIPHY_WOWLAN_DISCONNECT		= BIT(2),
	WIPHY_WOWLAN_SUPPORTS_GTK_REKEY	= BIT(3),
	WIPHY_WOWLAN_GTK_REKEY_FAILURE	= BIT(4),
	WIPHY_WOWLAN_EAP_IDENTITY_REQ	= BIT(5),
	WIPHY_WOWLAN_4WAY_HANDSHAKE	= BIT(6),
	WIPHY_WOWLAN_RFKILL_RELEASE	= BIT(7),
	WIPHY_WOWLAN_NET_DETECT		= BIT(8),
};

struct wiphy_wowlan_tcp_support {
	const struct nl80211_wowlan_tcp_data_token_feature *tok;
	u32 data_payload_max;
	u32 data_interval_max;
	u32 wake_payload_max;
	bool seq;
};

/**
 * struct wiphy_wowlan_support - WoWLAN support data
 * @flags: see &enum wiphy_wowlan_support_flags
 * @n_patterns: number of supported wakeup patterns
 *	(see nl80211.h for the pattern definition)
 * @pattern_max_len: maximum length of each pattern
 * @pattern_min_len: minimum length of each pattern
 * @max_pkt_offset: maximum Rx packet offset
 * @max_nd_match_sets: maximum number of matchsets for net-detect,
 *	similar, but not necessarily identical, to max_match_sets for
 *	scheduled scans.
 *	See &struct cfg80211_sched_scan_request.@match_sets for more
 *	details.
 * @tcp: TCP wakeup support information
 */
struct wiphy_wowlan_support {
	u32 flags;
	int n_patterns;
	int pattern_max_len;
	int pattern_min_len;
	int max_pkt_offset;
	int max_nd_match_sets;
	const struct wiphy_wowlan_tcp_support *tcp;
};

/**
 * struct wiphy_coalesce_support - coalesce support data
 * @n_rules: maximum number of coalesce rules
 * @max_delay: maximum supported coalescing delay in msecs
 * @n_patterns: number of supported patterns in a rule
 *	(see nl80211.h for the pattern definition)
 * @pattern_max_len: maximum length of each pattern
 * @pattern_min_len: minimum length of each pattern
 * @max_pkt_offset: maximum Rx packet offset
 */
struct wiphy_coalesce_support {
	int n_rules;
	int max_delay;
	int n_patterns;
	int pattern_max_len;
	int pattern_min_len;
	int max_pkt_offset;
};

/**
 * enum wiphy_vendor_command_flags - validation flags for vendor commands
 * @WIPHY_VENDOR_CMD_NEED_WDEV: vendor command requires wdev
 * @WIPHY_VENDOR_CMD_NEED_NETDEV: vendor command requires netdev
 * @WIPHY_VENDOR_CMD_NEED_RUNNING: interface/wdev must be up & running
 *	(must be combined with %_WDEV or %_NETDEV)
 */
enum wiphy_vendor_command_flags {
	WIPHY_VENDOR_CMD_NEED_WDEV = BIT(0),
	WIPHY_VENDOR_CMD_NEED_NETDEV = BIT(1),
	WIPHY_VENDOR_CMD_NEED_RUNNING = BIT(2),
};

/**
 * enum wiphy_opmode_flag - Station's ht/vht operation mode information flags
 *
 * @STA_OPMODE_MAX_BW_CHANGED: Max Bandwidth changed
 * @STA_OPMODE_SMPS_MODE_CHANGED: SMPS mode changed
 * @STA_OPMODE_N_SS_CHANGED: max N_SS (number of spatial streams) changed
 *
 */
enum wiphy_opmode_flag {
	STA_OPMODE_MAX_BW_CHANGED	= BIT(0),
	STA_OPMODE_SMPS_MODE_CHANGED	= BIT(1),
	STA_OPMODE_N_SS_CHANGED		= BIT(2),
};

/**
 * struct sta_opmode_info - Station's ht/vht operation mode information
 * @changed: contains value from &enum wiphy_opmode_flag
 * @smps_mode: New SMPS mode value from &enum nl80211_smps_mode of a station
 * @bw: new max bandwidth value from &enum nl80211_chan_width of a station
 * @rx_nss: new rx_nss value of a station
 */

struct sta_opmode_info {
	u32 changed;
	enum nl80211_smps_mode smps_mode;
	enum nl80211_chan_width bw;
	u8 rx_nss;
};

#define VENDOR_CMD_RAW_DATA ((const struct nla_policy *)(long)(-ENODATA))

/**
 * struct wiphy_vendor_command - vendor command definition
 * @info: vendor command identifying information, as used in nl80211
 * @flags: flags, see &enum wiphy_vendor_command_flags
 * @doit: callback for the operation, note that wdev is %NULL if the
 *	flags didn't ask for a wdev and non-%NULL otherwise; the data
 *	pointer may be %NULL if userspace provided no data at all
 * @dumpit: dump callback, for transferring bigger/multiple items. The
 *	@storage points to cb->args[5], ie. is preserved over the multiple
 *	dumpit calls.
 * @policy: policy pointer for attributes within %NL80211_ATTR_VENDOR_DATA.
 *	Set this to %VENDOR_CMD_RAW_DATA if no policy can be given and the
 *	attribute is just raw data (e.g. a firmware command).
 * @maxattr: highest attribute number in policy
 * It's recommended to not have the same sub command with both @doit and
 * @dumpit, so that userspace can assume certain ones are get and others
 * are used with dump requests.
 */
struct wiphy_vendor_command {
	struct nl80211_vendor_cmd_info info;
	u32 flags;
	int (*doit)(struct wiphy *wiphy, struct wireless_dev *wdev,
		    const void *data, int data_len);
	int (*dumpit)(struct wiphy *wiphy, struct wireless_dev *wdev,
		      struct sk_buff *skb, const void *data, int data_len,
		      unsigned long *storage);
	const struct nla_policy *policy;
	unsigned int maxattr;
};

/**
 * struct wiphy_iftype_ext_capab - extended capabilities per interface type
 * @iftype: interface type
 * @extended_capabilities: extended capabilities supported by the driver,
 *	additional capabilities might be supported by userspace; these are the
 *	802.11 extended capabilities ("Extended Capabilities element") and are
 *	in the same format as in the information element. See IEEE Std
 *	802.11-2012 8.4.2.29 for the defined fields.
 * @extended_capabilities_mask: mask of the valid values
 * @extended_capabilities_len: length of the extended capabilities
 */
struct wiphy_iftype_ext_capab {
	enum nl80211_iftype iftype;
	const u8 *extended_capabilities;
	const u8 *extended_capabilities_mask;
	u8 extended_capabilities_len;
};

/**
 * struct cfg80211_pmsr_capabilities - cfg80211 peer measurement capabilities
 * @max_peers: maximum number of peers in a single measurement
 * @report_ap_tsf: can report assoc AP's TSF for radio resource measurement
 * @randomize_mac_addr: can randomize MAC address for measurement
 * @ftm.supported: FTM measurement is supported
 * @ftm.asap: ASAP-mode is supported
 * @ftm.non_asap: non-ASAP-mode is supported
 * @ftm.request_lci: can request LCI data
 * @ftm.request_civicloc: can request civic location data
 * @ftm.preambles: bitmap of preambles supported (&enum nl80211_preamble)
 * @ftm.bandwidths: bitmap of bandwidths supported (&enum nl80211_chan_width)
 * @ftm.max_bursts_exponent: maximum burst exponent supported
 *	(set to -1 if not limited; note that setting this will necessarily
 *	forbid using the value 15 to let the responder pick)
 * @ftm.max_ftms_per_burst: maximum FTMs per burst supported (set to 0 if
 *	not limited)
 * @ftm.trigger_based: trigger based ranging measurement is supported
 * @ftm.non_trigger_based: non trigger based ranging measurement is supported
 */
struct cfg80211_pmsr_capabilities {
	unsigned int max_peers;
	u8 report_ap_tsf:1,
	   randomize_mac_addr:1;

	struct {
		u32 preambles;
		u32 bandwidths;
		s8 max_bursts_exponent;
		u8 max_ftms_per_burst;
		u8 supported:1,
		   asap:1,
		   non_asap:1,
		   request_lci:1,
		   request_civicloc:1,
		   trigger_based:1,
		   non_trigger_based:1;
	} ftm;
};

/**
 * struct wiphy_iftype_akm_suites - This structure encapsulates supported akm
 * suites for interface types defined in @iftypes_mask. Each type in the
 * @iftypes_mask must be unique across all instances of iftype_akm_suites.
 *
 * @iftypes_mask: bitmask of interfaces types
 * @akm_suites: points to an array of supported akm suites
 * @n_akm_suites: number of supported AKM suites
 */
struct wiphy_iftype_akm_suites {
	u16 iftypes_mask;
	const u32 *akm_suites;
	int n_akm_suites;
};

/**
 * struct wiphy - wireless hardware description
 * @reg_notifier: the driver's regulatory notification callback,
 *	note that if your driver uses wiphy_apply_custom_regulatory()
 *	the reg_notifier's request can be passed as NULL
 * @regd: the driver's regulatory domain, if one was requested via
 *	the regulatory_hint() API. This can be used by the driver
 *	on the reg_notifier() if it chooses to ignore future
 *	regulatory domain changes caused by other drivers.
 * @signal_type: signal type reported in &struct cfg80211_bss.
 * @cipher_suites: supported cipher suites
 * @n_cipher_suites: number of supported cipher suites
 * @akm_suites: supported AKM suites. These are the default AKMs supported if
 *	the supported AKMs not advertized for a specific interface type in
 *	iftype_akm_suites.
 * @n_akm_suites: number of supported AKM suites
 * @iftype_akm_suites: array of supported akm suites info per interface type.
 *	Note that the bits in @iftypes_mask inside this structure cannot
 *	overlap (i.e. only one occurrence of each type is allowed across all
 *	instances of iftype_akm_suites).
 * @num_iftype_akm_suites: number of interface types for which supported akm
 *	suites are specified separately.
 * @retry_short: Retry limit for short frames (dot11ShortRetryLimit)
 * @retry_long: Retry limit for long frames (dot11LongRetryLimit)
 * @frag_threshold: Fragmentation threshold (dot11FragmentationThreshold);
 *	-1 = fragmentation disabled, only odd values >= 256 used
 * @rts_threshold: RTS threshold (dot11RTSThreshold); -1 = RTS/CTS disabled
 * @_net: the network namespace this wiphy currently lives in
 * @perm_addr: permanent MAC address of this device
 * @addr_mask: If the device supports multiple MAC addresses by masking,
 *	set this to a mask with variable bits set to 1, e.g. if the last
 *	four bits are variable then set it to 00-00-00-00-00-0f. The actual
 *	variable bits shall be determined by the interfaces added, with
 *	interfaces not matching the mask being rejected to be brought up.
 * @n_addresses: number of addresses in @addresses.
 * @addresses: If the device has more than one address, set this pointer
 *	to a list of addresses (6 bytes each). The first one will be used
 *	by default for perm_addr. In this case, the mask should be set to
 *	all-zeroes. In this case it is assumed that the device can handle
 *	the same number of arbitrary MAC addresses.
 * @registered: protects ->resume and ->suspend sysfs callbacks against
 *	unregister hardware
 * @debugfsdir: debugfs directory used for this wiphy (ieee80211/<wiphyname>).
 *	It will be renamed automatically on wiphy renames
 * @dev: (virtual) struct device for this wiphy. The item in
 *	/sys/class/ieee80211/ points to this. You need use set_wiphy_dev()
 *	(see below).
 * @wext: wireless extension handlers
 * @priv: driver private data (sized according to wiphy_new() parameter)
 * @interface_modes: bitmask of interfaces types valid for this wiphy,
 *	must be set by driver
 * @iface_combinations: Valid interface combinations array, should not
 *	list single interface types.
 * @n_iface_combinations: number of entries in @iface_combinations array.
 * @software_iftypes: bitmask of software interface types, these are not
 *	subject to any restrictions since they are purely managed in SW.
 * @flags: wiphy flags, see &enum wiphy_flags
 * @regulatory_flags: wiphy regulatory flags, see
 *	&enum ieee80211_regulatory_flags
 * @features: features advertised to nl80211, see &enum nl80211_feature_flags.
 * @ext_features: extended features advertised to nl80211, see
 *	&enum nl80211_ext_feature_index.
 * @bss_priv_size: each BSS struct has private data allocated with it,
 *	this variable determines its size
 * @max_scan_ssids: maximum number of SSIDs the device can scan for in
 *	any given scan
 * @max_sched_scan_reqs: maximum number of scheduled scan requests that
 *	the device can run concurrently.
 * @max_sched_scan_ssids: maximum number of SSIDs the device can scan
 *	for in any given scheduled scan
 * @max_match_sets: maximum number of match sets the device can handle
 *	when performing a scheduled scan, 0 if filtering is not
 *	supported.
 * @max_scan_ie_len: maximum length of user-controlled IEs device can
 *	add to probe request frames transmitted during a scan, must not
 *	include fixed IEs like supported rates
 * @max_sched_scan_ie_len: same as max_scan_ie_len, but for scheduled
 *	scans
 * @max_sched_scan_plans: maximum number of scan plans (scan interval and number
 *	of iterations) for scheduled scan supported by the device.
 * @max_sched_scan_plan_interval: maximum interval (in seconds) for a
 *	single scan plan supported by the device.
 * @max_sched_scan_plan_iterations: maximum number of iterations for a single
 *	scan plan supported by the device.
 * @coverage_class: current coverage class
 * @fw_version: firmware version for ethtool reporting
 * @hw_version: hardware version for ethtool reporting
 * @max_num_pmkids: maximum number of PMKIDs supported by device
 * @privid: a pointer that drivers can use to identify if an arbitrary
 *	wiphy is theirs, e.g. in global notifiers
 * @bands: information about bands/channels supported by this device
 *
 * @mgmt_stypes: bitmasks of frame subtypes that can be subscribed to or
 *	transmitted through nl80211, points to an array indexed by interface
 *	type
 *
 * @available_antennas_tx: bitmap of antennas which are available to be
 *	configured as TX antennas. Antenna configuration commands will be
 *	rejected unless this or @available_antennas_rx is set.
 *
 * @available_antennas_rx: bitmap of antennas which are available to be
 *	configured as RX antennas. Antenna configuration commands will be
 *	rejected unless this or @available_antennas_tx is set.
 *
 * @probe_resp_offload:
 *	 Bitmap of supported protocols for probe response offloading.
 *	 See &enum nl80211_probe_resp_offload_support_attr. Only valid
 *	 when the wiphy flag @WIPHY_FLAG_AP_PROBE_RESP_OFFLOAD is set.
 *
 * @max_remain_on_channel_duration: Maximum time a remain-on-channel operation
 *	may request, if implemented.
 *
 * @wowlan: WoWLAN support information
 * @wowlan_config: current WoWLAN configuration; this should usually not be
 *	used since access to it is necessarily racy, use the parameter passed
 *	to the suspend() operation instead.
 *
 * @ap_sme_capa: AP SME capabilities, flags from &enum nl80211_ap_sme_features.
 * @ht_capa_mod_mask:  Specify what ht_cap values can be over-ridden.
 *	If null, then none can be over-ridden.
 * @vht_capa_mod_mask:  Specify what VHT capabilities can be over-ridden.
 *	If null, then none can be over-ridden.
 *
 * @wdev_list: the list of associated (virtual) interfaces; this list must
 *	not be modified by the driver, but can be read with RTNL/RCU protection.
 *
 * @max_acl_mac_addrs: Maximum number of MAC addresses that the device
 *	supports for ACL.
 *
 * @extended_capabilities: extended capabilities supported by the driver,
 *	additional capabilities might be supported by userspace; these are
 *	the 802.11 extended capabilities ("Extended Capabilities element")
 *	and are in the same format as in the information element. See
 *	802.11-2012 8.4.2.29 for the defined fields. These are the default
 *	extended capabilities to be used if the capabilities are not specified
 *	for a specific interface type in iftype_ext_capab.
 * @extended_capabilities_mask: mask of the valid values
 * @extended_capabilities_len: length of the extended capabilities
 * @iftype_ext_capab: array of extended capabilities per interface type
 * @num_iftype_ext_capab: number of interface types for which extended
 *	capabilities are specified separately.
 * @coalesce: packet coalescing support information
 *
 * @vendor_commands: array of vendor commands supported by the hardware
 * @n_vendor_commands: number of vendor commands
 * @vendor_events: array of vendor events supported by the hardware
 * @n_vendor_events: number of vendor events
 *
 * @max_ap_assoc_sta: maximum number of associated stations supported in AP mode
 *	(including P2P GO) or 0 to indicate no such limit is advertised. The
 *	driver is allowed to advertise a theoretical limit that it can reach in
 *	some cases, but may not always reach.
 *
 * @max_num_csa_counters: Number of supported csa_counters in beacons
 *	and probe responses.  This value should be set if the driver
 *	wishes to limit the number of csa counters. Default (0) means
 *	infinite.
 * @bss_select_support: bitmask indicating the BSS selection criteria supported
 *	by the driver in the .connect() callback. The bit position maps to the
 *	attribute indices defined in &enum nl80211_bss_select_attr.
 *
 * @nan_supported_bands: bands supported by the device in NAN mode, a
 *	bitmap of &enum nl80211_band values.  For instance, for
 *	NL80211_BAND_2GHZ, bit 0 would be set
 *	(i.e. BIT(NL80211_BAND_2GHZ)).
 *
 * @txq_limit: configuration of internal TX queue frame limit
 * @txq_memory_limit: configuration internal TX queue memory limit
 * @txq_quantum: configuration of internal TX queue scheduler quantum
 *
 * @tx_queue_len: allow setting transmit queue len for drivers not using
 *	wake_tx_queue
 *
 * @support_mbssid: can HW support association with nontransmitted AP
 * @support_only_he_mbssid: don't parse MBSSID elements if it is not
 *	HE AP, in order to avoid compatibility issues.
 *	@support_mbssid must be set for this to have any effect.
 *
 * @pmsr_capa: peer measurement capabilities
 *
 * @tid_config_support: describes the per-TID config support that the
 *	device has
 * @tid_config_support.vif: bitmap of attributes (configurations)
 *	supported by the driver for each vif
 * @tid_config_support.peer: bitmap of attributes (configurations)
 *	supported by the driver for each peer
 * @tid_config_support.max_retry: maximum supported retry count for
 *	long/short retry configuration
<<<<<<< HEAD
=======
 *
 * @max_data_retry_count: maximum supported per TID retry count for
 *	configuration through the %NL80211_TID_CONFIG_ATTR_RETRY_SHORT and
 *	%NL80211_TID_CONFIG_ATTR_RETRY_LONG attributes
>>>>>>> 0595b2d9
 */
struct wiphy {
	/* assign these fields before you register the wiphy */

	u8 perm_addr[ETH_ALEN];
	u8 addr_mask[ETH_ALEN];

	struct mac_address *addresses;

	const struct ieee80211_txrx_stypes *mgmt_stypes;

	const struct ieee80211_iface_combination *iface_combinations;
	int n_iface_combinations;
	u16 software_iftypes;

	u16 n_addresses;

	/* Supported interface modes, OR together BIT(NL80211_IFTYPE_...) */
	u16 interface_modes;

	u16 max_acl_mac_addrs;

	u32 flags, regulatory_flags, features;
	u8 ext_features[DIV_ROUND_UP(NUM_NL80211_EXT_FEATURES, 8)];

	u32 ap_sme_capa;

	enum cfg80211_signal_type signal_type;

	int bss_priv_size;
	u8 max_scan_ssids;
	u8 max_sched_scan_reqs;
	u8 max_sched_scan_ssids;
	u8 max_match_sets;
	u16 max_scan_ie_len;
	u16 max_sched_scan_ie_len;
	u32 max_sched_scan_plans;
	u32 max_sched_scan_plan_interval;
	u32 max_sched_scan_plan_iterations;

	int n_cipher_suites;
	const u32 *cipher_suites;

	int n_akm_suites;
	const u32 *akm_suites;

	const struct wiphy_iftype_akm_suites *iftype_akm_suites;
	unsigned int num_iftype_akm_suites;

	u8 retry_short;
	u8 retry_long;
	u32 frag_threshold;
	u32 rts_threshold;
	u8 coverage_class;

	char fw_version[ETHTOOL_FWVERS_LEN];
	u32 hw_version;

#ifdef CONFIG_PM
	const struct wiphy_wowlan_support *wowlan;
	struct cfg80211_wowlan *wowlan_config;
#endif

	u16 max_remain_on_channel_duration;

	u8 max_num_pmkids;

	u32 available_antennas_tx;
	u32 available_antennas_rx;

	u32 probe_resp_offload;

	const u8 *extended_capabilities, *extended_capabilities_mask;
	u8 extended_capabilities_len;

	const struct wiphy_iftype_ext_capab *iftype_ext_capab;
	unsigned int num_iftype_ext_capab;

	const void *privid;

	struct ieee80211_supported_band *bands[NUM_NL80211_BANDS];

	void (*reg_notifier)(struct wiphy *wiphy,
			     struct regulatory_request *request);

	/* fields below are read-only, assigned by cfg80211 */

	const struct ieee80211_regdomain __rcu *regd;

	struct device dev;

	bool registered;

	struct dentry *debugfsdir;

	const struct ieee80211_ht_cap *ht_capa_mod_mask;
	const struct ieee80211_vht_cap *vht_capa_mod_mask;

	struct list_head wdev_list;

	possible_net_t _net;

#ifdef CONFIG_CFG80211_WEXT
	const struct iw_handler_def *wext;
#endif

	const struct wiphy_coalesce_support *coalesce;

	const struct wiphy_vendor_command *vendor_commands;
	const struct nl80211_vendor_cmd_info *vendor_events;
	int n_vendor_commands, n_vendor_events;

	u16 max_ap_assoc_sta;

	u8 max_num_csa_counters;

	u32 bss_select_support;

	u8 nan_supported_bands;

	u32 txq_limit;
	u32 txq_memory_limit;
	u32 txq_quantum;

	unsigned long tx_queue_len;

	u8 support_mbssid:1,
	   support_only_he_mbssid:1;

	const struct cfg80211_pmsr_capabilities *pmsr_capa;

	struct {
		u64 peer, vif;
		u8 max_retry;
	} tid_config_support;

	u8 max_data_retry_count;

	char priv[0] __aligned(NETDEV_ALIGN);
};

static inline struct net *wiphy_net(struct wiphy *wiphy)
{
	return read_pnet(&wiphy->_net);
}

static inline void wiphy_net_set(struct wiphy *wiphy, struct net *net)
{
	write_pnet(&wiphy->_net, net);
}

/**
 * wiphy_priv - return priv from wiphy
 *
 * @wiphy: the wiphy whose priv pointer to return
 * Return: The priv of @wiphy.
 */
static inline void *wiphy_priv(struct wiphy *wiphy)
{
	BUG_ON(!wiphy);
	return &wiphy->priv;
}

/**
 * priv_to_wiphy - return the wiphy containing the priv
 *
 * @priv: a pointer previously returned by wiphy_priv
 * Return: The wiphy of @priv.
 */
static inline struct wiphy *priv_to_wiphy(void *priv)
{
	BUG_ON(!priv);
	return container_of(priv, struct wiphy, priv);
}

/**
 * set_wiphy_dev - set device pointer for wiphy
 *
 * @wiphy: The wiphy whose device to bind
 * @dev: The device to parent it to
 */
static inline void set_wiphy_dev(struct wiphy *wiphy, struct device *dev)
{
	wiphy->dev.parent = dev;
}

/**
 * wiphy_dev - get wiphy dev pointer
 *
 * @wiphy: The wiphy whose device struct to look up
 * Return: The dev of @wiphy.
 */
static inline struct device *wiphy_dev(struct wiphy *wiphy)
{
	return wiphy->dev.parent;
}

/**
 * wiphy_name - get wiphy name
 *
 * @wiphy: The wiphy whose name to return
 * Return: The name of @wiphy.
 */
static inline const char *wiphy_name(const struct wiphy *wiphy)
{
	return dev_name(&wiphy->dev);
}

/**
 * wiphy_new_nm - create a new wiphy for use with cfg80211
 *
 * @ops: The configuration operations for this device
 * @sizeof_priv: The size of the private area to allocate
 * @requested_name: Request a particular name.
 *	NULL is valid value, and means use the default phy%d naming.
 *
 * Create a new wiphy and associate the given operations with it.
 * @sizeof_priv bytes are allocated for private use.
 *
 * Return: A pointer to the new wiphy. This pointer must be
 * assigned to each netdev's ieee80211_ptr for proper operation.
 */
struct wiphy *wiphy_new_nm(const struct cfg80211_ops *ops, int sizeof_priv,
			   const char *requested_name);

/**
 * wiphy_new - create a new wiphy for use with cfg80211
 *
 * @ops: The configuration operations for this device
 * @sizeof_priv: The size of the private area to allocate
 *
 * Create a new wiphy and associate the given operations with it.
 * @sizeof_priv bytes are allocated for private use.
 *
 * Return: A pointer to the new wiphy. This pointer must be
 * assigned to each netdev's ieee80211_ptr for proper operation.
 */
static inline struct wiphy *wiphy_new(const struct cfg80211_ops *ops,
				      int sizeof_priv)
{
	return wiphy_new_nm(ops, sizeof_priv, NULL);
}

/**
 * wiphy_register - register a wiphy with cfg80211
 *
 * @wiphy: The wiphy to register.
 *
 * Return: A non-negative wiphy index or a negative error code.
 */
int wiphy_register(struct wiphy *wiphy);

/**
 * wiphy_unregister - deregister a wiphy from cfg80211
 *
 * @wiphy: The wiphy to unregister.
 *
 * After this call, no more requests can be made with this priv
 * pointer, but the call may sleep to wait for an outstanding
 * request that is being handled.
 */
void wiphy_unregister(struct wiphy *wiphy);

/**
 * wiphy_free - free wiphy
 *
 * @wiphy: The wiphy to free
 */
void wiphy_free(struct wiphy *wiphy);

/* internal structs */
struct cfg80211_conn;
struct cfg80211_internal_bss;
struct cfg80211_cached_keys;
struct cfg80211_cqm_config;

/**
 * struct wireless_dev - wireless device state
 *
 * For netdevs, this structure must be allocated by the driver
 * that uses the ieee80211_ptr field in struct net_device (this
 * is intentional so it can be allocated along with the netdev.)
 * It need not be registered then as netdev registration will
 * be intercepted by cfg80211 to see the new wireless device.
 *
 * For non-netdev uses, it must also be allocated by the driver
 * in response to the cfg80211 callbacks that require it, as
 * there's no netdev registration in that case it may not be
 * allocated outside of callback operations that return it.
 *
 * @wiphy: pointer to hardware description
 * @iftype: interface type
 * @list: (private) Used to collect the interfaces
 * @netdev: (private) Used to reference back to the netdev, may be %NULL
 * @identifier: (private) Identifier used in nl80211 to identify this
 *	wireless device if it has no netdev
 * @current_bss: (private) Used by the internal configuration code
 * @chandef: (private) Used by the internal configuration code to track
 *	the user-set channel definition.
 * @preset_chandef: (private) Used by the internal configuration code to
 *	track the channel to be used for AP later
 * @bssid: (private) Used by the internal configuration code
 * @ssid: (private) Used by the internal configuration code
 * @ssid_len: (private) Used by the internal configuration code
 * @mesh_id_len: (private) Used by the internal configuration code
 * @mesh_id_up_len: (private) Used by the internal configuration code
 * @wext: (private) Used by the internal wireless extensions compat code
 * @wext.ibss: (private) IBSS data part of wext handling
 * @wext.connect: (private) connection handling data
 * @wext.keys: (private) (WEP) key data
 * @wext.ie: (private) extra elements for association
 * @wext.ie_len: (private) length of extra elements
 * @wext.bssid: (private) selected network BSSID
 * @wext.ssid: (private) selected network SSID
 * @wext.default_key: (private) selected default key index
 * @wext.default_mgmt_key: (private) selected default management key index
 * @wext.prev_bssid: (private) previous BSSID for reassociation
 * @wext.prev_bssid_valid: (private) previous BSSID validity
 * @use_4addr: indicates 4addr mode is used on this interface, must be
 *	set by driver (if supported) on add_interface BEFORE registering the
 *	netdev and may otherwise be used by driver read-only, will be update
 *	by cfg80211 on change_interface
 * @mgmt_registrations: list of registrations for management frames
 * @mgmt_registrations_lock: lock for the list
 * @mtx: mutex used to lock data in this struct, may be used by drivers
 *	and some API functions require it held
 * @beacon_interval: beacon interval used on this device for transmitting
 *	beacons, 0 when not valid
 * @address: The address for this device, valid only if @netdev is %NULL
 * @is_running: true if this is a non-netdev device that has been started, e.g.
 *	the P2P Device.
 * @cac_started: true if DFS channel availability check has been started
 * @cac_start_time: timestamp (jiffies) when the dfs state was entered.
 * @cac_time_ms: CAC time in ms
 * @ps: powersave mode is enabled
 * @ps_timeout: dynamic powersave timeout
 * @ap_unexpected_nlportid: (private) netlink port ID of application
 *	registered for unexpected class 3 frames (AP mode)
 * @conn: (private) cfg80211 software SME connection state machine data
 * @connect_keys: (private) keys to set after connection is established
 * @conn_bss_type: connecting/connected BSS type
 * @conn_owner_nlportid: (private) connection owner socket port ID
 * @disconnect_wk: (private) auto-disconnect work
 * @disconnect_bssid: (private) the BSSID to use for auto-disconnect
 * @ibss_fixed: (private) IBSS is using fixed BSSID
 * @ibss_dfs_possible: (private) IBSS may change to a DFS channel
 * @event_list: (private) list for internal event processing
 * @event_lock: (private) lock for event list
 * @owner_nlportid: (private) owner socket port ID
 * @nl_owner_dead: (private) owner socket went away
 * @cqm_config: (private) nl80211 RSSI monitor state
 * @pmsr_list: (private) peer measurement requests
 * @pmsr_lock: (private) peer measurements requests/results lock
 * @pmsr_free_wk: (private) peer measurements cleanup work
 */
struct wireless_dev {
	struct wiphy *wiphy;
	enum nl80211_iftype iftype;

	/* the remainder of this struct should be private to cfg80211 */
	struct list_head list;
	struct net_device *netdev;

	u32 identifier;

	struct list_head mgmt_registrations;
	spinlock_t mgmt_registrations_lock;

	struct mutex mtx;

	bool use_4addr, is_running;

	u8 address[ETH_ALEN] __aligned(sizeof(u16));

	/* currently used for IBSS and SME - might be rearranged later */
	u8 ssid[IEEE80211_MAX_SSID_LEN];
	u8 ssid_len, mesh_id_len, mesh_id_up_len;
	struct cfg80211_conn *conn;
	struct cfg80211_cached_keys *connect_keys;
	enum ieee80211_bss_type conn_bss_type;
	u32 conn_owner_nlportid;

	struct work_struct disconnect_wk;
	u8 disconnect_bssid[ETH_ALEN];

	struct list_head event_list;
	spinlock_t event_lock;

	struct cfg80211_internal_bss *current_bss; /* associated / joined */
	struct cfg80211_chan_def preset_chandef;
	struct cfg80211_chan_def chandef;

	bool ibss_fixed;
	bool ibss_dfs_possible;

	bool ps;
	int ps_timeout;

	int beacon_interval;

	u32 ap_unexpected_nlportid;

	u32 owner_nlportid;
	bool nl_owner_dead;

	bool cac_started;
	unsigned long cac_start_time;
	unsigned int cac_time_ms;

#ifdef CONFIG_CFG80211_WEXT
	/* wext data */
	struct {
		struct cfg80211_ibss_params ibss;
		struct cfg80211_connect_params connect;
		struct cfg80211_cached_keys *keys;
		const u8 *ie;
		size_t ie_len;
		u8 bssid[ETH_ALEN];
		u8 prev_bssid[ETH_ALEN];
		u8 ssid[IEEE80211_MAX_SSID_LEN];
		s8 default_key, default_mgmt_key;
		bool prev_bssid_valid;
	} wext;
#endif

	struct cfg80211_cqm_config *cqm_config;

	struct list_head pmsr_list;
	spinlock_t pmsr_lock;
	struct work_struct pmsr_free_wk;
};

static inline u8 *wdev_address(struct wireless_dev *wdev)
{
	if (wdev->netdev)
		return wdev->netdev->dev_addr;
	return wdev->address;
}

static inline bool wdev_running(struct wireless_dev *wdev)
{
	if (wdev->netdev)
		return netif_running(wdev->netdev);
	return wdev->is_running;
}

/**
 * wdev_priv - return wiphy priv from wireless_dev
 *
 * @wdev: The wireless device whose wiphy's priv pointer to return
 * Return: The wiphy priv of @wdev.
 */
static inline void *wdev_priv(struct wireless_dev *wdev)
{
	BUG_ON(!wdev);
	return wiphy_priv(wdev->wiphy);
}

/**
 * DOC: Utility functions
 *
 * cfg80211 offers a number of utility functions that can be useful.
 */

/**
 * ieee80211_channel_to_frequency - convert channel number to frequency
 * @chan: channel number
 * @band: band, necessary due to channel number overlap
 * Return: The corresponding frequency (in MHz), or 0 if the conversion failed.
 */
int ieee80211_channel_to_frequency(int chan, enum nl80211_band band);

/**
 * ieee80211_frequency_to_channel - convert frequency to channel number
 * @freq: center frequency
 * Return: The corresponding channel, or 0 if the conversion failed.
 */
int ieee80211_frequency_to_channel(int freq);

/**
 * ieee80211_get_channel - get channel struct from wiphy for specified frequency
 *
 * @wiphy: the struct wiphy to get the channel for
 * @freq: the center frequency of the channel
 *
 * Return: The channel struct from @wiphy at @freq.
 */
struct ieee80211_channel *ieee80211_get_channel(struct wiphy *wiphy, int freq);

/**
 * ieee80211_get_response_rate - get basic rate for a given rate
 *
 * @sband: the band to look for rates in
 * @basic_rates: bitmap of basic rates
 * @bitrate: the bitrate for which to find the basic rate
 *
 * Return: The basic rate corresponding to a given bitrate, that
 * is the next lower bitrate contained in the basic rate map,
 * which is, for this function, given as a bitmap of indices of
 * rates in the band's bitrate table.
 */
struct ieee80211_rate *
ieee80211_get_response_rate(struct ieee80211_supported_band *sband,
			    u32 basic_rates, int bitrate);

/**
 * ieee80211_mandatory_rates - get mandatory rates for a given band
 * @sband: the band to look for rates in
 * @scan_width: width of the control channel
 *
 * This function returns a bitmap of the mandatory rates for the given
 * band, bits are set according to the rate position in the bitrates array.
 */
u32 ieee80211_mandatory_rates(struct ieee80211_supported_band *sband,
			      enum nl80211_bss_scan_width scan_width);

/*
 * Radiotap parsing functions -- for controlled injection support
 *
 * Implemented in net/wireless/radiotap.c
 * Documentation in Documentation/networking/radiotap-headers.txt
 */

struct radiotap_align_size {
	uint8_t align:4, size:4;
};

struct ieee80211_radiotap_namespace {
	const struct radiotap_align_size *align_size;
	int n_bits;
	uint32_t oui;
	uint8_t subns;
};

struct ieee80211_radiotap_vendor_namespaces {
	const struct ieee80211_radiotap_namespace *ns;
	int n_ns;
};

/**
 * struct ieee80211_radiotap_iterator - tracks walk thru present radiotap args
 * @this_arg_index: index of current arg, valid after each successful call
 *	to ieee80211_radiotap_iterator_next()
 * @this_arg: pointer to current radiotap arg; it is valid after each
 *	call to ieee80211_radiotap_iterator_next() but also after
 *	ieee80211_radiotap_iterator_init() where it will point to
 *	the beginning of the actual data portion
 * @this_arg_size: length of the current arg, for convenience
 * @current_namespace: pointer to the current namespace definition
 *	(or internally %NULL if the current namespace is unknown)
 * @is_radiotap_ns: indicates whether the current namespace is the default
 *	radiotap namespace or not
 *
 * @_rtheader: pointer to the radiotap header we are walking through
 * @_max_length: length of radiotap header in cpu byte ordering
 * @_arg_index: next argument index
 * @_arg: next argument pointer
 * @_next_bitmap: internal pointer to next present u32
 * @_bitmap_shifter: internal shifter for curr u32 bitmap, b0 set == arg present
 * @_vns: vendor namespace definitions
 * @_next_ns_data: beginning of the next namespace's data
 * @_reset_on_ext: internal; reset the arg index to 0 when going to the
 *	next bitmap word
 *
 * Describes the radiotap parser state. Fields prefixed with an underscore
 * must not be used by users of the parser, only by the parser internally.
 */

struct ieee80211_radiotap_iterator {
	struct ieee80211_radiotap_header *_rtheader;
	const struct ieee80211_radiotap_vendor_namespaces *_vns;
	const struct ieee80211_radiotap_namespace *current_namespace;

	unsigned char *_arg, *_next_ns_data;
	__le32 *_next_bitmap;

	unsigned char *this_arg;
	int this_arg_index;
	int this_arg_size;

	int is_radiotap_ns;

	int _max_length;
	int _arg_index;
	uint32_t _bitmap_shifter;
	int _reset_on_ext;
};

int
ieee80211_radiotap_iterator_init(struct ieee80211_radiotap_iterator *iterator,
				 struct ieee80211_radiotap_header *radiotap_header,
				 int max_length,
				 const struct ieee80211_radiotap_vendor_namespaces *vns);

int
ieee80211_radiotap_iterator_next(struct ieee80211_radiotap_iterator *iterator);


extern const unsigned char rfc1042_header[6];
extern const unsigned char bridge_tunnel_header[6];

/**
 * ieee80211_get_hdrlen_from_skb - get header length from data
 *
 * @skb: the frame
 *
 * Given an skb with a raw 802.11 header at the data pointer this function
 * returns the 802.11 header length.
 *
 * Return: The 802.11 header length in bytes (not including encryption
 * headers). Or 0 if the data in the sk_buff is too short to contain a valid
 * 802.11 header.
 */
unsigned int ieee80211_get_hdrlen_from_skb(const struct sk_buff *skb);

/**
 * ieee80211_hdrlen - get header length in bytes from frame control
 * @fc: frame control field in little-endian format
 * Return: The header length in bytes.
 */
unsigned int __attribute_const__ ieee80211_hdrlen(__le16 fc);

/**
 * ieee80211_get_mesh_hdrlen - get mesh extension header length
 * @meshhdr: the mesh extension header, only the flags field
 *	(first byte) will be accessed
 * Return: The length of the extension header, which is always at
 * least 6 bytes and at most 18 if address 5 and 6 are present.
 */
unsigned int ieee80211_get_mesh_hdrlen(struct ieee80211s_hdr *meshhdr);

/**
 * DOC: Data path helpers
 *
 * In addition to generic utilities, cfg80211 also offers
 * functions that help implement the data path for devices
 * that do not do the 802.11/802.3 conversion on the device.
 */

/**
 * ieee80211_data_to_8023_exthdr - convert an 802.11 data frame to 802.3
 * @skb: the 802.11 data frame
 * @ehdr: pointer to a &struct ethhdr that will get the header, instead
 *	of it being pushed into the SKB
 * @addr: the device MAC address
 * @iftype: the virtual interface type
 * @data_offset: offset of payload after the 802.11 header
 * Return: 0 on success. Non-zero on error.
 */
int ieee80211_data_to_8023_exthdr(struct sk_buff *skb, struct ethhdr *ehdr,
				  const u8 *addr, enum nl80211_iftype iftype,
				  u8 data_offset);

/**
 * ieee80211_data_to_8023 - convert an 802.11 data frame to 802.3
 * @skb: the 802.11 data frame
 * @addr: the device MAC address
 * @iftype: the virtual interface type
 * Return: 0 on success. Non-zero on error.
 */
static inline int ieee80211_data_to_8023(struct sk_buff *skb, const u8 *addr,
					 enum nl80211_iftype iftype)
{
	return ieee80211_data_to_8023_exthdr(skb, NULL, addr, iftype, 0);
}

/**
 * ieee80211_amsdu_to_8023s - decode an IEEE 802.11n A-MSDU frame
 *
 * Decode an IEEE 802.11 A-MSDU and convert it to a list of 802.3 frames.
 * The @list will be empty if the decode fails. The @skb must be fully
 * header-less before being passed in here; it is freed in this function.
 *
 * @skb: The input A-MSDU frame without any headers.
 * @list: The output list of 802.3 frames. It must be allocated and
 *	initialized by by the caller.
 * @addr: The device MAC address.
 * @iftype: The device interface type.
 * @extra_headroom: The hardware extra headroom for SKBs in the @list.
 * @check_da: DA to check in the inner ethernet header, or NULL
 * @check_sa: SA to check in the inner ethernet header, or NULL
 */
void ieee80211_amsdu_to_8023s(struct sk_buff *skb, struct sk_buff_head *list,
			      const u8 *addr, enum nl80211_iftype iftype,
			      const unsigned int extra_headroom,
			      const u8 *check_da, const u8 *check_sa);

/**
 * cfg80211_classify8021d - determine the 802.1p/1d tag for a data frame
 * @skb: the data frame
 * @qos_map: Interworking QoS mapping or %NULL if not in use
 * Return: The 802.1p/1d tag.
 */
unsigned int cfg80211_classify8021d(struct sk_buff *skb,
				    struct cfg80211_qos_map *qos_map);

/**
 * cfg80211_find_elem_match - match information element and byte array in data
 *
 * @eid: element ID
 * @ies: data consisting of IEs
 * @len: length of data
 * @match: byte array to match
 * @match_len: number of bytes in the match array
 * @match_offset: offset in the IE data where the byte array should match.
 *	Note the difference to cfg80211_find_ie_match() which considers
 *	the offset to start from the element ID byte, but here we take
 *	the data portion instead.
 *
 * Return: %NULL if the element ID could not be found or if
 * the element is invalid (claims to be longer than the given
 * data) or if the byte array doesn't match; otherwise return the
 * requested element struct.
 *
 * Note: There are no checks on the element length other than
 * having to fit into the given data and being large enough for the
 * byte array to match.
 */
const struct element *
cfg80211_find_elem_match(u8 eid, const u8 *ies, unsigned int len,
			 const u8 *match, unsigned int match_len,
			 unsigned int match_offset);

/**
 * cfg80211_find_ie_match - match information element and byte array in data
 *
 * @eid: element ID
 * @ies: data consisting of IEs
 * @len: length of data
 * @match: byte array to match
 * @match_len: number of bytes in the match array
 * @match_offset: offset in the IE where the byte array should match.
 *	If match_len is zero, this must also be set to zero.
 *	Otherwise this must be set to 2 or more, because the first
 *	byte is the element id, which is already compared to eid, and
 *	the second byte is the IE length.
 *
 * Return: %NULL if the element ID could not be found or if
 * the element is invalid (claims to be longer than the given
 * data) or if the byte array doesn't match, or a pointer to the first
 * byte of the requested element, that is the byte containing the
 * element ID.
 *
 * Note: There are no checks on the element length other than
 * having to fit into the given data and being large enough for the
 * byte array to match.
 */
static inline const u8 *
cfg80211_find_ie_match(u8 eid, const u8 *ies, unsigned int len,
		       const u8 *match, unsigned int match_len,
		       unsigned int match_offset)
{
	/* match_offset can't be smaller than 2, unless match_len is
	 * zero, in which case match_offset must be zero as well.
	 */
	if (WARN_ON((match_len && match_offset < 2) ||
		    (!match_len && match_offset)))
		return NULL;

	return (void *)cfg80211_find_elem_match(eid, ies, len,
						match, match_len,
						match_offset ?
							match_offset - 2 : 0);
}

/**
 * cfg80211_find_elem - find information element in data
 *
 * @eid: element ID
 * @ies: data consisting of IEs
 * @len: length of data
 *
 * Return: %NULL if the element ID could not be found or if
 * the element is invalid (claims to be longer than the given
 * data) or if the byte array doesn't match; otherwise return the
 * requested element struct.
 *
 * Note: There are no checks on the element length other than
 * having to fit into the given data.
 */
static inline const struct element *
cfg80211_find_elem(u8 eid, const u8 *ies, int len)
{
	return cfg80211_find_elem_match(eid, ies, len, NULL, 0, 0);
}

/**
 * cfg80211_find_ie - find information element in data
 *
 * @eid: element ID
 * @ies: data consisting of IEs
 * @len: length of data
 *
 * Return: %NULL if the element ID could not be found or if
 * the element is invalid (claims to be longer than the given
 * data), or a pointer to the first byte of the requested
 * element, that is the byte containing the element ID.
 *
 * Note: There are no checks on the element length other than
 * having to fit into the given data.
 */
static inline const u8 *cfg80211_find_ie(u8 eid, const u8 *ies, int len)
{
	return cfg80211_find_ie_match(eid, ies, len, NULL, 0, 0);
}

/**
 * cfg80211_find_ext_elem - find information element with EID Extension in data
 *
 * @ext_eid: element ID Extension
 * @ies: data consisting of IEs
 * @len: length of data
 *
 * Return: %NULL if the etended element could not be found or if
 * the element is invalid (claims to be longer than the given
 * data) or if the byte array doesn't match; otherwise return the
 * requested element struct.
 *
 * Note: There are no checks on the element length other than
 * having to fit into the given data.
 */
static inline const struct element *
cfg80211_find_ext_elem(u8 ext_eid, const u8 *ies, int len)
{
	return cfg80211_find_elem_match(WLAN_EID_EXTENSION, ies, len,
					&ext_eid, 1, 0);
}

/**
 * cfg80211_find_ext_ie - find information element with EID Extension in data
 *
 * @ext_eid: element ID Extension
 * @ies: data consisting of IEs
 * @len: length of data
 *
 * Return: %NULL if the extended element ID could not be found or if
 * the element is invalid (claims to be longer than the given
 * data), or a pointer to the first byte of the requested
 * element, that is the byte containing the element ID.
 *
 * Note: There are no checks on the element length other than
 * having to fit into the given data.
 */
static inline const u8 *cfg80211_find_ext_ie(u8 ext_eid, const u8 *ies, int len)
{
	return cfg80211_find_ie_match(WLAN_EID_EXTENSION, ies, len,
				      &ext_eid, 1, 2);
}

/**
 * cfg80211_find_vendor_elem - find vendor specific information element in data
 *
 * @oui: vendor OUI
 * @oui_type: vendor-specific OUI type (must be < 0xff), negative means any
 * @ies: data consisting of IEs
 * @len: length of data
 *
 * Return: %NULL if the vendor specific element ID could not be found or if the
 * element is invalid (claims to be longer than the given data); otherwise
 * return the element structure for the requested element.
 *
 * Note: There are no checks on the element length other than having to fit into
 * the given data.
 */
const struct element *cfg80211_find_vendor_elem(unsigned int oui, int oui_type,
						const u8 *ies,
						unsigned int len);

/**
 * cfg80211_find_vendor_ie - find vendor specific information element in data
 *
 * @oui: vendor OUI
 * @oui_type: vendor-specific OUI type (must be < 0xff), negative means any
 * @ies: data consisting of IEs
 * @len: length of data
 *
 * Return: %NULL if the vendor specific element ID could not be found or if the
 * element is invalid (claims to be longer than the given data), or a pointer to
 * the first byte of the requested element, that is the byte containing the
 * element ID.
 *
 * Note: There are no checks on the element length other than having to fit into
 * the given data.
 */
static inline const u8 *
cfg80211_find_vendor_ie(unsigned int oui, int oui_type,
			const u8 *ies, unsigned int len)
{
	return (void *)cfg80211_find_vendor_elem(oui, oui_type, ies, len);
}

/**
 * cfg80211_send_layer2_update - send layer 2 update frame
 *
 * @dev: network device
 * @addr: STA MAC address
 *
 * Wireless drivers can use this function to update forwarding tables in bridge
 * devices upon STA association.
 */
void cfg80211_send_layer2_update(struct net_device *dev, const u8 *addr);

/**
 * DOC: Regulatory enforcement infrastructure
 *
 * TODO
 */

/**
 * regulatory_hint - driver hint to the wireless core a regulatory domain
 * @wiphy: the wireless device giving the hint (used only for reporting
 *	conflicts)
 * @alpha2: the ISO/IEC 3166 alpha2 the driver claims its regulatory domain
 *	should be in. If @rd is set this should be NULL. Note that if you
 *	set this to NULL you should still set rd->alpha2 to some accepted
 *	alpha2.
 *
 * Wireless drivers can use this function to hint to the wireless core
 * what it believes should be the current regulatory domain by
 * giving it an ISO/IEC 3166 alpha2 country code it knows its regulatory
 * domain should be in or by providing a completely build regulatory domain.
 * If the driver provides an ISO/IEC 3166 alpha2 userspace will be queried
 * for a regulatory domain structure for the respective country.
 *
 * The wiphy must have been registered to cfg80211 prior to this call.
 * For cfg80211 drivers this means you must first use wiphy_register(),
 * for mac80211 drivers you must first use ieee80211_register_hw().
 *
 * Drivers should check the return value, its possible you can get
 * an -ENOMEM.
 *
 * Return: 0 on success. -ENOMEM.
 */
int regulatory_hint(struct wiphy *wiphy, const char *alpha2);

/**
 * regulatory_set_wiphy_regd - set regdom info for self managed drivers
 * @wiphy: the wireless device we want to process the regulatory domain on
 * @rd: the regulatory domain informatoin to use for this wiphy
 *
 * Set the regulatory domain information for self-managed wiphys, only they
 * may use this function. See %REGULATORY_WIPHY_SELF_MANAGED for more
 * information.
 *
 * Return: 0 on success. -EINVAL, -EPERM
 */
int regulatory_set_wiphy_regd(struct wiphy *wiphy,
			      struct ieee80211_regdomain *rd);

/**
 * regulatory_set_wiphy_regd_sync_rtnl - set regdom for self-managed drivers
 * @wiphy: the wireless device we want to process the regulatory domain on
 * @rd: the regulatory domain information to use for this wiphy
 *
 * This functions requires the RTNL to be held and applies the new regdomain
 * synchronously to this wiphy. For more details see
 * regulatory_set_wiphy_regd().
 *
 * Return: 0 on success. -EINVAL, -EPERM
 */
int regulatory_set_wiphy_regd_sync_rtnl(struct wiphy *wiphy,
					struct ieee80211_regdomain *rd);

/**
 * wiphy_apply_custom_regulatory - apply a custom driver regulatory domain
 * @wiphy: the wireless device we want to process the regulatory domain on
 * @regd: the custom regulatory domain to use for this wiphy
 *
 * Drivers can sometimes have custom regulatory domains which do not apply
 * to a specific country. Drivers can use this to apply such custom regulatory
 * domains. This routine must be called prior to wiphy registration. The
 * custom regulatory domain will be trusted completely and as such previous
 * default channel settings will be disregarded. If no rule is found for a
 * channel on the regulatory domain the channel will be disabled.
 * Drivers using this for a wiphy should also set the wiphy flag
 * REGULATORY_CUSTOM_REG or cfg80211 will set it for the wiphy
 * that called this helper.
 */
void wiphy_apply_custom_regulatory(struct wiphy *wiphy,
				   const struct ieee80211_regdomain *regd);

/**
 * freq_reg_info - get regulatory information for the given frequency
 * @wiphy: the wiphy for which we want to process this rule for
 * @center_freq: Frequency in KHz for which we want regulatory information for
 *
 * Use this function to get the regulatory rule for a specific frequency on
 * a given wireless device. If the device has a specific regulatory domain
 * it wants to follow we respect that unless a country IE has been received
 * and processed already.
 *
 * Return: A valid pointer, or, when an error occurs, for example if no rule
 * can be found, the return value is encoded using ERR_PTR(). Use IS_ERR() to
 * check and PTR_ERR() to obtain the numeric return value. The numeric return
 * value will be -ERANGE if we determine the given center_freq does not even
 * have a regulatory rule for a frequency range in the center_freq's band.
 * See freq_in_rule_band() for our current definition of a band -- this is
 * purely subjective and right now it's 802.11 specific.
 */
const struct ieee80211_reg_rule *freq_reg_info(struct wiphy *wiphy,
					       u32 center_freq);

/**
 * reg_initiator_name - map regulatory request initiator enum to name
 * @initiator: the regulatory request initiator
 *
 * You can use this to map the regulatory request initiator enum to a
 * proper string representation.
 */
const char *reg_initiator_name(enum nl80211_reg_initiator initiator);

/**
 * regulatory_pre_cac_allowed - check if pre-CAC allowed in the current regdom
 * @wiphy: wiphy for which pre-CAC capability is checked.
 *
 * Pre-CAC is allowed only in some regdomains (notable ETSI).
 */
bool regulatory_pre_cac_allowed(struct wiphy *wiphy);

/**
 * DOC: Internal regulatory db functions
 *
 */

/**
 * reg_query_regdb_wmm -  Query internal regulatory db for wmm rule
 * Regulatory self-managed driver can use it to proactively
 *
 * @alpha2: the ISO/IEC 3166 alpha2 wmm rule to be queried.
 * @freq: the freqency(in MHz) to be queried.
 * @rule: pointer to store the wmm rule from the regulatory db.
 *
 * Self-managed wireless drivers can use this function to  query
 * the internal regulatory database to check whether the given
 * ISO/IEC 3166 alpha2 country and freq have wmm rule limitations.
 *
 * Drivers should check the return value, its possible you can get
 * an -ENODATA.
 *
 * Return: 0 on success. -ENODATA.
 */
int reg_query_regdb_wmm(char *alpha2, int freq,
			struct ieee80211_reg_rule *rule);

/*
 * callbacks for asynchronous cfg80211 methods, notification
 * functions and BSS handling helpers
 */

/**
 * cfg80211_scan_done - notify that scan finished
 *
 * @request: the corresponding scan request
 * @info: information about the completed scan
 */
void cfg80211_scan_done(struct cfg80211_scan_request *request,
			struct cfg80211_scan_info *info);

/**
 * cfg80211_sched_scan_results - notify that new scan results are available
 *
 * @wiphy: the wiphy which got scheduled scan results
 * @reqid: identifier for the related scheduled scan request
 */
void cfg80211_sched_scan_results(struct wiphy *wiphy, u64 reqid);

/**
 * cfg80211_sched_scan_stopped - notify that the scheduled scan has stopped
 *
 * @wiphy: the wiphy on which the scheduled scan stopped
 * @reqid: identifier for the related scheduled scan request
 *
 * The driver can call this function to inform cfg80211 that the
 * scheduled scan had to be stopped, for whatever reason.  The driver
 * is then called back via the sched_scan_stop operation when done.
 */
void cfg80211_sched_scan_stopped(struct wiphy *wiphy, u64 reqid);

/**
 * cfg80211_sched_scan_stopped_rtnl - notify that the scheduled scan has stopped
 *
 * @wiphy: the wiphy on which the scheduled scan stopped
 * @reqid: identifier for the related scheduled scan request
 *
 * The driver can call this function to inform cfg80211 that the
 * scheduled scan had to be stopped, for whatever reason.  The driver
 * is then called back via the sched_scan_stop operation when done.
 * This function should be called with rtnl locked.
 */
void cfg80211_sched_scan_stopped_rtnl(struct wiphy *wiphy, u64 reqid);

/**
 * cfg80211_inform_bss_frame_data - inform cfg80211 of a received BSS frame
 * @wiphy: the wiphy reporting the BSS
 * @data: the BSS metadata
 * @mgmt: the management frame (probe response or beacon)
 * @len: length of the management frame
 * @gfp: context flags
 *
 * This informs cfg80211 that BSS information was found and
 * the BSS should be updated/added.
 *
 * Return: A referenced struct, must be released with cfg80211_put_bss()!
 * Or %NULL on error.
 */
struct cfg80211_bss * __must_check
cfg80211_inform_bss_frame_data(struct wiphy *wiphy,
			       struct cfg80211_inform_bss *data,
			       struct ieee80211_mgmt *mgmt, size_t len,
			       gfp_t gfp);

static inline struct cfg80211_bss * __must_check
cfg80211_inform_bss_width_frame(struct wiphy *wiphy,
				struct ieee80211_channel *rx_channel,
				enum nl80211_bss_scan_width scan_width,
				struct ieee80211_mgmt *mgmt, size_t len,
				s32 signal, gfp_t gfp)
{
	struct cfg80211_inform_bss data = {
		.chan = rx_channel,
		.scan_width = scan_width,
		.signal = signal,
	};

	return cfg80211_inform_bss_frame_data(wiphy, &data, mgmt, len, gfp);
}

static inline struct cfg80211_bss * __must_check
cfg80211_inform_bss_frame(struct wiphy *wiphy,
			  struct ieee80211_channel *rx_channel,
			  struct ieee80211_mgmt *mgmt, size_t len,
			  s32 signal, gfp_t gfp)
{
	struct cfg80211_inform_bss data = {
		.chan = rx_channel,
		.scan_width = NL80211_BSS_CHAN_WIDTH_20,
		.signal = signal,
	};

	return cfg80211_inform_bss_frame_data(wiphy, &data, mgmt, len, gfp);
}

/**
 * cfg80211_gen_new_bssid - generate a nontransmitted BSSID for multi-BSSID
 * @bssid: transmitter BSSID
 * @max_bssid: max BSSID indicator, taken from Multiple BSSID element
 * @mbssid_index: BSSID index, taken from Multiple BSSID index element
 * @new_bssid: calculated nontransmitted BSSID
 */
static inline void cfg80211_gen_new_bssid(const u8 *bssid, u8 max_bssid,
					  u8 mbssid_index, u8 *new_bssid)
{
	u64 bssid_u64 = ether_addr_to_u64(bssid);
	u64 mask = GENMASK_ULL(max_bssid - 1, 0);
	u64 new_bssid_u64;

	new_bssid_u64 = bssid_u64 & ~mask;

	new_bssid_u64 |= ((bssid_u64 & mask) + mbssid_index) & mask;

	u64_to_ether_addr(new_bssid_u64, new_bssid);
}

/**
 * cfg80211_is_element_inherited - returns if element ID should be inherited
 * @element: element to check
 * @non_inherit_element: non inheritance element
 */
bool cfg80211_is_element_inherited(const struct element *element,
				   const struct element *non_inherit_element);

/**
 * cfg80211_merge_profile - merges a MBSSID profile if it is split between IEs
 * @ie: ies
 * @ielen: length of IEs
 * @mbssid_elem: current MBSSID element
 * @sub_elem: current MBSSID subelement (profile)
 * @merged_ie: location of the merged profile
 * @max_copy_len: max merged profile length
 */
size_t cfg80211_merge_profile(const u8 *ie, size_t ielen,
			      const struct element *mbssid_elem,
			      const struct element *sub_elem,
			      u8 *merged_ie, size_t max_copy_len);

/**
 * enum cfg80211_bss_frame_type - frame type that the BSS data came from
 * @CFG80211_BSS_FTYPE_UNKNOWN: driver doesn't know whether the data is
 *	from a beacon or probe response
 * @CFG80211_BSS_FTYPE_BEACON: data comes from a beacon
 * @CFG80211_BSS_FTYPE_PRESP: data comes from a probe response
 */
enum cfg80211_bss_frame_type {
	CFG80211_BSS_FTYPE_UNKNOWN,
	CFG80211_BSS_FTYPE_BEACON,
	CFG80211_BSS_FTYPE_PRESP,
};

/**
 * cfg80211_inform_bss_data - inform cfg80211 of a new BSS
 *
 * @wiphy: the wiphy reporting the BSS
 * @data: the BSS metadata
 * @ftype: frame type (if known)
 * @bssid: the BSSID of the BSS
 * @tsf: the TSF sent by the peer in the beacon/probe response (or 0)
 * @capability: the capability field sent by the peer
 * @beacon_interval: the beacon interval announced by the peer
 * @ie: additional IEs sent by the peer
 * @ielen: length of the additional IEs
 * @gfp: context flags
 *
 * This informs cfg80211 that BSS information was found and
 * the BSS should be updated/added.
 *
 * Return: A referenced struct, must be released with cfg80211_put_bss()!
 * Or %NULL on error.
 */
struct cfg80211_bss * __must_check
cfg80211_inform_bss_data(struct wiphy *wiphy,
			 struct cfg80211_inform_bss *data,
			 enum cfg80211_bss_frame_type ftype,
			 const u8 *bssid, u64 tsf, u16 capability,
			 u16 beacon_interval, const u8 *ie, size_t ielen,
			 gfp_t gfp);

static inline struct cfg80211_bss * __must_check
cfg80211_inform_bss_width(struct wiphy *wiphy,
			  struct ieee80211_channel *rx_channel,
			  enum nl80211_bss_scan_width scan_width,
			  enum cfg80211_bss_frame_type ftype,
			  const u8 *bssid, u64 tsf, u16 capability,
			  u16 beacon_interval, const u8 *ie, size_t ielen,
			  s32 signal, gfp_t gfp)
{
	struct cfg80211_inform_bss data = {
		.chan = rx_channel,
		.scan_width = scan_width,
		.signal = signal,
	};

	return cfg80211_inform_bss_data(wiphy, &data, ftype, bssid, tsf,
					capability, beacon_interval, ie, ielen,
					gfp);
}

static inline struct cfg80211_bss * __must_check
cfg80211_inform_bss(struct wiphy *wiphy,
		    struct ieee80211_channel *rx_channel,
		    enum cfg80211_bss_frame_type ftype,
		    const u8 *bssid, u64 tsf, u16 capability,
		    u16 beacon_interval, const u8 *ie, size_t ielen,
		    s32 signal, gfp_t gfp)
{
	struct cfg80211_inform_bss data = {
		.chan = rx_channel,
		.scan_width = NL80211_BSS_CHAN_WIDTH_20,
		.signal = signal,
	};

	return cfg80211_inform_bss_data(wiphy, &data, ftype, bssid, tsf,
					capability, beacon_interval, ie, ielen,
					gfp);
}

/**
 * cfg80211_get_bss - get a BSS reference
 * @wiphy: the wiphy this BSS struct belongs to
 * @channel: the channel to search on (or %NULL)
 * @bssid: the desired BSSID (or %NULL)
 * @ssid: the desired SSID (or %NULL)
 * @ssid_len: length of the SSID (or 0)
 * @bss_type: type of BSS, see &enum ieee80211_bss_type
 * @privacy: privacy filter, see &enum ieee80211_privacy
 */
struct cfg80211_bss *cfg80211_get_bss(struct wiphy *wiphy,
				      struct ieee80211_channel *channel,
				      const u8 *bssid,
				      const u8 *ssid, size_t ssid_len,
				      enum ieee80211_bss_type bss_type,
				      enum ieee80211_privacy privacy);
static inline struct cfg80211_bss *
cfg80211_get_ibss(struct wiphy *wiphy,
		  struct ieee80211_channel *channel,
		  const u8 *ssid, size_t ssid_len)
{
	return cfg80211_get_bss(wiphy, channel, NULL, ssid, ssid_len,
				IEEE80211_BSS_TYPE_IBSS,
				IEEE80211_PRIVACY_ANY);
}

/**
 * cfg80211_ref_bss - reference BSS struct
 * @wiphy: the wiphy this BSS struct belongs to
 * @bss: the BSS struct to reference
 *
 * Increments the refcount of the given BSS struct.
 */
void cfg80211_ref_bss(struct wiphy *wiphy, struct cfg80211_bss *bss);

/**
 * cfg80211_put_bss - unref BSS struct
 * @wiphy: the wiphy this BSS struct belongs to
 * @bss: the BSS struct
 *
 * Decrements the refcount of the given BSS struct.
 */
void cfg80211_put_bss(struct wiphy *wiphy, struct cfg80211_bss *bss);

/**
 * cfg80211_unlink_bss - unlink BSS from internal data structures
 * @wiphy: the wiphy
 * @bss: the bss to remove
 *
 * This function removes the given BSS from the internal data structures
 * thereby making it no longer show up in scan results etc. Use this
 * function when you detect a BSS is gone. Normally BSSes will also time
 * out, so it is not necessary to use this function at all.
 */
void cfg80211_unlink_bss(struct wiphy *wiphy, struct cfg80211_bss *bss);

/**
 * cfg80211_bss_iter - iterate all BSS entries
 *
 * This function iterates over the BSS entries associated with the given wiphy
 * and calls the callback for the iterated BSS. The iterator function is not
 * allowed to call functions that might modify the internal state of the BSS DB.
 *
 * @wiphy: the wiphy
 * @chandef: if given, the iterator function will be called only if the channel
 *     of the currently iterated BSS is a subset of the given channel.
 * @iter: the iterator function to call
 * @iter_data: an argument to the iterator function
 */
void cfg80211_bss_iter(struct wiphy *wiphy,
		       struct cfg80211_chan_def *chandef,
		       void (*iter)(struct wiphy *wiphy,
				    struct cfg80211_bss *bss,
				    void *data),
		       void *iter_data);

static inline enum nl80211_bss_scan_width
cfg80211_chandef_to_scan_width(const struct cfg80211_chan_def *chandef)
{
	switch (chandef->width) {
	case NL80211_CHAN_WIDTH_5:
		return NL80211_BSS_CHAN_WIDTH_5;
	case NL80211_CHAN_WIDTH_10:
		return NL80211_BSS_CHAN_WIDTH_10;
	default:
		return NL80211_BSS_CHAN_WIDTH_20;
	}
}

/**
 * cfg80211_rx_mlme_mgmt - notification of processed MLME management frame
 * @dev: network device
 * @buf: authentication frame (header + body)
 * @len: length of the frame data
 *
 * This function is called whenever an authentication, disassociation or
 * deauthentication frame has been received and processed in station mode.
 * After being asked to authenticate via cfg80211_ops::auth() the driver must
 * call either this function or cfg80211_auth_timeout().
 * After being asked to associate via cfg80211_ops::assoc() the driver must
 * call either this function or cfg80211_auth_timeout().
 * While connected, the driver must calls this for received and processed
 * disassociation and deauthentication frames. If the frame couldn't be used
 * because it was unprotected, the driver must call the function
 * cfg80211_rx_unprot_mlme_mgmt() instead.
 *
 * This function may sleep. The caller must hold the corresponding wdev's mutex.
 */
void cfg80211_rx_mlme_mgmt(struct net_device *dev, const u8 *buf, size_t len);

/**
 * cfg80211_auth_timeout - notification of timed out authentication
 * @dev: network device
 * @addr: The MAC address of the device with which the authentication timed out
 *
 * This function may sleep. The caller must hold the corresponding wdev's
 * mutex.
 */
void cfg80211_auth_timeout(struct net_device *dev, const u8 *addr);

/**
 * cfg80211_rx_assoc_resp - notification of processed association response
 * @dev: network device
 * @bss: the BSS that association was requested with, ownership of the pointer
 *	moves to cfg80211 in this call
 * @buf: (Re)Association Response frame (header + body)
 * @len: length of the frame data
 * @uapsd_queues: bitmap of queues configured for uapsd. Same format
 *	as the AC bitmap in the QoS info field
 * @req_ies: information elements from the (Re)Association Request frame
 * @req_ies_len: length of req_ies data
 *
 * After being asked to associate via cfg80211_ops::assoc() the driver must
 * call either this function or cfg80211_auth_timeout().
 *
 * This function may sleep. The caller must hold the corresponding wdev's mutex.
 */
void cfg80211_rx_assoc_resp(struct net_device *dev,
			    struct cfg80211_bss *bss,
			    const u8 *buf, size_t len,
			    int uapsd_queues,
			    const u8 *req_ies, size_t req_ies_len);

/**
 * cfg80211_assoc_timeout - notification of timed out association
 * @dev: network device
 * @bss: The BSS entry with which association timed out.
 *
 * This function may sleep. The caller must hold the corresponding wdev's mutex.
 */
void cfg80211_assoc_timeout(struct net_device *dev, struct cfg80211_bss *bss);

/**
 * cfg80211_abandon_assoc - notify cfg80211 of abandoned association attempt
 * @dev: network device
 * @bss: The BSS entry with which association was abandoned.
 *
 * Call this whenever - for reasons reported through other API, like deauth RX,
 * an association attempt was abandoned.
 * This function may sleep. The caller must hold the corresponding wdev's mutex.
 */
void cfg80211_abandon_assoc(struct net_device *dev, struct cfg80211_bss *bss);

/**
 * cfg80211_tx_mlme_mgmt - notification of transmitted deauth/disassoc frame
 * @dev: network device
 * @buf: 802.11 frame (header + body)
 * @len: length of the frame data
 *
 * This function is called whenever deauthentication has been processed in
 * station mode. This includes both received deauthentication frames and
 * locally generated ones. This function may sleep. The caller must hold the
 * corresponding wdev's mutex.
 */
void cfg80211_tx_mlme_mgmt(struct net_device *dev, const u8 *buf, size_t len);

/**
 * cfg80211_rx_unprot_mlme_mgmt - notification of unprotected mlme mgmt frame
 * @dev: network device
 * @buf: deauthentication frame (header + body)
 * @len: length of the frame data
 *
 * This function is called whenever a received deauthentication or dissassoc
 * frame has been dropped in station mode because of MFP being used but the
 * frame was not protected. This function may sleep.
 */
void cfg80211_rx_unprot_mlme_mgmt(struct net_device *dev,
				  const u8 *buf, size_t len);

/**
 * cfg80211_michael_mic_failure - notification of Michael MIC failure (TKIP)
 * @dev: network device
 * @addr: The source MAC address of the frame
 * @key_type: The key type that the received frame used
 * @key_id: Key identifier (0..3). Can be -1 if missing.
 * @tsc: The TSC value of the frame that generated the MIC failure (6 octets)
 * @gfp: allocation flags
 *
 * This function is called whenever the local MAC detects a MIC failure in a
 * received frame. This matches with MLME-MICHAELMICFAILURE.indication()
 * primitive.
 */
void cfg80211_michael_mic_failure(struct net_device *dev, const u8 *addr,
				  enum nl80211_key_type key_type, int key_id,
				  const u8 *tsc, gfp_t gfp);

/**
 * cfg80211_ibss_joined - notify cfg80211 that device joined an IBSS
 *
 * @dev: network device
 * @bssid: the BSSID of the IBSS joined
 * @channel: the channel of the IBSS joined
 * @gfp: allocation flags
 *
 * This function notifies cfg80211 that the device joined an IBSS or
 * switched to a different BSSID. Before this function can be called,
 * either a beacon has to have been received from the IBSS, or one of
 * the cfg80211_inform_bss{,_frame} functions must have been called
 * with the locally generated beacon -- this guarantees that there is
 * always a scan result for this IBSS. cfg80211 will handle the rest.
 */
void cfg80211_ibss_joined(struct net_device *dev, const u8 *bssid,
			  struct ieee80211_channel *channel, gfp_t gfp);

/**
 * cfg80211_notify_new_candidate - notify cfg80211 of a new mesh peer candidate
 *
 * @dev: network device
 * @macaddr: the MAC address of the new candidate
 * @ie: information elements advertised by the peer candidate
 * @ie_len: length of the information elements buffer
 * @gfp: allocation flags
 *
 * This function notifies cfg80211 that the mesh peer candidate has been
 * detected, most likely via a beacon or, less likely, via a probe response.
 * cfg80211 then sends a notification to userspace.
 */
void cfg80211_notify_new_peer_candidate(struct net_device *dev,
		const u8 *macaddr, const u8 *ie, u8 ie_len,
		int sig_dbm, gfp_t gfp);

/**
 * DOC: RFkill integration
 *
 * RFkill integration in cfg80211 is almost invisible to drivers,
 * as cfg80211 automatically registers an rfkill instance for each
 * wireless device it knows about. Soft kill is also translated
 * into disconnecting and turning all interfaces off, drivers are
 * expected to turn off the device when all interfaces are down.
 *
 * However, devices may have a hard RFkill line, in which case they
 * also need to interact with the rfkill subsystem, via cfg80211.
 * They can do this with a few helper functions documented here.
 */

/**
 * wiphy_rfkill_set_hw_state - notify cfg80211 about hw block state
 * @wiphy: the wiphy
 * @blocked: block status
 */
void wiphy_rfkill_set_hw_state(struct wiphy *wiphy, bool blocked);

/**
 * wiphy_rfkill_start_polling - start polling rfkill
 * @wiphy: the wiphy
 */
void wiphy_rfkill_start_polling(struct wiphy *wiphy);

/**
 * wiphy_rfkill_stop_polling - stop polling rfkill
 * @wiphy: the wiphy
 */
void wiphy_rfkill_stop_polling(struct wiphy *wiphy);

/**
 * DOC: Vendor commands
 *
 * Occasionally, there are special protocol or firmware features that
 * can't be implemented very openly. For this and similar cases, the
 * vendor command functionality allows implementing the features with
 * (typically closed-source) userspace and firmware, using nl80211 as
 * the configuration mechanism.
 *
 * A driver supporting vendor commands must register them as an array
 * in struct wiphy, with handlers for each one, each command has an
 * OUI and sub command ID to identify it.
 *
 * Note that this feature should not be (ab)used to implement protocol
 * features that could openly be shared across drivers. In particular,
 * it must never be required to use vendor commands to implement any
 * "normal" functionality that higher-level userspace like connection
 * managers etc. need.
 */

struct sk_buff *__cfg80211_alloc_reply_skb(struct wiphy *wiphy,
					   enum nl80211_commands cmd,
					   enum nl80211_attrs attr,
					   int approxlen);

struct sk_buff *__cfg80211_alloc_event_skb(struct wiphy *wiphy,
					   struct wireless_dev *wdev,
					   enum nl80211_commands cmd,
					   enum nl80211_attrs attr,
					   unsigned int portid,
					   int vendor_event_idx,
					   int approxlen, gfp_t gfp);

void __cfg80211_send_event_skb(struct sk_buff *skb, gfp_t gfp);

/**
 * cfg80211_vendor_cmd_alloc_reply_skb - allocate vendor command reply
 * @wiphy: the wiphy
 * @approxlen: an upper bound of the length of the data that will
 *	be put into the skb
 *
 * This function allocates and pre-fills an skb for a reply to
 * a vendor command. Since it is intended for a reply, calling
 * it outside of a vendor command's doit() operation is invalid.
 *
 * The returned skb is pre-filled with some identifying data in
 * a way that any data that is put into the skb (with skb_put(),
 * nla_put() or similar) will end up being within the
 * %NL80211_ATTR_VENDOR_DATA attribute, so all that needs to be done
 * with the skb is adding data for the corresponding userspace tool
 * which can then read that data out of the vendor data attribute.
 * You must not modify the skb in any other way.
 *
 * When done, call cfg80211_vendor_cmd_reply() with the skb and return
 * its error code as the result of the doit() operation.
 *
 * Return: An allocated and pre-filled skb. %NULL if any errors happen.
 */
static inline struct sk_buff *
cfg80211_vendor_cmd_alloc_reply_skb(struct wiphy *wiphy, int approxlen)
{
	return __cfg80211_alloc_reply_skb(wiphy, NL80211_CMD_VENDOR,
					  NL80211_ATTR_VENDOR_DATA, approxlen);
}

/**
 * cfg80211_vendor_cmd_reply - send the reply skb
 * @skb: The skb, must have been allocated with
 *	cfg80211_vendor_cmd_alloc_reply_skb()
 *
 * Since calling this function will usually be the last thing
 * before returning from the vendor command doit() you should
 * return the error code.  Note that this function consumes the
 * skb regardless of the return value.
 *
 * Return: An error code or 0 on success.
 */
int cfg80211_vendor_cmd_reply(struct sk_buff *skb);

/**
 * cfg80211_vendor_cmd_get_sender
 * @wiphy: the wiphy
 *
 * Return the current netlink port ID in a vendor command handler.
 * Valid to call only there.
 */
unsigned int cfg80211_vendor_cmd_get_sender(struct wiphy *wiphy);

/**
 * cfg80211_vendor_event_alloc - allocate vendor-specific event skb
 * @wiphy: the wiphy
 * @wdev: the wireless device
 * @event_idx: index of the vendor event in the wiphy's vendor_events
 * @approxlen: an upper bound of the length of the data that will
 *	be put into the skb
 * @gfp: allocation flags
 *
 * This function allocates and pre-fills an skb for an event on the
 * vendor-specific multicast group.
 *
 * If wdev != NULL, both the ifindex and identifier of the specified
 * wireless device are added to the event message before the vendor data
 * attribute.
 *
 * When done filling the skb, call cfg80211_vendor_event() with the
 * skb to send the event.
 *
 * Return: An allocated and pre-filled skb. %NULL if any errors happen.
 */
static inline struct sk_buff *
cfg80211_vendor_event_alloc(struct wiphy *wiphy, struct wireless_dev *wdev,
			     int approxlen, int event_idx, gfp_t gfp)
{
	return __cfg80211_alloc_event_skb(wiphy, wdev, NL80211_CMD_VENDOR,
					  NL80211_ATTR_VENDOR_DATA,
					  0, event_idx, approxlen, gfp);
}

/**
 * cfg80211_vendor_event_alloc_ucast - alloc unicast vendor-specific event skb
 * @wiphy: the wiphy
 * @wdev: the wireless device
 * @event_idx: index of the vendor event in the wiphy's vendor_events
 * @portid: port ID of the receiver
 * @approxlen: an upper bound of the length of the data that will
 *	be put into the skb
 * @gfp: allocation flags
 *
 * This function allocates and pre-fills an skb for an event to send to
 * a specific (userland) socket. This socket would previously have been
 * obtained by cfg80211_vendor_cmd_get_sender(), and the caller MUST take
 * care to register a netlink notifier to see when the socket closes.
 *
 * If wdev != NULL, both the ifindex and identifier of the specified
 * wireless device are added to the event message before the vendor data
 * attribute.
 *
 * When done filling the skb, call cfg80211_vendor_event() with the
 * skb to send the event.
 *
 * Return: An allocated and pre-filled skb. %NULL if any errors happen.
 */
static inline struct sk_buff *
cfg80211_vendor_event_alloc_ucast(struct wiphy *wiphy,
				  struct wireless_dev *wdev,
				  unsigned int portid, int approxlen,
				  int event_idx, gfp_t gfp)
{
	return __cfg80211_alloc_event_skb(wiphy, wdev, NL80211_CMD_VENDOR,
					  NL80211_ATTR_VENDOR_DATA,
					  portid, event_idx, approxlen, gfp);
}

/**
 * cfg80211_vendor_event - send the event
 * @skb: The skb, must have been allocated with cfg80211_vendor_event_alloc()
 * @gfp: allocation flags
 *
 * This function sends the given @skb, which must have been allocated
 * by cfg80211_vendor_event_alloc(), as an event. It always consumes it.
 */
static inline void cfg80211_vendor_event(struct sk_buff *skb, gfp_t gfp)
{
	__cfg80211_send_event_skb(skb, gfp);
}

#ifdef CONFIG_NL80211_TESTMODE
/**
 * DOC: Test mode
 *
 * Test mode is a set of utility functions to allow drivers to
 * interact with driver-specific tools to aid, for instance,
 * factory programming.
 *
 * This chapter describes how drivers interact with it, for more
 * information see the nl80211 book's chapter on it.
 */

/**
 * cfg80211_testmode_alloc_reply_skb - allocate testmode reply
 * @wiphy: the wiphy
 * @approxlen: an upper bound of the length of the data that will
 *	be put into the skb
 *
 * This function allocates and pre-fills an skb for a reply to
 * the testmode command. Since it is intended for a reply, calling
 * it outside of the @testmode_cmd operation is invalid.
 *
 * The returned skb is pre-filled with the wiphy index and set up in
 * a way that any data that is put into the skb (with skb_put(),
 * nla_put() or similar) will end up being within the
 * %NL80211_ATTR_TESTDATA attribute, so all that needs to be done
 * with the skb is adding data for the corresponding userspace tool
 * which can then read that data out of the testdata attribute. You
 * must not modify the skb in any other way.
 *
 * When done, call cfg80211_testmode_reply() with the skb and return
 * its error code as the result of the @testmode_cmd operation.
 *
 * Return: An allocated and pre-filled skb. %NULL if any errors happen.
 */
static inline struct sk_buff *
cfg80211_testmode_alloc_reply_skb(struct wiphy *wiphy, int approxlen)
{
	return __cfg80211_alloc_reply_skb(wiphy, NL80211_CMD_TESTMODE,
					  NL80211_ATTR_TESTDATA, approxlen);
}

/**
 * cfg80211_testmode_reply - send the reply skb
 * @skb: The skb, must have been allocated with
 *	cfg80211_testmode_alloc_reply_skb()
 *
 * Since calling this function will usually be the last thing
 * before returning from the @testmode_cmd you should return
 * the error code.  Note that this function consumes the skb
 * regardless of the return value.
 *
 * Return: An error code or 0 on success.
 */
static inline int cfg80211_testmode_reply(struct sk_buff *skb)
{
	return cfg80211_vendor_cmd_reply(skb);
}

/**
 * cfg80211_testmode_alloc_event_skb - allocate testmode event
 * @wiphy: the wiphy
 * @approxlen: an upper bound of the length of the data that will
 *	be put into the skb
 * @gfp: allocation flags
 *
 * This function allocates and pre-fills an skb for an event on the
 * testmode multicast group.
 *
 * The returned skb is set up in the same way as with
 * cfg80211_testmode_alloc_reply_skb() but prepared for an event. As
 * there, you should simply add data to it that will then end up in the
 * %NL80211_ATTR_TESTDATA attribute. Again, you must not modify the skb
 * in any other way.
 *
 * When done filling the skb, call cfg80211_testmode_event() with the
 * skb to send the event.
 *
 * Return: An allocated and pre-filled skb. %NULL if any errors happen.
 */
static inline struct sk_buff *
cfg80211_testmode_alloc_event_skb(struct wiphy *wiphy, int approxlen, gfp_t gfp)
{
	return __cfg80211_alloc_event_skb(wiphy, NULL, NL80211_CMD_TESTMODE,
					  NL80211_ATTR_TESTDATA, 0, -1,
					  approxlen, gfp);
}

/**
 * cfg80211_testmode_event - send the event
 * @skb: The skb, must have been allocated with
 *	cfg80211_testmode_alloc_event_skb()
 * @gfp: allocation flags
 *
 * This function sends the given @skb, which must have been allocated
 * by cfg80211_testmode_alloc_event_skb(), as an event. It always
 * consumes it.
 */
static inline void cfg80211_testmode_event(struct sk_buff *skb, gfp_t gfp)
{
	__cfg80211_send_event_skb(skb, gfp);
}

#define CFG80211_TESTMODE_CMD(cmd)	.testmode_cmd = (cmd),
#define CFG80211_TESTMODE_DUMP(cmd)	.testmode_dump = (cmd),
#else
#define CFG80211_TESTMODE_CMD(cmd)
#define CFG80211_TESTMODE_DUMP(cmd)
#endif

/**
 * struct cfg80211_fils_resp_params - FILS connection response params
 * @kek: KEK derived from a successful FILS connection (may be %NULL)
 * @kek_len: Length of @fils_kek in octets
 * @update_erp_next_seq_num: Boolean value to specify whether the value in
 *	@erp_next_seq_num is valid.
 * @erp_next_seq_num: The next sequence number to use in ERP message in
 *	FILS Authentication. This value should be specified irrespective of the
 *	status for a FILS connection.
 * @pmk: A new PMK if derived from a successful FILS connection (may be %NULL).
 * @pmk_len: Length of @pmk in octets
 * @pmkid: A new PMKID if derived from a successful FILS connection or the PMKID
 *	used for this FILS connection (may be %NULL).
 */
struct cfg80211_fils_resp_params {
	const u8 *kek;
	size_t kek_len;
	bool update_erp_next_seq_num;
	u16 erp_next_seq_num;
	const u8 *pmk;
	size_t pmk_len;
	const u8 *pmkid;
};

/**
 * struct cfg80211_connect_resp_params - Connection response params
 * @status: Status code, %WLAN_STATUS_SUCCESS for successful connection, use
 *	%WLAN_STATUS_UNSPECIFIED_FAILURE if your device cannot give you
 *	the real status code for failures. If this call is used to report a
 *	failure due to a timeout (e.g., not receiving an Authentication frame
 *	from the AP) instead of an explicit rejection by the AP, -1 is used to
 *	indicate that this is a failure, but without a status code.
 *	@timeout_reason is used to report the reason for the timeout in that
 *	case.
 * @bssid: The BSSID of the AP (may be %NULL)
 * @bss: Entry of bss to which STA got connected to, can be obtained through
 *	cfg80211_get_bss() (may be %NULL). But it is recommended to store the
 *	bss from the connect_request and hold a reference to it and return
 *	through this param to avoid a warning if the bss is expired during the
 *	connection, esp. for those drivers implementing connect op.
 *	Only one parameter among @bssid and @bss needs to be specified.
 * @req_ie: Association request IEs (may be %NULL)
 * @req_ie_len: Association request IEs length
 * @resp_ie: Association response IEs (may be %NULL)
 * @resp_ie_len: Association response IEs length
 * @fils: FILS connection response parameters.
 * @timeout_reason: Reason for connection timeout. This is used when the
 *	connection fails due to a timeout instead of an explicit rejection from
 *	the AP. %NL80211_TIMEOUT_UNSPECIFIED is used when the timeout reason is
 *	not known. This value is used only if @status < 0 to indicate that the
 *	failure is due to a timeout and not due to explicit rejection by the AP.
 *	This value is ignored in other cases (@status >= 0).
 */
struct cfg80211_connect_resp_params {
	int status;
	const u8 *bssid;
	struct cfg80211_bss *bss;
	const u8 *req_ie;
	size_t req_ie_len;
	const u8 *resp_ie;
	size_t resp_ie_len;
	struct cfg80211_fils_resp_params fils;
	enum nl80211_timeout_reason timeout_reason;
};

/**
 * cfg80211_connect_done - notify cfg80211 of connection result
 *
 * @dev: network device
 * @params: connection response parameters
 * @gfp: allocation flags
 *
 * It should be called by the underlying driver once execution of the connection
 * request from connect() has been completed. This is similar to
 * cfg80211_connect_bss(), but takes a structure pointer for connection response
 * parameters. Only one of the functions among cfg80211_connect_bss(),
 * cfg80211_connect_result(), cfg80211_connect_timeout(),
 * and cfg80211_connect_done() should be called.
 */
void cfg80211_connect_done(struct net_device *dev,
			   struct cfg80211_connect_resp_params *params,
			   gfp_t gfp);

/**
 * cfg80211_connect_bss - notify cfg80211 of connection result
 *
 * @dev: network device
 * @bssid: the BSSID of the AP
 * @bss: Entry of bss to which STA got connected to, can be obtained through
 *	cfg80211_get_bss() (may be %NULL). But it is recommended to store the
 *	bss from the connect_request and hold a reference to it and return
 *	through this param to avoid a warning if the bss is expired during the
 *	connection, esp. for those drivers implementing connect op.
 *	Only one parameter among @bssid and @bss needs to be specified.
 * @req_ie: association request IEs (maybe be %NULL)
 * @req_ie_len: association request IEs length
 * @resp_ie: association response IEs (may be %NULL)
 * @resp_ie_len: assoc response IEs length
 * @status: status code, %WLAN_STATUS_SUCCESS for successful connection, use
 *	%WLAN_STATUS_UNSPECIFIED_FAILURE if your device cannot give you
 *	the real status code for failures. If this call is used to report a
 *	failure due to a timeout (e.g., not receiving an Authentication frame
 *	from the AP) instead of an explicit rejection by the AP, -1 is used to
 *	indicate that this is a failure, but without a status code.
 *	@timeout_reason is used to report the reason for the timeout in that
 *	case.
 * @gfp: allocation flags
 * @timeout_reason: reason for connection timeout. This is used when the
 *	connection fails due to a timeout instead of an explicit rejection from
 *	the AP. %NL80211_TIMEOUT_UNSPECIFIED is used when the timeout reason is
 *	not known. This value is used only if @status < 0 to indicate that the
 *	failure is due to a timeout and not due to explicit rejection by the AP.
 *	This value is ignored in other cases (@status >= 0).
 *
 * It should be called by the underlying driver once execution of the connection
 * request from connect() has been completed. This is similar to
 * cfg80211_connect_result(), but with the option of identifying the exact bss
 * entry for the connection. Only one of the functions among
 * cfg80211_connect_bss(), cfg80211_connect_result(),
 * cfg80211_connect_timeout(), and cfg80211_connect_done() should be called.
 */
static inline void
cfg80211_connect_bss(struct net_device *dev, const u8 *bssid,
		     struct cfg80211_bss *bss, const u8 *req_ie,
		     size_t req_ie_len, const u8 *resp_ie,
		     size_t resp_ie_len, int status, gfp_t gfp,
		     enum nl80211_timeout_reason timeout_reason)
{
	struct cfg80211_connect_resp_params params;

	memset(&params, 0, sizeof(params));
	params.status = status;
	params.bssid = bssid;
	params.bss = bss;
	params.req_ie = req_ie;
	params.req_ie_len = req_ie_len;
	params.resp_ie = resp_ie;
	params.resp_ie_len = resp_ie_len;
	params.timeout_reason = timeout_reason;

	cfg80211_connect_done(dev, &params, gfp);
}

/**
 * cfg80211_connect_result - notify cfg80211 of connection result
 *
 * @dev: network device
 * @bssid: the BSSID of the AP
 * @req_ie: association request IEs (maybe be %NULL)
 * @req_ie_len: association request IEs length
 * @resp_ie: association response IEs (may be %NULL)
 * @resp_ie_len: assoc response IEs length
 * @status: status code, %WLAN_STATUS_SUCCESS for successful connection, use
 *	%WLAN_STATUS_UNSPECIFIED_FAILURE if your device cannot give you
 *	the real status code for failures.
 * @gfp: allocation flags
 *
 * It should be called by the underlying driver once execution of the connection
 * request from connect() has been completed. This is similar to
 * cfg80211_connect_bss() which allows the exact bss entry to be specified. Only
 * one of the functions among cfg80211_connect_bss(), cfg80211_connect_result(),
 * cfg80211_connect_timeout(), and cfg80211_connect_done() should be called.
 */
static inline void
cfg80211_connect_result(struct net_device *dev, const u8 *bssid,
			const u8 *req_ie, size_t req_ie_len,
			const u8 *resp_ie, size_t resp_ie_len,
			u16 status, gfp_t gfp)
{
	cfg80211_connect_bss(dev, bssid, NULL, req_ie, req_ie_len, resp_ie,
			     resp_ie_len, status, gfp,
			     NL80211_TIMEOUT_UNSPECIFIED);
}

/**
 * cfg80211_connect_timeout - notify cfg80211 of connection timeout
 *
 * @dev: network device
 * @bssid: the BSSID of the AP
 * @req_ie: association request IEs (maybe be %NULL)
 * @req_ie_len: association request IEs length
 * @gfp: allocation flags
 * @timeout_reason: reason for connection timeout.
 *
 * It should be called by the underlying driver whenever connect() has failed
 * in a sequence where no explicit authentication/association rejection was
 * received from the AP. This could happen, e.g., due to not being able to send
 * out the Authentication or Association Request frame or timing out while
 * waiting for the response. Only one of the functions among
 * cfg80211_connect_bss(), cfg80211_connect_result(),
 * cfg80211_connect_timeout(), and cfg80211_connect_done() should be called.
 */
static inline void
cfg80211_connect_timeout(struct net_device *dev, const u8 *bssid,
			 const u8 *req_ie, size_t req_ie_len, gfp_t gfp,
			 enum nl80211_timeout_reason timeout_reason)
{
	cfg80211_connect_bss(dev, bssid, NULL, req_ie, req_ie_len, NULL, 0, -1,
			     gfp, timeout_reason);
}

/**
 * struct cfg80211_roam_info - driver initiated roaming information
 *
 * @channel: the channel of the new AP
 * @bss: entry of bss to which STA got roamed (may be %NULL if %bssid is set)
 * @bssid: the BSSID of the new AP (may be %NULL if %bss is set)
 * @req_ie: association request IEs (maybe be %NULL)
 * @req_ie_len: association request IEs length
 * @resp_ie: association response IEs (may be %NULL)
 * @resp_ie_len: assoc response IEs length
 * @fils: FILS related roaming information.
 */
struct cfg80211_roam_info {
	struct ieee80211_channel *channel;
	struct cfg80211_bss *bss;
	const u8 *bssid;
	const u8 *req_ie;
	size_t req_ie_len;
	const u8 *resp_ie;
	size_t resp_ie_len;
	struct cfg80211_fils_resp_params fils;
};

/**
 * cfg80211_roamed - notify cfg80211 of roaming
 *
 * @dev: network device
 * @info: information about the new BSS. struct &cfg80211_roam_info.
 * @gfp: allocation flags
 *
 * This function may be called with the driver passing either the BSSID of the
 * new AP or passing the bss entry to avoid a race in timeout of the bss entry.
 * It should be called by the underlying driver whenever it roamed from one AP
 * to another while connected. Drivers which have roaming implemented in
 * firmware should pass the bss entry to avoid a race in bss entry timeout where
 * the bss entry of the new AP is seen in the driver, but gets timed out by the
 * time it is accessed in __cfg80211_roamed() due to delay in scheduling
 * rdev->event_work. In case of any failures, the reference is released
 * either in cfg80211_roamed() or in __cfg80211_romed(), Otherwise, it will be
 * released while disconnecting from the current bss.
 */
void cfg80211_roamed(struct net_device *dev, struct cfg80211_roam_info *info,
		     gfp_t gfp);

/**
 * cfg80211_port_authorized - notify cfg80211 of successful security association
 *
 * @dev: network device
 * @bssid: the BSSID of the AP
 * @gfp: allocation flags
 *
 * This function should be called by a driver that supports 4 way handshake
 * offload after a security association was successfully established (i.e.,
 * the 4 way handshake was completed successfully). The call to this function
 * should be preceded with a call to cfg80211_connect_result(),
 * cfg80211_connect_done(), cfg80211_connect_bss() or cfg80211_roamed() to
 * indicate the 802.11 association.
 */
void cfg80211_port_authorized(struct net_device *dev, const u8 *bssid,
			      gfp_t gfp);

/**
 * cfg80211_disconnected - notify cfg80211 that connection was dropped
 *
 * @dev: network device
 * @ie: information elements of the deauth/disassoc frame (may be %NULL)
 * @ie_len: length of IEs
 * @reason: reason code for the disconnection, set it to 0 if unknown
 * @locally_generated: disconnection was requested locally
 * @gfp: allocation flags
 *
 * After it calls this function, the driver should enter an idle state
 * and not try to connect to any AP any more.
 */
void cfg80211_disconnected(struct net_device *dev, u16 reason,
			   const u8 *ie, size_t ie_len,
			   bool locally_generated, gfp_t gfp);

/**
 * cfg80211_ready_on_channel - notification of remain_on_channel start
 * @wdev: wireless device
 * @cookie: the request cookie
 * @chan: The current channel (from remain_on_channel request)
 * @duration: Duration in milliseconds that the driver intents to remain on the
 *	channel
 * @gfp: allocation flags
 */
void cfg80211_ready_on_channel(struct wireless_dev *wdev, u64 cookie,
			       struct ieee80211_channel *chan,
			       unsigned int duration, gfp_t gfp);

/**
 * cfg80211_remain_on_channel_expired - remain_on_channel duration expired
 * @wdev: wireless device
 * @cookie: the request cookie
 * @chan: The current channel (from remain_on_channel request)
 * @gfp: allocation flags
 */
void cfg80211_remain_on_channel_expired(struct wireless_dev *wdev, u64 cookie,
					struct ieee80211_channel *chan,
					gfp_t gfp);

/**
 * cfg80211_tx_mgmt_expired - tx_mgmt duration expired
 * @wdev: wireless device
 * @cookie: the requested cookie
 * @chan: The current channel (from tx_mgmt request)
 * @gfp: allocation flags
 */
void cfg80211_tx_mgmt_expired(struct wireless_dev *wdev, u64 cookie,
			      struct ieee80211_channel *chan, gfp_t gfp);

/**
 * cfg80211_sinfo_alloc_tid_stats - allocate per-tid statistics.
 *
 * @sinfo: the station information
 * @gfp: allocation flags
 */
int cfg80211_sinfo_alloc_tid_stats(struct station_info *sinfo, gfp_t gfp);

/**
 * cfg80211_sinfo_release_content - release contents of station info
 * @sinfo: the station information
 *
 * Releases any potentially allocated sub-information of the station
 * information, but not the struct itself (since it's typically on
 * the stack.)
 */
static inline void cfg80211_sinfo_release_content(struct station_info *sinfo)
{
	kfree(sinfo->pertid);
}

/**
 * cfg80211_new_sta - notify userspace about station
 *
 * @dev: the netdev
 * @mac_addr: the station's address
 * @sinfo: the station information
 * @gfp: allocation flags
 */
void cfg80211_new_sta(struct net_device *dev, const u8 *mac_addr,
		      struct station_info *sinfo, gfp_t gfp);

/**
 * cfg80211_del_sta_sinfo - notify userspace about deletion of a station
 * @dev: the netdev
 * @mac_addr: the station's address
 * @sinfo: the station information/statistics
 * @gfp: allocation flags
 */
void cfg80211_del_sta_sinfo(struct net_device *dev, const u8 *mac_addr,
			    struct station_info *sinfo, gfp_t gfp);

/**
 * cfg80211_del_sta - notify userspace about deletion of a station
 *
 * @dev: the netdev
 * @mac_addr: the station's address
 * @gfp: allocation flags
 */
static inline void cfg80211_del_sta(struct net_device *dev,
				    const u8 *mac_addr, gfp_t gfp)
{
	cfg80211_del_sta_sinfo(dev, mac_addr, NULL, gfp);
}

/**
 * cfg80211_conn_failed - connection request failed notification
 *
 * @dev: the netdev
 * @mac_addr: the station's address
 * @reason: the reason for connection failure
 * @gfp: allocation flags
 *
 * Whenever a station tries to connect to an AP and if the station
 * could not connect to the AP as the AP has rejected the connection
 * for some reasons, this function is called.
 *
 * The reason for connection failure can be any of the value from
 * nl80211_connect_failed_reason enum
 */
void cfg80211_conn_failed(struct net_device *dev, const u8 *mac_addr,
			  enum nl80211_connect_failed_reason reason,
			  gfp_t gfp);

/**
 * cfg80211_rx_mgmt - notification of received, unprocessed management frame
 * @wdev: wireless device receiving the frame
 * @freq: Frequency on which the frame was received in MHz
 * @sig_dbm: signal strength in dBm, or 0 if unknown
 * @buf: Management frame (header + body)
 * @len: length of the frame data
 * @flags: flags, as defined in enum nl80211_rxmgmt_flags
 *
 * This function is called whenever an Action frame is received for a station
 * mode interface, but is not processed in kernel.
 *
 * Return: %true if a user space application has registered for this frame.
 * For action frames, that makes it responsible for rejecting unrecognized
 * action frames; %false otherwise, in which case for action frames the
 * driver is responsible for rejecting the frame.
 */
bool cfg80211_rx_mgmt(struct wireless_dev *wdev, int freq, int sig_dbm,
		      const u8 *buf, size_t len, u32 flags);

/**
 * cfg80211_mgmt_tx_status - notification of TX status for management frame
 * @wdev: wireless device receiving the frame
 * @cookie: Cookie returned by cfg80211_ops::mgmt_tx()
 * @buf: Management frame (header + body)
 * @len: length of the frame data
 * @ack: Whether frame was acknowledged
 * @gfp: context flags
 *
 * This function is called whenever a management frame was requested to be
 * transmitted with cfg80211_ops::mgmt_tx() to report the TX status of the
 * transmission attempt.
 */
void cfg80211_mgmt_tx_status(struct wireless_dev *wdev, u64 cookie,
			     const u8 *buf, size_t len, bool ack, gfp_t gfp);


/**
 * cfg80211_rx_control_port - notification about a received control port frame
 * @dev: The device the frame matched to
 * @skb: The skbuf with the control port frame.  It is assumed that the skbuf
 *	is 802.3 formatted (with 802.3 header).  The skb can be non-linear.
 *	This function does not take ownership of the skb, so the caller is
 *	responsible for any cleanup.  The caller must also ensure that
 *	skb->protocol is set appropriately.
 * @unencrypted: Whether the frame was received unencrypted
 *
 * This function is used to inform userspace about a received control port
 * frame.  It should only be used if userspace indicated it wants to receive
 * control port frames over nl80211.
 *
 * The frame is the data portion of the 802.3 or 802.11 data frame with all
 * network layer headers removed (e.g. the raw EAPoL frame).
 *
 * Return: %true if the frame was passed to userspace
 */
bool cfg80211_rx_control_port(struct net_device *dev,
			      struct sk_buff *skb, bool unencrypted);

/**
 * cfg80211_cqm_rssi_notify - connection quality monitoring rssi event
 * @dev: network device
 * @rssi_event: the triggered RSSI event
 * @rssi_level: new RSSI level value or 0 if not available
 * @gfp: context flags
 *
 * This function is called when a configured connection quality monitoring
 * rssi threshold reached event occurs.
 */
void cfg80211_cqm_rssi_notify(struct net_device *dev,
			      enum nl80211_cqm_rssi_threshold_event rssi_event,
			      s32 rssi_level, gfp_t gfp);

/**
 * cfg80211_cqm_pktloss_notify - notify userspace about packetloss to peer
 * @dev: network device
 * @peer: peer's MAC address
 * @num_packets: how many packets were lost -- should be a fixed threshold
 *	but probably no less than maybe 50, or maybe a throughput dependent
 *	threshold (to account for temporary interference)
 * @gfp: context flags
 */
void cfg80211_cqm_pktloss_notify(struct net_device *dev,
				 const u8 *peer, u32 num_packets, gfp_t gfp);

/**
 * cfg80211_cqm_txe_notify - TX error rate event
 * @dev: network device
 * @peer: peer's MAC address
 * @num_packets: how many packets were lost
 * @rate: % of packets which failed transmission
 * @intvl: interval (in s) over which the TX failure threshold was breached.
 * @gfp: context flags
 *
 * Notify userspace when configured % TX failures over number of packets in a
 * given interval is exceeded.
 */
void cfg80211_cqm_txe_notify(struct net_device *dev, const u8 *peer,
			     u32 num_packets, u32 rate, u32 intvl, gfp_t gfp);

/**
 * cfg80211_cqm_beacon_loss_notify - beacon loss event
 * @dev: network device
 * @gfp: context flags
 *
 * Notify userspace about beacon loss from the connected AP.
 */
void cfg80211_cqm_beacon_loss_notify(struct net_device *dev, gfp_t gfp);

/**
 * cfg80211_radar_event - radar detection event
 * @wiphy: the wiphy
 * @chandef: chandef for the current channel
 * @gfp: context flags
 *
 * This function is called when a radar is detected on the current chanenl.
 */
void cfg80211_radar_event(struct wiphy *wiphy,
			  struct cfg80211_chan_def *chandef, gfp_t gfp);

/**
 * cfg80211_sta_opmode_change_notify - STA's ht/vht operation mode change event
 * @dev: network device
 * @mac: MAC address of a station which opmode got modified
 * @sta_opmode: station's current opmode value
 * @gfp: context flags
 *
 * Driver should call this function when station's opmode modified via action
 * frame.
 */
void cfg80211_sta_opmode_change_notify(struct net_device *dev, const u8 *mac,
				       struct sta_opmode_info *sta_opmode,
				       gfp_t gfp);

/**
 * cfg80211_cac_event - Channel availability check (CAC) event
 * @netdev: network device
 * @chandef: chandef for the current channel
 * @event: type of event
 * @gfp: context flags
 *
 * This function is called when a Channel availability check (CAC) is finished
 * or aborted. This must be called to notify the completion of a CAC process,
 * also by full-MAC drivers.
 */
void cfg80211_cac_event(struct net_device *netdev,
			const struct cfg80211_chan_def *chandef,
			enum nl80211_radar_event event, gfp_t gfp);


/**
 * cfg80211_gtk_rekey_notify - notify userspace about driver rekeying
 * @dev: network device
 * @bssid: BSSID of AP (to avoid races)
 * @replay_ctr: new replay counter
 * @gfp: allocation flags
 */
void cfg80211_gtk_rekey_notify(struct net_device *dev, const u8 *bssid,
			       const u8 *replay_ctr, gfp_t gfp);

/**
 * cfg80211_pmksa_candidate_notify - notify about PMKSA caching candidate
 * @dev: network device
 * @index: candidate index (the smaller the index, the higher the priority)
 * @bssid: BSSID of AP
 * @preauth: Whether AP advertises support for RSN pre-authentication
 * @gfp: allocation flags
 */
void cfg80211_pmksa_candidate_notify(struct net_device *dev, int index,
				     const u8 *bssid, bool preauth, gfp_t gfp);

/**
 * cfg80211_rx_spurious_frame - inform userspace about a spurious frame
 * @dev: The device the frame matched to
 * @addr: the transmitter address
 * @gfp: context flags
 *
 * This function is used in AP mode (only!) to inform userspace that
 * a spurious class 3 frame was received, to be able to deauth the
 * sender.
 * Return: %true if the frame was passed to userspace (or this failed
 * for a reason other than not having a subscription.)
 */
bool cfg80211_rx_spurious_frame(struct net_device *dev,
				const u8 *addr, gfp_t gfp);

/**
 * cfg80211_rx_unexpected_4addr_frame - inform about unexpected WDS frame
 * @dev: The device the frame matched to
 * @addr: the transmitter address
 * @gfp: context flags
 *
 * This function is used in AP mode (only!) to inform userspace that
 * an associated station sent a 4addr frame but that wasn't expected.
 * It is allowed and desirable to send this event only once for each
 * station to avoid event flooding.
 * Return: %true if the frame was passed to userspace (or this failed
 * for a reason other than not having a subscription.)
 */
bool cfg80211_rx_unexpected_4addr_frame(struct net_device *dev,
					const u8 *addr, gfp_t gfp);

/**
 * cfg80211_probe_status - notify userspace about probe status
 * @dev: the device the probe was sent on
 * @addr: the address of the peer
 * @cookie: the cookie filled in @probe_client previously
 * @acked: indicates whether probe was acked or not
 * @ack_signal: signal strength (in dBm) of the ACK frame.
 * @is_valid_ack_signal: indicates the ack_signal is valid or not.
 * @gfp: allocation flags
 */
void cfg80211_probe_status(struct net_device *dev, const u8 *addr,
			   u64 cookie, bool acked, s32 ack_signal,
			   bool is_valid_ack_signal, gfp_t gfp);

/**
 * cfg80211_report_obss_beacon - report beacon from other APs
 * @wiphy: The wiphy that received the beacon
 * @frame: the frame
 * @len: length of the frame
 * @freq: frequency the frame was received on
 * @sig_dbm: signal strength in dBm, or 0 if unknown
 *
 * Use this function to report to userspace when a beacon was
 * received. It is not useful to call this when there is no
 * netdev that is in AP/GO mode.
 */
void cfg80211_report_obss_beacon(struct wiphy *wiphy,
				 const u8 *frame, size_t len,
				 int freq, int sig_dbm);

/**
 * cfg80211_reg_can_beacon - check if beaconing is allowed
 * @wiphy: the wiphy
 * @chandef: the channel definition
 * @iftype: interface type
 *
 * Return: %true if there is no secondary channel or the secondary channel(s)
 * can be used for beaconing (i.e. is not a radar channel etc.)
 */
bool cfg80211_reg_can_beacon(struct wiphy *wiphy,
			     struct cfg80211_chan_def *chandef,
			     enum nl80211_iftype iftype);

/**
 * cfg80211_reg_can_beacon_relax - check if beaconing is allowed with relaxation
 * @wiphy: the wiphy
 * @chandef: the channel definition
 * @iftype: interface type
 *
 * Return: %true if there is no secondary channel or the secondary channel(s)
 * can be used for beaconing (i.e. is not a radar channel etc.). This version
 * also checks if IR-relaxation conditions apply, to allow beaconing under
 * more permissive conditions.
 *
 * Requires the RTNL to be held.
 */
bool cfg80211_reg_can_beacon_relax(struct wiphy *wiphy,
				   struct cfg80211_chan_def *chandef,
				   enum nl80211_iftype iftype);

/*
 * cfg80211_ch_switch_notify - update wdev channel and notify userspace
 * @dev: the device which switched channels
 * @chandef: the new channel definition
 *
 * Caller must acquire wdev_lock, therefore must only be called from sleepable
 * driver context!
 */
void cfg80211_ch_switch_notify(struct net_device *dev,
			       struct cfg80211_chan_def *chandef);

/*
 * cfg80211_ch_switch_started_notify - notify channel switch start
 * @dev: the device on which the channel switch started
 * @chandef: the future channel definition
 * @count: the number of TBTTs until the channel switch happens
 *
 * Inform the userspace about the channel switch that has just
 * started, so that it can take appropriate actions (eg. starting
 * channel switch on other vifs), if necessary.
 */
void cfg80211_ch_switch_started_notify(struct net_device *dev,
				       struct cfg80211_chan_def *chandef,
				       u8 count);

/**
 * ieee80211_operating_class_to_band - convert operating class to band
 *
 * @operating_class: the operating class to convert
 * @band: band pointer to fill
 *
 * Returns %true if the conversion was successful, %false otherwise.
 */
bool ieee80211_operating_class_to_band(u8 operating_class,
				       enum nl80211_band *band);

/**
 * ieee80211_chandef_to_operating_class - convert chandef to operation class
 *
 * @chandef: the chandef to convert
 * @op_class: a pointer to the resulting operating class
 *
 * Returns %true if the conversion was successful, %false otherwise.
 */
bool ieee80211_chandef_to_operating_class(struct cfg80211_chan_def *chandef,
					  u8 *op_class);

/*
 * cfg80211_tdls_oper_request - request userspace to perform TDLS operation
 * @dev: the device on which the operation is requested
 * @peer: the MAC address of the peer device
 * @oper: the requested TDLS operation (NL80211_TDLS_SETUP or
 *	NL80211_TDLS_TEARDOWN)
 * @reason_code: the reason code for teardown request
 * @gfp: allocation flags
 *
 * This function is used to request userspace to perform TDLS operation that
 * requires knowledge of keys, i.e., link setup or teardown when the AP
 * connection uses encryption. This is optional mechanism for the driver to use
 * if it can automatically determine when a TDLS link could be useful (e.g.,
 * based on traffic and signal strength for a peer).
 */
void cfg80211_tdls_oper_request(struct net_device *dev, const u8 *peer,
				enum nl80211_tdls_operation oper,
				u16 reason_code, gfp_t gfp);

/*
 * cfg80211_calculate_bitrate - calculate actual bitrate (in 100Kbps units)
 * @rate: given rate_info to calculate bitrate from
 *
 * return 0 if MCS index >= 32
 */
u32 cfg80211_calculate_bitrate(struct rate_info *rate);

/**
 * cfg80211_unregister_wdev - remove the given wdev
 * @wdev: struct wireless_dev to remove
 *
 * Call this function only for wdevs that have no netdev assigned,
 * e.g. P2P Devices. It removes the device from the list so that
 * it can no longer be used. It is necessary to call this function
 * even when cfg80211 requests the removal of the interface by
 * calling the del_virtual_intf() callback. The function must also
 * be called when the driver wishes to unregister the wdev, e.g.
 * when the device is unbound from the driver.
 *
 * Requires the RTNL to be held.
 */
void cfg80211_unregister_wdev(struct wireless_dev *wdev);

/**
 * struct cfg80211_ft_event - FT Information Elements
 * @ies: FT IEs
 * @ies_len: length of the FT IE in bytes
 * @target_ap: target AP's MAC address
 * @ric_ies: RIC IE
 * @ric_ies_len: length of the RIC IE in bytes
 */
struct cfg80211_ft_event_params {
	const u8 *ies;
	size_t ies_len;
	const u8 *target_ap;
	const u8 *ric_ies;
	size_t ric_ies_len;
};

/**
 * cfg80211_ft_event - notify userspace about FT IE and RIC IE
 * @netdev: network device
 * @ft_event: IE information
 */
void cfg80211_ft_event(struct net_device *netdev,
		       struct cfg80211_ft_event_params *ft_event);

/**
 * cfg80211_get_p2p_attr - find and copy a P2P attribute from IE buffer
 * @ies: the input IE buffer
 * @len: the input length
 * @attr: the attribute ID to find
 * @buf: output buffer, can be %NULL if the data isn't needed, e.g.
 *	if the function is only called to get the needed buffer size
 * @bufsize: size of the output buffer
 *
 * The function finds a given P2P attribute in the (vendor) IEs and
 * copies its contents to the given buffer.
 *
 * Return: A negative error code (-%EILSEQ or -%ENOENT) if the data is
 * malformed or the attribute can't be found (respectively), or the
 * length of the found attribute (which can be zero).
 */
int cfg80211_get_p2p_attr(const u8 *ies, unsigned int len,
			  enum ieee80211_p2p_attr_id attr,
			  u8 *buf, unsigned int bufsize);

/**
 * ieee80211_ie_split_ric - split an IE buffer according to ordering (with RIC)
 * @ies: the IE buffer
 * @ielen: the length of the IE buffer
 * @ids: an array with element IDs that are allowed before
 *	the split. A WLAN_EID_EXTENSION value means that the next
 *	EID in the list is a sub-element of the EXTENSION IE.
 * @n_ids: the size of the element ID array
 * @after_ric: array IE types that come after the RIC element
 * @n_after_ric: size of the @after_ric array
 * @offset: offset where to start splitting in the buffer
 *
 * This function splits an IE buffer by updating the @offset
 * variable to point to the location where the buffer should be
 * split.
 *
 * It assumes that the given IE buffer is well-formed, this
 * has to be guaranteed by the caller!
 *
 * It also assumes that the IEs in the buffer are ordered
 * correctly, if not the result of using this function will not
 * be ordered correctly either, i.e. it does no reordering.
 *
 * The function returns the offset where the next part of the
 * buffer starts, which may be @ielen if the entire (remainder)
 * of the buffer should be used.
 */
size_t ieee80211_ie_split_ric(const u8 *ies, size_t ielen,
			      const u8 *ids, int n_ids,
			      const u8 *after_ric, int n_after_ric,
			      size_t offset);

/**
 * ieee80211_ie_split - split an IE buffer according to ordering
 * @ies: the IE buffer
 * @ielen: the length of the IE buffer
 * @ids: an array with element IDs that are allowed before
 *	the split. A WLAN_EID_EXTENSION value means that the next
 *	EID in the list is a sub-element of the EXTENSION IE.
 * @n_ids: the size of the element ID array
 * @offset: offset where to start splitting in the buffer
 *
 * This function splits an IE buffer by updating the @offset
 * variable to point to the location where the buffer should be
 * split.
 *
 * It assumes that the given IE buffer is well-formed, this
 * has to be guaranteed by the caller!
 *
 * It also assumes that the IEs in the buffer are ordered
 * correctly, if not the result of using this function will not
 * be ordered correctly either, i.e. it does no reordering.
 *
 * The function returns the offset where the next part of the
 * buffer starts, which may be @ielen if the entire (remainder)
 * of the buffer should be used.
 */
static inline size_t ieee80211_ie_split(const u8 *ies, size_t ielen,
					const u8 *ids, int n_ids, size_t offset)
{
	return ieee80211_ie_split_ric(ies, ielen, ids, n_ids, NULL, 0, offset);
}

/**
 * cfg80211_report_wowlan_wakeup - report wakeup from WoWLAN
 * @wdev: the wireless device reporting the wakeup
 * @wakeup: the wakeup report
 * @gfp: allocation flags
 *
 * This function reports that the given device woke up. If it
 * caused the wakeup, report the reason(s), otherwise you may
 * pass %NULL as the @wakeup parameter to advertise that something
 * else caused the wakeup.
 */
void cfg80211_report_wowlan_wakeup(struct wireless_dev *wdev,
				   struct cfg80211_wowlan_wakeup *wakeup,
				   gfp_t gfp);

/**
 * cfg80211_crit_proto_stopped() - indicate critical protocol stopped by driver.
 *
 * @wdev: the wireless device for which critical protocol is stopped.
 * @gfp: allocation flags
 *
 * This function can be called by the driver to indicate it has reverted
 * operation back to normal. One reason could be that the duration given
 * by .crit_proto_start() has expired.
 */
void cfg80211_crit_proto_stopped(struct wireless_dev *wdev, gfp_t gfp);

/**
 * ieee80211_get_num_supported_channels - get number of channels device has
 * @wiphy: the wiphy
 *
 * Return: the number of channels supported by the device.
 */
unsigned int ieee80211_get_num_supported_channels(struct wiphy *wiphy);

/**
 * cfg80211_check_combinations - check interface combinations
 *
 * @wiphy: the wiphy
 * @params: the interface combinations parameter
 *
 * This function can be called by the driver to check whether a
 * combination of interfaces and their types are allowed according to
 * the interface combinations.
 */
int cfg80211_check_combinations(struct wiphy *wiphy,
				struct iface_combination_params *params);

/**
 * cfg80211_iter_combinations - iterate over matching combinations
 *
 * @wiphy: the wiphy
 * @params: the interface combinations parameter
 * @iter: function to call for each matching combination
 * @data: pointer to pass to iter function
 *
 * This function can be called by the driver to check what possible
 * combinations it fits in at a given moment, e.g. for channel switching
 * purposes.
 */
int cfg80211_iter_combinations(struct wiphy *wiphy,
			       struct iface_combination_params *params,
			       void (*iter)(const struct ieee80211_iface_combination *c,
					    void *data),
			       void *data);

/*
 * cfg80211_stop_iface - trigger interface disconnection
 *
 * @wiphy: the wiphy
 * @wdev: wireless device
 * @gfp: context flags
 *
 * Trigger interface to be stopped as if AP was stopped, IBSS/mesh left, STA
 * disconnected.
 *
 * Note: This doesn't need any locks and is asynchronous.
 */
void cfg80211_stop_iface(struct wiphy *wiphy, struct wireless_dev *wdev,
			 gfp_t gfp);

/**
 * cfg80211_shutdown_all_interfaces - shut down all interfaces for a wiphy
 * @wiphy: the wiphy to shut down
 *
 * This function shuts down all interfaces belonging to this wiphy by
 * calling dev_close() (and treating non-netdev interfaces as needed).
 * It shouldn't really be used unless there are some fatal device errors
 * that really can't be recovered in any other way.
 *
 * Callers must hold the RTNL and be able to deal with callbacks into
 * the driver while the function is running.
 */
void cfg80211_shutdown_all_interfaces(struct wiphy *wiphy);

/**
 * wiphy_ext_feature_set - set the extended feature flag
 *
 * @wiphy: the wiphy to modify.
 * @ftidx: extended feature bit index.
 *
 * The extended features are flagged in multiple bytes (see
 * &struct wiphy.@ext_features)
 */
static inline void wiphy_ext_feature_set(struct wiphy *wiphy,
					 enum nl80211_ext_feature_index ftidx)
{
	u8 *ft_byte;

	ft_byte = &wiphy->ext_features[ftidx / 8];
	*ft_byte |= BIT(ftidx % 8);
}

/**
 * wiphy_ext_feature_isset - check the extended feature flag
 *
 * @wiphy: the wiphy to modify.
 * @ftidx: extended feature bit index.
 *
 * The extended features are flagged in multiple bytes (see
 * &struct wiphy.@ext_features)
 */
static inline bool
wiphy_ext_feature_isset(struct wiphy *wiphy,
			enum nl80211_ext_feature_index ftidx)
{
	u8 ft_byte;

	ft_byte = wiphy->ext_features[ftidx / 8];
	return (ft_byte & BIT(ftidx % 8)) != 0;
}

/**
 * cfg80211_free_nan_func - free NAN function
 * @f: NAN function that should be freed
 *
 * Frees all the NAN function and all it's allocated members.
 */
void cfg80211_free_nan_func(struct cfg80211_nan_func *f);

/**
 * struct cfg80211_nan_match_params - NAN match parameters
 * @type: the type of the function that triggered a match. If it is
 *	 %NL80211_NAN_FUNC_SUBSCRIBE it means that we replied to a subscriber.
 *	 If it is %NL80211_NAN_FUNC_PUBLISH, it means that we got a discovery
 *	 result.
 *	 If it is %NL80211_NAN_FUNC_FOLLOW_UP, we received a follow up.
 * @inst_id: the local instance id
 * @peer_inst_id: the instance id of the peer's function
 * @addr: the MAC address of the peer
 * @info_len: the length of the &info
 * @info: the Service Specific Info from the peer (if any)
 * @cookie: unique identifier of the corresponding function
 */
struct cfg80211_nan_match_params {
	enum nl80211_nan_function_type type;
	u8 inst_id;
	u8 peer_inst_id;
	const u8 *addr;
	u8 info_len;
	const u8 *info;
	u64 cookie;
};

/**
 * cfg80211_nan_match - report a match for a NAN function.
 * @wdev: the wireless device reporting the match
 * @match: match notification parameters
 * @gfp: allocation flags
 *
 * This function reports that the a NAN function had a match. This
 * can be a subscribe that had a match or a solicited publish that
 * was sent. It can also be a follow up that was received.
 */
void cfg80211_nan_match(struct wireless_dev *wdev,
			struct cfg80211_nan_match_params *match, gfp_t gfp);

/**
 * cfg80211_nan_func_terminated - notify about NAN function termination.
 *
 * @wdev: the wireless device reporting the match
 * @inst_id: the local instance id
 * @reason: termination reason (one of the NL80211_NAN_FUNC_TERM_REASON_*)
 * @cookie: unique NAN function identifier
 * @gfp: allocation flags
 *
 * This function reports that the a NAN function is terminated.
 */
void cfg80211_nan_func_terminated(struct wireless_dev *wdev,
				  u8 inst_id,
				  enum nl80211_nan_func_term_reason reason,
				  u64 cookie, gfp_t gfp);

/* ethtool helper */
void cfg80211_get_drvinfo(struct net_device *dev, struct ethtool_drvinfo *info);

/**
 * cfg80211_external_auth_request - userspace request for authentication
 * @netdev: network device
 * @params: External authentication parameters
 * @gfp: allocation flags
 * Returns: 0 on success, < 0 on error
 */
int cfg80211_external_auth_request(struct net_device *netdev,
				   struct cfg80211_external_auth_params *params,
				   gfp_t gfp);

/**
 * cfg80211_pmsr_report - report peer measurement result data
 * @wdev: the wireless device reporting the measurement
 * @req: the original measurement request
 * @result: the result data
 * @gfp: allocation flags
 */
void cfg80211_pmsr_report(struct wireless_dev *wdev,
			  struct cfg80211_pmsr_request *req,
			  struct cfg80211_pmsr_result *result,
			  gfp_t gfp);

/**
 * cfg80211_pmsr_complete - report peer measurement completed
 * @wdev: the wireless device reporting the measurement
 * @req: the original measurement request
 * @gfp: allocation flags
 *
 * Report that the entire measurement completed, after this
 * the request pointer will no longer be valid.
 */
void cfg80211_pmsr_complete(struct wireless_dev *wdev,
			    struct cfg80211_pmsr_request *req,
			    gfp_t gfp);

/**
 * cfg80211_iftype_allowed - check whether the interface can be allowed
 * @wiphy: the wiphy
 * @iftype: interface type
 * @is_4addr: use_4addr flag, must be '0' when check_swif is '1'
 * @check_swif: check iftype against software interfaces
 *
 * Check whether the interface is allowed to operate; additionally, this API
 * can be used to check iftype against the software interfaces when
 * check_swif is '1'.
 */
bool cfg80211_iftype_allowed(struct wiphy *wiphy, enum nl80211_iftype iftype,
			     bool is_4addr, u8 check_swif);


/* Logging, debugging and troubleshooting/diagnostic helpers. */

/* wiphy_printk helpers, similar to dev_printk */

#define wiphy_printk(level, wiphy, format, args...)		\
	dev_printk(level, &(wiphy)->dev, format, ##args)
#define wiphy_emerg(wiphy, format, args...)			\
	dev_emerg(&(wiphy)->dev, format, ##args)
#define wiphy_alert(wiphy, format, args...)			\
	dev_alert(&(wiphy)->dev, format, ##args)
#define wiphy_crit(wiphy, format, args...)			\
	dev_crit(&(wiphy)->dev, format, ##args)
#define wiphy_err(wiphy, format, args...)			\
	dev_err(&(wiphy)->dev, format, ##args)
#define wiphy_warn(wiphy, format, args...)			\
	dev_warn(&(wiphy)->dev, format, ##args)
#define wiphy_notice(wiphy, format, args...)			\
	dev_notice(&(wiphy)->dev, format, ##args)
#define wiphy_info(wiphy, format, args...)			\
	dev_info(&(wiphy)->dev, format, ##args)

#define wiphy_err_ratelimited(wiphy, format, args...)		\
	dev_err_ratelimited(&(wiphy)->dev, format, ##args)
#define wiphy_warn_ratelimited(wiphy, format, args...)		\
	dev_warn_ratelimited(&(wiphy)->dev, format, ##args)

#define wiphy_debug(wiphy, format, args...)			\
	wiphy_printk(KERN_DEBUG, wiphy, format, ##args)

#define wiphy_dbg(wiphy, format, args...)			\
	dev_dbg(&(wiphy)->dev, format, ##args)

#if defined(VERBOSE_DEBUG)
#define wiphy_vdbg	wiphy_dbg
#else
#define wiphy_vdbg(wiphy, format, args...)				\
({									\
	if (0)								\
		wiphy_printk(KERN_DEBUG, wiphy, format, ##args);	\
	0;								\
})
#endif

/*
 * wiphy_WARN() acts like wiphy_printk(), but with the key difference
 * of using a WARN/WARN_ON to get the message out, including the
 * file/line information and a backtrace.
 */
#define wiphy_WARN(wiphy, format, args...)			\
	WARN(1, "wiphy: %s\n" format, wiphy_name(wiphy), ##args);

/**
 * cfg80211_update_owe_info_event - Notify the peer's OWE info to user space
 * @netdev: network device
 * @owe_info: peer's owe info
 * @gfp: allocation flags
 */
void cfg80211_update_owe_info_event(struct net_device *netdev,
				    struct cfg80211_update_owe_info *owe_info,
				    gfp_t gfp);

#endif /* __NET_CFG80211_H */<|MERGE_RESOLUTION|>--- conflicted
+++ resolved
@@ -4687,13 +4687,10 @@
  *	supported by the driver for each peer
  * @tid_config_support.max_retry: maximum supported retry count for
  *	long/short retry configuration
-<<<<<<< HEAD
-=======
  *
  * @max_data_retry_count: maximum supported per TID retry count for
  *	configuration through the %NL80211_TID_CONFIG_ATTR_RETRY_SHORT and
  *	%NL80211_TID_CONFIG_ATTR_RETRY_LONG attributes
->>>>>>> 0595b2d9
  */
 struct wiphy {
 	/* assign these fields before you register the wiphy */
