/*
 * linux/include/linux/netfilter/xt_IDLETIMER.h
 *
 * Header file for Xtables timer target module.
 *
 * Copyright (C) 2004, 2010 Nokia Corporation
 * Written by Timo Teras <ext-timo.teras@nokia.com>
 *
 * Converted to x_tables and forward-ported to 2.6.34
 * by Luciano Coelho <luciano.coelho@nokia.com>
 *
 * Contact: Luciano Coelho <luciano.coelho@nokia.com>
 *
 * This program is free software; you can redistribute it and/or
 * modify it under the terms of the GNU General Public License
 * version 2 as published by the Free Software Foundation.
 *
 * This program is distributed in the hope that it will be useful, but
 * WITHOUT ANY WARRANTY; without even the implied warranty of
 * MERCHANTABILITY or FITNESS FOR A PARTICULAR PURPOSE.  See the GNU
 * General Public License for more details.
 *
 * You should have received a copy of the GNU General Public License
 * along with this program; if not, write to the Free Software
 * Foundation, Inc., 51 Franklin St, Fifth Floor, Boston, MA
 * 02110-1301 USA
 */

#ifndef _XT_IDLETIMER_H
#define _XT_IDLETIMER_H

#include <linux/types.h>

#define MAX_IDLETIMER_LABEL_SIZE 28
#define XT_IDLETIMER_ALARM 0x01

struct idletimer_tg_info {
	__u32 timeout;

	char label[MAX_IDLETIMER_LABEL_SIZE];

	/* for kernel module internal use only */
	struct idletimer_tg *timer __attribute__((aligned(8)));
};

struct idletimer_tg_info_v1 {
	__u32 timeout;

	char label[MAX_IDLETIMER_LABEL_SIZE];

<<<<<<< HEAD
=======
	__u8 send_nl_msg;   /* unused: for compatibility with Android */
>>>>>>> 0595b2d9
	__u8 timer_type;

	/* for kernel module internal use only */
	struct idletimer_tg *timer __attribute__((aligned(8)));
};
#endif<|MERGE_RESOLUTION|>--- conflicted
+++ resolved
@@ -48,10 +48,7 @@
 
 	char label[MAX_IDLETIMER_LABEL_SIZE];
 
-<<<<<<< HEAD
-=======
 	__u8 send_nl_msg;   /* unused: for compatibility with Android */
->>>>>>> 0595b2d9
 	__u8 timer_type;
 
 	/* for kernel module internal use only */
