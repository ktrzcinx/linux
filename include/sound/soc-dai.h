--- conflicted
+++ resolved
@@ -391,10 +391,7 @@
 
 	/* function mark */
 	struct snd_pcm_substream *mark_startup;
-<<<<<<< HEAD
-=======
 	struct snd_pcm_substream *mark_hw_params;
->>>>>>> 11811d61
 
 	/* bit field */
 	unsigned int probed:1;
