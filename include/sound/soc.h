/* SPDX-License-Identifier: GPL-2.0
 *
 * linux/sound/soc.h -- ALSA SoC Layer
 *
 * Author:	Liam Girdwood
 * Created:	Aug 11th 2005
 * Copyright:	Wolfson Microelectronics. PLC.
 */

#ifndef __LINUX_SND_SOC_H
#define __LINUX_SND_SOC_H

#include <linux/of.h>
#include <linux/platform_device.h>
#include <linux/types.h>
#include <linux/notifier.h>
#include <linux/workqueue.h>
#include <linux/interrupt.h>
#include <linux/kernel.h>
#include <linux/regmap.h>
#include <linux/log2.h>
#include <sound/core.h>
#include <sound/pcm.h>
#include <sound/compress_driver.h>
#include <sound/control.h>
#include <sound/ac97_codec.h>

/*
 * Convenience kcontrol builders
 */
#define SOC_DOUBLE_VALUE(xreg, shift_left, shift_right, xmax, xinvert, xautodisable) \
	((unsigned long)&(struct soc_mixer_control) \
	{.reg = xreg, .rreg = xreg, .shift = shift_left, \
	.rshift = shift_right, .max = xmax, .platform_max = xmax, \
	.invert = xinvert, .autodisable = xautodisable})
#define SOC_DOUBLE_S_VALUE(xreg, shift_left, shift_right, xmin, xmax, xsign_bit, xinvert, xautodisable) \
	((unsigned long)&(struct soc_mixer_control) \
	{.reg = xreg, .rreg = xreg, .shift = shift_left, \
	.rshift = shift_right, .min = xmin, .max = xmax, .platform_max = xmax, \
	.sign_bit = xsign_bit, .invert = xinvert, .autodisable = xautodisable})
#define SOC_SINGLE_VALUE(xreg, xshift, xmax, xinvert, xautodisable) \
	SOC_DOUBLE_VALUE(xreg, xshift, xshift, xmax, xinvert, xautodisable)
#define SOC_SINGLE_VALUE_EXT(xreg, xmax, xinvert) \
	((unsigned long)&(struct soc_mixer_control) \
	{.reg = xreg, .max = xmax, .platform_max = xmax, .invert = xinvert})
#define SOC_DOUBLE_R_VALUE(xlreg, xrreg, xshift, xmax, xinvert) \
	((unsigned long)&(struct soc_mixer_control) \
	{.reg = xlreg, .rreg = xrreg, .shift = xshift, .rshift = xshift, \
	.max = xmax, .platform_max = xmax, .invert = xinvert})
#define SOC_DOUBLE_R_S_VALUE(xlreg, xrreg, xshift, xmin, xmax, xsign_bit, xinvert) \
	((unsigned long)&(struct soc_mixer_control) \
	{.reg = xlreg, .rreg = xrreg, .shift = xshift, .rshift = xshift, \
	.max = xmax, .min = xmin, .platform_max = xmax, .sign_bit = xsign_bit, \
	.invert = xinvert})
#define SOC_DOUBLE_R_RANGE_VALUE(xlreg, xrreg, xshift, xmin, xmax, xinvert) \
	((unsigned long)&(struct soc_mixer_control) \
	{.reg = xlreg, .rreg = xrreg, .shift = xshift, .rshift = xshift, \
	.min = xmin, .max = xmax, .platform_max = xmax, .invert = xinvert})
#define SOC_SINGLE(xname, reg, shift, max, invert) \
{	.iface = SNDRV_CTL_ELEM_IFACE_MIXER, .name = xname, \
	.info = snd_soc_info_volsw, .get = snd_soc_get_volsw,\
	.put = snd_soc_put_volsw, \
	.private_value = SOC_SINGLE_VALUE(reg, shift, max, invert, 0) }
#define SOC_SINGLE_RANGE(xname, xreg, xshift, xmin, xmax, xinvert) \
{	.iface = SNDRV_CTL_ELEM_IFACE_MIXER, .name = (xname),\
	.info = snd_soc_info_volsw_range, .get = snd_soc_get_volsw_range, \
	.put = snd_soc_put_volsw_range, \
	.private_value = (unsigned long)&(struct soc_mixer_control) \
		{.reg = xreg, .rreg = xreg, .shift = xshift, \
		 .rshift = xshift,  .min = xmin, .max = xmax, \
		 .platform_max = xmax, .invert = xinvert} }
#define SOC_SINGLE_TLV(xname, reg, shift, max, invert, tlv_array) \
{	.iface = SNDRV_CTL_ELEM_IFACE_MIXER, .name = xname, \
	.access = SNDRV_CTL_ELEM_ACCESS_TLV_READ |\
		 SNDRV_CTL_ELEM_ACCESS_READWRITE,\
	.tlv.p = (tlv_array), \
	.info = snd_soc_info_volsw, .get = snd_soc_get_volsw,\
	.put = snd_soc_put_volsw, \
	.private_value = SOC_SINGLE_VALUE(reg, shift, max, invert, 0) }
#define SOC_SINGLE_SX_TLV(xname, xreg, xshift, xmin, xmax, tlv_array) \
{       .iface = SNDRV_CTL_ELEM_IFACE_MIXER, .name = xname, \
	.access = SNDRV_CTL_ELEM_ACCESS_TLV_READ | \
	SNDRV_CTL_ELEM_ACCESS_READWRITE, \
	.tlv.p  = (tlv_array),\
	.info = snd_soc_info_volsw_sx, \
	.get = snd_soc_get_volsw_sx,\
	.put = snd_soc_put_volsw_sx, \
	.private_value = (unsigned long)&(struct soc_mixer_control) \
		{.reg = xreg, .rreg = xreg, \
		.shift = xshift, .rshift = xshift, \
		.max = xmax, .min = xmin} }
#define SOC_SINGLE_RANGE_TLV(xname, xreg, xshift, xmin, xmax, xinvert, tlv_array) \
{	.iface = SNDRV_CTL_ELEM_IFACE_MIXER, .name = (xname),\
	.access = SNDRV_CTL_ELEM_ACCESS_TLV_READ |\
		 SNDRV_CTL_ELEM_ACCESS_READWRITE,\
	.tlv.p = (tlv_array), \
	.info = snd_soc_info_volsw_range, \
	.get = snd_soc_get_volsw_range, .put = snd_soc_put_volsw_range, \
	.private_value = (unsigned long)&(struct soc_mixer_control) \
		{.reg = xreg, .rreg = xreg, .shift = xshift, \
		 .rshift = xshift, .min = xmin, .max = xmax, \
		 .platform_max = xmax, .invert = xinvert} }
#define SOC_DOUBLE(xname, reg, shift_left, shift_right, max, invert) \
{	.iface = SNDRV_CTL_ELEM_IFACE_MIXER, .name = (xname),\
	.info = snd_soc_info_volsw, .get = snd_soc_get_volsw, \
	.put = snd_soc_put_volsw, \
	.private_value = SOC_DOUBLE_VALUE(reg, shift_left, shift_right, \
					  max, invert, 0) }
#define SOC_DOUBLE_STS(xname, reg, shift_left, shift_right, max, invert) \
{									\
	.iface = SNDRV_CTL_ELEM_IFACE_MIXER, .name = (xname),		\
	.info = snd_soc_info_volsw, .get = snd_soc_get_volsw,		\
	.access = SNDRV_CTL_ELEM_ACCESS_READ |				\
		SNDRV_CTL_ELEM_ACCESS_VOLATILE,				\
	.private_value = SOC_DOUBLE_VALUE(reg, shift_left, shift_right,	\
					  max, invert, 0) }
#define SOC_DOUBLE_R(xname, reg_left, reg_right, xshift, xmax, xinvert) \
{	.iface = SNDRV_CTL_ELEM_IFACE_MIXER, .name = (xname), \
	.info = snd_soc_info_volsw, \
	.get = snd_soc_get_volsw, .put = snd_soc_put_volsw, \
	.private_value = SOC_DOUBLE_R_VALUE(reg_left, reg_right, xshift, \
					    xmax, xinvert) }
#define SOC_DOUBLE_R_RANGE(xname, reg_left, reg_right, xshift, xmin, \
			   xmax, xinvert)		\
{	.iface = SNDRV_CTL_ELEM_IFACE_MIXER, .name = (xname),\
	.info = snd_soc_info_volsw_range, \
	.get = snd_soc_get_volsw_range, .put = snd_soc_put_volsw_range, \
	.private_value = SOC_DOUBLE_R_RANGE_VALUE(reg_left, reg_right, \
					    xshift, xmin, xmax, xinvert) }
#define SOC_DOUBLE_TLV(xname, reg, shift_left, shift_right, max, invert, tlv_array) \
{	.iface = SNDRV_CTL_ELEM_IFACE_MIXER, .name = (xname),\
	.access = SNDRV_CTL_ELEM_ACCESS_TLV_READ |\
		 SNDRV_CTL_ELEM_ACCESS_READWRITE,\
	.tlv.p = (tlv_array), \
	.info = snd_soc_info_volsw, .get = snd_soc_get_volsw, \
	.put = snd_soc_put_volsw, \
	.private_value = SOC_DOUBLE_VALUE(reg, shift_left, shift_right, \
					  max, invert, 0) }
#define SOC_DOUBLE_R_TLV(xname, reg_left, reg_right, xshift, xmax, xinvert, tlv_array) \
{	.iface = SNDRV_CTL_ELEM_IFACE_MIXER, .name = (xname),\
	.access = SNDRV_CTL_ELEM_ACCESS_TLV_READ |\
		 SNDRV_CTL_ELEM_ACCESS_READWRITE,\
	.tlv.p = (tlv_array), \
	.info = snd_soc_info_volsw, \
	.get = snd_soc_get_volsw, .put = snd_soc_put_volsw, \
	.private_value = SOC_DOUBLE_R_VALUE(reg_left, reg_right, xshift, \
					    xmax, xinvert) }
#define SOC_DOUBLE_R_RANGE_TLV(xname, reg_left, reg_right, xshift, xmin, \
			       xmax, xinvert, tlv_array)		\
{	.iface = SNDRV_CTL_ELEM_IFACE_MIXER, .name = (xname),\
	.access = SNDRV_CTL_ELEM_ACCESS_TLV_READ |\
		 SNDRV_CTL_ELEM_ACCESS_READWRITE,\
	.tlv.p = (tlv_array), \
	.info = snd_soc_info_volsw_range, \
	.get = snd_soc_get_volsw_range, .put = snd_soc_put_volsw_range, \
	.private_value = SOC_DOUBLE_R_RANGE_VALUE(reg_left, reg_right, \
					    xshift, xmin, xmax, xinvert) }
#define SOC_DOUBLE_R_SX_TLV(xname, xreg, xrreg, xshift, xmin, xmax, tlv_array) \
{       .iface = SNDRV_CTL_ELEM_IFACE_MIXER, .name = (xname), \
	.access = SNDRV_CTL_ELEM_ACCESS_TLV_READ | \
	SNDRV_CTL_ELEM_ACCESS_READWRITE, \
	.tlv.p  = (tlv_array), \
	.info = snd_soc_info_volsw_sx, \
	.get = snd_soc_get_volsw_sx, \
	.put = snd_soc_put_volsw_sx, \
	.private_value = (unsigned long)&(struct soc_mixer_control) \
		{.reg = xreg, .rreg = xrreg, \
		.shift = xshift, .rshift = xshift, \
		.max = xmax, .min = xmin} }
#define SOC_DOUBLE_R_S_TLV(xname, reg_left, reg_right, xshift, xmin, xmax, xsign_bit, xinvert, tlv_array) \
{	.iface = SNDRV_CTL_ELEM_IFACE_MIXER, .name = (xname),\
	.access = SNDRV_CTL_ELEM_ACCESS_TLV_READ |\
		 SNDRV_CTL_ELEM_ACCESS_READWRITE,\
	.tlv.p = (tlv_array), \
	.info = snd_soc_info_volsw, \
	.get = snd_soc_get_volsw, .put = snd_soc_put_volsw, \
	.private_value = SOC_DOUBLE_R_S_VALUE(reg_left, reg_right, xshift, \
					    xmin, xmax, xsign_bit, xinvert) }
#define SOC_SINGLE_S8_TLV(xname, xreg, xmin, xmax, tlv_array) \
{	.iface  = SNDRV_CTL_ELEM_IFACE_MIXER, .name = (xname), \
	.access = SNDRV_CTL_ELEM_ACCESS_TLV_READ | \
		  SNDRV_CTL_ELEM_ACCESS_READWRITE, \
	.tlv.p  = (tlv_array), \
	.info = snd_soc_info_volsw, .get = snd_soc_get_volsw,\
	.put = snd_soc_put_volsw, \
	.private_value = (unsigned long)&(struct soc_mixer_control) \
	{.reg = xreg, .rreg = xreg,  \
	 .min = xmin, .max = xmax, .platform_max = xmax, \
	.sign_bit = 7,} }
#define SOC_DOUBLE_S8_TLV(xname, xreg, xmin, xmax, tlv_array) \
{	.iface  = SNDRV_CTL_ELEM_IFACE_MIXER, .name = (xname), \
	.access = SNDRV_CTL_ELEM_ACCESS_TLV_READ | \
		  SNDRV_CTL_ELEM_ACCESS_READWRITE, \
	.tlv.p  = (tlv_array), \
	.info = snd_soc_info_volsw, .get = snd_soc_get_volsw,\
	.put = snd_soc_put_volsw, \
	.private_value = SOC_DOUBLE_S_VALUE(xreg, 0, 8, xmin, xmax, 7, 0, 0) }
#define SOC_ENUM_DOUBLE(xreg, xshift_l, xshift_r, xitems, xtexts) \
{	.reg = xreg, .shift_l = xshift_l, .shift_r = xshift_r, \
	.items = xitems, .texts = xtexts, \
	.mask = xitems ? roundup_pow_of_two(xitems) - 1 : 0}
#define SOC_ENUM_SINGLE(xreg, xshift, xitems, xtexts) \
	SOC_ENUM_DOUBLE(xreg, xshift, xshift, xitems, xtexts)
#define SOC_ENUM_SINGLE_EXT(xitems, xtexts) \
{	.items = xitems, .texts = xtexts }
#define SOC_VALUE_ENUM_DOUBLE(xreg, xshift_l, xshift_r, xmask, xitems, xtexts, xvalues) \
{	.reg = xreg, .shift_l = xshift_l, .shift_r = xshift_r, \
	.mask = xmask, .items = xitems, .texts = xtexts, .values = xvalues}
#define SOC_VALUE_ENUM_SINGLE(xreg, xshift, xmask, xitems, xtexts, xvalues) \
	SOC_VALUE_ENUM_DOUBLE(xreg, xshift, xshift, xmask, xitems, xtexts, xvalues)
#define SOC_VALUE_ENUM_SINGLE_AUTODISABLE(xreg, xshift, xmask, xitems, xtexts, xvalues) \
{	.reg = xreg, .shift_l = xshift, .shift_r = xshift, \
	.mask = xmask, .items = xitems, .texts = xtexts, \
	.values = xvalues, .autodisable = 1}
#define SOC_ENUM_SINGLE_VIRT(xitems, xtexts) \
	SOC_ENUM_SINGLE(SND_SOC_NOPM, 0, xitems, xtexts)
#define SOC_ENUM(xname, xenum) \
{	.iface = SNDRV_CTL_ELEM_IFACE_MIXER, .name = xname,\
	.info = snd_soc_info_enum_double, \
	.get = snd_soc_get_enum_double, .put = snd_soc_put_enum_double, \
	.private_value = (unsigned long)&xenum }
#define SOC_SINGLE_EXT(xname, xreg, xshift, xmax, xinvert,\
	 xhandler_get, xhandler_put) \
{	.iface = SNDRV_CTL_ELEM_IFACE_MIXER, .name = xname, \
	.info = snd_soc_info_volsw, \
	.get = xhandler_get, .put = xhandler_put, \
	.private_value = SOC_SINGLE_VALUE(xreg, xshift, xmax, xinvert, 0) }
#define SOC_DOUBLE_EXT(xname, reg, shift_left, shift_right, max, invert,\
	 xhandler_get, xhandler_put) \
{	.iface = SNDRV_CTL_ELEM_IFACE_MIXER, .name = (xname),\
	.info = snd_soc_info_volsw, \
	.get = xhandler_get, .put = xhandler_put, \
	.private_value = \
		SOC_DOUBLE_VALUE(reg, shift_left, shift_right, max, invert, 0) }
#define SOC_DOUBLE_R_EXT(xname, reg_left, reg_right, xshift, xmax, xinvert,\
	 xhandler_get, xhandler_put) \
{	.iface = SNDRV_CTL_ELEM_IFACE_MIXER, .name = (xname), \
	.info = snd_soc_info_volsw, \
	.get = xhandler_get, .put = xhandler_put, \
	.private_value = SOC_DOUBLE_R_VALUE(reg_left, reg_right, xshift, \
					    xmax, xinvert) }
#define SOC_SINGLE_EXT_TLV(xname, xreg, xshift, xmax, xinvert,\
	 xhandler_get, xhandler_put, tlv_array) \
{	.iface = SNDRV_CTL_ELEM_IFACE_MIXER, .name = xname, \
	.access = SNDRV_CTL_ELEM_ACCESS_TLV_READ |\
		 SNDRV_CTL_ELEM_ACCESS_READWRITE,\
	.tlv.p = (tlv_array), \
	.info = snd_soc_info_volsw, \
	.get = xhandler_get, .put = xhandler_put, \
	.private_value = SOC_SINGLE_VALUE(xreg, xshift, xmax, xinvert, 0) }
#define SOC_SINGLE_RANGE_EXT_TLV(xname, xreg, xshift, xmin, xmax, xinvert, \
				 xhandler_get, xhandler_put, tlv_array) \
{	.iface = SNDRV_CTL_ELEM_IFACE_MIXER, .name = (xname),\
	.access = SNDRV_CTL_ELEM_ACCESS_TLV_READ |\
		 SNDRV_CTL_ELEM_ACCESS_READWRITE,\
	.tlv.p = (tlv_array), \
	.info = snd_soc_info_volsw_range, \
	.get = xhandler_get, .put = xhandler_put, \
	.private_value = (unsigned long)&(struct soc_mixer_control) \
		{.reg = xreg, .rreg = xreg, .shift = xshift, \
		 .rshift = xshift, .min = xmin, .max = xmax, \
		 .platform_max = xmax, .invert = xinvert} }
#define SOC_DOUBLE_EXT_TLV(xname, xreg, shift_left, shift_right, xmax, xinvert,\
	 xhandler_get, xhandler_put, tlv_array) \
{	.iface = SNDRV_CTL_ELEM_IFACE_MIXER, .name = (xname), \
	.access = SNDRV_CTL_ELEM_ACCESS_TLV_READ | \
		 SNDRV_CTL_ELEM_ACCESS_READWRITE, \
	.tlv.p = (tlv_array), \
	.info = snd_soc_info_volsw, \
	.get = xhandler_get, .put = xhandler_put, \
	.private_value = SOC_DOUBLE_VALUE(xreg, shift_left, shift_right, \
					  xmax, xinvert, 0) }
#define SOC_DOUBLE_R_EXT_TLV(xname, reg_left, reg_right, xshift, xmax, xinvert,\
	 xhandler_get, xhandler_put, tlv_array) \
{	.iface = SNDRV_CTL_ELEM_IFACE_MIXER, .name = (xname), \
	.access = SNDRV_CTL_ELEM_ACCESS_TLV_READ | \
		 SNDRV_CTL_ELEM_ACCESS_READWRITE, \
	.tlv.p = (tlv_array), \
	.info = snd_soc_info_volsw, \
	.get = xhandler_get, .put = xhandler_put, \
	.private_value = SOC_DOUBLE_R_VALUE(reg_left, reg_right, xshift, \
					    xmax, xinvert) }
#define SOC_SINGLE_BOOL_EXT(xname, xdata, xhandler_get, xhandler_put) \
{	.iface = SNDRV_CTL_ELEM_IFACE_MIXER, .name = xname, \
	.info = snd_soc_info_bool_ext, \
	.get = xhandler_get, .put = xhandler_put, \
	.private_value = xdata }
#define SOC_ENUM_EXT(xname, xenum, xhandler_get, xhandler_put) \
{	.iface = SNDRV_CTL_ELEM_IFACE_MIXER, .name = xname, \
	.info = snd_soc_info_enum_double, \
	.get = xhandler_get, .put = xhandler_put, \
	.private_value = (unsigned long)&xenum }
#define SOC_VALUE_ENUM_EXT(xname, xenum, xhandler_get, xhandler_put) \
	SOC_ENUM_EXT(xname, xenum, xhandler_get, xhandler_put)

#define SND_SOC_BYTES(xname, xbase, xregs)		      \
{	.iface = SNDRV_CTL_ELEM_IFACE_MIXER, .name = xname,   \
	.info = snd_soc_bytes_info, .get = snd_soc_bytes_get, \
	.put = snd_soc_bytes_put, .private_value =	      \
		((unsigned long)&(struct soc_bytes)           \
		{.base = xbase, .num_regs = xregs }) }
#define SND_SOC_BYTES_E(xname, xbase, xregs, xhandler_get, xhandler_put) \
{	.iface = SNDRV_CTL_ELEM_IFACE_MIXER, .name = xname, \
	.info = snd_soc_bytes_info, .get = xhandler_get, \
	.put = xhandler_put, .private_value = \
		((unsigned long)&(struct soc_bytes) \
		{.base = xbase, .num_regs = xregs }) }

#define SND_SOC_BYTES_MASK(xname, xbase, xregs, xmask)	      \
{	.iface = SNDRV_CTL_ELEM_IFACE_MIXER, .name = xname,   \
	.info = snd_soc_bytes_info, .get = snd_soc_bytes_get, \
	.put = snd_soc_bytes_put, .private_value =	      \
		((unsigned long)&(struct soc_bytes)           \
		{.base = xbase, .num_regs = xregs,	      \
		 .mask = xmask }) }

/*
 * SND_SOC_BYTES_EXT is deprecated, please USE SND_SOC_BYTES_TLV instead
 */
#define SND_SOC_BYTES_EXT(xname, xcount, xhandler_get, xhandler_put) \
{	.iface = SNDRV_CTL_ELEM_IFACE_MIXER, .name = xname, \
	.info = snd_soc_bytes_info_ext, \
	.get = xhandler_get, .put = xhandler_put, \
	.private_value = (unsigned long)&(struct soc_bytes_ext) \
		{.max = xcount} }
#define SND_SOC_BYTES_TLV(xname, xcount, xhandler_get, xhandler_put) \
{	.iface = SNDRV_CTL_ELEM_IFACE_MIXER, .name = xname, \
	.access = SNDRV_CTL_ELEM_ACCESS_TLV_READWRITE | \
		  SNDRV_CTL_ELEM_ACCESS_TLV_CALLBACK, \
	.tlv.c = (snd_soc_bytes_tlv_callback), \
	.info = snd_soc_bytes_info_ext, \
	.private_value = (unsigned long)&(struct soc_bytes_ext) \
		{.max = xcount, .get = xhandler_get, .put = xhandler_put, } }
#define SOC_SINGLE_XR_SX(xname, xregbase, xregcount, xnbits, \
		xmin, xmax, xinvert) \
{	.iface = SNDRV_CTL_ELEM_IFACE_MIXER, .name = (xname), \
	.info = snd_soc_info_xr_sx, .get = snd_soc_get_xr_sx, \
	.put = snd_soc_put_xr_sx, \
	.private_value = (unsigned long)&(struct soc_mreg_control) \
		{.regbase = xregbase, .regcount = xregcount, .nbits = xnbits, \
		.invert = xinvert, .min = xmin, .max = xmax} }

#define SOC_SINGLE_STROBE(xname, xreg, xshift, xinvert) \
	SOC_SINGLE_EXT(xname, xreg, xshift, 1, xinvert, \
		snd_soc_get_strobe, snd_soc_put_strobe)

/*
 * Simplified versions of above macros, declaring a struct and calculating
 * ARRAY_SIZE internally
 */
#define SOC_ENUM_DOUBLE_DECL(name, xreg, xshift_l, xshift_r, xtexts) \
	const struct soc_enum name = SOC_ENUM_DOUBLE(xreg, xshift_l, xshift_r, \
						ARRAY_SIZE(xtexts), xtexts)
#define SOC_ENUM_SINGLE_DECL(name, xreg, xshift, xtexts) \
	SOC_ENUM_DOUBLE_DECL(name, xreg, xshift, xshift, xtexts)
#define SOC_ENUM_SINGLE_EXT_DECL(name, xtexts) \
	const struct soc_enum name = SOC_ENUM_SINGLE_EXT(ARRAY_SIZE(xtexts), xtexts)
#define SOC_VALUE_ENUM_DOUBLE_DECL(name, xreg, xshift_l, xshift_r, xmask, xtexts, xvalues) \
	const struct soc_enum name = SOC_VALUE_ENUM_DOUBLE(xreg, xshift_l, xshift_r, xmask, \
							ARRAY_SIZE(xtexts), xtexts, xvalues)
#define SOC_VALUE_ENUM_SINGLE_DECL(name, xreg, xshift, xmask, xtexts, xvalues) \
	SOC_VALUE_ENUM_DOUBLE_DECL(name, xreg, xshift, xshift, xmask, xtexts, xvalues)

#define SOC_VALUE_ENUM_SINGLE_AUTODISABLE_DECL(name, xreg, xshift, xmask, xtexts, xvalues) \
	const struct soc_enum name = SOC_VALUE_ENUM_SINGLE_AUTODISABLE(xreg, \
		xshift, xmask, ARRAY_SIZE(xtexts), xtexts, xvalues)

#define SOC_ENUM_SINGLE_VIRT_DECL(name, xtexts) \
	const struct soc_enum name = SOC_ENUM_SINGLE_VIRT(ARRAY_SIZE(xtexts), xtexts)

/*
 * Bias levels
 *
 * @ON:      Bias is fully on for audio playback and capture operations.
 * @PREPARE: Prepare for audio operations. Called before DAPM switching for
 *           stream start and stop operations.
 * @STANDBY: Low power standby state when no playback/capture operations are
 *           in progress. NOTE: The transition time between STANDBY and ON
 *           should be as fast as possible and no longer than 10ms.
 * @OFF:     Power Off. No restrictions on transition times.
 */
enum snd_soc_bias_level {
	SND_SOC_BIAS_OFF = 0,
	SND_SOC_BIAS_STANDBY = 1,
	SND_SOC_BIAS_PREPARE = 2,
	SND_SOC_BIAS_ON = 3,
};

struct device_node;
struct snd_jack;
struct snd_soc_card;
struct snd_soc_pcm_stream;
struct snd_soc_ops;
struct snd_soc_pcm_runtime;
struct snd_soc_dai;
struct snd_soc_dai_driver;
struct snd_soc_dai_link;
struct snd_soc_component;
struct snd_soc_component_driver;
struct soc_enum;
struct snd_soc_jack;
struct snd_soc_jack_zone;
struct snd_soc_jack_pin;
#include <sound/soc-dapm.h>
#include <sound/soc-dpcm.h>
#include <sound/soc-topology.h>

struct snd_soc_jack_gpio;

typedef int (*hw_write_t)(void *,const char* ,int);

enum snd_soc_pcm_subclass {
	SND_SOC_PCM_CLASS_PCM	= 0,
	SND_SOC_PCM_CLASS_BE	= 1,
};

enum snd_soc_card_subclass {
	SND_SOC_CARD_CLASS_INIT		= 0,
	SND_SOC_CARD_CLASS_RUNTIME	= 1,
};

int snd_soc_register_card(struct snd_soc_card *card);
int snd_soc_unregister_card(struct snd_soc_card *card);
int devm_snd_soc_register_card(struct device *dev, struct snd_soc_card *card);
#ifdef CONFIG_PM_SLEEP
int snd_soc_suspend(struct device *dev);
int snd_soc_resume(struct device *dev);
#else
static inline int snd_soc_suspend(struct device *dev)
{
	return 0;
}

static inline int snd_soc_resume(struct device *dev)
{
	return 0;
}
#endif
int snd_soc_poweroff(struct device *dev);
int snd_soc_add_component(struct device *dev,
		struct snd_soc_component *component,
		const struct snd_soc_component_driver *component_driver,
		struct snd_soc_dai_driver *dai_drv,
		int num_dai);
int snd_soc_register_component(struct device *dev,
			 const struct snd_soc_component_driver *component_driver,
			 struct snd_soc_dai_driver *dai_drv, int num_dai);
int devm_snd_soc_register_component(struct device *dev,
			 const struct snd_soc_component_driver *component_driver,
			 struct snd_soc_dai_driver *dai_drv, int num_dai);
void snd_soc_unregister_component(struct device *dev);
struct snd_soc_component *snd_soc_lookup_component(struct device *dev,
						   const char *driver_name);

int soc_new_pcm(struct snd_soc_pcm_runtime *rtd, int num);
#ifdef CONFIG_SND_SOC_COMPRESS
int snd_soc_new_compress(struct snd_soc_pcm_runtime *rtd, int num);
#else
static inline int snd_soc_new_compress(struct snd_soc_pcm_runtime *rtd, int num)
{
	return 0;
}
#endif

void snd_soc_disconnect_sync(struct device *dev);

struct snd_soc_pcm_runtime *snd_soc_get_pcm_runtime(struct snd_soc_card *card,
				struct snd_soc_dai_link *dai_link);

bool snd_soc_runtime_ignore_pmdown_time(struct snd_soc_pcm_runtime *rtd);
void snd_soc_runtime_activate(struct snd_soc_pcm_runtime *rtd, int stream);
void snd_soc_runtime_deactivate(struct snd_soc_pcm_runtime *rtd, int stream);

int snd_soc_runtime_calc_hw(struct snd_soc_pcm_runtime *rtd,
			    struct snd_pcm_hardware *hw, int stream);

int snd_soc_runtime_set_dai_fmt(struct snd_soc_pcm_runtime *rtd,
	unsigned int dai_fmt);

#ifdef CONFIG_DMI
int snd_soc_set_dmi_name(struct snd_soc_card *card, const char *flavour);
#else
static inline int snd_soc_set_dmi_name(struct snd_soc_card *card,
				       const char *flavour)
{
	return 0;
}
#endif

/* Utility functions to get clock rates from various things */
int snd_soc_calc_frame_size(int sample_size, int channels, int tdm_slots);
int snd_soc_params_to_frame_size(struct snd_pcm_hw_params *params);
int snd_soc_calc_bclk(int fs, int sample_size, int channels, int tdm_slots);
int snd_soc_params_to_bclk(struct snd_pcm_hw_params *parms);

/* set runtime hw params */
int snd_soc_set_runtime_hwparams(struct snd_pcm_substream *substream,
	const struct snd_pcm_hardware *hw);

/* Jack reporting */
int snd_soc_card_jack_new(struct snd_soc_card *card, const char *id, int type,
	struct snd_soc_jack *jack, struct snd_soc_jack_pin *pins,
	unsigned int num_pins);

void snd_soc_jack_report(struct snd_soc_jack *jack, int status, int mask);
int snd_soc_jack_add_pins(struct snd_soc_jack *jack, int count,
			  struct snd_soc_jack_pin *pins);
void snd_soc_jack_notifier_register(struct snd_soc_jack *jack,
				    struct notifier_block *nb);
void snd_soc_jack_notifier_unregister(struct snd_soc_jack *jack,
				      struct notifier_block *nb);
int snd_soc_jack_add_zones(struct snd_soc_jack *jack, int count,
			  struct snd_soc_jack_zone *zones);
int snd_soc_jack_get_type(struct snd_soc_jack *jack, int micbias_voltage);
#ifdef CONFIG_GPIOLIB
int snd_soc_jack_add_gpios(struct snd_soc_jack *jack, int count,
			struct snd_soc_jack_gpio *gpios);
int snd_soc_jack_add_gpiods(struct device *gpiod_dev,
			    struct snd_soc_jack *jack,
			    int count, struct snd_soc_jack_gpio *gpios);
void snd_soc_jack_free_gpios(struct snd_soc_jack *jack, int count,
			struct snd_soc_jack_gpio *gpios);
#else
static inline int snd_soc_jack_add_gpios(struct snd_soc_jack *jack, int count,
					 struct snd_soc_jack_gpio *gpios)
{
	return 0;
}

static inline int snd_soc_jack_add_gpiods(struct device *gpiod_dev,
					  struct snd_soc_jack *jack,
					  int count,
					  struct snd_soc_jack_gpio *gpios)
{
	return 0;
}

static inline void snd_soc_jack_free_gpios(struct snd_soc_jack *jack, int count,
					   struct snd_soc_jack_gpio *gpios)
{
}
#endif

struct snd_ac97 *snd_soc_alloc_ac97_component(struct snd_soc_component *component);
struct snd_ac97 *snd_soc_new_ac97_component(struct snd_soc_component *component,
	unsigned int id, unsigned int id_mask);
void snd_soc_free_ac97_component(struct snd_ac97 *ac97);

#ifdef CONFIG_SND_SOC_AC97_BUS
int snd_soc_set_ac97_ops(struct snd_ac97_bus_ops *ops);
int snd_soc_set_ac97_ops_of_reset(struct snd_ac97_bus_ops *ops,
		struct platform_device *pdev);

extern struct snd_ac97_bus_ops *soc_ac97_ops;
#else
static inline int snd_soc_set_ac97_ops_of_reset(struct snd_ac97_bus_ops *ops,
	struct platform_device *pdev)
{
	return 0;
}

static inline int snd_soc_set_ac97_ops(struct snd_ac97_bus_ops *ops)
{
	return 0;
}
#endif

/*
 *Controls
 */
struct snd_kcontrol *snd_soc_cnew(const struct snd_kcontrol_new *_template,
				  void *data, const char *long_name,
				  const char *prefix);
struct snd_kcontrol *snd_soc_card_get_kcontrol(struct snd_soc_card *soc_card,
					       const char *name);
int snd_soc_add_component_controls(struct snd_soc_component *component,
	const struct snd_kcontrol_new *controls, unsigned int num_controls);
int snd_soc_add_card_controls(struct snd_soc_card *soc_card,
	const struct snd_kcontrol_new *controls, int num_controls);
int snd_soc_add_dai_controls(struct snd_soc_dai *dai,
	const struct snd_kcontrol_new *controls, int num_controls);
int snd_soc_info_enum_double(struct snd_kcontrol *kcontrol,
	struct snd_ctl_elem_info *uinfo);
int snd_soc_get_enum_double(struct snd_kcontrol *kcontrol,
	struct snd_ctl_elem_value *ucontrol);
int snd_soc_put_enum_double(struct snd_kcontrol *kcontrol,
	struct snd_ctl_elem_value *ucontrol);
int snd_soc_info_volsw(struct snd_kcontrol *kcontrol,
	struct snd_ctl_elem_info *uinfo);
int snd_soc_info_volsw_sx(struct snd_kcontrol *kcontrol,
			  struct snd_ctl_elem_info *uinfo);
#define snd_soc_info_bool_ext		snd_ctl_boolean_mono_info
int snd_soc_get_volsw(struct snd_kcontrol *kcontrol,
	struct snd_ctl_elem_value *ucontrol);
int snd_soc_put_volsw(struct snd_kcontrol *kcontrol,
	struct snd_ctl_elem_value *ucontrol);
#define snd_soc_get_volsw_2r snd_soc_get_volsw
#define snd_soc_put_volsw_2r snd_soc_put_volsw
int snd_soc_get_volsw_sx(struct snd_kcontrol *kcontrol,
	struct snd_ctl_elem_value *ucontrol);
int snd_soc_put_volsw_sx(struct snd_kcontrol *kcontrol,
	struct snd_ctl_elem_value *ucontrol);
int snd_soc_info_volsw_range(struct snd_kcontrol *kcontrol,
	struct snd_ctl_elem_info *uinfo);
int snd_soc_put_volsw_range(struct snd_kcontrol *kcontrol,
	struct snd_ctl_elem_value *ucontrol);
int snd_soc_get_volsw_range(struct snd_kcontrol *kcontrol,
	struct snd_ctl_elem_value *ucontrol);
int snd_soc_limit_volume(struct snd_soc_card *card,
	const char *name, int max);
int snd_soc_bytes_info(struct snd_kcontrol *kcontrol,
		       struct snd_ctl_elem_info *uinfo);
int snd_soc_bytes_get(struct snd_kcontrol *kcontrol,
		      struct snd_ctl_elem_value *ucontrol);
int snd_soc_bytes_put(struct snd_kcontrol *kcontrol,
		      struct snd_ctl_elem_value *ucontrol);
int snd_soc_bytes_info_ext(struct snd_kcontrol *kcontrol,
	struct snd_ctl_elem_info *ucontrol);
int snd_soc_bytes_tlv_callback(struct snd_kcontrol *kcontrol, int op_flag,
	unsigned int size, unsigned int __user *tlv);
int snd_soc_info_xr_sx(struct snd_kcontrol *kcontrol,
	struct snd_ctl_elem_info *uinfo);
int snd_soc_get_xr_sx(struct snd_kcontrol *kcontrol,
	struct snd_ctl_elem_value *ucontrol);
int snd_soc_put_xr_sx(struct snd_kcontrol *kcontrol,
	struct snd_ctl_elem_value *ucontrol);
int snd_soc_get_strobe(struct snd_kcontrol *kcontrol,
	struct snd_ctl_elem_value *ucontrol);
int snd_soc_put_strobe(struct snd_kcontrol *kcontrol,
	struct snd_ctl_elem_value *ucontrol);

/**
 * struct snd_soc_jack_pin - Describes a pin to update based on jack detection
 *
 * @pin:    name of the pin to update
 * @mask:   bits to check for in reported jack status
 * @invert: if non-zero then pin is enabled when status is not reported
 * @list:   internal list entry
 */
struct snd_soc_jack_pin {
	struct list_head list;
	const char *pin;
	int mask;
	bool invert;
};

/**
 * struct snd_soc_jack_zone - Describes voltage zones of jack detection
 *
 * @min_mv: start voltage in mv
 * @max_mv: end voltage in mv
 * @jack_type: type of jack that is expected for this voltage
 * @debounce_time: debounce_time for jack, codec driver should wait for this
 *		duration before reading the adc for voltages
 * @list:   internal list entry
 */
struct snd_soc_jack_zone {
	unsigned int min_mv;
	unsigned int max_mv;
	unsigned int jack_type;
	unsigned int debounce_time;
	struct list_head list;
};

/**
 * struct snd_soc_jack_gpio - Describes a gpio pin for jack detection
 *
 * @gpio:         legacy gpio number
 * @idx:          gpio descriptor index within the function of the GPIO
 *                consumer device
 * @gpiod_dev:    GPIO consumer device
 * @name:         gpio name. Also as connection ID for the GPIO consumer
 *                device function name lookup
 * @report:       value to report when jack detected
 * @invert:       report presence in low state
 * @debounce_time: debounce time in ms
 * @wake:	  enable as wake source
 * @jack_status_check: callback function which overrides the detection
 *		       to provide more complex checks (eg, reading an
 *		       ADC).
 */
struct snd_soc_jack_gpio {
	unsigned int gpio;
	unsigned int idx;
	struct device *gpiod_dev;
	const char *name;
	int report;
	int invert;
	int debounce_time;
	bool wake;

	/* private: */
	struct snd_soc_jack *jack;
	struct delayed_work work;
	struct notifier_block pm_notifier;
	struct gpio_desc *desc;

	void *data;
	/* public: */
	int (*jack_status_check)(void *data);
};

struct snd_soc_jack {
	struct mutex mutex;
	struct snd_jack *jack;
	struct snd_soc_card *card;
	struct list_head pins;
	int status;
	struct blocking_notifier_head notifier;
	struct list_head jack_zones;
};

/* SoC PCM stream information */
struct snd_soc_pcm_stream {
	const char *stream_name;
	u64 formats;			/* SNDRV_PCM_FMTBIT_* */
	unsigned int rates;		/* SNDRV_PCM_RATE_* */
	unsigned int rate_min;		/* min rate */
	unsigned int rate_max;		/* max rate */
	unsigned int channels_min;	/* min channels */
	unsigned int channels_max;	/* max channels */
	unsigned int sig_bits;		/* number of bits of content */
};

/* SoC audio ops */
struct snd_soc_ops {
	int (*startup)(struct snd_pcm_substream *);
	void (*shutdown)(struct snd_pcm_substream *);
	int (*hw_params)(struct snd_pcm_substream *, struct snd_pcm_hw_params *);
	int (*hw_free)(struct snd_pcm_substream *);
	int (*prepare)(struct snd_pcm_substream *);
	int (*trigger)(struct snd_pcm_substream *, int);
};

struct snd_soc_compr_ops {
	int (*startup)(struct snd_compr_stream *);
	void (*shutdown)(struct snd_compr_stream *);
	int (*set_params)(struct snd_compr_stream *);
	int (*trigger)(struct snd_compr_stream *);
};

struct snd_soc_component*
snd_soc_rtdcom_lookup(struct snd_soc_pcm_runtime *rtd,
		       const char *driver_name);

struct snd_soc_dai_link_component {
	const char *name;
	struct device_node *of_node;
	const char *dai_name;
};

struct snd_soc_dai_link {
	/* config - must be set by machine driver */
	const char *name;			/* Codec name */
	const char *stream_name;		/* Stream name */

	/*
	 * You MAY specify the link's CPU-side device, either by device name,
	 * or by DT/OF node, but not both. If this information is omitted,
	 * the CPU-side DAI is matched using .cpu_dai_name only, which hence
	 * must be globally unique. These fields are currently typically used
	 * only for codec to codec links, or systems using device tree.
	 */
	/*
	 * You MAY specify the DAI name of the CPU DAI. If this information is
	 * omitted, the CPU-side DAI is matched using .cpu_name/.cpu_of_node
	 * only, which only works well when that device exposes a single DAI.
	 */
	struct snd_soc_dai_link_component *cpus;
	unsigned int num_cpus;

	/*
	 * You MUST specify the link's codec, either by device name, or by
	 * DT/OF node, but not both.
	 */
	/* You MUST specify the DAI name within the codec */
	struct snd_soc_dai_link_component *codecs;
	unsigned int num_codecs;

	/*
	 * You MAY specify the link's platform/PCM/DMA driver, either by
	 * device name, or by DT/OF node, but not both. Some forms of link
	 * do not need a platform. In such case, platforms are not mandatory.
	 */
	struct snd_soc_dai_link_component *platforms;
	unsigned int num_platforms;

	int id;	/* optional ID for machine driver link identification */

	const struct snd_soc_pcm_stream *params;
	unsigned int num_params;

	unsigned int dai_fmt;           /* format to set on init */

	enum snd_soc_dpcm_trigger trigger[2]; /* trigger type for DPCM */

	/* codec/machine specific init - e.g. add machine controls */
	int (*init)(struct snd_soc_pcm_runtime *rtd);

	/* optional hw_params re-writing for BE and FE sync */
	int (*be_hw_params_fixup)(struct snd_soc_pcm_runtime *rtd,
			struct snd_pcm_hw_params *params);

	/* machine stream operations */
	const struct snd_soc_ops *ops;
	const struct snd_soc_compr_ops *compr_ops;

	/* Mark this pcm with non atomic ops */
	bool nonatomic;

	/* For unidirectional dai links */
	unsigned int playback_only:1;
	unsigned int capture_only:1;

	/* Keep DAI active over suspend */
	unsigned int ignore_suspend:1;

	/* Symmetry requirements */
	unsigned int symmetric_rates:1;
	unsigned int symmetric_channels:1;
	unsigned int symmetric_samplebits:1;

	/* Do not create a PCM for this DAI link (Backend link) */
	unsigned int no_pcm:1;

	/* This DAI link can route to other DAI links at runtime (Frontend)*/
	unsigned int dynamic:1;

	/* DPCM capture and Playback support */
	unsigned int dpcm_capture:1;
	unsigned int dpcm_playback:1;

	/* DPCM used FE & BE merged format */
	unsigned int dpcm_merged_format:1;
	/* DPCM used FE & BE merged channel */
	unsigned int dpcm_merged_chan:1;
	/* DPCM used FE & BE merged rate */
	unsigned int dpcm_merged_rate:1;

	/* pmdown_time is ignored at stop */
	unsigned int ignore_pmdown_time:1;

	/* Do not create a PCM for this DAI link (Backend link) */
	unsigned int ignore:1;

#ifdef CONFIG_SND_SOC_TOPOLOGY
	struct snd_soc_dobj dobj; /* For topology */
#endif
};
#define for_each_link_codecs(link, i, codec)				\
	for ((i) = 0;							\
	     ((i) < link->num_codecs) && ((codec) = &link->codecs[i]);	\
	     (i)++)

#define for_each_link_platforms(link, i, platform)			\
	for ((i) = 0;							\
	     ((i) < link->num_platforms) &&				\
	     ((platform) = &link->platforms[i]);			\
	     (i)++)

#define for_each_link_cpus(link, i, cpu)				\
	for ((i) = 0;							\
	     ((i) < link->num_cpus) && ((cpu) = &link->cpus[i]);	\
	     (i)++)

/*
 * Sample 1 : Single CPU/Codec/Platform
 *
 * SND_SOC_DAILINK_DEFS(test,
 *	DAILINK_COMP_ARRAY(COMP_CPU("cpu_dai")),
 *	DAILINK_COMP_ARRAY(COMP_CODEC("codec", "codec_dai")),
 *	DAILINK_COMP_ARRAY(COMP_PLATFORM("platform")));
 *
 * struct snd_soc_dai_link link = {
 *	...
 *	SND_SOC_DAILINK_REG(test),
 * };
 *
 * Sample 2 : Multi CPU/Codec, no Platform
 *
 * SND_SOC_DAILINK_DEFS(test,
 *	DAILINK_COMP_ARRAY(COMP_CPU("cpu_dai1"),
 *			   COMP_CPU("cpu_dai2")),
 *	DAILINK_COMP_ARRAY(COMP_CODEC("codec1", "codec_dai1"),
 *			   COMP_CODEC("codec2", "codec_dai2")));
 *
 * struct snd_soc_dai_link link = {
 *	...
 *	SND_SOC_DAILINK_REG(test),
 * };
 *
 * Sample 3 : Define each CPU/Codec/Platform manually
 *
 * SND_SOC_DAILINK_DEF(test_cpu,
 *		DAILINK_COMP_ARRAY(COMP_CPU("cpu_dai1"),
 *				   COMP_CPU("cpu_dai2")));
 * SND_SOC_DAILINK_DEF(test_codec,
 *		DAILINK_COMP_ARRAY(COMP_CODEC("codec1", "codec_dai1"),
 *				   COMP_CODEC("codec2", "codec_dai2")));
 * SND_SOC_DAILINK_DEF(test_platform,
 *		DAILINK_COMP_ARRAY(COMP_PLATFORM("platform")));
 *
 * struct snd_soc_dai_link link = {
 *	...
 *	SND_SOC_DAILINK_REG(test_cpu,
 *			    test_codec,
 *			    test_platform),
 * };
 *
 * Sample 4 : Sample3 without platform
 *
 * struct snd_soc_dai_link link = {
 *	...
 *	SND_SOC_DAILINK_REG(test_cpu,
 *			    test_codec);
 * };
 */

#define SND_SOC_DAILINK_REG1(name)	 SND_SOC_DAILINK_REG3(name##_cpus, name##_codecs, name##_platforms)
#define SND_SOC_DAILINK_REG2(cpu, codec) SND_SOC_DAILINK_REG3(cpu, codec, null_dailink_component)
#define SND_SOC_DAILINK_REG3(cpu, codec, platform)	\
	.cpus		= cpu,				\
	.num_cpus	= ARRAY_SIZE(cpu),		\
	.codecs		= codec,			\
	.num_codecs	= ARRAY_SIZE(codec),		\
	.platforms	= platform,			\
	.num_platforms	= ARRAY_SIZE(platform)

#define SND_SOC_DAILINK_REGx(_1, _2, _3, func, ...) func
#define SND_SOC_DAILINK_REG(...) \
	SND_SOC_DAILINK_REGx(__VA_ARGS__,		\
			SND_SOC_DAILINK_REG3,	\
			SND_SOC_DAILINK_REG2,	\
			SND_SOC_DAILINK_REG1)(__VA_ARGS__)

#define SND_SOC_DAILINK_DEF(name, def...)		\
	static struct snd_soc_dai_link_component name[]	= { def }

#define SND_SOC_DAILINK_DEFS(name, cpu, codec, platform...)	\
	SND_SOC_DAILINK_DEF(name##_cpus, cpu);			\
	SND_SOC_DAILINK_DEF(name##_codecs, codec);		\
	SND_SOC_DAILINK_DEF(name##_platforms, platform)

#define DAILINK_COMP_ARRAY(param...)	param
#define COMP_EMPTY()			{ }
#define COMP_CPU(_dai)			{ .dai_name = _dai, }
#define COMP_CODEC(_name, _dai)		{ .name = _name, .dai_name = _dai, }
#define COMP_PLATFORM(_name)		{ .name = _name }
#define COMP_AUX(_name)			{ .name = _name }
#define COMP_CODEC_CONF(_name)		{ .name = _name }
#define COMP_DUMMY()			{ .name = "snd-soc-dummy", .dai_name = "snd-soc-dummy-dai", }

extern struct snd_soc_dai_link_component null_dailink_component[0];


struct snd_soc_codec_conf {
	/*
	 * specify device either by device name, or by
	 * DT/OF node, but not both.
	 */
	struct snd_soc_dai_link_component dlc;

	/*
	 * optional map of kcontrol, widget and path name prefixes that are
	 * associated per device
	 */
	const char *name_prefix;
};

struct snd_soc_aux_dev {
	/*
	 * specify multi-codec either by device name, or by
	 * DT/OF node, but not both.
	 */
	struct snd_soc_dai_link_component dlc;

	/* codec/machine specific init - e.g. add machine controls */
	int (*init)(struct snd_soc_component *component);
};

/* SoC card */
struct snd_soc_card {
	const char *name;
	const char *long_name;
	const char *driver_name;
	const char *components;
#ifdef CONFIG_DMI
	char dmi_longname[80];
#endif /* CONFIG_DMI */
	char topology_shortname[32];

	struct device *dev;
	struct snd_card *snd_card;
	struct module *owner;

	struct mutex mutex;
	struct mutex dapm_mutex;

	/* Mutex for PCM operations */
	struct mutex pcm_mutex;
	enum snd_soc_pcm_subclass pcm_subclass;

	spinlock_t dpcm_lock;

	bool instantiated;
	bool topology_shortname_created;

	int (*probe)(struct snd_soc_card *card);
	int (*late_probe)(struct snd_soc_card *card);
	int (*remove)(struct snd_soc_card *card);

	/* the pre and post PM functions are used to do any PM work before and
	 * after the codec and DAI's do any PM work. */
	int (*suspend_pre)(struct snd_soc_card *card);
	int (*suspend_post)(struct snd_soc_card *card);
	int (*resume_pre)(struct snd_soc_card *card);
	int (*resume_post)(struct snd_soc_card *card);

	/* callbacks */
	int (*set_bias_level)(struct snd_soc_card *,
			      struct snd_soc_dapm_context *dapm,
			      enum snd_soc_bias_level level);
	int (*set_bias_level_post)(struct snd_soc_card *,
				   struct snd_soc_dapm_context *dapm,
				   enum snd_soc_bias_level level);

	int (*add_dai_link)(struct snd_soc_card *,
			    struct snd_soc_dai_link *link);
	void (*remove_dai_link)(struct snd_soc_card *,
			    struct snd_soc_dai_link *link);

	long pmdown_time;

	/* CPU <--> Codec DAI links  */
	struct snd_soc_dai_link *dai_link;  /* predefined links only */
	int num_links;  /* predefined links only */

	struct list_head rtd_list;
	int num_rtd;

	/* optional codec specific configuration */
	struct snd_soc_codec_conf *codec_conf;
	int num_configs;

	/*
	 * optional auxiliary devices such as amplifiers or codecs with DAI
	 * link unused
	 */
	struct snd_soc_aux_dev *aux_dev;
	int num_aux_devs;
	struct list_head aux_comp_list;

	const struct snd_kcontrol_new *controls;
	int num_controls;

	/*
	 * Card-specific routes and widgets.
	 * Note: of_dapm_xxx for Device Tree; Otherwise for driver build-in.
	 */
	const struct snd_soc_dapm_widget *dapm_widgets;
	int num_dapm_widgets;
	const struct snd_soc_dapm_route *dapm_routes;
	int num_dapm_routes;
	const struct snd_soc_dapm_widget *of_dapm_widgets;
	int num_of_dapm_widgets;
	const struct snd_soc_dapm_route *of_dapm_routes;
	int num_of_dapm_routes;
	bool fully_routed;
	bool disable_route_checks;

	/* lists of probed devices belonging to this card */
	struct list_head component_dev_list;
	struct list_head list;

	struct list_head widgets;
	struct list_head paths;
	struct list_head dapm_list;
	struct list_head dapm_dirty;

	/* attached dynamic objects */
	struct list_head dobj_list;

	/* Generic DAPM context for the card */
	struct snd_soc_dapm_context dapm;
	struct snd_soc_dapm_stats dapm_stats;
	struct snd_soc_dapm_update *update;

#ifdef CONFIG_DEBUG_FS
	struct dentry *debugfs_card_root;
#endif
#ifdef CONFIG_PM_SLEEP
	struct work_struct deferred_resume_work;
#endif
	u32 pop_time;

	void *drvdata;
};
#define for_each_card_prelinks(card, i, link)				\
	for ((i) = 0;							\
	     ((i) < (card)->num_links) && ((link) = &(card)->dai_link[i]); \
	     (i)++)
#define for_each_card_pre_auxs(card, i, aux)				\
	for ((i) = 0;							\
	     ((i) < (card)->num_aux_devs) && ((aux) = &(card)->aux_dev[i]); \
	     (i)++)

#define for_each_card_rtds(card, rtd)			\
	list_for_each_entry(rtd, &(card)->rtd_list, list)
#define for_each_card_rtds_safe(card, rtd, _rtd)	\
	list_for_each_entry_safe(rtd, _rtd, &(card)->rtd_list, list)

#define for_each_card_auxs(card, component)			\
	list_for_each_entry(component, &card->aux_comp_list, card_aux_list)
#define for_each_card_auxs_safe(card, component, _comp)	\
	list_for_each_entry_safe(component, _comp,	\
				 &card->aux_comp_list, card_aux_list)

#define for_each_card_components(card, component)			\
	list_for_each_entry(component, &(card)->component_dev_list, card_list)

#define for_each_card_dapms(card, dapm)					\
	list_for_each_entry(dapm, &card->dapm_list, list)

#define for_each_card_widgets(card, w)\
	list_for_each_entry(w, &card->widgets, list)
#define for_each_card_widgets_safe(card, w, _w)	\
	list_for_each_entry_safe(w, _w, &card->widgets, list)

/* SoC machine DAI configuration, glues a codec and cpu DAI together */
struct snd_soc_pcm_runtime {
	struct device *dev;
	struct snd_soc_card *card;
	struct snd_soc_dai_link *dai_link;
	struct snd_pcm_ops ops;

	unsigned int params_select; /* currently selected param for dai link */

	/* Dynamic PCM BE runtime data */
	struct snd_soc_dpcm_runtime dpcm[2];

	long pmdown_time;

	/* runtime devices */
	struct snd_pcm *pcm;
	struct snd_compr *compr;
	struct snd_soc_dai *codec_dai;
	struct snd_soc_dai *cpu_dai;

	struct snd_soc_dai **codec_dais;
	unsigned int num_codecs;

	struct snd_soc_dai **cpu_dais;
	unsigned int num_cpus;

	struct delayed_work delayed_work;
	void (*close_delayed_work_func)(struct snd_soc_pcm_runtime *rtd);
#ifdef CONFIG_DEBUG_FS
	struct dentry *debugfs_dpcm_root;
#endif

	unsigned int num; /* 0-based and monotonic increasing */
	struct list_head list; /* rtd list of the soc card */

	/* bit field */
	unsigned int pop_wait:1;
	unsigned int fe_compr:1; /* for Dynamic PCM */

	int num_components;
	struct snd_soc_component *components[0]; /* CPU/Codec/Platform */
};
#define for_each_rtd_components(rtd, i, component)			\
	for ((i) = 0;							\
	     ((i) < rtd->num_components) && ((component) = rtd->components[i]);\
	     (i)++)
#define for_each_rtd_cpu_dais(rtd, i, dai)				\
	for ((i) = 0;							\
	     ((i) < rtd->num_cpus) && ((dai) = rtd->cpu_dais[i]);	\
	     (i)++)
#define for_each_rtd_cpu_dais_rollback(rtd, i, dai)		\
	for (; (--(i) >= 0) && ((dai) = rtd->cpu_dais[i]);)
#define for_each_rtd_codec_dais(rtd, i, dai)				\
	for ((i) = 0;							\
	     ((i) < rtd->num_codecs) && ((dai) = rtd->codec_dais[i]);	\
	     (i)++)
<<<<<<< HEAD
#define for_each_rtd_codec_dai_rollback(rtd, i, dai)		\
	for (; (--(i) >= 0) && ((dai) = rtd->codec_dais[i]);)

#define for_each_rtd_cpu_dai(rtd, i, dai)\
	for ((i) = 0;						       \
	     ((i) < rtd->num_cpus) && ((dai) = rtd->cpu_dais[i]); \
	     (i)++)
#define for_each_rtd_cpu_dai_rollback(rtd, i, dai)		\
	for (; (--(i) >= 0) && ((dai) = rtd->cpu_dais[i]);)
=======
#define for_each_rtd_codec_dais_rollback(rtd, i, dai)		\
	for (; (--(i) >= 0) && ((dai) = rtd->codec_dais[i]);)

>>>>>>> 2585fb04

void snd_soc_close_delayed_work(struct snd_soc_pcm_runtime *rtd);

/* mixer control */
struct soc_mixer_control {
	int min, max, platform_max;
	int reg, rreg;
	unsigned int shift, rshift;
	unsigned int sign_bit;
	unsigned int invert:1;
	unsigned int autodisable:1;
#ifdef CONFIG_SND_SOC_TOPOLOGY
	struct snd_soc_dobj dobj;
#endif
};

struct soc_bytes {
	int base;
	int num_regs;
	u32 mask;
};

struct soc_bytes_ext {
	int max;
#ifdef CONFIG_SND_SOC_TOPOLOGY
	struct snd_soc_dobj dobj;
#endif
	/* used for TLV byte control */
	int (*get)(struct snd_kcontrol *kcontrol, unsigned int __user *bytes,
			unsigned int size);
	int (*put)(struct snd_kcontrol *kcontrol, const unsigned int __user *bytes,
			unsigned int size);
};

/* multi register control */
struct soc_mreg_control {
	long min, max;
	unsigned int regbase, regcount, nbits, invert;
};

/* enumerated kcontrol */
struct soc_enum {
	int reg;
	unsigned char shift_l;
	unsigned char shift_r;
	unsigned int items;
	unsigned int mask;
	const char * const *texts;
	const unsigned int *values;
	unsigned int autodisable:1;
#ifdef CONFIG_SND_SOC_TOPOLOGY
	struct snd_soc_dobj dobj;
#endif
};

/* device driver data */

static inline void snd_soc_card_set_drvdata(struct snd_soc_card *card,
		void *data)
{
	card->drvdata = data;
}

static inline void *snd_soc_card_get_drvdata(struct snd_soc_card *card)
{
	return card->drvdata;
}

static inline bool snd_soc_volsw_is_stereo(struct soc_mixer_control *mc)
{
	if (mc->reg == mc->rreg && mc->shift == mc->rshift)
		return 0;
	/*
	 * mc->reg == mc->rreg && mc->shift != mc->rshift, or
	 * mc->reg != mc->rreg means that the control is
	 * stereo (bits in one register or in two registers)
	 */
	return 1;
}

static inline unsigned int snd_soc_enum_val_to_item(struct soc_enum *e,
	unsigned int val)
{
	unsigned int i;

	if (!e->values)
		return val;

	for (i = 0; i < e->items; i++)
		if (val == e->values[i])
			return i;

	return 0;
}

static inline unsigned int snd_soc_enum_item_to_val(struct soc_enum *e,
	unsigned int item)
{
	if (!e->values)
		return item;

	return e->values[item];
}

/**
 * snd_soc_kcontrol_component() - Returns the component that registered the
 *  control
 * @kcontrol: The control for which to get the component
 *
 * Note: This function will work correctly if the control has been registered
 * for a component. With snd_soc_add_codec_controls() or via table based
 * setup for either a CODEC or component driver. Otherwise the behavior is
 * undefined.
 */
static inline struct snd_soc_component *snd_soc_kcontrol_component(
	struct snd_kcontrol *kcontrol)
{
	return snd_kcontrol_chip(kcontrol);
}

int snd_soc_util_init(void);
void snd_soc_util_exit(void);

int snd_soc_of_parse_card_name(struct snd_soc_card *card,
			       const char *propname);
int snd_soc_of_parse_audio_simple_widgets(struct snd_soc_card *card,
					  const char *propname);
int snd_soc_of_get_slot_mask(struct device_node *np,
			     const char *prop_name,
			     unsigned int *mask);
int snd_soc_of_parse_tdm_slot(struct device_node *np,
			      unsigned int *tx_mask,
			      unsigned int *rx_mask,
			      unsigned int *slots,
			      unsigned int *slot_width);
void snd_soc_of_parse_node_prefix(struct device_node *np,
				   struct snd_soc_codec_conf *codec_conf,
				   struct device_node *of_node,
				   const char *propname);
static inline
void snd_soc_of_parse_audio_prefix(struct snd_soc_card *card,
				   struct snd_soc_codec_conf *codec_conf,
				   struct device_node *of_node,
				   const char *propname)
{
	snd_soc_of_parse_node_prefix(card->dev->of_node,
				     codec_conf, of_node, propname);
}

int snd_soc_of_parse_audio_routing(struct snd_soc_card *card,
				   const char *propname);
unsigned int snd_soc_of_parse_daifmt(struct device_node *np,
				     const char *prefix,
				     struct device_node **bitclkmaster,
				     struct device_node **framemaster);
int snd_soc_get_dai_id(struct device_node *ep);
int snd_soc_get_dai_name(struct of_phandle_args *args,
			 const char **dai_name);
int snd_soc_of_get_dai_name(struct device_node *of_node,
			    const char **dai_name);
int snd_soc_of_get_dai_link_codecs(struct device *dev,
				   struct device_node *of_node,
				   struct snd_soc_dai_link *dai_link);
void snd_soc_of_put_dai_link_codecs(struct snd_soc_dai_link *dai_link);

int snd_soc_add_pcm_runtime(struct snd_soc_card *card,
			    struct snd_soc_dai_link *dai_link);
void snd_soc_remove_pcm_runtime(struct snd_soc_card *card,
				struct snd_soc_pcm_runtime *rtd);

struct snd_soc_dai *snd_soc_register_dai(struct snd_soc_component *component,
					 struct snd_soc_dai_driver *dai_drv,
					 bool legacy_dai_naming);
void snd_soc_unregister_dai(struct snd_soc_dai *dai);

struct snd_soc_dai *snd_soc_find_dai(
	const struct snd_soc_dai_link_component *dlc);

#include <sound/soc-dai.h>

static inline
struct snd_soc_dai *snd_soc_card_get_codec_dai(struct snd_soc_card *card,
					       const char *dai_name)
{
	struct snd_soc_pcm_runtime *rtd;

	list_for_each_entry(rtd, &card->rtd_list, list) {
		if (!strcmp(rtd->codec_dai->name, dai_name))
			return rtd->codec_dai;
	}

	return NULL;
}

static inline
int snd_soc_fixup_dai_links_platform_name(struct snd_soc_card *card,
					  const char *platform_name)
{
	struct snd_soc_dai_link *dai_link;
	const char *name;
	int i;

	if (!platform_name) /* nothing to do */
		return 0;

	/* set platform name for each dailink */
	for_each_card_prelinks(card, i, dai_link) {
		name = devm_kstrdup(card->dev, platform_name, GFP_KERNEL);
		if (!name)
			return -ENOMEM;

		if (!dai_link->platforms)
			return -EINVAL;

		/* only single platform is supported for now */
		dai_link->platforms->name = name;
	}

	return 0;
}

#ifdef CONFIG_DEBUG_FS
extern struct dentry *snd_soc_debugfs_root;
#endif

extern const struct dev_pm_ops snd_soc_pm_ops;

/* Helper functions */
static inline void snd_soc_dapm_mutex_lock(struct snd_soc_dapm_context *dapm)
{
	mutex_lock_nested(&dapm->card->dapm_mutex, SND_SOC_DAPM_CLASS_RUNTIME);
}

static inline void snd_soc_dapm_mutex_unlock(struct snd_soc_dapm_context *dapm)
{
	mutex_unlock(&dapm->card->dapm_mutex);
}

#include <sound/soc-component.h>

#endif<|MERGE_RESOLUTION|>--- conflicted
+++ resolved
@@ -1182,21 +1182,9 @@
 	for ((i) = 0;							\
 	     ((i) < rtd->num_codecs) && ((dai) = rtd->codec_dais[i]);	\
 	     (i)++)
-<<<<<<< HEAD
-#define for_each_rtd_codec_dai_rollback(rtd, i, dai)		\
-	for (; (--(i) >= 0) && ((dai) = rtd->codec_dais[i]);)
-
-#define for_each_rtd_cpu_dai(rtd, i, dai)\
-	for ((i) = 0;						       \
-	     ((i) < rtd->num_cpus) && ((dai) = rtd->cpu_dais[i]); \
-	     (i)++)
-#define for_each_rtd_cpu_dai_rollback(rtd, i, dai)		\
-	for (; (--(i) >= 0) && ((dai) = rtd->cpu_dais[i]);)
-=======
 #define for_each_rtd_codec_dais_rollback(rtd, i, dai)		\
 	for (; (--(i) >= 0) && ((dai) = rtd->codec_dais[i]);)
 
->>>>>>> 2585fb04
 
 void snd_soc_close_delayed_work(struct snd_soc_pcm_runtime *rtd);
 
