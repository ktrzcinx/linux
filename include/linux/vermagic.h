/* SPDX-License-Identifier: GPL-2.0 */
#ifndef _LINUX_VERMAGIC_H
#define _LINUX_VERMAGIC_H

<<<<<<< HEAD
=======
#ifndef INCLUDE_VERMAGIC
#error "This header can be included from kernel/module.c or *.mod.c only"
#endif

>>>>>>> 4775cbe7
#include <generated/utsrelease.h>
#include <asm/vermagic.h>

/* Simply sanity version stamp for modules. */
#ifdef CONFIG_SMP
#define MODULE_VERMAGIC_SMP "SMP "
#else
#define MODULE_VERMAGIC_SMP ""
#endif
#ifdef CONFIG_PREEMPT
#define MODULE_VERMAGIC_PREEMPT "preempt "
#elif defined(CONFIG_PREEMPT_RT)
#define MODULE_VERMAGIC_PREEMPT "preempt_rt "
#else
#define MODULE_VERMAGIC_PREEMPT ""
#endif
#ifdef CONFIG_MODULE_UNLOAD
#define MODULE_VERMAGIC_MODULE_UNLOAD "mod_unload "
#else
#define MODULE_VERMAGIC_MODULE_UNLOAD ""
#endif
#ifdef CONFIG_MODVERSIONS
#define MODULE_VERMAGIC_MODVERSIONS "modversions "
#else
#define MODULE_VERMAGIC_MODVERSIONS ""
#endif
#ifdef RANDSTRUCT_PLUGIN
#include <generated/randomize_layout_hash.h>
#define MODULE_RANDSTRUCT_PLUGIN "RANDSTRUCT_PLUGIN_" RANDSTRUCT_HASHED_SEED
#else
#define MODULE_RANDSTRUCT_PLUGIN
#endif

#define VERMAGIC_STRING 						\
	UTS_RELEASE " "							\
	MODULE_VERMAGIC_SMP MODULE_VERMAGIC_PREEMPT 			\
	MODULE_VERMAGIC_MODULE_UNLOAD MODULE_VERMAGIC_MODVERSIONS	\
	MODULE_ARCH_VERMAGIC						\
	MODULE_RANDSTRUCT_PLUGIN

#endif /* _LINUX_VERMAGIC_H */<|MERGE_RESOLUTION|>--- conflicted
+++ resolved
@@ -2,13 +2,10 @@
 #ifndef _LINUX_VERMAGIC_H
 #define _LINUX_VERMAGIC_H
 
-<<<<<<< HEAD
-=======
 #ifndef INCLUDE_VERMAGIC
 #error "This header can be included from kernel/module.c or *.mod.c only"
 #endif
 
->>>>>>> 4775cbe7
 #include <generated/utsrelease.h>
 #include <asm/vermagic.h>
 
