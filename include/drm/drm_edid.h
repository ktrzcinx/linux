/*
 * Copyright © 2007-2008 Intel Corporation
 *   Jesse Barnes <jesse.barnes@intel.com>
 *
 * Permission is hereby granted, free of charge, to any person obtaining a
 * copy of this software and associated documentation files (the "Software"),
 * to deal in the Software without restriction, including without limitation
 * the rights to use, copy, modify, merge, publish, distribute, sublicense,
 * and/or sell copies of the Software, and to permit persons to whom the
 * Software is furnished to do so, subject to the following conditions:
 *
 * The above copyright notice and this permission notice shall be included in
 * all copies or substantial portions of the Software.
 *
 * THE SOFTWARE IS PROVIDED "AS IS", WITHOUT WARRANTY OF ANY KIND, EXPRESS OR
 * IMPLIED, INCLUDING BUT NOT LIMITED TO THE WARRANTIES OF MERCHANTABILITY,
 * FITNESS FOR A PARTICULAR PURPOSE AND NONINFRINGEMENT.  IN NO EVENT SHALL
 * THE COPYRIGHT HOLDER(S) OR AUTHOR(S) BE LIABLE FOR ANY CLAIM, DAMAGES OR
 * OTHER LIABILITY, WHETHER IN AN ACTION OF CONTRACT, TORT OR OTHERWISE,
 * ARISING FROM, OUT OF OR IN CONNECTION WITH THE SOFTWARE OR THE USE OR
 * OTHER DEALINGS IN THE SOFTWARE.
 */
#ifndef __DRM_EDID_H__
#define __DRM_EDID_H__

#include <linux/types.h>

#define EDID_LENGTH 128
#define DDC_ADDR 0x50

struct est_timings {
	u8 t1;
	u8 t2;
	u8 mfg_rsvd;
} __attribute__((packed));

/* 00=16:10, 01=4:3, 10=5:4, 11=16:9 */
<<<<<<< HEAD
#define EDID_TIMING_ASPECT_SHIFT 0
#define EDID_TIMING_ASPECT_MASK  (0x3 << EDID_TIMING_ASPECT_SHIFT)

/* need to add 60 */
#define EDID_TIMING_VFREQ_SHIFT  2
=======
#define EDID_TIMING_ASPECT_SHIFT 6
#define EDID_TIMING_ASPECT_MASK  (0x3 << EDID_TIMING_ASPECT_SHIFT)

/* need to add 60 */
#define EDID_TIMING_VFREQ_SHIFT  0
>>>>>>> 80ffb3cc
#define EDID_TIMING_VFREQ_MASK   (0x3f << EDID_TIMING_VFREQ_SHIFT)

struct std_timing {
	u8 hsize; /* need to multiply by 8 then add 248 */
	u8 vfreq_aspect;
} __attribute__((packed));

<<<<<<< HEAD
#define DRM_EDID_PT_HSYNC_POSITIVE (1 << 6)
#define DRM_EDID_PT_VSYNC_POSITIVE (1 << 5)
#define DRM_EDID_PT_SEPARATE_SYNC  (3 << 3)
#define DRM_EDID_PT_STEREO         (1 << 2)
#define DRM_EDID_PT_INTERLACED     (1 << 1)
=======
#define DRM_EDID_PT_HSYNC_POSITIVE (1 << 1)
#define DRM_EDID_PT_VSYNC_POSITIVE (1 << 2)
#define DRM_EDID_PT_SEPARATE_SYNC  (3 << 3)
#define DRM_EDID_PT_STEREO         (1 << 5)
#define DRM_EDID_PT_INTERLACED     (1 << 7)
>>>>>>> 80ffb3cc

/* If detailed data is pixel timing */
struct detailed_pixel_timing {
	u8 hactive_lo;
	u8 hblank_lo;
	u8 hactive_hblank_hi;
	u8 vactive_lo;
	u8 vblank_lo;
	u8 vactive_vblank_hi;
	u8 hsync_offset_lo;
	u8 hsync_pulse_width_lo;
	u8 vsync_offset_pulse_width_lo;
	u8 hsync_vsync_offset_pulse_width_hi;
	u8 width_mm_lo;
	u8 height_mm_lo;
	u8 width_height_mm_hi;
	u8 hborder;
	u8 vborder;
	u8 misc;
} __attribute__((packed));

/* If it's not pixel timing, it'll be one of the below */
struct detailed_data_string {
	u8 str[13];
} __attribute__((packed));

struct detailed_data_monitor_range {
	u8 min_vfreq;
	u8 max_vfreq;
	u8 min_hfreq_khz;
	u8 max_hfreq_khz;
	u8 pixel_clock_mhz; /* need to multiply by 10 */
	__le16 sec_gtf_toggle; /* A000=use above, 20=use below */
	u8 hfreq_start_khz; /* need to multiply by 2 */
	u8 c; /* need to divide by 2 */
	__le16 m;
	u8 k;
	u8 j; /* need to divide by 2 */
} __attribute__((packed));

struct detailed_data_wpindex {
<<<<<<< HEAD
	u8 white_xy_lo; /* Upper 2 bits each */
=======
	u8 white_yx_lo; /* Lower 2 bits each */
>>>>>>> 80ffb3cc
	u8 white_x_hi;
	u8 white_y_hi;
	u8 gamma; /* need to divide by 100 then add 1 */
} __attribute__((packed));

struct detailed_data_color_point {
	u8 windex1;
	u8 wpindex1[3];
	u8 windex2;
	u8 wpindex2[3];
} __attribute__((packed));

struct detailed_non_pixel {
	u8 pad1;
	u8 type; /* ff=serial, fe=string, fd=monitor range, fc=monitor name
		    fb=color point data, fa=standard timing data,
		    f9=undefined, f8=mfg. reserved */
	u8 pad2;
	union {
		struct detailed_data_string str;
		struct detailed_data_monitor_range range;
		struct detailed_data_wpindex color;
		struct std_timing timings[5];
	} data;
} __attribute__((packed));

#define EDID_DETAIL_STD_MODES 0xfa
#define EDID_DETAIL_MONITOR_CPDATA 0xfb
#define EDID_DETAIL_MONITOR_NAME 0xfc
#define EDID_DETAIL_MONITOR_RANGE 0xfd
#define EDID_DETAIL_MONITOR_STRING 0xfe
#define EDID_DETAIL_MONITOR_SERIAL 0xff

struct detailed_timing {
	__le16 pixel_clock; /* need to multiply by 10 KHz */
	union {
		struct detailed_pixel_timing pixel_data;
		struct detailed_non_pixel other_data;
	} data;
} __attribute__((packed));

<<<<<<< HEAD
#define DRM_EDID_INPUT_SERRATION_VSYNC (1 << 7)
#define DRM_EDID_INPUT_SYNC_ON_GREEN   (1 << 5)
#define DRM_EDID_INPUT_COMPOSITE_SYNC  (1 << 4)
#define DRM_EDID_INPUT_SEPARATE_SYNCS  (1 << 3)
#define DRM_EDID_INPUT_BLANK_TO_BLACK  (1 << 2)
#define DRM_EDID_INPUT_VIDEO_LEVEL     (3 << 1)
#define DRM_EDID_INPUT_DIGITAL         (1 << 0) /* bits above must be zero if set */

#define DRM_EDID_FEATURE_DEFAULT_GTF      (1 << 7)
#define DRM_EDID_FEATURE_PREFERRED_TIMING (1 << 6)
#define DRM_EDID_FEATURE_STANDARD_COLOR   (1 << 5)
#define DRM_EDID_FEATURE_DISPLAY_TYPE     (3 << 3) /* 00=mono, 01=rgb, 10=non-rgb, 11=unknown */
#define DRM_EDID_FEATURE_PM_ACTIVE_OFF    (1 << 2)
#define DRM_EDID_FEATURE_PM_SUSPEND       (1 << 1)
#define DRM_EDID_FEATURE_PM_STANDBY       (1 << 0)
=======
#define DRM_EDID_INPUT_SERRATION_VSYNC (1 << 0)
#define DRM_EDID_INPUT_SYNC_ON_GREEN   (1 << 1)
#define DRM_EDID_INPUT_COMPOSITE_SYNC  (1 << 2)
#define DRM_EDID_INPUT_SEPARATE_SYNCS  (1 << 3)
#define DRM_EDID_INPUT_BLANK_TO_BLACK  (1 << 4)
#define DRM_EDID_INPUT_VIDEO_LEVEL     (3 << 5)
#define DRM_EDID_INPUT_DIGITAL         (1 << 7) /* bits below must be zero if set */

#define DRM_EDID_FEATURE_DEFAULT_GTF      (1 << 0)
#define DRM_EDID_FEATURE_PREFERRED_TIMING (1 << 1)
#define DRM_EDID_FEATURE_STANDARD_COLOR   (1 << 2)
#define DRM_EDID_FEATURE_DISPLAY_TYPE     (3 << 3) /* 00=mono, 01=rgb, 10=non-rgb, 11=unknown */
#define DRM_EDID_FEATURE_PM_ACTIVE_OFF    (1 << 5)
#define DRM_EDID_FEATURE_PM_SUSPEND       (1 << 6)
#define DRM_EDID_FEATURE_PM_STANDBY       (1 << 7)
>>>>>>> 80ffb3cc

struct edid {
	u8 header[8];
	/* Vendor & product info */
	u8 mfg_id[2];
	u8 prod_code[2];
	u32 serial; /* FIXME: byte order */
	u8 mfg_week;
	u8 mfg_year;
	/* EDID version */
	u8 version;
	u8 revision;
	/* Display info: */
	u8 input;
	u8 width_cm;
	u8 height_cm;
	u8 gamma;
	u8 features;
	/* Color characteristics */
	u8 red_green_lo;
	u8 black_white_lo;
	u8 red_x;
	u8 red_y;
	u8 green_x;
	u8 green_y;
	u8 blue_x;
	u8 blue_y;
	u8 white_x;
	u8 white_y;
	/* Est. timings and mfg rsvd timings*/
	struct est_timings established_timings;
	/* Standard timings 1-8*/
	struct std_timing standard_timings[8];
	/* Detailing timings 1-4 */
	struct detailed_timing detailed_timings[4];
	/* Number of 128 byte ext. blocks */
	u8 extensions;
	/* Checksum */
	u8 checksum;
} __attribute__((packed));

#define EDID_PRODUCT_ID(e) ((e)->prod_code[0] | ((e)->prod_code[1] << 8))

#endif /* __DRM_EDID_H__ */<|MERGE_RESOLUTION|>--- conflicted
+++ resolved
@@ -35,19 +35,11 @@
 } __attribute__((packed));
 
 /* 00=16:10, 01=4:3, 10=5:4, 11=16:9 */
-<<<<<<< HEAD
-#define EDID_TIMING_ASPECT_SHIFT 0
-#define EDID_TIMING_ASPECT_MASK  (0x3 << EDID_TIMING_ASPECT_SHIFT)
-
-/* need to add 60 */
-#define EDID_TIMING_VFREQ_SHIFT  2
-=======
 #define EDID_TIMING_ASPECT_SHIFT 6
 #define EDID_TIMING_ASPECT_MASK  (0x3 << EDID_TIMING_ASPECT_SHIFT)
 
 /* need to add 60 */
 #define EDID_TIMING_VFREQ_SHIFT  0
->>>>>>> 80ffb3cc
 #define EDID_TIMING_VFREQ_MASK   (0x3f << EDID_TIMING_VFREQ_SHIFT)
 
 struct std_timing {
@@ -55,19 +47,11 @@
 	u8 vfreq_aspect;
 } __attribute__((packed));
 
-<<<<<<< HEAD
-#define DRM_EDID_PT_HSYNC_POSITIVE (1 << 6)
-#define DRM_EDID_PT_VSYNC_POSITIVE (1 << 5)
-#define DRM_EDID_PT_SEPARATE_SYNC  (3 << 3)
-#define DRM_EDID_PT_STEREO         (1 << 2)
-#define DRM_EDID_PT_INTERLACED     (1 << 1)
-=======
 #define DRM_EDID_PT_HSYNC_POSITIVE (1 << 1)
 #define DRM_EDID_PT_VSYNC_POSITIVE (1 << 2)
 #define DRM_EDID_PT_SEPARATE_SYNC  (3 << 3)
 #define DRM_EDID_PT_STEREO         (1 << 5)
 #define DRM_EDID_PT_INTERLACED     (1 << 7)
->>>>>>> 80ffb3cc
 
 /* If detailed data is pixel timing */
 struct detailed_pixel_timing {
@@ -109,11 +93,7 @@
 } __attribute__((packed));
 
 struct detailed_data_wpindex {
-<<<<<<< HEAD
-	u8 white_xy_lo; /* Upper 2 bits each */
-=======
 	u8 white_yx_lo; /* Lower 2 bits each */
->>>>>>> 80ffb3cc
 	u8 white_x_hi;
 	u8 white_y_hi;
 	u8 gamma; /* need to divide by 100 then add 1 */
@@ -155,23 +135,6 @@
 	} data;
 } __attribute__((packed));
 
-<<<<<<< HEAD
-#define DRM_EDID_INPUT_SERRATION_VSYNC (1 << 7)
-#define DRM_EDID_INPUT_SYNC_ON_GREEN   (1 << 5)
-#define DRM_EDID_INPUT_COMPOSITE_SYNC  (1 << 4)
-#define DRM_EDID_INPUT_SEPARATE_SYNCS  (1 << 3)
-#define DRM_EDID_INPUT_BLANK_TO_BLACK  (1 << 2)
-#define DRM_EDID_INPUT_VIDEO_LEVEL     (3 << 1)
-#define DRM_EDID_INPUT_DIGITAL         (1 << 0) /* bits above must be zero if set */
-
-#define DRM_EDID_FEATURE_DEFAULT_GTF      (1 << 7)
-#define DRM_EDID_FEATURE_PREFERRED_TIMING (1 << 6)
-#define DRM_EDID_FEATURE_STANDARD_COLOR   (1 << 5)
-#define DRM_EDID_FEATURE_DISPLAY_TYPE     (3 << 3) /* 00=mono, 01=rgb, 10=non-rgb, 11=unknown */
-#define DRM_EDID_FEATURE_PM_ACTIVE_OFF    (1 << 2)
-#define DRM_EDID_FEATURE_PM_SUSPEND       (1 << 1)
-#define DRM_EDID_FEATURE_PM_STANDBY       (1 << 0)
-=======
 #define DRM_EDID_INPUT_SERRATION_VSYNC (1 << 0)
 #define DRM_EDID_INPUT_SYNC_ON_GREEN   (1 << 1)
 #define DRM_EDID_INPUT_COMPOSITE_SYNC  (1 << 2)
@@ -187,7 +150,6 @@
 #define DRM_EDID_FEATURE_PM_ACTIVE_OFF    (1 << 5)
 #define DRM_EDID_FEATURE_PM_SUSPEND       (1 << 6)
 #define DRM_EDID_FEATURE_PM_STANDBY       (1 << 7)
->>>>>>> 80ffb3cc
 
 struct edid {
 	u8 header[8];
