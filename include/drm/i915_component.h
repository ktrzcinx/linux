--- conflicted
+++ resolved
@@ -108,16 +108,6 @@
 	 * @dev: i915 device, used as parameter for ops
 	 */
 	struct device *dev;
-<<<<<<< HEAD
-
-	const struct i915_audio_component_ops {
-		struct module *owner;
-		void (*get_power)(struct device *);
-		void (*put_power)(struct device *);
-		void (*codec_wake_override)(struct device *, bool enable);
-		int (*get_cdclk_freq)(struct device *);
-	} *ops;
-=======
 	/**
 	 * @aud_sample_rate: the array of audio sample rate per port
 	 */
@@ -130,7 +120,6 @@
 	 * @audio_ops: Ops implemented by hda driver, called by i915 driver
 	 */
 	const struct i915_audio_component_audio_ops *audio_ops;
->>>>>>> 5e4b7c10
 };
 
 #endif /* _I915_COMPONENT_H_ */