--- conflicted
+++ resolved
@@ -1105,11 +1105,7 @@
 		 * model.
 		 */
 		if (!mmget_still_valid(current->mm)) {
-<<<<<<< HEAD
-			up_write(&current->mm->mmap_sem);
-=======
 			mmap_write_unlock(current->mm);
->>>>>>> 4775cbe7
 			return -EINTR;
 		}
 	} else {
