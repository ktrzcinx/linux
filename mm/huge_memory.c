--- conflicted
+++ resolved
@@ -2158,7 +2158,6 @@
 		    !TestSetPageDoubleMap(page)) {
 			for (i = 0; i < HPAGE_PMD_NR; i++)
 				atomic_inc(&page[i]._mapcount);
-<<<<<<< HEAD
 		}
 
 		lock_page_memcg(page);
@@ -2171,20 +2170,6 @@
 					atomic_dec(&page[i]._mapcount);
 			}
 		}
-=======
-		}
-
-		lock_page_memcg(page);
-		if (atomic_add_negative(-1, compound_mapcount_ptr(page))) {
-			/* Last compound_mapcount is gone. */
-			__dec_lruvec_page_state(page, NR_ANON_THPS);
-			if (TestClearPageDoubleMap(page)) {
-				/* No need in mapcount reference anymore */
-				for (i = 0; i < HPAGE_PMD_NR; i++)
-					atomic_dec(&page[i]._mapcount);
-			}
-		}
->>>>>>> 11811d61
 		unlock_page_memcg(page);
 	}
 
