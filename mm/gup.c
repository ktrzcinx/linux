--- conflicted
+++ resolved
@@ -1249,11 +1249,7 @@
 	}
 
 	if (ret & VM_FAULT_RETRY) {
-<<<<<<< HEAD
-		down_read(&mm->mmap_sem);
-=======
 		mmap_read_lock(mm);
->>>>>>> 4775cbe7
 		*unlocked = true;
 		fault_flags |= FAULT_FLAG_TRIED;
 		goto retry;
