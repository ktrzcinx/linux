--- conflicted
+++ resolved
@@ -21,13 +21,8 @@
 
 static inline bool ceph_has_realms_with_quotas(struct inode *inode)
 {
-<<<<<<< HEAD
-	struct ceph_mds_client *mdsc = ceph_inode_to_client(inode)->mdsc;
-	struct super_block *sb = mdsc->fsc->sb;
-=======
 	struct super_block *sb = inode->i_sb;
 	struct ceph_mds_client *mdsc = ceph_sb_to_mdsc(sb);
->>>>>>> 11811d61
 	struct inode *root = d_inode(sb->s_root);
 
 	if (atomic64_read(&mdsc->quotarealms_count) > 0)
