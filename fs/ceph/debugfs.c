// SPDX-License-Identifier: GPL-2.0
#include <linux/ceph/ceph_debug.h>

#include <linux/device.h>
#include <linux/slab.h>
#include <linux/module.h>
#include <linux/ctype.h>
#include <linux/debugfs.h>
#include <linux/seq_file.h>
#include <linux/math64.h>
#include <linux/ktime.h>

#include <linux/ceph/libceph.h>
#include <linux/ceph/mon_client.h>
#include <linux/ceph/auth.h>
#include <linux/ceph/debugfs.h>

#include "super.h"

#ifdef CONFIG_DEBUG_FS

#include "mds_client.h"
#include "metric.h"

static int mdsmap_show(struct seq_file *s, void *p)
{
	int i;
	struct ceph_fs_client *fsc = s->private;
	struct ceph_mdsmap *mdsmap;

	if (!fsc->mdsc || !fsc->mdsc->mdsmap)
		return 0;
	mdsmap = fsc->mdsc->mdsmap;
	seq_printf(s, "epoch %d\n", mdsmap->m_epoch);
	seq_printf(s, "root %d\n", mdsmap->m_root);
	seq_printf(s, "max_mds %d\n", mdsmap->m_max_mds);
	seq_printf(s, "session_timeout %d\n", mdsmap->m_session_timeout);
	seq_printf(s, "session_autoclose %d\n", mdsmap->m_session_autoclose);
	for (i = 0; i < mdsmap->possible_max_rank; i++) {
		struct ceph_entity_addr *addr = &mdsmap->m_info[i].addr;
		int state = mdsmap->m_info[i].state;
		seq_printf(s, "\tmds%d\t%s\t(%s)\n", i,
			       ceph_pr_addr(addr),
			       ceph_mds_state_name(state));
	}
	return 0;
}

/*
 * mdsc debugfs
 */
static int mdsc_show(struct seq_file *s, void *p)
{
	struct ceph_fs_client *fsc = s->private;
	struct ceph_mds_client *mdsc = fsc->mdsc;
	struct ceph_mds_request *req;
	struct rb_node *rp;
	int pathlen = 0;
	u64 pathbase;
	char *path;

	mutex_lock(&mdsc->mutex);
	for (rp = rb_first(&mdsc->request_tree); rp; rp = rb_next(rp)) {
		req = rb_entry(rp, struct ceph_mds_request, r_node);

		if (req->r_request && req->r_session)
			seq_printf(s, "%lld\tmds%d\t", req->r_tid,
				   req->r_session->s_mds);
		else if (!req->r_request)
			seq_printf(s, "%lld\t(no request)\t", req->r_tid);
		else
			seq_printf(s, "%lld\t(no session)\t", req->r_tid);

		seq_printf(s, "%s", ceph_mds_op_name(req->r_op));

		if (test_bit(CEPH_MDS_R_GOT_UNSAFE, &req->r_req_flags))
			seq_puts(s, "\t(unsafe)");
		else
			seq_puts(s, "\t");

		if (req->r_inode) {
			seq_printf(s, " #%llx", ceph_ino(req->r_inode));
		} else if (req->r_dentry) {
			path = ceph_mdsc_build_path(req->r_dentry, &pathlen,
						    &pathbase, 0);
			if (IS_ERR(path))
				path = NULL;
			spin_lock(&req->r_dentry->d_lock);
			seq_printf(s, " #%llx/%pd (%s)",
				   ceph_ino(d_inode(req->r_dentry->d_parent)),
				   req->r_dentry,
				   path ? path : "");
			spin_unlock(&req->r_dentry->d_lock);
			ceph_mdsc_free_path(path, pathlen);
		} else if (req->r_path1) {
			seq_printf(s, " #%llx/%s", req->r_ino1.ino,
				   req->r_path1);
		} else {
			seq_printf(s, " #%llx", req->r_ino1.ino);
		}

		if (req->r_old_dentry) {
			path = ceph_mdsc_build_path(req->r_old_dentry, &pathlen,
						    &pathbase, 0);
			if (IS_ERR(path))
				path = NULL;
			spin_lock(&req->r_old_dentry->d_lock);
			seq_printf(s, " #%llx/%pd (%s)",
				   req->r_old_dentry_dir ?
				   ceph_ino(req->r_old_dentry_dir) : 0,
				   req->r_old_dentry,
				   path ? path : "");
			spin_unlock(&req->r_old_dentry->d_lock);
			ceph_mdsc_free_path(path, pathlen);
		} else if (req->r_path2 && req->r_op != CEPH_MDS_OP_SYMLINK) {
			if (req->r_ino2.ino)
				seq_printf(s, " #%llx/%s", req->r_ino2.ino,
					   req->r_path2);
			else
				seq_printf(s, " %s", req->r_path2);
		}

		seq_puts(s, "\n");
	}
	mutex_unlock(&mdsc->mutex);

	return 0;
}

#define CEPH_METRIC_SHOW(name, total, avg, min, max, sq) {		\
	s64 _total, _avg, _min, _max, _sq, _st;				\
	_avg = ktime_to_us(avg);					\
	_min = ktime_to_us(min == KTIME_MAX ? 0 : min);			\
	_max = ktime_to_us(max);					\
	_total = total - 1;						\
	_sq = _total > 0 ? DIV64_U64_ROUND_CLOSEST(sq, _total) : 0;	\
	_st = int_sqrt64(_sq);						\
	_st = ktime_to_us(_st);						\
	seq_printf(s, "%-14s%-12lld%-16lld%-16lld%-16lld%lld\n",	\
		   name, total, _avg, _min, _max, _st);			\
}

static int metric_show(struct seq_file *s, void *p)
{
	struct ceph_fs_client *fsc = s->private;
	struct ceph_mds_client *mdsc = fsc->mdsc;
	struct ceph_client_metric *m = &mdsc->metric;
	int nr_caps = 0;
	s64 total, sum, avg, min, max, sq;

	sum = percpu_counter_sum(&m->total_inodes);
	seq_printf(s, "item                               total\n");
	seq_printf(s, "------------------------------------------\n");
	seq_printf(s, "%-35s%lld / %lld\n", "opened files  / total inodes",
		   atomic64_read(&m->opened_files), sum);
	seq_printf(s, "%-35s%lld / %lld\n", "pinned i_caps / total inodes",
		   atomic64_read(&m->total_caps), sum);
	seq_printf(s, "%-35s%lld / %lld\n", "opened inodes / total inodes",
		   percpu_counter_sum(&m->opened_inodes), sum);

	seq_printf(s, "\n");
	seq_printf(s, "item          total       avg_lat(us)     min_lat(us)     max_lat(us)     stdev(us)\n");
	seq_printf(s, "-----------------------------------------------------------------------------------\n");

	spin_lock(&m->read_latency_lock);
	total = m->total_reads;
	sum = m->read_latency_sum;
	avg = total > 0 ? DIV64_U64_ROUND_CLOSEST(sum, total) : 0;
	min = m->read_latency_min;
	max = m->read_latency_max;
	sq = m->read_latency_sq_sum;
	spin_unlock(&m->read_latency_lock);
	CEPH_METRIC_SHOW("read", total, avg, min, max, sq);

	spin_lock(&m->write_latency_lock);
	total = m->total_writes;
	sum = m->write_latency_sum;
	avg = total > 0 ? DIV64_U64_ROUND_CLOSEST(sum, total) : 0;
	min = m->write_latency_min;
	max = m->write_latency_max;
	sq = m->write_latency_sq_sum;
	spin_unlock(&m->write_latency_lock);
	CEPH_METRIC_SHOW("write", total, avg, min, max, sq);

	spin_lock(&m->metadata_latency_lock);
	total = m->total_metadatas;
	sum = m->metadata_latency_sum;
	avg = total > 0 ? DIV64_U64_ROUND_CLOSEST(sum, total) : 0;
	min = m->metadata_latency_min;
	max = m->metadata_latency_max;
	sq = m->metadata_latency_sq_sum;
	spin_unlock(&m->metadata_latency_lock);
	CEPH_METRIC_SHOW("metadata", total, avg, min, max, sq);

	seq_printf(s, "\n");
	seq_printf(s, "item          total           miss            hit\n");
	seq_printf(s, "-------------------------------------------------\n");

	seq_printf(s, "%-14s%-16lld%-16lld%lld\n", "d_lease",
		   atomic64_read(&m->total_dentries),
		   percpu_counter_sum(&m->d_lease_mis),
		   percpu_counter_sum(&m->d_lease_hit));

	nr_caps = atomic64_read(&m->total_caps);
	seq_printf(s, "%-14s%-16d%-16lld%lld\n", "caps", nr_caps,
		   percpu_counter_sum(&m->i_caps_mis),
		   percpu_counter_sum(&m->i_caps_hit));

	return 0;
}

static int caps_show_cb(struct inode *inode, struct ceph_cap *cap, void *p)
{
	struct seq_file *s = p;

<<<<<<< HEAD
	seq_printf(s, "0x%-17llx%-17s%-17s\n", ceph_ino(inode),
=======
	seq_printf(s, "0x%-17llx%-3d%-17s%-17s\n", ceph_ino(inode),
		   cap->session->s_mds,
>>>>>>> 11811d61
		   ceph_cap_string(cap->issued),
		   ceph_cap_string(cap->implemented));
	return 0;
}

static int caps_show(struct seq_file *s, void *p)
{
	struct ceph_fs_client *fsc = s->private;
	struct ceph_mds_client *mdsc = fsc->mdsc;
	int total, avail, used, reserved, min, i;
	struct cap_wait	*cw;

	ceph_reservation_status(fsc, &total, &avail, &used, &reserved, &min);
	seq_printf(s, "total\t\t%d\n"
		   "avail\t\t%d\n"
		   "used\t\t%d\n"
		   "reserved\t%d\n"
		   "min\t\t%d\n\n",
		   total, avail, used, reserved, min);
	seq_printf(s, "ino              mds  issued           implemented\n");
	seq_printf(s, "--------------------------------------------------\n");

	mutex_lock(&mdsc->mutex);
	for (i = 0; i < mdsc->max_sessions; i++) {
		struct ceph_mds_session *session;

		session = __ceph_lookup_mds_session(mdsc, i);
		if (!session)
			continue;
		mutex_unlock(&mdsc->mutex);
		mutex_lock(&session->s_mutex);
		ceph_iterate_session_caps(session, caps_show_cb, s);
		mutex_unlock(&session->s_mutex);
		ceph_put_mds_session(session);
		mutex_lock(&mdsc->mutex);
	}
	mutex_unlock(&mdsc->mutex);

	seq_printf(s, "\n\nWaiters:\n--------\n");
	seq_printf(s, "tgid         ino                need             want\n");
	seq_printf(s, "-----------------------------------------------------\n");

	spin_lock(&mdsc->caps_list_lock);
	list_for_each_entry(cw, &mdsc->cap_wait_list, list) {
		seq_printf(s, "%-13d0x%-17llx%-17s%-17s\n", cw->tgid, cw->ino,
				ceph_cap_string(cw->need),
				ceph_cap_string(cw->want));
	}
	spin_unlock(&mdsc->caps_list_lock);

	return 0;
}

static int mds_sessions_show(struct seq_file *s, void *ptr)
{
	struct ceph_fs_client *fsc = s->private;
	struct ceph_mds_client *mdsc = fsc->mdsc;
	struct ceph_auth_client *ac = fsc->client->monc.auth;
	struct ceph_options *opt = fsc->client->options;
	int mds;

	mutex_lock(&mdsc->mutex);

	/* The 'num' portion of an 'entity name' */
	seq_printf(s, "global_id %llu\n", ac->global_id);

	/* The -o name mount argument */
	seq_printf(s, "name \"%s\"\n", opt->name ? opt->name : "");

	/* The list of MDS session rank+state */
	for (mds = 0; mds < mdsc->max_sessions; mds++) {
		struct ceph_mds_session *session =
			__ceph_lookup_mds_session(mdsc, mds);
		if (!session) {
			continue;
		}
		mutex_unlock(&mdsc->mutex);
		seq_printf(s, "mds.%d %s\n",
				session->s_mds,
				ceph_session_state_name(session->s_state));

		ceph_put_mds_session(session);
		mutex_lock(&mdsc->mutex);
	}
	mutex_unlock(&mdsc->mutex);

	return 0;
}

DEFINE_SHOW_ATTRIBUTE(mdsmap);
DEFINE_SHOW_ATTRIBUTE(mdsc);
DEFINE_SHOW_ATTRIBUTE(caps);
DEFINE_SHOW_ATTRIBUTE(mds_sessions);
DEFINE_SHOW_ATTRIBUTE(metric);


/*
 * debugfs
 */
static int congestion_kb_set(void *data, u64 val)
{
	struct ceph_fs_client *fsc = (struct ceph_fs_client *)data;

	fsc->mount_options->congestion_kb = (int)val;
	return 0;
}

static int congestion_kb_get(void *data, u64 *val)
{
	struct ceph_fs_client *fsc = (struct ceph_fs_client *)data;

	*val = (u64)fsc->mount_options->congestion_kb;
	return 0;
}

DEFINE_SIMPLE_ATTRIBUTE(congestion_kb_fops, congestion_kb_get,
			congestion_kb_set, "%llu\n");


void ceph_fs_debugfs_cleanup(struct ceph_fs_client *fsc)
{
	dout("ceph_fs_debugfs_cleanup\n");
	debugfs_remove(fsc->debugfs_bdi);
	debugfs_remove(fsc->debugfs_congestion_kb);
	debugfs_remove(fsc->debugfs_mdsmap);
	debugfs_remove(fsc->debugfs_mds_sessions);
	debugfs_remove(fsc->debugfs_caps);
	debugfs_remove(fsc->debugfs_metric);
	debugfs_remove(fsc->debugfs_mdsc);
}

void ceph_fs_debugfs_init(struct ceph_fs_client *fsc)
{
	char name[100];

	dout("ceph_fs_debugfs_init\n");
	fsc->debugfs_congestion_kb =
		debugfs_create_file("writeback_congestion_kb",
				    0600,
				    fsc->client->debugfs_dir,
				    fsc,
				    &congestion_kb_fops);

	snprintf(name, sizeof(name), "../../bdi/%s",
		 bdi_dev_name(fsc->sb->s_bdi));
	fsc->debugfs_bdi =
		debugfs_create_symlink("bdi",
				       fsc->client->debugfs_dir,
				       name);

	fsc->debugfs_mdsmap = debugfs_create_file("mdsmap",
					0400,
					fsc->client->debugfs_dir,
					fsc,
					&mdsmap_fops);

	fsc->debugfs_mds_sessions = debugfs_create_file("mds_sessions",
					0400,
					fsc->client->debugfs_dir,
					fsc,
					&mds_sessions_fops);

	fsc->debugfs_mdsc = debugfs_create_file("mdsc",
						0400,
						fsc->client->debugfs_dir,
						fsc,
						&mdsc_fops);

	fsc->debugfs_metric = debugfs_create_file("metrics",
						  0400,
						  fsc->client->debugfs_dir,
						  fsc,
						  &metric_fops);

	fsc->debugfs_caps = debugfs_create_file("caps",
						0400,
						fsc->client->debugfs_dir,
						fsc,
						&caps_fops);
}


#else  /* CONFIG_DEBUG_FS */

void ceph_fs_debugfs_init(struct ceph_fs_client *fsc)
{
}

void ceph_fs_debugfs_cleanup(struct ceph_fs_client *fsc)
{
}

#endif  /* CONFIG_DEBUG_FS */<|MERGE_RESOLUTION|>--- conflicted
+++ resolved
@@ -213,12 +213,8 @@
 {
 	struct seq_file *s = p;
 
-<<<<<<< HEAD
-	seq_printf(s, "0x%-17llx%-17s%-17s\n", ceph_ino(inode),
-=======
 	seq_printf(s, "0x%-17llx%-3d%-17s%-17s\n", ceph_ino(inode),
 		   cap->session->s_mds,
->>>>>>> 11811d61
 		   ceph_cap_string(cap->issued),
 		   ceph_cap_string(cap->implemented));
 	return 0;
