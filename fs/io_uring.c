// SPDX-License-Identifier: GPL-2.0
/*
 * Shared application/kernel submission and completion ring pairs, for
 * supporting fast/efficient IO.
 *
 * A note on the read/write ordering memory barriers that are matched between
 * the application and kernel side.
 *
 * After the application reads the CQ ring tail, it must use an
 * appropriate smp_rmb() to pair with the smp_wmb() the kernel uses
 * before writing the tail (using smp_load_acquire to read the tail will
 * do). It also needs a smp_mb() before updating CQ head (ordering the
 * entry load(s) with the head store), pairing with an implicit barrier
 * through a control-dependency in io_get_cqring (smp_store_release to
 * store head will do). Failure to do so could lead to reading invalid
 * CQ entries.
 *
 * Likewise, the application must use an appropriate smp_wmb() before
 * writing the SQ tail (ordering SQ entry stores with the tail store),
 * which pairs with smp_load_acquire in io_get_sqring (smp_store_release
 * to store the tail will do). And it needs a barrier ordering the SQ
 * head load before writing new SQ entries (smp_load_acquire to read
 * head will do).
 *
 * When using the SQ poll thread (IORING_SETUP_SQPOLL), the application
 * needs to check the SQ flags for IORING_SQ_NEED_WAKEUP *after*
 * updating the SQ tail; a full memory barrier smp_mb() is needed
 * between.
 *
 * Also see the examples in the liburing library:
 *
 *	git://git.kernel.dk/liburing
 *
 * io_uring also uses READ/WRITE_ONCE() for _any_ store or load that happens
 * from data shared between the kernel and application. This is done both
 * for ordering purposes, but also to ensure that once a value is loaded from
 * data that the application could potentially modify, it remains stable.
 *
 * Copyright (C) 2018-2019 Jens Axboe
 * Copyright (c) 2018-2019 Christoph Hellwig
 */
#include <linux/kernel.h>
#include <linux/init.h>
#include <linux/errno.h>
#include <linux/syscalls.h>
#include <linux/compat.h>
#include <net/compat.h>
#include <linux/refcount.h>
#include <linux/uio.h>
#include <linux/bits.h>

#include <linux/sched/signal.h>
#include <linux/fs.h>
#include <linux/file.h>
#include <linux/fdtable.h>
#include <linux/mm.h>
#include <linux/mman.h>
#include <linux/percpu.h>
#include <linux/slab.h>
#include <linux/kthread.h>
#include <linux/blkdev.h>
#include <linux/bvec.h>
#include <linux/net.h>
#include <net/sock.h>
#include <net/af_unix.h>
#include <net/scm.h>
#include <linux/anon_inodes.h>
#include <linux/sched/mm.h>
#include <linux/uaccess.h>
#include <linux/nospec.h>
#include <linux/sizes.h>
#include <linux/hugetlb.h>
#include <linux/highmem.h>
#include <linux/namei.h>
#include <linux/fsnotify.h>
#include <linux/fadvise.h>
#include <linux/eventpoll.h>
#include <linux/fs_struct.h>
#include <linux/splice.h>
#include <linux/task_work.h>

#define CREATE_TRACE_POINTS
#include <trace/events/io_uring.h>

#include <uapi/linux/io_uring.h>

#include "internal.h"
#include "io-wq.h"

#define IORING_MAX_ENTRIES	32768
#define IORING_MAX_CQ_ENTRIES	(2 * IORING_MAX_ENTRIES)

/*
 * Shift of 9 is 512 entries, or exactly one page on 64-bit archs
 */
#define IORING_FILE_TABLE_SHIFT	9
#define IORING_MAX_FILES_TABLE	(1U << IORING_FILE_TABLE_SHIFT)
#define IORING_FILE_TABLE_MASK	(IORING_MAX_FILES_TABLE - 1)
#define IORING_MAX_FIXED_FILES	(64 * IORING_MAX_FILES_TABLE)

struct io_uring {
	u32 head ____cacheline_aligned_in_smp;
	u32 tail ____cacheline_aligned_in_smp;
};

/*
 * This data is shared with the application through the mmap at offsets
 * IORING_OFF_SQ_RING and IORING_OFF_CQ_RING.
 *
 * The offsets to the member fields are published through struct
 * io_sqring_offsets when calling io_uring_setup.
 */
struct io_rings {
	/*
	 * Head and tail offsets into the ring; the offsets need to be
	 * masked to get valid indices.
	 *
	 * The kernel controls head of the sq ring and the tail of the cq ring,
	 * and the application controls tail of the sq ring and the head of the
	 * cq ring.
	 */
	struct io_uring		sq, cq;
	/*
	 * Bitmasks to apply to head and tail offsets (constant, equals
	 * ring_entries - 1)
	 */
	u32			sq_ring_mask, cq_ring_mask;
	/* Ring sizes (constant, power of 2) */
	u32			sq_ring_entries, cq_ring_entries;
	/*
	 * Number of invalid entries dropped by the kernel due to
	 * invalid index stored in array
	 *
	 * Written by the kernel, shouldn't be modified by the
	 * application (i.e. get number of "new events" by comparing to
	 * cached value).
	 *
	 * After a new SQ head value was read by the application this
	 * counter includes all submissions that were dropped reaching
	 * the new SQ head (and possibly more).
	 */
	u32			sq_dropped;
	/*
	 * Runtime SQ flags
	 *
	 * Written by the kernel, shouldn't be modified by the
	 * application.
	 *
	 * The application needs a full memory barrier before checking
	 * for IORING_SQ_NEED_WAKEUP after updating the sq tail.
	 */
	u32			sq_flags;
	/*
	 * Runtime CQ flags
	 *
	 * Written by the application, shouldn't be modified by the
	 * kernel.
	 */
	u32                     cq_flags;
	/*
	 * Number of completion events lost because the queue was full;
	 * this should be avoided by the application by making sure
	 * there are not more requests pending than there is space in
	 * the completion queue.
	 *
	 * Written by the kernel, shouldn't be modified by the
	 * application (i.e. get number of "new events" by comparing to
	 * cached value).
	 *
	 * As completion events come in out of order this counter is not
	 * ordered with any other data.
	 */
	u32			cq_overflow;
	/*
	 * Ring buffer of completion events.
	 *
	 * The kernel writes completion events fresh every time they are
	 * produced, so the application is allowed to modify pending
	 * entries.
	 */
	struct io_uring_cqe	cqes[] ____cacheline_aligned_in_smp;
};

struct io_mapped_ubuf {
	u64		ubuf;
	size_t		len;
	struct		bio_vec *bvec;
	unsigned int	nr_bvecs;
};

struct fixed_file_table {
	struct file		**files;
};

struct fixed_file_ref_node {
	struct percpu_ref		refs;
	struct list_head		node;
	struct list_head		file_list;
	struct fixed_file_data		*file_data;
	struct llist_node		llist;
};

struct fixed_file_data {
	struct fixed_file_table		*table;
	struct io_ring_ctx		*ctx;

	struct percpu_ref		*cur_refs;
	struct percpu_ref		refs;
	struct completion		done;
	struct list_head		ref_list;
	spinlock_t			lock;
};

struct io_buffer {
	struct list_head list;
	__u64 addr;
	__s32 len;
	__u16 bid;
};

struct io_ring_ctx {
	struct {
		struct percpu_ref	refs;
	} ____cacheline_aligned_in_smp;

	struct {
		unsigned int		flags;
		unsigned int		compat: 1;
		unsigned int		account_mem: 1;
		unsigned int		cq_overflow_flushed: 1;
		unsigned int		drain_next: 1;
		unsigned int		eventfd_async: 1;

		/*
		 * Ring buffer of indices into array of io_uring_sqe, which is
		 * mmapped by the application using the IORING_OFF_SQES offset.
		 *
		 * This indirection could e.g. be used to assign fixed
		 * io_uring_sqe entries to operations and only submit them to
		 * the queue when needed.
		 *
		 * The kernel modifies neither the indices array nor the entries
		 * array.
		 */
		u32			*sq_array;
		unsigned		cached_sq_head;
		unsigned		sq_entries;
		unsigned		sq_mask;
		unsigned		sq_thread_idle;
		unsigned		cached_sq_dropped;
		atomic_t		cached_cq_overflow;
		unsigned long		sq_check_overflow;

		struct list_head	defer_list;
		struct list_head	timeout_list;
		struct list_head	cq_overflow_list;

		wait_queue_head_t	inflight_wait;
		struct io_uring_sqe	*sq_sqes;
	} ____cacheline_aligned_in_smp;

	struct io_rings	*rings;

	/* IO offload */
	struct io_wq		*io_wq;
	struct task_struct	*sqo_thread;	/* if using sq thread polling */
	struct mm_struct	*sqo_mm;
	wait_queue_head_t	sqo_wait;

	/*
	 * If used, fixed file set. Writers must ensure that ->refs is dead,
	 * readers must ensure that ->refs is alive as long as the file* is
	 * used. Only updated through io_uring_register(2).
	 */
	struct fixed_file_data	*file_data;
	unsigned		nr_user_files;
	int 			ring_fd;
	struct file 		*ring_file;

	/* if used, fixed mapped user buffers */
	unsigned		nr_user_bufs;
	struct io_mapped_ubuf	*user_bufs;

	struct user_struct	*user;

	const struct cred	*creds;

	struct completion	ref_comp;
	struct completion	sq_thread_comp;

	/* if all else fails... */
	struct io_kiocb		*fallback_req;

#if defined(CONFIG_UNIX)
	struct socket		*ring_sock;
#endif

	struct idr		io_buffer_idr;

	struct idr		personality_idr;

	struct {
		unsigned		cached_cq_tail;
		unsigned		cq_entries;
		unsigned		cq_mask;
		atomic_t		cq_timeouts;
		unsigned long		cq_check_overflow;
		struct wait_queue_head	cq_wait;
		struct fasync_struct	*cq_fasync;
		struct eventfd_ctx	*cq_ev_fd;
	} ____cacheline_aligned_in_smp;

	struct {
		struct mutex		uring_lock;
		wait_queue_head_t	wait;
	} ____cacheline_aligned_in_smp;

	struct {
		spinlock_t		completion_lock;

		/*
		 * ->poll_list is protected by the ctx->uring_lock for
		 * io_uring instances that don't use IORING_SETUP_SQPOLL.
		 * For SQPOLL, only the single threaded io_sq_thread() will
		 * manipulate the list, hence no extra locking is needed there.
		 */
		struct list_head	poll_list;
		struct hlist_head	*cancel_hash;
		unsigned		cancel_hash_bits;
		bool			poll_multi_file;

		spinlock_t		inflight_lock;
		struct list_head	inflight_list;
	} ____cacheline_aligned_in_smp;

	struct delayed_work		file_put_work;
	struct llist_head		file_put_llist;

	struct work_struct		exit_work;
};

/*
 * First field must be the file pointer in all the
 * iocb unions! See also 'struct kiocb' in <linux/fs.h>
 */
struct io_poll_iocb {
	struct file			*file;
	union {
		struct wait_queue_head	*head;
		u64			addr;
	};
	__poll_t			events;
	bool				done;
	bool				canceled;
	struct wait_queue_entry		wait;
};

struct io_close {
	struct file			*file;
	struct file			*put_file;
	int				fd;
};

struct io_timeout_data {
	struct io_kiocb			*req;
	struct hrtimer			timer;
	struct timespec64		ts;
	enum hrtimer_mode		mode;
};

struct io_accept {
	struct file			*file;
	struct sockaddr __user		*addr;
	int __user			*addr_len;
	int				flags;
	unsigned long			nofile;
};

struct io_sync {
	struct file			*file;
	loff_t				len;
	loff_t				off;
	int				flags;
	int				mode;
};

struct io_cancel {
	struct file			*file;
	u64				addr;
};

struct io_timeout {
	struct file			*file;
	u64				addr;
	int				flags;
	u32				off;
	u32				target_seq;
};

struct io_rw {
	/* NOTE: kiocb has the file as the first member, so don't do it here */
	struct kiocb			kiocb;
	u64				addr;
	u64				len;
};

struct io_connect {
	struct file			*file;
	struct sockaddr __user		*addr;
	int				addr_len;
};

struct io_sr_msg {
	struct file			*file;
	union {
		struct user_msghdr __user *msg;
		void __user		*buf;
	};
	int				msg_flags;
	int				bgid;
	size_t				len;
	struct io_buffer		*kbuf;
};

struct io_open {
	struct file			*file;
	int				dfd;
	struct filename			*filename;
	struct open_how			how;
	unsigned long			nofile;
};

struct io_files_update {
	struct file			*file;
	u64				arg;
	u32				nr_args;
	u32				offset;
};

struct io_fadvise {
	struct file			*file;
	u64				offset;
	u32				len;
	u32				advice;
};

struct io_madvise {
	struct file			*file;
	u64				addr;
	u32				len;
	u32				advice;
};

struct io_epoll {
	struct file			*file;
	int				epfd;
	int				op;
	int				fd;
	struct epoll_event		event;
};

struct io_splice {
	struct file			*file_out;
	struct file			*file_in;
	loff_t				off_out;
	loff_t				off_in;
	u64				len;
	unsigned int			flags;
};

struct io_provide_buf {
	struct file			*file;
	__u64				addr;
	__s32				len;
	__u32				bgid;
	__u16				nbufs;
	__u16				bid;
};

struct io_statx {
	struct file			*file;
	int				dfd;
	unsigned int			mask;
	unsigned int			flags;
	const char __user		*filename;
	struct statx __user		*buffer;
};

struct io_async_connect {
	struct sockaddr_storage		address;
};

struct io_async_msghdr {
	struct iovec			fast_iov[UIO_FASTIOV];
	struct iovec			*iov;
	struct sockaddr __user		*uaddr;
	struct msghdr			msg;
	struct sockaddr_storage		addr;
};

struct io_async_rw {
	struct iovec			fast_iov[UIO_FASTIOV];
	struct iovec			*iov;
	ssize_t				nr_segs;
	ssize_t				size;
};

struct io_async_ctx {
	union {
		struct io_async_rw	rw;
		struct io_async_msghdr	msg;
		struct io_async_connect	connect;
		struct io_timeout_data	timeout;
	};
};

enum {
	REQ_F_FIXED_FILE_BIT	= IOSQE_FIXED_FILE_BIT,
	REQ_F_IO_DRAIN_BIT	= IOSQE_IO_DRAIN_BIT,
	REQ_F_LINK_BIT		= IOSQE_IO_LINK_BIT,
	REQ_F_HARDLINK_BIT	= IOSQE_IO_HARDLINK_BIT,
	REQ_F_FORCE_ASYNC_BIT	= IOSQE_ASYNC_BIT,
	REQ_F_BUFFER_SELECT_BIT	= IOSQE_BUFFER_SELECT_BIT,

	REQ_F_LINK_HEAD_BIT,
	REQ_F_LINK_NEXT_BIT,
	REQ_F_FAIL_LINK_BIT,
	REQ_F_INFLIGHT_BIT,
	REQ_F_CUR_POS_BIT,
	REQ_F_NOWAIT_BIT,
	REQ_F_LINK_TIMEOUT_BIT,
	REQ_F_TIMEOUT_BIT,
	REQ_F_ISREG_BIT,
	REQ_F_MUST_PUNT_BIT,
	REQ_F_TIMEOUT_NOSEQ_BIT,
	REQ_F_COMP_LOCKED_BIT,
	REQ_F_NEED_CLEANUP_BIT,
	REQ_F_OVERFLOW_BIT,
	REQ_F_POLLED_BIT,
	REQ_F_BUFFER_SELECTED_BIT,
	REQ_F_NO_FILE_TABLE_BIT,
	REQ_F_QUEUE_TIMEOUT_BIT,
	REQ_F_WORK_INITIALIZED_BIT,
<<<<<<< HEAD
=======
	REQ_F_TASK_PINNED_BIT,
>>>>>>> 209564d5

	/* not a real bit, just to check we're not overflowing the space */
	__REQ_F_LAST_BIT,
};

enum {
	/* ctx owns file */
	REQ_F_FIXED_FILE	= BIT(REQ_F_FIXED_FILE_BIT),
	/* drain existing IO first */
	REQ_F_IO_DRAIN		= BIT(REQ_F_IO_DRAIN_BIT),
	/* linked sqes */
	REQ_F_LINK		= BIT(REQ_F_LINK_BIT),
	/* doesn't sever on completion < 0 */
	REQ_F_HARDLINK		= BIT(REQ_F_HARDLINK_BIT),
	/* IOSQE_ASYNC */
	REQ_F_FORCE_ASYNC	= BIT(REQ_F_FORCE_ASYNC_BIT),
	/* IOSQE_BUFFER_SELECT */
	REQ_F_BUFFER_SELECT	= BIT(REQ_F_BUFFER_SELECT_BIT),

	/* head of a link */
	REQ_F_LINK_HEAD		= BIT(REQ_F_LINK_HEAD_BIT),
	/* already grabbed next link */
	REQ_F_LINK_NEXT		= BIT(REQ_F_LINK_NEXT_BIT),
	/* fail rest of links */
	REQ_F_FAIL_LINK		= BIT(REQ_F_FAIL_LINK_BIT),
	/* on inflight list */
	REQ_F_INFLIGHT		= BIT(REQ_F_INFLIGHT_BIT),
	/* read/write uses file position */
	REQ_F_CUR_POS		= BIT(REQ_F_CUR_POS_BIT),
	/* must not punt to workers */
	REQ_F_NOWAIT		= BIT(REQ_F_NOWAIT_BIT),
	/* has linked timeout */
	REQ_F_LINK_TIMEOUT	= BIT(REQ_F_LINK_TIMEOUT_BIT),
	/* timeout request */
	REQ_F_TIMEOUT		= BIT(REQ_F_TIMEOUT_BIT),
	/* regular file */
	REQ_F_ISREG		= BIT(REQ_F_ISREG_BIT),
	/* must be punted even for NONBLOCK */
	REQ_F_MUST_PUNT		= BIT(REQ_F_MUST_PUNT_BIT),
	/* no timeout sequence */
	REQ_F_TIMEOUT_NOSEQ	= BIT(REQ_F_TIMEOUT_NOSEQ_BIT),
	/* completion under lock */
	REQ_F_COMP_LOCKED	= BIT(REQ_F_COMP_LOCKED_BIT),
	/* needs cleanup */
	REQ_F_NEED_CLEANUP	= BIT(REQ_F_NEED_CLEANUP_BIT),
	/* in overflow list */
	REQ_F_OVERFLOW		= BIT(REQ_F_OVERFLOW_BIT),
	/* already went through poll handler */
	REQ_F_POLLED		= BIT(REQ_F_POLLED_BIT),
	/* buffer already selected */
	REQ_F_BUFFER_SELECTED	= BIT(REQ_F_BUFFER_SELECTED_BIT),
	/* doesn't need file table for this request */
	REQ_F_NO_FILE_TABLE	= BIT(REQ_F_NO_FILE_TABLE_BIT),
	/* needs to queue linked timeout */
	REQ_F_QUEUE_TIMEOUT	= BIT(REQ_F_QUEUE_TIMEOUT_BIT),
	/* io_wq_work is initialized */
	REQ_F_WORK_INITIALIZED	= BIT(REQ_F_WORK_INITIALIZED_BIT),
<<<<<<< HEAD
=======
	/* req->task is refcounted */
	REQ_F_TASK_PINNED	= BIT(REQ_F_TASK_PINNED_BIT),
>>>>>>> 209564d5
};

struct async_poll {
	struct io_poll_iocb	poll;
	struct io_wq_work	work;
};

/*
 * NOTE! Each of the iocb union members has the file pointer
 * as the first entry in their struct definition. So you can
 * access the file pointer through any of the sub-structs,
 * or directly as just 'ki_filp' in this struct.
 */
struct io_kiocb {
	union {
		struct file		*file;
		struct io_rw		rw;
		struct io_poll_iocb	poll;
		struct io_accept	accept;
		struct io_sync		sync;
		struct io_cancel	cancel;
		struct io_timeout	timeout;
		struct io_connect	connect;
		struct io_sr_msg	sr_msg;
		struct io_open		open;
		struct io_close		close;
		struct io_files_update	files_update;
		struct io_fadvise	fadvise;
		struct io_madvise	madvise;
		struct io_epoll		epoll;
		struct io_splice	splice;
		struct io_provide_buf	pbuf;
		struct io_statx		statx;
	};

	struct io_async_ctx		*io;
	int				cflags;
	u8				opcode;
	/* polled IO has completed */
	u8				iopoll_completed;

	u16				buf_index;

	struct io_ring_ctx	*ctx;
	struct list_head	list;
	unsigned int		flags;
	refcount_t		refs;
	struct task_struct	*task;
	unsigned long		fsize;
	u64			user_data;
	u32			result;
	u32			sequence;

	struct list_head	link_list;

	struct list_head	inflight_entry;

	struct percpu_ref	*fixed_file_refs;

	union {
		/*
		 * Only commands that never go async can use the below fields,
		 * obviously. Right now only IORING_OP_POLL_ADD uses them, and
		 * async armed poll handlers for regular commands. The latter
		 * restore the work, if needed.
		 */
		struct {
			struct callback_head	task_work;
			struct hlist_node	hash_node;
			struct async_poll	*apoll;
		};
		struct io_wq_work	work;
	};
};

#define IO_PLUG_THRESHOLD		2
#define IO_IOPOLL_BATCH			8

struct io_submit_state {
	struct blk_plug		plug;

	/*
	 * io_kiocb alloc cache
	 */
	void			*reqs[IO_IOPOLL_BATCH];
	unsigned int		free_reqs;

	/*
	 * File reference cache
	 */
	struct file		*file;
	unsigned int		fd;
	unsigned int		has_refs;
	unsigned int		used_refs;
	unsigned int		ios_left;
};

struct io_op_def {
	/* needs req->io allocated for deferral/async */
	unsigned		async_ctx : 1;
	/* needs current->mm setup, does mm access */
	unsigned		needs_mm : 1;
	/* needs req->file assigned */
	unsigned		needs_file : 1;
	/* don't fail if file grab fails */
	unsigned		needs_file_no_error : 1;
	/* hash wq insertion if file is a regular file */
	unsigned		hash_reg_file : 1;
	/* unbound wq insertion if file is a non-regular file */
	unsigned		unbound_nonreg_file : 1;
	/* opcode is not supported by this kernel */
	unsigned		not_supported : 1;
	/* needs file table */
	unsigned		file_table : 1;
	/* needs ->fs */
	unsigned		needs_fs : 1;
	/* set if opcode supports polled "wait" */
	unsigned		pollin : 1;
	unsigned		pollout : 1;
	/* op supports buffer selection */
	unsigned		buffer_select : 1;
};

static const struct io_op_def io_op_defs[] = {
	[IORING_OP_NOP] = {},
	[IORING_OP_READV] = {
		.async_ctx		= 1,
		.needs_mm		= 1,
		.needs_file		= 1,
		.unbound_nonreg_file	= 1,
		.pollin			= 1,
		.buffer_select		= 1,
	},
	[IORING_OP_WRITEV] = {
		.async_ctx		= 1,
		.needs_mm		= 1,
		.needs_file		= 1,
		.hash_reg_file		= 1,
		.unbound_nonreg_file	= 1,
		.pollout		= 1,
	},
	[IORING_OP_FSYNC] = {
		.needs_file		= 1,
	},
	[IORING_OP_READ_FIXED] = {
		.needs_file		= 1,
		.unbound_nonreg_file	= 1,
		.pollin			= 1,
	},
	[IORING_OP_WRITE_FIXED] = {
		.needs_file		= 1,
		.hash_reg_file		= 1,
		.unbound_nonreg_file	= 1,
		.pollout		= 1,
	},
	[IORING_OP_POLL_ADD] = {
		.needs_file		= 1,
		.unbound_nonreg_file	= 1,
	},
	[IORING_OP_POLL_REMOVE] = {},
	[IORING_OP_SYNC_FILE_RANGE] = {
		.needs_file		= 1,
	},
	[IORING_OP_SENDMSG] = {
		.async_ctx		= 1,
		.needs_mm		= 1,
		.needs_file		= 1,
		.unbound_nonreg_file	= 1,
		.needs_fs		= 1,
		.pollout		= 1,
	},
	[IORING_OP_RECVMSG] = {
		.async_ctx		= 1,
		.needs_mm		= 1,
		.needs_file		= 1,
		.unbound_nonreg_file	= 1,
		.needs_fs		= 1,
		.pollin			= 1,
		.buffer_select		= 1,
	},
	[IORING_OP_TIMEOUT] = {
		.async_ctx		= 1,
		.needs_mm		= 1,
	},
	[IORING_OP_TIMEOUT_REMOVE] = {},
	[IORING_OP_ACCEPT] = {
		.needs_mm		= 1,
		.needs_file		= 1,
		.unbound_nonreg_file	= 1,
		.file_table		= 1,
		.pollin			= 1,
	},
	[IORING_OP_ASYNC_CANCEL] = {},
	[IORING_OP_LINK_TIMEOUT] = {
		.async_ctx		= 1,
		.needs_mm		= 1,
	},
	[IORING_OP_CONNECT] = {
		.async_ctx		= 1,
		.needs_mm		= 1,
		.needs_file		= 1,
		.unbound_nonreg_file	= 1,
		.pollout		= 1,
	},
	[IORING_OP_FALLOCATE] = {
		.needs_file		= 1,
	},
	[IORING_OP_OPENAT] = {
		.file_table		= 1,
		.needs_fs		= 1,
	},
	[IORING_OP_CLOSE] = {
		.needs_file		= 1,
		.needs_file_no_error	= 1,
		.file_table		= 1,
	},
	[IORING_OP_FILES_UPDATE] = {
		.needs_mm		= 1,
		.file_table		= 1,
	},
	[IORING_OP_STATX] = {
		.needs_mm		= 1,
		.needs_fs		= 1,
		.file_table		= 1,
	},
	[IORING_OP_READ] = {
		.needs_mm		= 1,
		.needs_file		= 1,
		.unbound_nonreg_file	= 1,
		.pollin			= 1,
		.buffer_select		= 1,
	},
	[IORING_OP_WRITE] = {
		.needs_mm		= 1,
		.needs_file		= 1,
		.unbound_nonreg_file	= 1,
		.pollout		= 1,
	},
	[IORING_OP_FADVISE] = {
		.needs_file		= 1,
	},
	[IORING_OP_MADVISE] = {
		.needs_mm		= 1,
	},
	[IORING_OP_SEND] = {
		.needs_mm		= 1,
		.needs_file		= 1,
		.unbound_nonreg_file	= 1,
		.pollout		= 1,
	},
	[IORING_OP_RECV] = {
		.needs_mm		= 1,
		.needs_file		= 1,
		.unbound_nonreg_file	= 1,
		.pollin			= 1,
		.buffer_select		= 1,
	},
	[IORING_OP_OPENAT2] = {
		.file_table		= 1,
		.needs_fs		= 1,
	},
	[IORING_OP_EPOLL_CTL] = {
		.unbound_nonreg_file	= 1,
		.file_table		= 1,
	},
	[IORING_OP_SPLICE] = {
		.needs_file		= 1,
		.hash_reg_file		= 1,
		.unbound_nonreg_file	= 1,
	},
	[IORING_OP_PROVIDE_BUFFERS] = {},
	[IORING_OP_REMOVE_BUFFERS] = {},
	[IORING_OP_TEE] = {
		.needs_file		= 1,
		.hash_reg_file		= 1,
		.unbound_nonreg_file	= 1,
	},
};

static void io_wq_submit_work(struct io_wq_work **workptr);
static void io_cqring_fill_event(struct io_kiocb *req, long res);
static void io_put_req(struct io_kiocb *req);
static void __io_double_put_req(struct io_kiocb *req);
static struct io_kiocb *io_prep_linked_timeout(struct io_kiocb *req);
static void io_queue_linked_timeout(struct io_kiocb *req);
static int __io_sqe_files_update(struct io_ring_ctx *ctx,
				 struct io_uring_files_update *ip,
				 unsigned nr_args);
static int io_grab_files(struct io_kiocb *req);
static void io_cleanup_req(struct io_kiocb *req);
static int io_file_get(struct io_submit_state *state, struct io_kiocb *req,
		       int fd, struct file **out_file, bool fixed);
static void __io_queue_sqe(struct io_kiocb *req,
			   const struct io_uring_sqe *sqe);

static struct kmem_cache *req_cachep;

static const struct file_operations io_uring_fops;

struct sock *io_uring_get_socket(struct file *file)
{
#if defined(CONFIG_UNIX)
	if (file->f_op == &io_uring_fops) {
		struct io_ring_ctx *ctx = file->private_data;

		return ctx->ring_sock->sk;
	}
#endif
	return NULL;
}
EXPORT_SYMBOL(io_uring_get_socket);

<<<<<<< HEAD
=======
static void io_get_req_task(struct io_kiocb *req)
{
	if (req->flags & REQ_F_TASK_PINNED)
		return;
	get_task_struct(req->task);
	req->flags |= REQ_F_TASK_PINNED;
}

/* not idempotent -- it doesn't clear REQ_F_TASK_PINNED */
static void __io_put_req_task(struct io_kiocb *req)
{
	if (req->flags & REQ_F_TASK_PINNED)
		put_task_struct(req->task);
}

>>>>>>> 209564d5
static void io_file_put_work(struct work_struct *work);

/*
 * Note: must call io_req_init_async() for the first time you
 * touch any members of io_wq_work.
 */
static inline void io_req_init_async(struct io_kiocb *req)
{
	if (req->flags & REQ_F_WORK_INITIALIZED)
		return;

	memset(&req->work, 0, sizeof(req->work));
	req->flags |= REQ_F_WORK_INITIALIZED;
}

static inline bool io_async_submit(struct io_ring_ctx *ctx)
{
	return ctx->flags & IORING_SETUP_SQPOLL;
}

static void io_ring_ctx_ref_free(struct percpu_ref *ref)
{
	struct io_ring_ctx *ctx = container_of(ref, struct io_ring_ctx, refs);

	complete(&ctx->ref_comp);
}

static struct io_ring_ctx *io_ring_ctx_alloc(struct io_uring_params *p)
{
	struct io_ring_ctx *ctx;
	int hash_bits;

	ctx = kzalloc(sizeof(*ctx), GFP_KERNEL);
	if (!ctx)
		return NULL;

	ctx->fallback_req = kmem_cache_alloc(req_cachep, GFP_KERNEL);
	if (!ctx->fallback_req)
		goto err;

	/*
	 * Use 5 bits less than the max cq entries, that should give us around
	 * 32 entries per hash list if totally full and uniformly spread.
	 */
	hash_bits = ilog2(p->cq_entries);
	hash_bits -= 5;
	if (hash_bits <= 0)
		hash_bits = 1;
	ctx->cancel_hash_bits = hash_bits;
	ctx->cancel_hash = kmalloc((1U << hash_bits) * sizeof(struct hlist_head),
					GFP_KERNEL);
	if (!ctx->cancel_hash)
		goto err;
	__hash_init(ctx->cancel_hash, 1U << hash_bits);

	if (percpu_ref_init(&ctx->refs, io_ring_ctx_ref_free,
			    PERCPU_REF_ALLOW_REINIT, GFP_KERNEL))
		goto err;

	ctx->flags = p->flags;
	init_waitqueue_head(&ctx->sqo_wait);
	init_waitqueue_head(&ctx->cq_wait);
	INIT_LIST_HEAD(&ctx->cq_overflow_list);
	init_completion(&ctx->ref_comp);
	init_completion(&ctx->sq_thread_comp);
	idr_init(&ctx->io_buffer_idr);
	idr_init(&ctx->personality_idr);
	mutex_init(&ctx->uring_lock);
	init_waitqueue_head(&ctx->wait);
	spin_lock_init(&ctx->completion_lock);
	INIT_LIST_HEAD(&ctx->poll_list);
	INIT_LIST_HEAD(&ctx->defer_list);
	INIT_LIST_HEAD(&ctx->timeout_list);
	init_waitqueue_head(&ctx->inflight_wait);
	spin_lock_init(&ctx->inflight_lock);
	INIT_LIST_HEAD(&ctx->inflight_list);
	INIT_DELAYED_WORK(&ctx->file_put_work, io_file_put_work);
	init_llist_head(&ctx->file_put_llist);
	return ctx;
err:
	if (ctx->fallback_req)
		kmem_cache_free(req_cachep, ctx->fallback_req);
	kfree(ctx->cancel_hash);
	kfree(ctx);
	return NULL;
}

static inline bool __req_need_defer(struct io_kiocb *req)
{
	struct io_ring_ctx *ctx = req->ctx;

	return req->sequence != ctx->cached_cq_tail
				+ atomic_read(&ctx->cached_cq_overflow);
}

static inline bool req_need_defer(struct io_kiocb *req)
{
	if (unlikely(req->flags & REQ_F_IO_DRAIN))
		return __req_need_defer(req);

	return false;
}

static void __io_commit_cqring(struct io_ring_ctx *ctx)
{
	struct io_rings *rings = ctx->rings;

	/* order cqe stores with ring update */
	smp_store_release(&rings->cq.tail, ctx->cached_cq_tail);

	if (wq_has_sleeper(&ctx->cq_wait)) {
		wake_up_interruptible(&ctx->cq_wait);
		kill_fasync(&ctx->cq_fasync, SIGIO, POLL_IN);
	}
}

static inline void io_req_work_grab_env(struct io_kiocb *req,
					const struct io_op_def *def)
{
	if (!req->work.mm && def->needs_mm) {
		mmgrab(current->mm);
		req->work.mm = current->mm;
	}
	if (!req->work.creds)
		req->work.creds = get_current_cred();
	if (!req->work.fs && def->needs_fs) {
		spin_lock(&current->fs->lock);
		if (!current->fs->in_exec) {
			req->work.fs = current->fs;
			req->work.fs->users++;
		} else {
			req->work.flags |= IO_WQ_WORK_CANCEL;
		}
		spin_unlock(&current->fs->lock);
	}
}

static inline void io_req_work_drop_env(struct io_kiocb *req)
{
	if (!(req->flags & REQ_F_WORK_INITIALIZED))
		return;

	if (req->work.mm) {
		mmdrop(req->work.mm);
		req->work.mm = NULL;
	}
	if (req->work.creds) {
		put_cred(req->work.creds);
		req->work.creds = NULL;
	}
	if (req->work.fs) {
		struct fs_struct *fs = req->work.fs;

		spin_lock(&req->work.fs->lock);
		if (--fs->users)
			fs = NULL;
		spin_unlock(&req->work.fs->lock);
		if (fs)
			free_fs_struct(fs);
	}
}

static inline void io_prep_async_work(struct io_kiocb *req,
				      struct io_kiocb **link)
{
	const struct io_op_def *def = &io_op_defs[req->opcode];

	if (req->flags & REQ_F_ISREG) {
		if (def->hash_reg_file)
			io_wq_hash_work(&req->work, file_inode(req->file));
	} else {
		if (def->unbound_nonreg_file)
			req->work.flags |= IO_WQ_WORK_UNBOUND;
	}

	io_req_init_async(req);
	io_req_work_grab_env(req, def);

	*link = io_prep_linked_timeout(req);
}

static inline void io_queue_async_work(struct io_kiocb *req)
{
	struct io_ring_ctx *ctx = req->ctx;
	struct io_kiocb *link;

	io_prep_async_work(req, &link);

	trace_io_uring_queue_async_work(ctx, io_wq_is_hashed(&req->work), req,
					&req->work, req->flags);
	io_wq_enqueue(ctx->io_wq, &req->work);

	if (link)
		io_queue_linked_timeout(link);
}

static void io_kill_timeout(struct io_kiocb *req)
{
	int ret;

	ret = hrtimer_try_to_cancel(&req->io->timeout.timer);
	if (ret != -1) {
		atomic_inc(&req->ctx->cq_timeouts);
		list_del_init(&req->list);
		req->flags |= REQ_F_COMP_LOCKED;
		io_cqring_fill_event(req, 0);
		io_put_req(req);
	}
}

static void io_kill_timeouts(struct io_ring_ctx *ctx)
{
	struct io_kiocb *req, *tmp;

	spin_lock_irq(&ctx->completion_lock);
	list_for_each_entry_safe(req, tmp, &ctx->timeout_list, list)
		io_kill_timeout(req);
	spin_unlock_irq(&ctx->completion_lock);
}

static void __io_queue_deferred(struct io_ring_ctx *ctx)
{
	do {
		struct io_kiocb *req = list_first_entry(&ctx->defer_list,
							struct io_kiocb, list);
<<<<<<< HEAD

		if (req_need_defer(req))
			break;
		list_del_init(&req->list);
		io_queue_async_work(req);
	} while (!list_empty(&ctx->defer_list));
}

static void io_flush_timeouts(struct io_ring_ctx *ctx)
{
	while (!list_empty(&ctx->timeout_list)) {
		struct io_kiocb *req = list_first_entry(&ctx->timeout_list,
							struct io_kiocb, list);

		if (req->flags & REQ_F_TIMEOUT_NOSEQ)
			break;
		if (req->timeout.target_seq != ctx->cached_cq_tail
					- atomic_read(&ctx->cq_timeouts))
			break;

=======

		if (req_need_defer(req))
			break;
		list_del_init(&req->list);
		io_queue_async_work(req);
	} while (!list_empty(&ctx->defer_list));
}

static void io_flush_timeouts(struct io_ring_ctx *ctx)
{
	while (!list_empty(&ctx->timeout_list)) {
		struct io_kiocb *req = list_first_entry(&ctx->timeout_list,
							struct io_kiocb, list);

		if (req->flags & REQ_F_TIMEOUT_NOSEQ)
			break;
		if (req->timeout.target_seq != ctx->cached_cq_tail
					- atomic_read(&ctx->cq_timeouts))
			break;

>>>>>>> 209564d5
		list_del_init(&req->list);
		io_kill_timeout(req);
	}
}

static void io_commit_cqring(struct io_ring_ctx *ctx)
{
	io_flush_timeouts(ctx);
	__io_commit_cqring(ctx);

	if (unlikely(!list_empty(&ctx->defer_list)))
		__io_queue_deferred(ctx);
}

static struct io_uring_cqe *io_get_cqring(struct io_ring_ctx *ctx)
{
	struct io_rings *rings = ctx->rings;
	unsigned tail;

	tail = ctx->cached_cq_tail;
	/*
	 * writes to the cq entry need to come after reading head; the
	 * control dependency is enough as we're using WRITE_ONCE to
	 * fill the cq entry
	 */
	if (tail - READ_ONCE(rings->cq.head) == rings->cq_ring_entries)
		return NULL;

	ctx->cached_cq_tail++;
	return &rings->cqes[tail & ctx->cq_mask];
}

static inline bool io_should_trigger_evfd(struct io_ring_ctx *ctx)
{
	if (!ctx->cq_ev_fd)
		return false;
	if (READ_ONCE(ctx->rings->cq_flags) & IORING_CQ_EVENTFD_DISABLED)
		return false;
	if (!ctx->eventfd_async)
		return true;
	return io_wq_current_is_worker();
}

static void io_cqring_ev_posted(struct io_ring_ctx *ctx)
{
	if (waitqueue_active(&ctx->wait))
		wake_up(&ctx->wait);
	if (waitqueue_active(&ctx->sqo_wait))
		wake_up(&ctx->sqo_wait);
	if (io_should_trigger_evfd(ctx))
		eventfd_signal(ctx->cq_ev_fd, 1);
}

/* Returns true if there are no backlogged entries after the flush */
static bool io_cqring_overflow_flush(struct io_ring_ctx *ctx, bool force)
{
	struct io_rings *rings = ctx->rings;
	struct io_uring_cqe *cqe;
	struct io_kiocb *req;
	unsigned long flags;
	LIST_HEAD(list);

	if (!force) {
		if (list_empty_careful(&ctx->cq_overflow_list))
			return true;
		if ((ctx->cached_cq_tail - READ_ONCE(rings->cq.head) ==
		    rings->cq_ring_entries))
			return false;
	}

	spin_lock_irqsave(&ctx->completion_lock, flags);

	/* if force is set, the ring is going away. always drop after that */
	if (force)
		ctx->cq_overflow_flushed = 1;

	cqe = NULL;
	while (!list_empty(&ctx->cq_overflow_list)) {
		cqe = io_get_cqring(ctx);
		if (!cqe && !force)
			break;

		req = list_first_entry(&ctx->cq_overflow_list, struct io_kiocb,
						list);
		list_move(&req->list, &list);
		req->flags &= ~REQ_F_OVERFLOW;
		if (cqe) {
			WRITE_ONCE(cqe->user_data, req->user_data);
			WRITE_ONCE(cqe->res, req->result);
			WRITE_ONCE(cqe->flags, req->cflags);
		} else {
			WRITE_ONCE(ctx->rings->cq_overflow,
				atomic_inc_return(&ctx->cached_cq_overflow));
		}
	}

	io_commit_cqring(ctx);
	if (cqe) {
		clear_bit(0, &ctx->sq_check_overflow);
		clear_bit(0, &ctx->cq_check_overflow);
	}
	spin_unlock_irqrestore(&ctx->completion_lock, flags);
	io_cqring_ev_posted(ctx);

	while (!list_empty(&list)) {
		req = list_first_entry(&list, struct io_kiocb, list);
		list_del(&req->list);
		io_put_req(req);
	}

	return cqe != NULL;
}

static void __io_cqring_fill_event(struct io_kiocb *req, long res, long cflags)
{
	struct io_ring_ctx *ctx = req->ctx;
	struct io_uring_cqe *cqe;

	trace_io_uring_complete(ctx, req->user_data, res);

	/*
	 * If we can't get a cq entry, userspace overflowed the
	 * submission (by quite a lot). Increment the overflow count in
	 * the ring.
	 */
	cqe = io_get_cqring(ctx);
	if (likely(cqe)) {
		WRITE_ONCE(cqe->user_data, req->user_data);
		WRITE_ONCE(cqe->res, res);
		WRITE_ONCE(cqe->flags, cflags);
	} else if (ctx->cq_overflow_flushed) {
		WRITE_ONCE(ctx->rings->cq_overflow,
				atomic_inc_return(&ctx->cached_cq_overflow));
	} else {
		if (list_empty(&ctx->cq_overflow_list)) {
			set_bit(0, &ctx->sq_check_overflow);
			set_bit(0, &ctx->cq_check_overflow);
		}
		req->flags |= REQ_F_OVERFLOW;
		refcount_inc(&req->refs);
		req->result = res;
		req->cflags = cflags;
		list_add_tail(&req->list, &ctx->cq_overflow_list);
	}
}

static void io_cqring_fill_event(struct io_kiocb *req, long res)
{
	__io_cqring_fill_event(req, res, 0);
}

static void __io_cqring_add_event(struct io_kiocb *req, long res, long cflags)
{
	struct io_ring_ctx *ctx = req->ctx;
	unsigned long flags;

	spin_lock_irqsave(&ctx->completion_lock, flags);
	__io_cqring_fill_event(req, res, cflags);
	io_commit_cqring(ctx);
	spin_unlock_irqrestore(&ctx->completion_lock, flags);

	io_cqring_ev_posted(ctx);
}

static void io_cqring_add_event(struct io_kiocb *req, long res)
{
	__io_cqring_add_event(req, res, 0);
}

static inline bool io_is_fallback_req(struct io_kiocb *req)
{
	return req == (struct io_kiocb *)
			((unsigned long) req->ctx->fallback_req & ~1UL);
}

static struct io_kiocb *io_get_fallback_req(struct io_ring_ctx *ctx)
{
	struct io_kiocb *req;

	req = ctx->fallback_req;
	if (!test_and_set_bit_lock(0, (unsigned long *) &ctx->fallback_req))
		return req;

	return NULL;
}

static struct io_kiocb *io_alloc_req(struct io_ring_ctx *ctx,
				     struct io_submit_state *state)
{
	gfp_t gfp = GFP_KERNEL | __GFP_NOWARN;
	struct io_kiocb *req;

	if (!state) {
		req = kmem_cache_alloc(req_cachep, gfp);
		if (unlikely(!req))
			goto fallback;
	} else if (!state->free_reqs) {
		size_t sz;
		int ret;

		sz = min_t(size_t, state->ios_left, ARRAY_SIZE(state->reqs));
		ret = kmem_cache_alloc_bulk(req_cachep, gfp, sz, state->reqs);

		/*
		 * Bulk alloc is all-or-nothing. If we fail to get a batch,
		 * retry single alloc to be on the safe side.
		 */
		if (unlikely(ret <= 0)) {
			state->reqs[0] = kmem_cache_alloc(req_cachep, gfp);
			if (!state->reqs[0])
				goto fallback;
			ret = 1;
		}
		state->free_reqs = ret - 1;
		req = state->reqs[ret - 1];
	} else {
		state->free_reqs--;
		req = state->reqs[state->free_reqs];
	}

	return req;
fallback:
	return io_get_fallback_req(ctx);
}

static inline void io_put_file(struct io_kiocb *req, struct file *file,
			  bool fixed)
{
	if (fixed)
		percpu_ref_put(req->fixed_file_refs);
	else
		fput(file);
}

static void __io_req_aux_free(struct io_kiocb *req)
{
	if (req->flags & REQ_F_NEED_CLEANUP)
		io_cleanup_req(req);

	kfree(req->io);
	if (req->file)
		io_put_file(req, req->file, (req->flags & REQ_F_FIXED_FILE));
	__io_put_req_task(req);
	io_req_work_drop_env(req);
}

static void __io_free_req(struct io_kiocb *req)
{
	__io_req_aux_free(req);

	if (req->flags & REQ_F_INFLIGHT) {
		struct io_ring_ctx *ctx = req->ctx;
		unsigned long flags;

		spin_lock_irqsave(&ctx->inflight_lock, flags);
		list_del(&req->inflight_entry);
		if (waitqueue_active(&ctx->inflight_wait))
			wake_up(&ctx->inflight_wait);
		spin_unlock_irqrestore(&ctx->inflight_lock, flags);
	}

	percpu_ref_put(&req->ctx->refs);
	if (likely(!io_is_fallback_req(req)))
		kmem_cache_free(req_cachep, req);
	else
		clear_bit_unlock(0, (unsigned long *) &req->ctx->fallback_req);
}

struct req_batch {
	void *reqs[IO_IOPOLL_BATCH];
	int to_free;
	int need_iter;
};

static void io_free_req_many(struct io_ring_ctx *ctx, struct req_batch *rb)
{
	if (!rb->to_free)
		return;
	if (rb->need_iter) {
		int i, inflight = 0;
		unsigned long flags;

		for (i = 0; i < rb->to_free; i++) {
			struct io_kiocb *req = rb->reqs[i];

			if (req->flags & REQ_F_INFLIGHT)
				inflight++;
			__io_req_aux_free(req);
		}
		if (!inflight)
			goto do_free;

		spin_lock_irqsave(&ctx->inflight_lock, flags);
		for (i = 0; i < rb->to_free; i++) {
			struct io_kiocb *req = rb->reqs[i];

			if (req->flags & REQ_F_INFLIGHT) {
				list_del(&req->inflight_entry);
				if (!--inflight)
					break;
			}
		}
		spin_unlock_irqrestore(&ctx->inflight_lock, flags);

		if (waitqueue_active(&ctx->inflight_wait))
			wake_up(&ctx->inflight_wait);
	}
do_free:
	kmem_cache_free_bulk(req_cachep, rb->to_free, rb->reqs);
	percpu_ref_put_many(&ctx->refs, rb->to_free);
	rb->to_free = rb->need_iter = 0;
}

static bool io_link_cancel_timeout(struct io_kiocb *req)
{
	struct io_ring_ctx *ctx = req->ctx;
	int ret;

	ret = hrtimer_try_to_cancel(&req->io->timeout.timer);
	if (ret != -1) {
		io_cqring_fill_event(req, -ECANCELED);
		io_commit_cqring(ctx);
		req->flags &= ~REQ_F_LINK_HEAD;
		io_put_req(req);
		return true;
	}

	return false;
}

static void io_req_link_next(struct io_kiocb *req, struct io_kiocb **nxtptr)
{
	struct io_ring_ctx *ctx = req->ctx;
	bool wake_ev = false;

	/* Already got next link */
	if (req->flags & REQ_F_LINK_NEXT)
		return;

	/*
	 * The list should never be empty when we are called here. But could
	 * potentially happen if the chain is messed up, check to be on the
	 * safe side.
	 */
	while (!list_empty(&req->link_list)) {
		struct io_kiocb *nxt = list_first_entry(&req->link_list,
						struct io_kiocb, link_list);

		if (unlikely((req->flags & REQ_F_LINK_TIMEOUT) &&
			     (nxt->flags & REQ_F_TIMEOUT))) {
			list_del_init(&nxt->link_list);
			wake_ev |= io_link_cancel_timeout(nxt);
			req->flags &= ~REQ_F_LINK_TIMEOUT;
			continue;
		}

		list_del_init(&req->link_list);
		if (!list_empty(&nxt->link_list))
			nxt->flags |= REQ_F_LINK_HEAD;
		*nxtptr = nxt;
		break;
	}

	req->flags |= REQ_F_LINK_NEXT;
	if (wake_ev)
		io_cqring_ev_posted(ctx);
}

/*
 * Called if REQ_F_LINK_HEAD is set, and we fail the head request
 */
static void io_fail_links(struct io_kiocb *req)
{
	struct io_ring_ctx *ctx = req->ctx;
	unsigned long flags;

	spin_lock_irqsave(&ctx->completion_lock, flags);

	while (!list_empty(&req->link_list)) {
		struct io_kiocb *link = list_first_entry(&req->link_list,
						struct io_kiocb, link_list);

		list_del_init(&link->link_list);
		trace_io_uring_fail_link(req, link);

		if ((req->flags & REQ_F_LINK_TIMEOUT) &&
		    link->opcode == IORING_OP_LINK_TIMEOUT) {
			io_link_cancel_timeout(link);
		} else {
			io_cqring_fill_event(link, -ECANCELED);
			__io_double_put_req(link);
		}
		req->flags &= ~REQ_F_LINK_TIMEOUT;
	}

	io_commit_cqring(ctx);
	spin_unlock_irqrestore(&ctx->completion_lock, flags);
	io_cqring_ev_posted(ctx);
}

static void io_req_find_next(struct io_kiocb *req, struct io_kiocb **nxt)
{
	if (likely(!(req->flags & REQ_F_LINK_HEAD)))
		return;

	/*
	 * If LINK is set, we have dependent requests in this chain. If we
	 * didn't fail this request, queue the first one up, moving any other
	 * dependencies to the next request. In case of failure, fail the rest
	 * of the chain.
	 */
	if (req->flags & REQ_F_FAIL_LINK) {
		io_fail_links(req);
	} else if ((req->flags & (REQ_F_LINK_TIMEOUT | REQ_F_COMP_LOCKED)) ==
			REQ_F_LINK_TIMEOUT) {
		struct io_ring_ctx *ctx = req->ctx;
		unsigned long flags;

		/*
		 * If this is a timeout link, we could be racing with the
		 * timeout timer. Grab the completion lock for this case to
		 * protect against that.
		 */
		spin_lock_irqsave(&ctx->completion_lock, flags);
		io_req_link_next(req, nxt);
		spin_unlock_irqrestore(&ctx->completion_lock, flags);
	} else {
		io_req_link_next(req, nxt);
	}
}

static void io_free_req(struct io_kiocb *req)
{
	struct io_kiocb *nxt = NULL;

	io_req_find_next(req, &nxt);
	__io_free_req(req);

	if (nxt)
		io_queue_async_work(nxt);
}

static void io_wq_assign_next(struct io_wq_work **workptr, struct io_kiocb *nxt)
{
	struct io_kiocb *link;
	const struct io_op_def *def = &io_op_defs[nxt->opcode];

	if ((nxt->flags & REQ_F_ISREG) && def->hash_reg_file)
		io_wq_hash_work(&nxt->work, file_inode(nxt->file));

	*workptr = &nxt->work;
	link = io_prep_linked_timeout(nxt);
	if (link)
		nxt->flags |= REQ_F_QUEUE_TIMEOUT;
}

/*
 * Drop reference to request, return next in chain (if there is one) if this
 * was the last reference to this request.
 */
__attribute__((nonnull))
static void io_put_req_find_next(struct io_kiocb *req, struct io_kiocb **nxtptr)
{
	if (refcount_dec_and_test(&req->refs)) {
		io_req_find_next(req, nxtptr);
		__io_free_req(req);
	}
}

static void io_put_req(struct io_kiocb *req)
{
	if (refcount_dec_and_test(&req->refs))
		io_free_req(req);
}

static void io_steal_work(struct io_kiocb *req,
			  struct io_wq_work **workptr)
{
	/*
	 * It's in an io-wq worker, so there always should be at least
	 * one reference, which will be dropped in io_put_work() just
	 * after the current handler returns.
	 *
	 * It also means, that if the counter dropped to 1, then there is
	 * no asynchronous users left, so it's safe to steal the next work.
	 */
	if (refcount_read(&req->refs) == 1) {
		struct io_kiocb *nxt = NULL;

		io_req_find_next(req, &nxt);
		if (nxt)
			io_wq_assign_next(workptr, nxt);
	}
}

/*
 * Must only be used if we don't need to care about links, usually from
 * within the completion handling itself.
 */
static void __io_double_put_req(struct io_kiocb *req)
{
	/* drop both submit and complete references */
	if (refcount_sub_and_test(2, &req->refs))
		__io_free_req(req);
}

static void io_double_put_req(struct io_kiocb *req)
{
	/* drop both submit and complete references */
	if (refcount_sub_and_test(2, &req->refs))
		io_free_req(req);
}

static unsigned io_cqring_events(struct io_ring_ctx *ctx, bool noflush)
{
	struct io_rings *rings = ctx->rings;

	if (test_bit(0, &ctx->cq_check_overflow)) {
		/*
		 * noflush == true is from the waitqueue handler, just ensure
		 * we wake up the task, and the next invocation will flush the
		 * entries. We cannot safely to it from here.
		 */
		if (noflush && !list_empty(&ctx->cq_overflow_list))
			return -1U;

		io_cqring_overflow_flush(ctx, false);
	}

	/* See comment at the top of this file */
	smp_rmb();
	return ctx->cached_cq_tail - READ_ONCE(rings->cq.head);
}

static inline unsigned int io_sqring_entries(struct io_ring_ctx *ctx)
{
	struct io_rings *rings = ctx->rings;

	/* make sure SQ entry isn't read before tail */
	return smp_load_acquire(&rings->sq.tail) - ctx->cached_sq_head;
}

static inline bool io_req_multi_free(struct req_batch *rb, struct io_kiocb *req)
{
	if ((req->flags & REQ_F_LINK_HEAD) || io_is_fallback_req(req))
		return false;

	if (req->file || req->io)
		rb->need_iter++;

	rb->reqs[rb->to_free++] = req;
	if (unlikely(rb->to_free == ARRAY_SIZE(rb->reqs)))
		io_free_req_many(req->ctx, rb);
	return true;
}

static int io_put_kbuf(struct io_kiocb *req)
{
	struct io_buffer *kbuf;
	int cflags;

	kbuf = (struct io_buffer *) (unsigned long) req->rw.addr;
	cflags = kbuf->bid << IORING_CQE_BUFFER_SHIFT;
	cflags |= IORING_CQE_F_BUFFER;
	req->rw.addr = 0;
	kfree(kbuf);
	return cflags;
}

static void io_iopoll_queue(struct list_head *again)
{
	struct io_kiocb *req;

	do {
		req = list_first_entry(again, struct io_kiocb, list);
		list_del(&req->list);
		refcount_inc(&req->refs);
		io_queue_async_work(req);
	} while (!list_empty(again));
}

/*
 * Find and free completed poll iocbs
 */
static void io_iopoll_complete(struct io_ring_ctx *ctx, unsigned int *nr_events,
			       struct list_head *done)
{
	struct req_batch rb;
	struct io_kiocb *req;
	LIST_HEAD(again);

	/* order with ->result store in io_complete_rw_iopoll() */
	smp_rmb();

	rb.to_free = rb.need_iter = 0;
	while (!list_empty(done)) {
		int cflags = 0;

		req = list_first_entry(done, struct io_kiocb, list);
		if (READ_ONCE(req->result) == -EAGAIN) {
			req->iopoll_completed = 0;
			list_move_tail(&req->list, &again);
			continue;
		}
		list_del(&req->list);

		if (req->flags & REQ_F_BUFFER_SELECTED)
			cflags = io_put_kbuf(req);

		__io_cqring_fill_event(req, req->result, cflags);
		(*nr_events)++;

		if (refcount_dec_and_test(&req->refs) &&
		    !io_req_multi_free(&rb, req))
			io_free_req(req);
	}

	io_commit_cqring(ctx);
	if (ctx->flags & IORING_SETUP_SQPOLL)
		io_cqring_ev_posted(ctx);
	io_free_req_many(ctx, &rb);

	if (!list_empty(&again))
		io_iopoll_queue(&again);
}

static int io_do_iopoll(struct io_ring_ctx *ctx, unsigned int *nr_events,
			long min)
{
	struct io_kiocb *req, *tmp;
	LIST_HEAD(done);
	bool spin;
	int ret;

	/*
	 * Only spin for completions if we don't have multiple devices hanging
	 * off our complete list, and we're under the requested amount.
	 */
	spin = !ctx->poll_multi_file && *nr_events < min;

	ret = 0;
	list_for_each_entry_safe(req, tmp, &ctx->poll_list, list) {
		struct kiocb *kiocb = &req->rw.kiocb;

		/*
		 * Move completed and retryable entries to our local lists.
		 * If we find a request that requires polling, break out
		 * and complete those lists first, if we have entries there.
		 */
		if (READ_ONCE(req->iopoll_completed)) {
			list_move_tail(&req->list, &done);
			continue;
		}
		if (!list_empty(&done))
			break;

		ret = kiocb->ki_filp->f_op->iopoll(kiocb, spin);
		if (ret < 0)
			break;

		if (ret && spin)
			spin = false;
		ret = 0;
	}

	if (!list_empty(&done))
		io_iopoll_complete(ctx, nr_events, &done);

	return ret;
}

/*
 * Poll for a minimum of 'min' events. Note that if min == 0 we consider that a
 * non-spinning poll check - we'll still enter the driver poll loop, but only
 * as a non-spinning completion check.
 */
static int io_iopoll_getevents(struct io_ring_ctx *ctx, unsigned int *nr_events,
				long min)
{
	while (!list_empty(&ctx->poll_list) && !need_resched()) {
		int ret;

		ret = io_do_iopoll(ctx, nr_events, min);
		if (ret < 0)
			return ret;
		if (!min || *nr_events >= min)
			return 0;
	}

	return 1;
}

/*
 * We can't just wait for polled events to come to us, we have to actively
 * find and complete them.
 */
static void io_iopoll_reap_events(struct io_ring_ctx *ctx)
{
	if (!(ctx->flags & IORING_SETUP_IOPOLL))
		return;

	mutex_lock(&ctx->uring_lock);
	while (!list_empty(&ctx->poll_list)) {
		unsigned int nr_events = 0;

		io_iopoll_getevents(ctx, &nr_events, 1);

		/*
		 * Ensure we allow local-to-the-cpu processing to take place,
		 * in this case we need to ensure that we reap all events.
		 */
		cond_resched();
	}
	mutex_unlock(&ctx->uring_lock);
}

static int io_iopoll_check(struct io_ring_ctx *ctx, unsigned *nr_events,
			   long min)
{
	int iters = 0, ret = 0;

	/*
	 * We disallow the app entering submit/complete with polling, but we
	 * still need to lock the ring to prevent racing with polled issue
	 * that got punted to a workqueue.
	 */
	mutex_lock(&ctx->uring_lock);
	do {
		int tmin = 0;

		/*
		 * Don't enter poll loop if we already have events pending.
		 * If we do, we can potentially be spinning for commands that
		 * already triggered a CQE (eg in error).
		 */
		if (io_cqring_events(ctx, false))
			break;

		/*
		 * If a submit got punted to a workqueue, we can have the
		 * application entering polling for a command before it gets
		 * issued. That app will hold the uring_lock for the duration
		 * of the poll right here, so we need to take a breather every
		 * now and then to ensure that the issue has a chance to add
		 * the poll to the issued list. Otherwise we can spin here
		 * forever, while the workqueue is stuck trying to acquire the
		 * very same mutex.
		 */
		if (!(++iters & 7)) {
			mutex_unlock(&ctx->uring_lock);
			mutex_lock(&ctx->uring_lock);
		}

		if (*nr_events < min)
			tmin = min - *nr_events;

		ret = io_iopoll_getevents(ctx, nr_events, tmin);
		if (ret <= 0)
			break;
		ret = 0;
	} while (min && !*nr_events && !need_resched());

	mutex_unlock(&ctx->uring_lock);
	return ret;
}

static void kiocb_end_write(struct io_kiocb *req)
{
	/*
	 * Tell lockdep we inherited freeze protection from submission
	 * thread.
	 */
	if (req->flags & REQ_F_ISREG) {
		struct inode *inode = file_inode(req->file);

		__sb_writers_acquired(inode->i_sb, SB_FREEZE_WRITE);
	}
	file_end_write(req->file);
}

static inline void req_set_fail_links(struct io_kiocb *req)
{
	if ((req->flags & (REQ_F_LINK | REQ_F_HARDLINK)) == REQ_F_LINK)
		req->flags |= REQ_F_FAIL_LINK;
}

static void io_complete_rw_common(struct kiocb *kiocb, long res)
{
	struct io_kiocb *req = container_of(kiocb, struct io_kiocb, rw.kiocb);
	int cflags = 0;

	if (kiocb->ki_flags & IOCB_WRITE)
		kiocb_end_write(req);

	if (res != req->result)
		req_set_fail_links(req);
	if (req->flags & REQ_F_BUFFER_SELECTED)
		cflags = io_put_kbuf(req);
	__io_cqring_add_event(req, res, cflags);
}

static void io_complete_rw(struct kiocb *kiocb, long res, long res2)
{
	struct io_kiocb *req = container_of(kiocb, struct io_kiocb, rw.kiocb);

	io_complete_rw_common(kiocb, res);
	io_put_req(req);
}

static void io_complete_rw_iopoll(struct kiocb *kiocb, long res, long res2)
{
	struct io_kiocb *req = container_of(kiocb, struct io_kiocb, rw.kiocb);

	if (kiocb->ki_flags & IOCB_WRITE)
		kiocb_end_write(req);

	if (res != -EAGAIN && res != req->result)
		req_set_fail_links(req);
<<<<<<< HEAD
	req->result = res;
	if (res != -EAGAIN)
		WRITE_ONCE(req->iopoll_completed, 1);
=======

	WRITE_ONCE(req->result, res);
	/* order with io_poll_complete() checking ->result */
	if (res != -EAGAIN) {
		smp_wmb();
		WRITE_ONCE(req->iopoll_completed, 1);
	}
>>>>>>> 209564d5
}

/*
 * After the iocb has been issued, it's safe to be found on the poll list.
 * Adding the kiocb to the list AFTER submission ensures that we don't
 * find it from a io_iopoll_getevents() thread before the issuer is done
 * accessing the kiocb cookie.
 */
static void io_iopoll_req_issued(struct io_kiocb *req)
{
	struct io_ring_ctx *ctx = req->ctx;

	/*
	 * Track whether we have multiple files in our lists. This will impact
	 * how we do polling eventually, not spinning if we're on potentially
	 * different devices.
	 */
	if (list_empty(&ctx->poll_list)) {
		ctx->poll_multi_file = false;
	} else if (!ctx->poll_multi_file) {
		struct io_kiocb *list_req;

		list_req = list_first_entry(&ctx->poll_list, struct io_kiocb,
						list);
		if (list_req->file != req->file)
			ctx->poll_multi_file = true;
	}

	/*
	 * For fast devices, IO may have already completed. If it has, add
	 * it to the front so we find it first.
	 */
	if (READ_ONCE(req->iopoll_completed))
		list_add(&req->list, &ctx->poll_list);
	else
		list_add_tail(&req->list, &ctx->poll_list);

	if ((ctx->flags & IORING_SETUP_SQPOLL) &&
	    wq_has_sleeper(&ctx->sqo_wait))
		wake_up(&ctx->sqo_wait);
}

static void __io_state_file_put(struct io_submit_state *state)
{
	int diff = state->has_refs - state->used_refs;

	if (diff)
		fput_many(state->file, diff);
	state->file = NULL;
}

static inline void io_state_file_put(struct io_submit_state *state)
{
	if (state->file)
		__io_state_file_put(state);
}

/*
 * Get as many references to a file as we have IOs left in this submission,
 * assuming most submissions are for one file, or at least that each file
 * has more than one submission.
 */
static struct file *__io_file_get(struct io_submit_state *state, int fd)
{
	if (!state)
		return fget(fd);

	if (state->file) {
		if (state->fd == fd) {
			state->used_refs++;
			state->ios_left--;
			return state->file;
		}
		__io_state_file_put(state);
	}
	state->file = fget_many(fd, state->ios_left);
	if (!state->file)
		return NULL;

	state->fd = fd;
	state->has_refs = state->ios_left;
	state->used_refs = 1;
	state->ios_left--;
	return state->file;
}

/*
 * If we tracked the file through the SCM inflight mechanism, we could support
 * any file. For now, just ensure that anything potentially problematic is done
 * inline.
 */
static bool io_file_supports_async(struct file *file, int rw)
{
	umode_t mode = file_inode(file)->i_mode;

	if (S_ISBLK(mode) || S_ISCHR(mode) || S_ISSOCK(mode))
		return true;
	if (S_ISREG(mode) && file->f_op != &io_uring_fops)
		return true;

	/* any ->read/write should understand O_NONBLOCK */
	if (file->f_flags & O_NONBLOCK)
		return true;

	if (!(file->f_mode & FMODE_NOWAIT))
		return false;

	if (rw == READ)
		return file->f_op->read_iter != NULL;

	return file->f_op->write_iter != NULL;
}

static int io_prep_rw(struct io_kiocb *req, const struct io_uring_sqe *sqe,
		      bool force_nonblock)
{
	struct io_ring_ctx *ctx = req->ctx;
	struct kiocb *kiocb = &req->rw.kiocb;
	unsigned ioprio;
	int ret;

	if (S_ISREG(file_inode(req->file)->i_mode))
		req->flags |= REQ_F_ISREG;

	kiocb->ki_pos = READ_ONCE(sqe->off);
	if (kiocb->ki_pos == -1 && !(req->file->f_mode & FMODE_STREAM)) {
		req->flags |= REQ_F_CUR_POS;
		kiocb->ki_pos = req->file->f_pos;
	}
	kiocb->ki_hint = ki_hint_validate(file_write_hint(kiocb->ki_filp));
	kiocb->ki_flags = iocb_flags(kiocb->ki_filp);
	ret = kiocb_set_rw_flags(kiocb, READ_ONCE(sqe->rw_flags));
	if (unlikely(ret))
		return ret;

	ioprio = READ_ONCE(sqe->ioprio);
	if (ioprio) {
		ret = ioprio_check_cap(ioprio);
		if (ret)
			return ret;

		kiocb->ki_ioprio = ioprio;
	} else
		kiocb->ki_ioprio = get_current_ioprio();

	/* don't allow async punt if RWF_NOWAIT was requested */
	if (kiocb->ki_flags & IOCB_NOWAIT)
		req->flags |= REQ_F_NOWAIT;

	if (force_nonblock)
		kiocb->ki_flags |= IOCB_NOWAIT;

	if (ctx->flags & IORING_SETUP_IOPOLL) {
		if (!(kiocb->ki_flags & IOCB_DIRECT) ||
		    !kiocb->ki_filp->f_op->iopoll)
			return -EOPNOTSUPP;

		kiocb->ki_flags |= IOCB_HIPRI;
		kiocb->ki_complete = io_complete_rw_iopoll;
		req->result = 0;
		req->iopoll_completed = 0;
	} else {
		if (kiocb->ki_flags & IOCB_HIPRI)
			return -EINVAL;
		kiocb->ki_complete = io_complete_rw;
	}

	req->rw.addr = READ_ONCE(sqe->addr);
	req->rw.len = READ_ONCE(sqe->len);
	req->buf_index = READ_ONCE(sqe->buf_index);
	return 0;
}

static inline void io_rw_done(struct kiocb *kiocb, ssize_t ret)
{
	switch (ret) {
	case -EIOCBQUEUED:
		break;
	case -ERESTARTSYS:
	case -ERESTARTNOINTR:
	case -ERESTARTNOHAND:
	case -ERESTART_RESTARTBLOCK:
		/*
		 * We can't just restart the syscall, since previously
		 * submitted sqes may already be in progress. Just fail this
		 * IO with EINTR.
		 */
		ret = -EINTR;
		/* fall through */
	default:
		kiocb->ki_complete(kiocb, ret, 0);
	}
}

static void kiocb_done(struct kiocb *kiocb, ssize_t ret)
{
	struct io_kiocb *req = container_of(kiocb, struct io_kiocb, rw.kiocb);

	if (req->flags & REQ_F_CUR_POS)
		req->file->f_pos = kiocb->ki_pos;
	if (ret >= 0 && kiocb->ki_complete == io_complete_rw)
		io_complete_rw(kiocb, ret, 0);
	else
		io_rw_done(kiocb, ret);
}

static ssize_t io_import_fixed(struct io_kiocb *req, int rw,
			       struct iov_iter *iter)
{
	struct io_ring_ctx *ctx = req->ctx;
	size_t len = req->rw.len;
	struct io_mapped_ubuf *imu;
	u16 index, buf_index;
	size_t offset;
	u64 buf_addr;

	/* attempt to use fixed buffers without having provided iovecs */
	if (unlikely(!ctx->user_bufs))
		return -EFAULT;

	buf_index = req->buf_index;
	if (unlikely(buf_index >= ctx->nr_user_bufs))
		return -EFAULT;

	index = array_index_nospec(buf_index, ctx->nr_user_bufs);
	imu = &ctx->user_bufs[index];
	buf_addr = req->rw.addr;

	/* overflow */
	if (buf_addr + len < buf_addr)
		return -EFAULT;
	/* not inside the mapped region */
	if (buf_addr < imu->ubuf || buf_addr + len > imu->ubuf + imu->len)
		return -EFAULT;

	/*
	 * May not be a start of buffer, set size appropriately
	 * and advance us to the beginning.
	 */
	offset = buf_addr - imu->ubuf;
	iov_iter_bvec(iter, rw, imu->bvec, imu->nr_bvecs, offset + len);

	if (offset) {
		/*
		 * Don't use iov_iter_advance() here, as it's really slow for
		 * using the latter parts of a big fixed buffer - it iterates
		 * over each segment manually. We can cheat a bit here, because
		 * we know that:
		 *
		 * 1) it's a BVEC iter, we set it up
		 * 2) all bvecs are PAGE_SIZE in size, except potentially the
		 *    first and last bvec
		 *
		 * So just find our index, and adjust the iterator afterwards.
		 * If the offset is within the first bvec (or the whole first
		 * bvec, just use iov_iter_advance(). This makes it easier
		 * since we can just skip the first segment, which may not
		 * be PAGE_SIZE aligned.
		 */
		const struct bio_vec *bvec = imu->bvec;

		if (offset <= bvec->bv_len) {
			iov_iter_advance(iter, offset);
		} else {
			unsigned long seg_skip;

			/* skip first vec */
			offset -= bvec->bv_len;
			seg_skip = 1 + (offset >> PAGE_SHIFT);

			iter->bvec = bvec + seg_skip;
			iter->nr_segs -= seg_skip;
			iter->count -= bvec->bv_len + offset;
			iter->iov_offset = offset & ~PAGE_MASK;
		}
	}

	return len;
}

static void io_ring_submit_unlock(struct io_ring_ctx *ctx, bool needs_lock)
{
	if (needs_lock)
		mutex_unlock(&ctx->uring_lock);
}

static void io_ring_submit_lock(struct io_ring_ctx *ctx, bool needs_lock)
{
	/*
	 * "Normal" inline submissions always hold the uring_lock, since we
	 * grab it from the system call. Same is true for the SQPOLL offload.
	 * The only exception is when we've detached the request and issue it
	 * from an async worker thread, grab the lock for that case.
	 */
	if (needs_lock)
		mutex_lock(&ctx->uring_lock);
}

static struct io_buffer *io_buffer_select(struct io_kiocb *req, size_t *len,
					  int bgid, struct io_buffer *kbuf,
					  bool needs_lock)
{
	struct io_buffer *head;

	if (req->flags & REQ_F_BUFFER_SELECTED)
		return kbuf;

	io_ring_submit_lock(req->ctx, needs_lock);

	lockdep_assert_held(&req->ctx->uring_lock);

	head = idr_find(&req->ctx->io_buffer_idr, bgid);
	if (head) {
		if (!list_empty(&head->list)) {
			kbuf = list_last_entry(&head->list, struct io_buffer,
							list);
			list_del(&kbuf->list);
		} else {
			kbuf = head;
			idr_remove(&req->ctx->io_buffer_idr, bgid);
		}
		if (*len > kbuf->len)
			*len = kbuf->len;
	} else {
		kbuf = ERR_PTR(-ENOBUFS);
	}

	io_ring_submit_unlock(req->ctx, needs_lock);

	return kbuf;
}

static void __user *io_rw_buffer_select(struct io_kiocb *req, size_t *len,
					bool needs_lock)
{
	struct io_buffer *kbuf;
	u16 bgid;

	kbuf = (struct io_buffer *) (unsigned long) req->rw.addr;
	bgid = req->buf_index;
	kbuf = io_buffer_select(req, len, bgid, kbuf, needs_lock);
	if (IS_ERR(kbuf))
		return kbuf;
	req->rw.addr = (u64) (unsigned long) kbuf;
	req->flags |= REQ_F_BUFFER_SELECTED;
	return u64_to_user_ptr(kbuf->addr);
}

#ifdef CONFIG_COMPAT
static ssize_t io_compat_import(struct io_kiocb *req, struct iovec *iov,
				bool needs_lock)
{
	struct compat_iovec __user *uiov;
	compat_ssize_t clen;
	void __user *buf;
	ssize_t len;

	uiov = u64_to_user_ptr(req->rw.addr);
	if (!access_ok(uiov, sizeof(*uiov)))
		return -EFAULT;
	if (__get_user(clen, &uiov->iov_len))
		return -EFAULT;
	if (clen < 0)
		return -EINVAL;

	len = clen;
	buf = io_rw_buffer_select(req, &len, needs_lock);
	if (IS_ERR(buf))
		return PTR_ERR(buf);
	iov[0].iov_base = buf;
	iov[0].iov_len = (compat_size_t) len;
	return 0;
}
#endif

static ssize_t __io_iov_buffer_select(struct io_kiocb *req, struct iovec *iov,
				      bool needs_lock)
{
	struct iovec __user *uiov = u64_to_user_ptr(req->rw.addr);
	void __user *buf;
	ssize_t len;

	if (copy_from_user(iov, uiov, sizeof(*uiov)))
		return -EFAULT;

	len = iov[0].iov_len;
	if (len < 0)
		return -EINVAL;
	buf = io_rw_buffer_select(req, &len, needs_lock);
	if (IS_ERR(buf))
		return PTR_ERR(buf);
	iov[0].iov_base = buf;
	iov[0].iov_len = len;
	return 0;
}

static ssize_t io_iov_buffer_select(struct io_kiocb *req, struct iovec *iov,
				    bool needs_lock)
{
	if (req->flags & REQ_F_BUFFER_SELECTED) {
		struct io_buffer *kbuf;

		kbuf = (struct io_buffer *) (unsigned long) req->rw.addr;
		iov[0].iov_base = u64_to_user_ptr(kbuf->addr);
		iov[0].iov_len = kbuf->len;
		return 0;
	}
	if (!req->rw.len)
		return 0;
	else if (req->rw.len > 1)
		return -EINVAL;

#ifdef CONFIG_COMPAT
	if (req->ctx->compat)
		return io_compat_import(req, iov, needs_lock);
#endif

	return __io_iov_buffer_select(req, iov, needs_lock);
}

static ssize_t io_import_iovec(int rw, struct io_kiocb *req,
			       struct iovec **iovec, struct iov_iter *iter,
			       bool needs_lock)
{
	void __user *buf = u64_to_user_ptr(req->rw.addr);
	size_t sqe_len = req->rw.len;
	ssize_t ret;
	u8 opcode;

	opcode = req->opcode;
	if (opcode == IORING_OP_READ_FIXED || opcode == IORING_OP_WRITE_FIXED) {
		*iovec = NULL;
		return io_import_fixed(req, rw, iter);
	}

	/* buffer index only valid with fixed read/write, or buffer select  */
	if (req->buf_index && !(req->flags & REQ_F_BUFFER_SELECT))
		return -EINVAL;

	if (opcode == IORING_OP_READ || opcode == IORING_OP_WRITE) {
		if (req->flags & REQ_F_BUFFER_SELECT) {
			buf = io_rw_buffer_select(req, &sqe_len, needs_lock);
			if (IS_ERR(buf)) {
				*iovec = NULL;
				return PTR_ERR(buf);
			}
			req->rw.len = sqe_len;
		}

		ret = import_single_range(rw, buf, sqe_len, *iovec, iter);
		*iovec = NULL;
		return ret < 0 ? ret : sqe_len;
	}

	if (req->io) {
		struct io_async_rw *iorw = &req->io->rw;

		*iovec = iorw->iov;
		iov_iter_init(iter, rw, *iovec, iorw->nr_segs, iorw->size);
		if (iorw->iov == iorw->fast_iov)
			*iovec = NULL;
		return iorw->size;
	}

	if (req->flags & REQ_F_BUFFER_SELECT) {
		ret = io_iov_buffer_select(req, *iovec, needs_lock);
		if (!ret) {
			ret = (*iovec)->iov_len;
			iov_iter_init(iter, rw, *iovec, 1, ret);
		}
		*iovec = NULL;
		return ret;
	}

#ifdef CONFIG_COMPAT
	if (req->ctx->compat)
		return compat_import_iovec(rw, buf, sqe_len, UIO_FASTIOV,
						iovec, iter);
#endif

	return import_iovec(rw, buf, sqe_len, UIO_FASTIOV, iovec, iter);
}

/*
 * For files that don't have ->read_iter() and ->write_iter(), handle them
 * by looping over ->read() or ->write() manually.
 */
static ssize_t loop_rw_iter(int rw, struct file *file, struct kiocb *kiocb,
			   struct iov_iter *iter)
{
	ssize_t ret = 0;

	/*
	 * Don't support polled IO through this interface, and we can't
	 * support non-blocking either. For the latter, this just causes
	 * the kiocb to be handled from an async context.
	 */
	if (kiocb->ki_flags & IOCB_HIPRI)
		return -EOPNOTSUPP;
	if (kiocb->ki_flags & IOCB_NOWAIT)
		return -EAGAIN;

	while (iov_iter_count(iter)) {
		struct iovec iovec;
		ssize_t nr;

		if (!iov_iter_is_bvec(iter)) {
			iovec = iov_iter_iovec(iter);
		} else {
			/* fixed buffers import bvec */
			iovec.iov_base = kmap(iter->bvec->bv_page)
						+ iter->iov_offset;
			iovec.iov_len = min(iter->count,
					iter->bvec->bv_len - iter->iov_offset);
		}

		if (rw == READ) {
			nr = file->f_op->read(file, iovec.iov_base,
					      iovec.iov_len, &kiocb->ki_pos);
		} else {
			nr = file->f_op->write(file, iovec.iov_base,
					       iovec.iov_len, &kiocb->ki_pos);
		}

		if (iov_iter_is_bvec(iter))
			kunmap(iter->bvec->bv_page);

		if (nr < 0) {
			if (!ret)
				ret = nr;
			break;
		}
		ret += nr;
		if (nr != iovec.iov_len)
			break;
		iov_iter_advance(iter, nr);
	}

	return ret;
}

static void io_req_map_rw(struct io_kiocb *req, ssize_t io_size,
			  struct iovec *iovec, struct iovec *fast_iov,
			  struct iov_iter *iter)
{
	req->io->rw.nr_segs = iter->nr_segs;
	req->io->rw.size = io_size;
	req->io->rw.iov = iovec;
	if (!req->io->rw.iov) {
		req->io->rw.iov = req->io->rw.fast_iov;
		if (req->io->rw.iov != fast_iov)
			memcpy(req->io->rw.iov, fast_iov,
			       sizeof(struct iovec) * iter->nr_segs);
	} else {
		req->flags |= REQ_F_NEED_CLEANUP;
	}
}

static inline int __io_alloc_async_ctx(struct io_kiocb *req)
{
	req->io = kmalloc(sizeof(*req->io), GFP_KERNEL);
	return req->io == NULL;
}

static int io_alloc_async_ctx(struct io_kiocb *req)
{
	if (!io_op_defs[req->opcode].async_ctx)
		return 0;

	return  __io_alloc_async_ctx(req);
}

static int io_setup_async_rw(struct io_kiocb *req, ssize_t io_size,
			     struct iovec *iovec, struct iovec *fast_iov,
			     struct iov_iter *iter)
{
	if (!io_op_defs[req->opcode].async_ctx)
		return 0;
	if (!req->io) {
		if (__io_alloc_async_ctx(req))
			return -ENOMEM;

		io_req_map_rw(req, io_size, iovec, fast_iov, iter);
	}
	return 0;
}

static int io_read_prep(struct io_kiocb *req, const struct io_uring_sqe *sqe,
			bool force_nonblock)
{
	struct io_async_ctx *io;
	struct iov_iter iter;
	ssize_t ret;

	ret = io_prep_rw(req, sqe, force_nonblock);
	if (ret)
		return ret;

	if (unlikely(!(req->file->f_mode & FMODE_READ)))
		return -EBADF;

	/* either don't need iovec imported or already have it */
	if (!req->io || req->flags & REQ_F_NEED_CLEANUP)
		return 0;

	io = req->io;
	io->rw.iov = io->rw.fast_iov;
	req->io = NULL;
	ret = io_import_iovec(READ, req, &io->rw.iov, &iter, !force_nonblock);
	req->io = io;
	if (ret < 0)
		return ret;

	io_req_map_rw(req, ret, io->rw.iov, io->rw.fast_iov, &iter);
	return 0;
}

static int io_read(struct io_kiocb *req, bool force_nonblock)
{
	struct iovec inline_vecs[UIO_FASTIOV], *iovec = inline_vecs;
	struct kiocb *kiocb = &req->rw.kiocb;
	struct iov_iter iter;
	size_t iov_count;
	ssize_t io_size, ret;

	ret = io_import_iovec(READ, req, &iovec, &iter, !force_nonblock);
	if (ret < 0)
		return ret;

	/* Ensure we clear previously set non-block flag */
	if (!force_nonblock)
		kiocb->ki_flags &= ~IOCB_NOWAIT;

	req->result = 0;
	io_size = ret;
	if (req->flags & REQ_F_LINK_HEAD)
		req->result = io_size;

	/*
	 * If the file doesn't support async, mark it as REQ_F_MUST_PUNT so
	 * we know to async punt it even if it was opened O_NONBLOCK
	 */
	if (force_nonblock && !io_file_supports_async(req->file, READ))
		goto copy_iov;

	iov_count = iov_iter_count(&iter);
	ret = rw_verify_area(READ, req->file, &kiocb->ki_pos, iov_count);
	if (!ret) {
		ssize_t ret2;

		if (req->file->f_op->read_iter)
			ret2 = call_read_iter(req->file, kiocb, &iter);
		else
			ret2 = loop_rw_iter(READ, req->file, kiocb, &iter);

		/* Catch -EAGAIN return for forced non-blocking submission */
		if (!force_nonblock || ret2 != -EAGAIN) {
			kiocb_done(kiocb, ret2);
		} else {
copy_iov:
			ret = io_setup_async_rw(req, io_size, iovec,
						inline_vecs, &iter);
			if (ret)
				goto out_free;
			/* any defer here is final, must blocking retry */
			if (!(req->flags & REQ_F_NOWAIT) &&
			    !file_can_poll(req->file))
				req->flags |= REQ_F_MUST_PUNT;
			return -EAGAIN;
		}
	}
out_free:
	if (!(req->flags & REQ_F_NEED_CLEANUP))
		kfree(iovec);
	return ret;
}

static int io_write_prep(struct io_kiocb *req, const struct io_uring_sqe *sqe,
			 bool force_nonblock)
{
	struct io_async_ctx *io;
	struct iov_iter iter;
	ssize_t ret;

	ret = io_prep_rw(req, sqe, force_nonblock);
	if (ret)
		return ret;

	if (unlikely(!(req->file->f_mode & FMODE_WRITE)))
		return -EBADF;

	req->fsize = rlimit(RLIMIT_FSIZE);

	/* either don't need iovec imported or already have it */
	if (!req->io || req->flags & REQ_F_NEED_CLEANUP)
		return 0;

	io = req->io;
	io->rw.iov = io->rw.fast_iov;
	req->io = NULL;
	ret = io_import_iovec(WRITE, req, &io->rw.iov, &iter, !force_nonblock);
	req->io = io;
	if (ret < 0)
		return ret;

	io_req_map_rw(req, ret, io->rw.iov, io->rw.fast_iov, &iter);
	return 0;
}

static int io_write(struct io_kiocb *req, bool force_nonblock)
{
	struct iovec inline_vecs[UIO_FASTIOV], *iovec = inline_vecs;
	struct kiocb *kiocb = &req->rw.kiocb;
	struct iov_iter iter;
	size_t iov_count;
	ssize_t ret, io_size;

	ret = io_import_iovec(WRITE, req, &iovec, &iter, !force_nonblock);
	if (ret < 0)
		return ret;

	/* Ensure we clear previously set non-block flag */
	if (!force_nonblock)
		req->rw.kiocb.ki_flags &= ~IOCB_NOWAIT;

	req->result = 0;
	io_size = ret;
	if (req->flags & REQ_F_LINK_HEAD)
		req->result = io_size;

	/*
	 * If the file doesn't support async, mark it as REQ_F_MUST_PUNT so
	 * we know to async punt it even if it was opened O_NONBLOCK
	 */
	if (force_nonblock && !io_file_supports_async(req->file, WRITE))
		goto copy_iov;

	/* file path doesn't support NOWAIT for non-direct_IO */
	if (force_nonblock && !(kiocb->ki_flags & IOCB_DIRECT) &&
	    (req->flags & REQ_F_ISREG))
		goto copy_iov;

	iov_count = iov_iter_count(&iter);
	ret = rw_verify_area(WRITE, req->file, &kiocb->ki_pos, iov_count);
	if (!ret) {
		ssize_t ret2;

		/*
		 * Open-code file_start_write here to grab freeze protection,
		 * which will be released by another thread in
		 * io_complete_rw().  Fool lockdep by telling it the lock got
		 * released so that it doesn't complain about the held lock when
		 * we return to userspace.
		 */
		if (req->flags & REQ_F_ISREG) {
			__sb_start_write(file_inode(req->file)->i_sb,
						SB_FREEZE_WRITE, true);
			__sb_writers_release(file_inode(req->file)->i_sb,
						SB_FREEZE_WRITE);
		}
		kiocb->ki_flags |= IOCB_WRITE;

		if (!force_nonblock)
			current->signal->rlim[RLIMIT_FSIZE].rlim_cur = req->fsize;

		if (req->file->f_op->write_iter)
			ret2 = call_write_iter(req->file, kiocb, &iter);
		else
			ret2 = loop_rw_iter(WRITE, req->file, kiocb, &iter);

		if (!force_nonblock)
			current->signal->rlim[RLIMIT_FSIZE].rlim_cur = RLIM_INFINITY;

		/*
		 * Raw bdev writes will return -EOPNOTSUPP for IOCB_NOWAIT. Just
		 * retry them without IOCB_NOWAIT.
		 */
		if (ret2 == -EOPNOTSUPP && (kiocb->ki_flags & IOCB_NOWAIT))
			ret2 = -EAGAIN;
		if (!force_nonblock || ret2 != -EAGAIN) {
			kiocb_done(kiocb, ret2);
		} else {
copy_iov:
			ret = io_setup_async_rw(req, io_size, iovec,
						inline_vecs, &iter);
			if (ret)
				goto out_free;
			/* any defer here is final, must blocking retry */
			if (!(req->flags & REQ_F_NOWAIT) &&
			    !file_can_poll(req->file))
				req->flags |= REQ_F_MUST_PUNT;
			return -EAGAIN;
		}
	}
out_free:
	if (!(req->flags & REQ_F_NEED_CLEANUP))
		kfree(iovec);
	return ret;
}

static int __io_splice_prep(struct io_kiocb *req,
			    const struct io_uring_sqe *sqe)
{
	struct io_splice* sp = &req->splice;
	unsigned int valid_flags = SPLICE_F_FD_IN_FIXED | SPLICE_F_ALL;
	int ret;

	if (req->flags & REQ_F_NEED_CLEANUP)
		return 0;
	if (unlikely(req->ctx->flags & IORING_SETUP_IOPOLL))
		return -EINVAL;

	sp->file_in = NULL;
	sp->len = READ_ONCE(sqe->len);
	sp->flags = READ_ONCE(sqe->splice_flags);

	if (unlikely(sp->flags & ~valid_flags))
		return -EINVAL;

	ret = io_file_get(NULL, req, READ_ONCE(sqe->splice_fd_in), &sp->file_in,
			  (sp->flags & SPLICE_F_FD_IN_FIXED));
	if (ret)
		return ret;
	req->flags |= REQ_F_NEED_CLEANUP;

	if (!S_ISREG(file_inode(sp->file_in)->i_mode)) {
		/*
		 * Splice operation will be punted aync, and here need to
		 * modify io_wq_work.flags, so initialize io_wq_work firstly.
		 */
		io_req_init_async(req);
		req->work.flags |= IO_WQ_WORK_UNBOUND;
	}

	return 0;
}

static int io_tee_prep(struct io_kiocb *req,
		       const struct io_uring_sqe *sqe)
{
	if (READ_ONCE(sqe->splice_off_in) || READ_ONCE(sqe->off))
		return -EINVAL;
	return __io_splice_prep(req, sqe);
}

static int io_tee(struct io_kiocb *req, bool force_nonblock)
{
	struct io_splice *sp = &req->splice;
	struct file *in = sp->file_in;
	struct file *out = sp->file_out;
	unsigned int flags = sp->flags & ~SPLICE_F_FD_IN_FIXED;
	long ret = 0;

	if (force_nonblock)
		return -EAGAIN;
	if (sp->len)
		ret = do_tee(in, out, sp->len, flags);

	io_put_file(req, in, (sp->flags & SPLICE_F_FD_IN_FIXED));
	req->flags &= ~REQ_F_NEED_CLEANUP;

	io_cqring_add_event(req, ret);
	if (ret != sp->len)
		req_set_fail_links(req);
	io_put_req(req);
	return 0;
}

static int io_splice_prep(struct io_kiocb *req, const struct io_uring_sqe *sqe)
{
	struct io_splice* sp = &req->splice;

	sp->off_in = READ_ONCE(sqe->splice_off_in);
	sp->off_out = READ_ONCE(sqe->off);
	return __io_splice_prep(req, sqe);
}

static int io_splice(struct io_kiocb *req, bool force_nonblock)
{
	struct io_splice *sp = &req->splice;
	struct file *in = sp->file_in;
	struct file *out = sp->file_out;
	unsigned int flags = sp->flags & ~SPLICE_F_FD_IN_FIXED;
	loff_t *poff_in, *poff_out;
	long ret = 0;

	if (force_nonblock)
		return -EAGAIN;

	poff_in = (sp->off_in == -1) ? NULL : &sp->off_in;
	poff_out = (sp->off_out == -1) ? NULL : &sp->off_out;

	if (sp->len)
		ret = do_splice(in, poff_in, out, poff_out, sp->len, flags);

	io_put_file(req, in, (sp->flags & SPLICE_F_FD_IN_FIXED));
	req->flags &= ~REQ_F_NEED_CLEANUP;

	io_cqring_add_event(req, ret);
	if (ret != sp->len)
		req_set_fail_links(req);
	io_put_req(req);
	return 0;
}

/*
 * IORING_OP_NOP just posts a completion event, nothing else.
 */
static int io_nop(struct io_kiocb *req)
{
	struct io_ring_ctx *ctx = req->ctx;

	if (unlikely(ctx->flags & IORING_SETUP_IOPOLL))
		return -EINVAL;

	io_cqring_add_event(req, 0);
	io_put_req(req);
	return 0;
}

static int io_prep_fsync(struct io_kiocb *req, const struct io_uring_sqe *sqe)
{
	struct io_ring_ctx *ctx = req->ctx;

	if (!req->file)
		return -EBADF;

	if (unlikely(ctx->flags & IORING_SETUP_IOPOLL))
		return -EINVAL;
	if (unlikely(sqe->addr || sqe->ioprio || sqe->buf_index))
		return -EINVAL;

	req->sync.flags = READ_ONCE(sqe->fsync_flags);
	if (unlikely(req->sync.flags & ~IORING_FSYNC_DATASYNC))
		return -EINVAL;

	req->sync.off = READ_ONCE(sqe->off);
	req->sync.len = READ_ONCE(sqe->len);
	return 0;
}

static int io_fsync(struct io_kiocb *req, bool force_nonblock)
{
	loff_t end = req->sync.off + req->sync.len;
	int ret;

	/* fsync always requires a blocking context */
	if (force_nonblock)
		return -EAGAIN;

	ret = vfs_fsync_range(req->file, req->sync.off,
				end > 0 ? end : LLONG_MAX,
				req->sync.flags & IORING_FSYNC_DATASYNC);
	if (ret < 0)
		req_set_fail_links(req);
	io_cqring_add_event(req, ret);
	io_put_req(req);
<<<<<<< HEAD
	return 0;
}

static int io_fallocate_prep(struct io_kiocb *req,
			     const struct io_uring_sqe *sqe)
{
	if (sqe->ioprio || sqe->buf_index || sqe->rw_flags)
		return -EINVAL;
	if (unlikely(req->ctx->flags & IORING_SETUP_IOPOLL))
		return -EINVAL;

	req->sync.off = READ_ONCE(sqe->off);
	req->sync.len = READ_ONCE(sqe->addr);
	req->sync.mode = READ_ONCE(sqe->len);
	req->fsize = rlimit(RLIMIT_FSIZE);
	return 0;
}

static int io_fallocate(struct io_kiocb *req, bool force_nonblock)
{
	int ret;

	/* fallocate always requiring blocking context */
	if (force_nonblock)
		return -EAGAIN;

	current->signal->rlim[RLIMIT_FSIZE].rlim_cur = req->fsize;
	ret = vfs_fallocate(req->file, req->sync.mode, req->sync.off,
				req->sync.len);
	current->signal->rlim[RLIMIT_FSIZE].rlim_cur = RLIM_INFINITY;
	if (ret < 0)
		req_set_fail_links(req);
	io_cqring_add_event(req, ret);
	io_put_req(req);
	return 0;
}

static int __io_openat_prep(struct io_kiocb *req, const struct io_uring_sqe *sqe)
{
	const char __user *fname;
	int ret;

	if (unlikely(req->ctx->flags & (IORING_SETUP_IOPOLL|IORING_SETUP_SQPOLL)))
		return -EINVAL;
	if (unlikely(sqe->ioprio || sqe->buf_index))
		return -EINVAL;
=======
	return 0;
}

static int io_fallocate_prep(struct io_kiocb *req,
			     const struct io_uring_sqe *sqe)
{
	if (sqe->ioprio || sqe->buf_index || sqe->rw_flags)
		return -EINVAL;
	if (unlikely(req->ctx->flags & IORING_SETUP_IOPOLL))
		return -EINVAL;

	req->sync.off = READ_ONCE(sqe->off);
	req->sync.len = READ_ONCE(sqe->addr);
	req->sync.mode = READ_ONCE(sqe->len);
	req->fsize = rlimit(RLIMIT_FSIZE);
	return 0;
}

static int io_fallocate(struct io_kiocb *req, bool force_nonblock)
{
	int ret;

	/* fallocate always requiring blocking context */
	if (force_nonblock)
		return -EAGAIN;

	current->signal->rlim[RLIMIT_FSIZE].rlim_cur = req->fsize;
	ret = vfs_fallocate(req->file, req->sync.mode, req->sync.off,
				req->sync.len);
	current->signal->rlim[RLIMIT_FSIZE].rlim_cur = RLIM_INFINITY;
	if (ret < 0)
		req_set_fail_links(req);
	io_cqring_add_event(req, ret);
	io_put_req(req);
	return 0;
}

static int __io_openat_prep(struct io_kiocb *req, const struct io_uring_sqe *sqe)
{
	const char __user *fname;
	int ret;

	if (unlikely(req->ctx->flags & (IORING_SETUP_IOPOLL|IORING_SETUP_SQPOLL)))
		return -EINVAL;
	if (unlikely(sqe->ioprio || sqe->buf_index))
		return -EINVAL;
>>>>>>> 209564d5
	if (unlikely(req->flags & REQ_F_FIXED_FILE))
		return -EBADF;

	/* open.how should be already initialised */
	if (!(req->open.how.flags & O_PATH) && force_o_largefile())
		req->open.how.flags |= O_LARGEFILE;

	req->open.dfd = READ_ONCE(sqe->fd);
	fname = u64_to_user_ptr(READ_ONCE(sqe->addr));
	req->open.filename = getname(fname);
	if (IS_ERR(req->open.filename)) {
		ret = PTR_ERR(req->open.filename);
		req->open.filename = NULL;
		return ret;
	}
	req->open.nofile = rlimit(RLIMIT_NOFILE);
	req->flags |= REQ_F_NEED_CLEANUP;
	return 0;
}

static int io_openat_prep(struct io_kiocb *req, const struct io_uring_sqe *sqe)
{
	u64 flags, mode;

	if (req->flags & REQ_F_NEED_CLEANUP)
		return 0;
	mode = READ_ONCE(sqe->len);
	flags = READ_ONCE(sqe->open_flags);
	req->open.how = build_open_how(flags, mode);
	return __io_openat_prep(req, sqe);
}

static int io_openat2_prep(struct io_kiocb *req, const struct io_uring_sqe *sqe)
{
	struct open_how __user *how;
	size_t len;
	int ret;

	if (req->flags & REQ_F_NEED_CLEANUP)
		return 0;
	how = u64_to_user_ptr(READ_ONCE(sqe->addr2));
	len = READ_ONCE(sqe->len);
	if (len < OPEN_HOW_SIZE_VER0)
		return -EINVAL;

	ret = copy_struct_from_user(&req->open.how, sizeof(req->open.how), how,
					len);
	if (ret)
		return ret;

	return __io_openat_prep(req, sqe);
}

static int io_openat2(struct io_kiocb *req, bool force_nonblock)
{
	struct open_flags op;
	struct file *file;
	int ret;

	if (force_nonblock)
		return -EAGAIN;

	ret = build_open_flags(&req->open.how, &op);
	if (ret)
		goto err;

	ret = __get_unused_fd_flags(req->open.how.flags, req->open.nofile);
	if (ret < 0)
		goto err;

	file = do_filp_open(req->open.dfd, req->open.filename, &op);
	if (IS_ERR(file)) {
		put_unused_fd(ret);
		ret = PTR_ERR(file);
	} else {
		fsnotify_open(file);
		fd_install(ret, file);
	}
err:
	putname(req->open.filename);
	req->flags &= ~REQ_F_NEED_CLEANUP;
	if (ret < 0)
		req_set_fail_links(req);
	io_cqring_add_event(req, ret);
	io_put_req(req);
	return 0;
}

static int io_openat(struct io_kiocb *req, bool force_nonblock)
{
	return io_openat2(req, force_nonblock);
}

static int io_remove_buffers_prep(struct io_kiocb *req,
				  const struct io_uring_sqe *sqe)
{
	struct io_provide_buf *p = &req->pbuf;
	u64 tmp;

	if (sqe->ioprio || sqe->rw_flags || sqe->addr || sqe->len || sqe->off)
		return -EINVAL;

	tmp = READ_ONCE(sqe->fd);
	if (!tmp || tmp > USHRT_MAX)
		return -EINVAL;

	memset(p, 0, sizeof(*p));
	p->nbufs = tmp;
	p->bgid = READ_ONCE(sqe->buf_group);
	return 0;
}

static int __io_remove_buffers(struct io_ring_ctx *ctx, struct io_buffer *buf,
			       int bgid, unsigned nbufs)
{
	unsigned i = 0;

	/* shouldn't happen */
	if (!nbufs)
		return 0;

	/* the head kbuf is the list itself */
	while (!list_empty(&buf->list)) {
		struct io_buffer *nxt;

		nxt = list_first_entry(&buf->list, struct io_buffer, list);
		list_del(&nxt->list);
		kfree(nxt);
		if (++i == nbufs)
			return i;
	}
	i++;
	kfree(buf);
	idr_remove(&ctx->io_buffer_idr, bgid);

	return i;
}

static int io_remove_buffers(struct io_kiocb *req, bool force_nonblock)
{
	struct io_provide_buf *p = &req->pbuf;
	struct io_ring_ctx *ctx = req->ctx;
	struct io_buffer *head;
	int ret = 0;

	io_ring_submit_lock(ctx, !force_nonblock);

	lockdep_assert_held(&ctx->uring_lock);

	ret = -ENOENT;
	head = idr_find(&ctx->io_buffer_idr, p->bgid);
	if (head)
		ret = __io_remove_buffers(ctx, head, p->bgid, p->nbufs);

	io_ring_submit_lock(ctx, !force_nonblock);
	if (ret < 0)
		req_set_fail_links(req);
	io_cqring_add_event(req, ret);
	io_put_req(req);
	return 0;
}

static int io_provide_buffers_prep(struct io_kiocb *req,
				   const struct io_uring_sqe *sqe)
{
	struct io_provide_buf *p = &req->pbuf;
	u64 tmp;

	if (sqe->ioprio || sqe->rw_flags)
		return -EINVAL;

	tmp = READ_ONCE(sqe->fd);
	if (!tmp || tmp > USHRT_MAX)
		return -E2BIG;
	p->nbufs = tmp;
	p->addr = READ_ONCE(sqe->addr);
	p->len = READ_ONCE(sqe->len);

	if (!access_ok(u64_to_user_ptr(p->addr), (p->len * p->nbufs)))
		return -EFAULT;

	p->bgid = READ_ONCE(sqe->buf_group);
	tmp = READ_ONCE(sqe->off);
	if (tmp > USHRT_MAX)
		return -E2BIG;
	p->bid = tmp;
	return 0;
}

static int io_add_buffers(struct io_provide_buf *pbuf, struct io_buffer **head)
{
	struct io_buffer *buf;
	u64 addr = pbuf->addr;
	int i, bid = pbuf->bid;

	for (i = 0; i < pbuf->nbufs; i++) {
		buf = kmalloc(sizeof(*buf), GFP_KERNEL);
		if (!buf)
			break;

		buf->addr = addr;
		buf->len = pbuf->len;
		buf->bid = bid;
		addr += pbuf->len;
		bid++;
		if (!*head) {
			INIT_LIST_HEAD(&buf->list);
			*head = buf;
		} else {
			list_add_tail(&buf->list, &(*head)->list);
		}
	}

	return i ? i : -ENOMEM;
}

static int io_provide_buffers(struct io_kiocb *req, bool force_nonblock)
{
	struct io_provide_buf *p = &req->pbuf;
	struct io_ring_ctx *ctx = req->ctx;
	struct io_buffer *head, *list;
	int ret = 0;

	io_ring_submit_lock(ctx, !force_nonblock);

	lockdep_assert_held(&ctx->uring_lock);

	list = head = idr_find(&ctx->io_buffer_idr, p->bgid);

	ret = io_add_buffers(p, &head);
	if (ret < 0)
		goto out;

	if (!list) {
		ret = idr_alloc(&ctx->io_buffer_idr, head, p->bgid, p->bgid + 1,
					GFP_KERNEL);
		if (ret < 0) {
			__io_remove_buffers(ctx, head, p->bgid, -1U);
			goto out;
		}
	}
out:
	io_ring_submit_unlock(ctx, !force_nonblock);
	if (ret < 0)
		req_set_fail_links(req);
	io_cqring_add_event(req, ret);
	io_put_req(req);
	return 0;
}

static int io_epoll_ctl_prep(struct io_kiocb *req,
			     const struct io_uring_sqe *sqe)
{
#if defined(CONFIG_EPOLL)
	if (sqe->ioprio || sqe->buf_index)
		return -EINVAL;
	if (unlikely(req->ctx->flags & IORING_SETUP_IOPOLL))
		return -EINVAL;

	req->epoll.epfd = READ_ONCE(sqe->fd);
	req->epoll.op = READ_ONCE(sqe->len);
	req->epoll.fd = READ_ONCE(sqe->off);

	if (ep_op_has_event(req->epoll.op)) {
		struct epoll_event __user *ev;

		ev = u64_to_user_ptr(READ_ONCE(sqe->addr));
		if (copy_from_user(&req->epoll.event, ev, sizeof(*ev)))
			return -EFAULT;
	}

	return 0;
#else
	return -EOPNOTSUPP;
#endif
}

static int io_epoll_ctl(struct io_kiocb *req, bool force_nonblock)
{
#if defined(CONFIG_EPOLL)
	struct io_epoll *ie = &req->epoll;
	int ret;

	ret = do_epoll_ctl(ie->epfd, ie->op, ie->fd, &ie->event, force_nonblock);
	if (force_nonblock && ret == -EAGAIN)
		return -EAGAIN;

	if (ret < 0)
		req_set_fail_links(req);
	io_cqring_add_event(req, ret);
	io_put_req(req);
	return 0;
#else
	return -EOPNOTSUPP;
#endif
}

static int io_madvise_prep(struct io_kiocb *req, const struct io_uring_sqe *sqe)
{
#if defined(CONFIG_ADVISE_SYSCALLS) && defined(CONFIG_MMU)
	if (sqe->ioprio || sqe->buf_index || sqe->off)
		return -EINVAL;
	if (unlikely(req->ctx->flags & IORING_SETUP_IOPOLL))
		return -EINVAL;

	req->madvise.addr = READ_ONCE(sqe->addr);
	req->madvise.len = READ_ONCE(sqe->len);
	req->madvise.advice = READ_ONCE(sqe->fadvise_advice);
	return 0;
#else
	return -EOPNOTSUPP;
#endif
}

static int io_madvise(struct io_kiocb *req, bool force_nonblock)
{
#if defined(CONFIG_ADVISE_SYSCALLS) && defined(CONFIG_MMU)
	struct io_madvise *ma = &req->madvise;
	int ret;

	if (force_nonblock)
		return -EAGAIN;

	ret = do_madvise(ma->addr, ma->len, ma->advice);
	if (ret < 0)
		req_set_fail_links(req);
	io_cqring_add_event(req, ret);
	io_put_req(req);
	return 0;
#else
	return -EOPNOTSUPP;
#endif
}

static int io_fadvise_prep(struct io_kiocb *req, const struct io_uring_sqe *sqe)
{
	if (sqe->ioprio || sqe->buf_index || sqe->addr)
		return -EINVAL;
	if (unlikely(req->ctx->flags & IORING_SETUP_IOPOLL))
		return -EINVAL;

	req->fadvise.offset = READ_ONCE(sqe->off);
	req->fadvise.len = READ_ONCE(sqe->len);
	req->fadvise.advice = READ_ONCE(sqe->fadvise_advice);
	return 0;
}

static int io_fadvise(struct io_kiocb *req, bool force_nonblock)
{
	struct io_fadvise *fa = &req->fadvise;
	int ret;

	if (force_nonblock) {
		switch (fa->advice) {
		case POSIX_FADV_NORMAL:
		case POSIX_FADV_RANDOM:
		case POSIX_FADV_SEQUENTIAL:
			break;
		default:
			return -EAGAIN;
		}
	}

	ret = vfs_fadvise(req->file, fa->offset, fa->len, fa->advice);
	if (ret < 0)
		req_set_fail_links(req);
	io_cqring_add_event(req, ret);
	io_put_req(req);
	return 0;
}

static int io_statx_prep(struct io_kiocb *req, const struct io_uring_sqe *sqe)
{
	if (unlikely(req->ctx->flags & IORING_SETUP_IOPOLL))
		return -EINVAL;
	if (sqe->ioprio || sqe->buf_index)
		return -EINVAL;
	if (req->flags & REQ_F_FIXED_FILE)
		return -EBADF;

	req->statx.dfd = READ_ONCE(sqe->fd);
	req->statx.mask = READ_ONCE(sqe->len);
	req->statx.filename = u64_to_user_ptr(READ_ONCE(sqe->addr));
	req->statx.buffer = u64_to_user_ptr(READ_ONCE(sqe->addr2));
	req->statx.flags = READ_ONCE(sqe->statx_flags);

	return 0;
}

static int io_statx(struct io_kiocb *req, bool force_nonblock)
{
	struct io_statx *ctx = &req->statx;
	int ret;

	if (force_nonblock) {
		/* only need file table for an actual valid fd */
		if (ctx->dfd == -1 || ctx->dfd == AT_FDCWD)
			req->flags |= REQ_F_NO_FILE_TABLE;
		return -EAGAIN;
	}

	ret = do_statx(ctx->dfd, ctx->filename, ctx->flags, ctx->mask,
		       ctx->buffer);

	if (ret < 0)
		req_set_fail_links(req);
	io_cqring_add_event(req, ret);
	io_put_req(req);
	return 0;
}

static int io_close_prep(struct io_kiocb *req, const struct io_uring_sqe *sqe)
{
	/*
	 * If we queue this for async, it must not be cancellable. That would
	 * leave the 'file' in an undeterminate state, and here need to modify
	 * io_wq_work.flags, so initialize io_wq_work firstly.
	 */
	io_req_init_async(req);
	req->work.flags |= IO_WQ_WORK_NO_CANCEL;

	if (unlikely(req->ctx->flags & (IORING_SETUP_IOPOLL|IORING_SETUP_SQPOLL)))
		return -EINVAL;
	if (sqe->ioprio || sqe->off || sqe->addr || sqe->len ||
	    sqe->rw_flags || sqe->buf_index)
		return -EINVAL;
	if (req->flags & REQ_F_FIXED_FILE)
		return -EBADF;

	req->close.fd = READ_ONCE(sqe->fd);
	if ((req->file && req->file->f_op == &io_uring_fops) ||
	    req->close.fd == req->ctx->ring_fd)
		return -EBADF;

	req->close.put_file = NULL;
	return 0;
}

static int io_close(struct io_kiocb *req, bool force_nonblock)
{
	struct io_close *close = &req->close;
	int ret;

	/* might be already done during nonblock submission */
	if (!close->put_file) {
		ret = __close_fd_get_file(close->fd, &close->put_file);
		if (ret < 0)
			return (ret == -ENOENT) ? -EBADF : ret;
	}

	/* if the file has a flush method, be safe and punt to async */
	if (close->put_file->f_op->flush && force_nonblock) {
		/* avoid grabbing files - we don't need the files */
		req->flags |= REQ_F_NO_FILE_TABLE | REQ_F_MUST_PUNT;
		return -EAGAIN;
	}

	/* No ->flush() or already async, safely close from here */
	ret = filp_close(close->put_file, req->work.files);
	if (ret < 0)
		req_set_fail_links(req);
	io_cqring_add_event(req, ret);
	fput(close->put_file);
	close->put_file = NULL;
	io_put_req(req);
	return 0;
}

static int io_prep_sfr(struct io_kiocb *req, const struct io_uring_sqe *sqe)
{
	struct io_ring_ctx *ctx = req->ctx;

	if (!req->file)
		return -EBADF;

	if (unlikely(ctx->flags & IORING_SETUP_IOPOLL))
		return -EINVAL;
	if (unlikely(sqe->addr || sqe->ioprio || sqe->buf_index))
		return -EINVAL;

	req->sync.off = READ_ONCE(sqe->off);
	req->sync.len = READ_ONCE(sqe->len);
	req->sync.flags = READ_ONCE(sqe->sync_range_flags);
	return 0;
}

static int io_sync_file_range(struct io_kiocb *req, bool force_nonblock)
{
	int ret;

	/* sync_file_range always requires a blocking context */
	if (force_nonblock)
		return -EAGAIN;

	ret = sync_file_range(req->file, req->sync.off, req->sync.len,
				req->sync.flags);
	if (ret < 0)
		req_set_fail_links(req);
	io_cqring_add_event(req, ret);
	io_put_req(req);
	return 0;
}

#if defined(CONFIG_NET)
static int io_setup_async_msg(struct io_kiocb *req,
			      struct io_async_msghdr *kmsg)
{
	if (req->io)
		return -EAGAIN;
	if (io_alloc_async_ctx(req)) {
		if (kmsg->iov != kmsg->fast_iov)
			kfree(kmsg->iov);
		return -ENOMEM;
	}
	req->flags |= REQ_F_NEED_CLEANUP;
	memcpy(&req->io->msg, kmsg, sizeof(*kmsg));
	return -EAGAIN;
}

static int io_sendmsg_prep(struct io_kiocb *req, const struct io_uring_sqe *sqe)
{
	struct io_sr_msg *sr = &req->sr_msg;
	struct io_async_ctx *io = req->io;
	int ret;

	if (unlikely(req->ctx->flags & IORING_SETUP_IOPOLL))
		return -EINVAL;

	sr->msg_flags = READ_ONCE(sqe->msg_flags);
	sr->msg = u64_to_user_ptr(READ_ONCE(sqe->addr));
	sr->len = READ_ONCE(sqe->len);

#ifdef CONFIG_COMPAT
	if (req->ctx->compat)
		sr->msg_flags |= MSG_CMSG_COMPAT;
#endif

	if (!io || req->opcode == IORING_OP_SEND)
		return 0;
	/* iovec is already imported */
	if (req->flags & REQ_F_NEED_CLEANUP)
		return 0;

	io->msg.iov = io->msg.fast_iov;
	ret = sendmsg_copy_msghdr(&io->msg.msg, sr->msg, sr->msg_flags,
					&io->msg.iov);
	if (!ret)
		req->flags |= REQ_F_NEED_CLEANUP;
	return ret;
}

static int io_sendmsg(struct io_kiocb *req, bool force_nonblock)
{
	struct io_async_msghdr *kmsg = NULL;
	struct socket *sock;
	int ret;

	sock = sock_from_file(req->file, &ret);
	if (sock) {
		struct io_async_ctx io;
		unsigned flags;

		if (req->io) {
			kmsg = &req->io->msg;
			kmsg->msg.msg_name = &req->io->msg.addr;
			/* if iov is set, it's allocated already */
			if (!kmsg->iov)
				kmsg->iov = kmsg->fast_iov;
			kmsg->msg.msg_iter.iov = kmsg->iov;
		} else {
			struct io_sr_msg *sr = &req->sr_msg;

			kmsg = &io.msg;
			kmsg->msg.msg_name = &io.msg.addr;

			io.msg.iov = io.msg.fast_iov;
			ret = sendmsg_copy_msghdr(&io.msg.msg, sr->msg,
					sr->msg_flags, &io.msg.iov);
			if (ret)
				return ret;
		}

		flags = req->sr_msg.msg_flags;
		if (flags & MSG_DONTWAIT)
			req->flags |= REQ_F_NOWAIT;
		else if (force_nonblock)
			flags |= MSG_DONTWAIT;

		ret = __sys_sendmsg_sock(sock, &kmsg->msg, flags);
		if (force_nonblock && ret == -EAGAIN)
			return io_setup_async_msg(req, kmsg);
		if (ret == -ERESTARTSYS)
			ret = -EINTR;
	}

	if (kmsg && kmsg->iov != kmsg->fast_iov)
		kfree(kmsg->iov);
	req->flags &= ~REQ_F_NEED_CLEANUP;
	io_cqring_add_event(req, ret);
	if (ret < 0)
		req_set_fail_links(req);
	io_put_req(req);
	return 0;
}

static int io_send(struct io_kiocb *req, bool force_nonblock)
{
	struct socket *sock;
	int ret;

	sock = sock_from_file(req->file, &ret);
	if (sock) {
		struct io_sr_msg *sr = &req->sr_msg;
		struct msghdr msg;
		struct iovec iov;
		unsigned flags;

		ret = import_single_range(WRITE, sr->buf, sr->len, &iov,
						&msg.msg_iter);
		if (ret)
			return ret;

		msg.msg_name = NULL;
		msg.msg_control = NULL;
		msg.msg_controllen = 0;
		msg.msg_namelen = 0;

		flags = req->sr_msg.msg_flags;
		if (flags & MSG_DONTWAIT)
			req->flags |= REQ_F_NOWAIT;
		else if (force_nonblock)
			flags |= MSG_DONTWAIT;

		msg.msg_flags = flags;
		ret = sock_sendmsg(sock, &msg);
		if (force_nonblock && ret == -EAGAIN)
			return -EAGAIN;
		if (ret == -ERESTARTSYS)
			ret = -EINTR;
	}

	io_cqring_add_event(req, ret);
	if (ret < 0)
		req_set_fail_links(req);
	io_put_req(req);
	return 0;
}

static int __io_recvmsg_copy_hdr(struct io_kiocb *req, struct io_async_ctx *io)
{
	struct io_sr_msg *sr = &req->sr_msg;
	struct iovec __user *uiov;
	size_t iov_len;
	int ret;

	ret = __copy_msghdr_from_user(&io->msg.msg, sr->msg, &io->msg.uaddr,
					&uiov, &iov_len);
	if (ret)
		return ret;

	if (req->flags & REQ_F_BUFFER_SELECT) {
		if (iov_len > 1)
			return -EINVAL;
		if (copy_from_user(io->msg.iov, uiov, sizeof(*uiov)))
			return -EFAULT;
		sr->len = io->msg.iov[0].iov_len;
		iov_iter_init(&io->msg.msg.msg_iter, READ, io->msg.iov, 1,
				sr->len);
		io->msg.iov = NULL;
	} else {
		ret = import_iovec(READ, uiov, iov_len, UIO_FASTIOV,
					&io->msg.iov, &io->msg.msg.msg_iter);
		if (ret > 0)
			ret = 0;
	}

	return ret;
}

#ifdef CONFIG_COMPAT
static int __io_compat_recvmsg_copy_hdr(struct io_kiocb *req,
					struct io_async_ctx *io)
{
	struct compat_msghdr __user *msg_compat;
	struct io_sr_msg *sr = &req->sr_msg;
	struct compat_iovec __user *uiov;
	compat_uptr_t ptr;
	compat_size_t len;
	int ret;

	msg_compat = (struct compat_msghdr __user *) sr->msg;
	ret = __get_compat_msghdr(&io->msg.msg, msg_compat, &io->msg.uaddr,
					&ptr, &len);
	if (ret)
		return ret;

	uiov = compat_ptr(ptr);
	if (req->flags & REQ_F_BUFFER_SELECT) {
		compat_ssize_t clen;

		if (len > 1)
			return -EINVAL;
		if (!access_ok(uiov, sizeof(*uiov)))
			return -EFAULT;
		if (__get_user(clen, &uiov->iov_len))
			return -EFAULT;
		if (clen < 0)
			return -EINVAL;
		sr->len = io->msg.iov[0].iov_len;
		io->msg.iov = NULL;
	} else {
		ret = compat_import_iovec(READ, uiov, len, UIO_FASTIOV,
						&io->msg.iov,
						&io->msg.msg.msg_iter);
		if (ret < 0)
			return ret;
	}

	return 0;
}
#endif

static int io_recvmsg_copy_hdr(struct io_kiocb *req, struct io_async_ctx *io)
{
	io->msg.iov = io->msg.fast_iov;

#ifdef CONFIG_COMPAT
	if (req->ctx->compat)
		return __io_compat_recvmsg_copy_hdr(req, io);
#endif

	return __io_recvmsg_copy_hdr(req, io);
}

static struct io_buffer *io_recv_buffer_select(struct io_kiocb *req,
					       int *cflags, bool needs_lock)
{
	struct io_sr_msg *sr = &req->sr_msg;
	struct io_buffer *kbuf;

	if (!(req->flags & REQ_F_BUFFER_SELECT))
		return NULL;

	kbuf = io_buffer_select(req, &sr->len, sr->bgid, sr->kbuf, needs_lock);
	if (IS_ERR(kbuf))
		return kbuf;

	sr->kbuf = kbuf;
	req->flags |= REQ_F_BUFFER_SELECTED;

	*cflags = kbuf->bid << IORING_CQE_BUFFER_SHIFT;
	*cflags |= IORING_CQE_F_BUFFER;
	return kbuf;
}

static int io_recvmsg_prep(struct io_kiocb *req,
			   const struct io_uring_sqe *sqe)
{
	struct io_sr_msg *sr = &req->sr_msg;
	struct io_async_ctx *io = req->io;
	int ret;

	if (unlikely(req->ctx->flags & IORING_SETUP_IOPOLL))
		return -EINVAL;

	sr->msg_flags = READ_ONCE(sqe->msg_flags);
	sr->msg = u64_to_user_ptr(READ_ONCE(sqe->addr));
	sr->len = READ_ONCE(sqe->len);
	sr->bgid = READ_ONCE(sqe->buf_group);

#ifdef CONFIG_COMPAT
	if (req->ctx->compat)
		sr->msg_flags |= MSG_CMSG_COMPAT;
#endif

	if (!io || req->opcode == IORING_OP_RECV)
		return 0;
	/* iovec is already imported */
	if (req->flags & REQ_F_NEED_CLEANUP)
		return 0;

	ret = io_recvmsg_copy_hdr(req, io);
	if (!ret)
		req->flags |= REQ_F_NEED_CLEANUP;
	return ret;
}

static int io_recvmsg(struct io_kiocb *req, bool force_nonblock)
{
	struct io_async_msghdr *kmsg = NULL;
	struct socket *sock;
	int ret, cflags = 0;

	sock = sock_from_file(req->file, &ret);
	if (sock) {
		struct io_buffer *kbuf;
		struct io_async_ctx io;
		unsigned flags;

		if (req->io) {
			kmsg = &req->io->msg;
			kmsg->msg.msg_name = &req->io->msg.addr;
			/* if iov is set, it's allocated already */
			if (!kmsg->iov)
				kmsg->iov = kmsg->fast_iov;
			kmsg->msg.msg_iter.iov = kmsg->iov;
		} else {
			kmsg = &io.msg;
			kmsg->msg.msg_name = &io.msg.addr;

			ret = io_recvmsg_copy_hdr(req, &io);
			if (ret)
				return ret;
		}

		kbuf = io_recv_buffer_select(req, &cflags, !force_nonblock);
		if (IS_ERR(kbuf)) {
			return PTR_ERR(kbuf);
		} else if (kbuf) {
			kmsg->fast_iov[0].iov_base = u64_to_user_ptr(kbuf->addr);
			iov_iter_init(&kmsg->msg.msg_iter, READ, kmsg->iov,
					1, req->sr_msg.len);
		}

		flags = req->sr_msg.msg_flags;
		if (flags & MSG_DONTWAIT)
			req->flags |= REQ_F_NOWAIT;
		else if (force_nonblock)
			flags |= MSG_DONTWAIT;

		ret = __sys_recvmsg_sock(sock, &kmsg->msg, req->sr_msg.msg,
						kmsg->uaddr, flags);
		if (force_nonblock && ret == -EAGAIN)
			return io_setup_async_msg(req, kmsg);
		if (ret == -ERESTARTSYS)
			ret = -EINTR;
	}

	if (kmsg && kmsg->iov != kmsg->fast_iov)
		kfree(kmsg->iov);
	req->flags &= ~REQ_F_NEED_CLEANUP;
	__io_cqring_add_event(req, ret, cflags);
	if (ret < 0)
		req_set_fail_links(req);
	io_put_req(req);
	return 0;
}

static int io_recv(struct io_kiocb *req, bool force_nonblock)
{
	struct io_buffer *kbuf = NULL;
	struct socket *sock;
	int ret, cflags = 0;

	sock = sock_from_file(req->file, &ret);
	if (sock) {
		struct io_sr_msg *sr = &req->sr_msg;
		void __user *buf = sr->buf;
		struct msghdr msg;
		struct iovec iov;
		unsigned flags;

		kbuf = io_recv_buffer_select(req, &cflags, !force_nonblock);
		if (IS_ERR(kbuf))
			return PTR_ERR(kbuf);
		else if (kbuf)
			buf = u64_to_user_ptr(kbuf->addr);

		ret = import_single_range(READ, buf, sr->len, &iov,
						&msg.msg_iter);
		if (ret) {
			kfree(kbuf);
			return ret;
		}

		req->flags |= REQ_F_NEED_CLEANUP;
		msg.msg_name = NULL;
		msg.msg_control = NULL;
		msg.msg_controllen = 0;
		msg.msg_namelen = 0;
		msg.msg_iocb = NULL;
		msg.msg_flags = 0;

		flags = req->sr_msg.msg_flags;
		if (flags & MSG_DONTWAIT)
			req->flags |= REQ_F_NOWAIT;
		else if (force_nonblock)
			flags |= MSG_DONTWAIT;

		ret = sock_recvmsg(sock, &msg, flags);
		if (force_nonblock && ret == -EAGAIN)
			return -EAGAIN;
		if (ret == -ERESTARTSYS)
			ret = -EINTR;
	}

	kfree(kbuf);
	req->flags &= ~REQ_F_NEED_CLEANUP;
	__io_cqring_add_event(req, ret, cflags);
	if (ret < 0)
		req_set_fail_links(req);
	io_put_req(req);
	return 0;
}

static int io_accept_prep(struct io_kiocb *req, const struct io_uring_sqe *sqe)
{
	struct io_accept *accept = &req->accept;

	if (unlikely(req->ctx->flags & (IORING_SETUP_IOPOLL|IORING_SETUP_SQPOLL)))
		return -EINVAL;
	if (sqe->ioprio || sqe->len || sqe->buf_index)
		return -EINVAL;

	accept->addr = u64_to_user_ptr(READ_ONCE(sqe->addr));
	accept->addr_len = u64_to_user_ptr(READ_ONCE(sqe->addr2));
	accept->flags = READ_ONCE(sqe->accept_flags);
	accept->nofile = rlimit(RLIMIT_NOFILE);
	return 0;
}

static int io_accept(struct io_kiocb *req, bool force_nonblock)
{
	struct io_accept *accept = &req->accept;
	unsigned int file_flags = force_nonblock ? O_NONBLOCK : 0;
	int ret;

	if (req->file->f_flags & O_NONBLOCK)
		req->flags |= REQ_F_NOWAIT;

	ret = __sys_accept4_file(req->file, file_flags, accept->addr,
					accept->addr_len, accept->flags,
					accept->nofile);
	if (ret == -EAGAIN && force_nonblock)
		return -EAGAIN;
	if (ret < 0) {
		if (ret == -ERESTARTSYS)
			ret = -EINTR;
		req_set_fail_links(req);
	}
	io_cqring_add_event(req, ret);
	io_put_req(req);
	return 0;
}

static int io_connect_prep(struct io_kiocb *req, const struct io_uring_sqe *sqe)
{
	struct io_connect *conn = &req->connect;
	struct io_async_ctx *io = req->io;

	if (unlikely(req->ctx->flags & (IORING_SETUP_IOPOLL|IORING_SETUP_SQPOLL)))
		return -EINVAL;
	if (sqe->ioprio || sqe->len || sqe->buf_index || sqe->rw_flags)
		return -EINVAL;

	conn->addr = u64_to_user_ptr(READ_ONCE(sqe->addr));
	conn->addr_len =  READ_ONCE(sqe->addr2);

	if (!io)
		return 0;

	return move_addr_to_kernel(conn->addr, conn->addr_len,
					&io->connect.address);
}

static int io_connect(struct io_kiocb *req, bool force_nonblock)
{
	struct io_async_ctx __io, *io;
	unsigned file_flags;
	int ret;

	if (req->io) {
		io = req->io;
	} else {
		ret = move_addr_to_kernel(req->connect.addr,
						req->connect.addr_len,
						&__io.connect.address);
		if (ret)
			goto out;
		io = &__io;
	}

	file_flags = force_nonblock ? O_NONBLOCK : 0;

	ret = __sys_connect_file(req->file, &io->connect.address,
					req->connect.addr_len, file_flags);
	if ((ret == -EAGAIN || ret == -EINPROGRESS) && force_nonblock) {
		if (req->io)
			return -EAGAIN;
		if (io_alloc_async_ctx(req)) {
			ret = -ENOMEM;
			goto out;
		}
		memcpy(&req->io->connect, &__io.connect, sizeof(__io.connect));
		return -EAGAIN;
	}
	if (ret == -ERESTARTSYS)
		ret = -EINTR;
out:
	if (ret < 0)
		req_set_fail_links(req);
	io_cqring_add_event(req, ret);
	io_put_req(req);
	return 0;
}
#else /* !CONFIG_NET */
static int io_sendmsg_prep(struct io_kiocb *req, const struct io_uring_sqe *sqe)
{
	return -EOPNOTSUPP;
}

static int io_sendmsg(struct io_kiocb *req, bool force_nonblock)
{
	return -EOPNOTSUPP;
}

static int io_send(struct io_kiocb *req, bool force_nonblock)
{
	return -EOPNOTSUPP;
}

static int io_recvmsg_prep(struct io_kiocb *req,
			   const struct io_uring_sqe *sqe)
{
	return -EOPNOTSUPP;
}

static int io_recvmsg(struct io_kiocb *req, bool force_nonblock)
{
	return -EOPNOTSUPP;
}

static int io_recv(struct io_kiocb *req, bool force_nonblock)
{
	return -EOPNOTSUPP;
}

static int io_accept_prep(struct io_kiocb *req, const struct io_uring_sqe *sqe)
{
	return -EOPNOTSUPP;
}

static int io_accept(struct io_kiocb *req, bool force_nonblock)
{
	return -EOPNOTSUPP;
}

static int io_connect_prep(struct io_kiocb *req, const struct io_uring_sqe *sqe)
{
	return -EOPNOTSUPP;
}

static int io_connect(struct io_kiocb *req, bool force_nonblock)
{
	return -EOPNOTSUPP;
}
#endif /* CONFIG_NET */

struct io_poll_table {
	struct poll_table_struct pt;
	struct io_kiocb *req;
	int error;
};

static int __io_async_wake(struct io_kiocb *req, struct io_poll_iocb *poll,
			   __poll_t mask, task_work_func_t func)
{
	struct task_struct *tsk;
	int ret;

	/* for instances that support it check for an event match first: */
	if (mask && !(mask & poll->events))
		return 0;

	trace_io_uring_task_add(req->ctx, req->opcode, req->user_data, mask);

	list_del_init(&poll->wait.entry);

	tsk = req->task;
	req->result = mask;
	init_task_work(&req->task_work, func);
	/*
	 * If this fails, then the task is exiting. When a task exits, the
	 * work gets canceled, so just cancel this request as well instead
	 * of executing it. We can't safely execute it anyway, as we may not
	 * have the needed state needed for it anyway.
	 */
	ret = task_work_add(tsk, &req->task_work, true);
	if (unlikely(ret)) {
		WRITE_ONCE(poll->canceled, true);
		tsk = io_wq_get_task(req->ctx->io_wq);
		task_work_add(tsk, &req->task_work, true);
	}
	wake_up_process(tsk);
	return 1;
}

static bool io_poll_rewait(struct io_kiocb *req, struct io_poll_iocb *poll)
	__acquires(&req->ctx->completion_lock)
{
	struct io_ring_ctx *ctx = req->ctx;

	if (!req->result && !READ_ONCE(poll->canceled)) {
		struct poll_table_struct pt = { ._key = poll->events };

		req->result = vfs_poll(req->file, &pt) & poll->events;
	}

	spin_lock_irq(&ctx->completion_lock);
	if (!req->result && !READ_ONCE(poll->canceled)) {
		add_wait_queue(poll->head, &poll->wait);
		return true;
	}

	return false;
}

static void io_poll_remove_double(struct io_kiocb *req)
{
	struct io_poll_iocb *poll = (struct io_poll_iocb *) req->io;

	lockdep_assert_held(&req->ctx->completion_lock);

	if (poll && poll->head) {
		struct wait_queue_head *head = poll->head;

		spin_lock(&head->lock);
		list_del_init(&poll->wait.entry);
		if (poll->wait.private)
			refcount_dec(&req->refs);
		poll->head = NULL;
		spin_unlock(&head->lock);
	}
}

static void io_poll_complete(struct io_kiocb *req, __poll_t mask, int error)
{
	struct io_ring_ctx *ctx = req->ctx;

	io_poll_remove_double(req);
	req->poll.done = true;
	io_cqring_fill_event(req, error ? error : mangle_poll(mask));
	io_commit_cqring(ctx);
}

static void io_poll_task_handler(struct io_kiocb *req, struct io_kiocb **nxt)
{
	struct io_ring_ctx *ctx = req->ctx;

	if (io_poll_rewait(req, &req->poll)) {
		spin_unlock_irq(&ctx->completion_lock);
		return;
	}

	hash_del(&req->hash_node);
	io_poll_complete(req, req->result, 0);
	req->flags |= REQ_F_COMP_LOCKED;
	io_put_req_find_next(req, nxt);
	spin_unlock_irq(&ctx->completion_lock);

	io_cqring_ev_posted(ctx);
}

static void io_poll_task_func(struct callback_head *cb)
{
	struct io_kiocb *req = container_of(cb, struct io_kiocb, task_work);
	struct io_kiocb *nxt = NULL;

	io_poll_task_handler(req, &nxt);
	if (nxt) {
		struct io_ring_ctx *ctx = nxt->ctx;

		mutex_lock(&ctx->uring_lock);
		__io_queue_sqe(nxt, NULL);
		mutex_unlock(&ctx->uring_lock);
	}
}

static int io_poll_double_wake(struct wait_queue_entry *wait, unsigned mode,
			       int sync, void *key)
{
	struct io_kiocb *req = wait->private;
	struct io_poll_iocb *poll = (struct io_poll_iocb *) req->io;
	__poll_t mask = key_to_poll(key);

	/* for instances that support it check for an event match first: */
	if (mask && !(mask & poll->events))
		return 0;

	if (req->poll.head) {
		bool done;

		spin_lock(&req->poll.head->lock);
		done = list_empty(&req->poll.wait.entry);
		if (!done)
			list_del_init(&req->poll.wait.entry);
		spin_unlock(&req->poll.head->lock);
		if (!done)
			__io_async_wake(req, poll, mask, io_poll_task_func);
	}
	refcount_dec(&req->refs);
	return 1;
}

static void io_init_poll_iocb(struct io_poll_iocb *poll, __poll_t events,
			      wait_queue_func_t wake_func)
{
	poll->head = NULL;
	poll->done = false;
	poll->canceled = false;
	poll->events = events;
	INIT_LIST_HEAD(&poll->wait.entry);
	init_waitqueue_func_entry(&poll->wait, wake_func);
}

static void __io_queue_proc(struct io_poll_iocb *poll, struct io_poll_table *pt,
			    struct wait_queue_head *head)
{
	struct io_kiocb *req = pt->req;

	/*
	 * If poll->head is already set, it's because the file being polled
	 * uses multiple waitqueues for poll handling (eg one for read, one
	 * for write). Setup a separate io_poll_iocb if this happens.
	 */
	if (unlikely(poll->head)) {
		/* already have a 2nd entry, fail a third attempt */
		if (req->io) {
			pt->error = -EINVAL;
			return;
		}
		poll = kmalloc(sizeof(*poll), GFP_ATOMIC);
		if (!poll) {
			pt->error = -ENOMEM;
			return;
		}
		io_init_poll_iocb(poll, req->poll.events, io_poll_double_wake);
		refcount_inc(&req->refs);
		poll->wait.private = req;
		req->io = (void *) poll;
	}

	pt->error = 0;
	poll->head = head;
	add_wait_queue(head, &poll->wait);
}

static void io_async_queue_proc(struct file *file, struct wait_queue_head *head,
			       struct poll_table_struct *p)
{
	struct io_poll_table *pt = container_of(p, struct io_poll_table, pt);

	__io_queue_proc(&pt->req->apoll->poll, pt, head);
}

<<<<<<< HEAD
=======
static void io_sq_thread_drop_mm(struct io_ring_ctx *ctx)
{
	struct mm_struct *mm = current->mm;

	if (mm) {
		kthread_unuse_mm(mm);
		mmput(mm);
	}
}

static int io_sq_thread_acquire_mm(struct io_ring_ctx *ctx,
				   struct io_kiocb *req)
{
	if (io_op_defs[req->opcode].needs_mm && !current->mm) {
		if (unlikely(!mmget_not_zero(ctx->sqo_mm)))
			return -EFAULT;
		kthread_use_mm(ctx->sqo_mm);
	}

	return 0;
}

>>>>>>> 209564d5
static void io_async_task_func(struct callback_head *cb)
{
	struct io_kiocb *req = container_of(cb, struct io_kiocb, task_work);
	struct async_poll *apoll = req->apoll;
	struct io_ring_ctx *ctx = req->ctx;
	bool canceled = false;

	trace_io_uring_task_run(req->ctx, req->opcode, req->user_data);

	if (io_poll_rewait(req, &apoll->poll)) {
		spin_unlock_irq(&ctx->completion_lock);
		return;
	}

	/* If req is still hashed, it cannot have been canceled. Don't check. */
	if (hash_hashed(&req->hash_node)) {
		hash_del(&req->hash_node);
	} else {
		canceled = READ_ONCE(apoll->poll.canceled);
		if (canceled) {
			io_cqring_fill_event(req, -ECANCELED);
			io_commit_cqring(ctx);
		}
	}

	spin_unlock_irq(&ctx->completion_lock);

	/* restore ->work in case we need to retry again */
	if (req->flags & REQ_F_WORK_INITIALIZED)
		memcpy(&req->work, &apoll->work, sizeof(req->work));
	kfree(apoll);

	if (!canceled) {
		__set_current_state(TASK_RUNNING);
<<<<<<< HEAD
=======
		if (io_sq_thread_acquire_mm(ctx, req)) {
			io_cqring_add_event(req, -EFAULT);
			goto end_req;
		}
>>>>>>> 209564d5
		mutex_lock(&ctx->uring_lock);
		__io_queue_sqe(req, NULL);
		mutex_unlock(&ctx->uring_lock);
	} else {
		io_cqring_ev_posted(ctx);
<<<<<<< HEAD
=======
end_req:
>>>>>>> 209564d5
		req_set_fail_links(req);
		io_double_put_req(req);
	}
}

static int io_async_wake(struct wait_queue_entry *wait, unsigned mode, int sync,
			void *key)
{
	struct io_kiocb *req = wait->private;
	struct io_poll_iocb *poll = &req->apoll->poll;

	trace_io_uring_poll_wake(req->ctx, req->opcode, req->user_data,
					key_to_poll(key));

	return __io_async_wake(req, poll, key_to_poll(key), io_async_task_func);
}

static void io_poll_req_insert(struct io_kiocb *req)
{
	struct io_ring_ctx *ctx = req->ctx;
	struct hlist_head *list;

	list = &ctx->cancel_hash[hash_long(req->user_data, ctx->cancel_hash_bits)];
	hlist_add_head(&req->hash_node, list);
}

static __poll_t __io_arm_poll_handler(struct io_kiocb *req,
				      struct io_poll_iocb *poll,
				      struct io_poll_table *ipt, __poll_t mask,
				      wait_queue_func_t wake_func)
	__acquires(&ctx->completion_lock)
{
	struct io_ring_ctx *ctx = req->ctx;
	bool cancel = false;

	poll->file = req->file;
	io_init_poll_iocb(poll, mask, wake_func);
	poll->wait.private = req;

	ipt->pt._key = mask;
	ipt->req = req;
	ipt->error = -EINVAL;

	mask = vfs_poll(req->file, &ipt->pt) & poll->events;

	spin_lock_irq(&ctx->completion_lock);
	if (likely(poll->head)) {
		spin_lock(&poll->head->lock);
		if (unlikely(list_empty(&poll->wait.entry))) {
			if (ipt->error)
				cancel = true;
			ipt->error = 0;
			mask = 0;
		}
		if (mask || ipt->error)
			list_del_init(&poll->wait.entry);
		else if (cancel)
			WRITE_ONCE(poll->canceled, true);
		else if (!poll->done) /* actually waiting for an event */
			io_poll_req_insert(req);
		spin_unlock(&poll->head->lock);
	}

	return mask;
}

static bool io_arm_poll_handler(struct io_kiocb *req)
{
	const struct io_op_def *def = &io_op_defs[req->opcode];
	struct io_ring_ctx *ctx = req->ctx;
	struct async_poll *apoll;
	struct io_poll_table ipt;
	__poll_t mask, ret;
	bool had_io;

	if (!req->file || !file_can_poll(req->file))
		return false;
	if (req->flags & (REQ_F_MUST_PUNT | REQ_F_POLLED))
		return false;
	if (!def->pollin && !def->pollout)
		return false;

	apoll = kmalloc(sizeof(*apoll), GFP_ATOMIC);
	if (unlikely(!apoll))
		return false;

	req->flags |= REQ_F_POLLED;
	if (req->flags & REQ_F_WORK_INITIALIZED)
		memcpy(&apoll->work, &req->work, sizeof(req->work));
	had_io = req->io != NULL;

	io_get_req_task(req);
	req->apoll = apoll;
	INIT_HLIST_NODE(&req->hash_node);

	mask = 0;
	if (def->pollin)
		mask |= POLLIN | POLLRDNORM;
	if (def->pollout)
		mask |= POLLOUT | POLLWRNORM;
	mask |= POLLERR | POLLPRI;

	ipt.pt._qproc = io_async_queue_proc;

	ret = __io_arm_poll_handler(req, &apoll->poll, &ipt, mask,
					io_async_wake);
	if (ret) {
		ipt.error = 0;
		/* only remove double add if we did it here */
		if (!had_io)
			io_poll_remove_double(req);
		spin_unlock_irq(&ctx->completion_lock);
		if (req->flags & REQ_F_WORK_INITIALIZED)
			memcpy(&req->work, &apoll->work, sizeof(req->work));
		kfree(apoll);
		return false;
	}
	spin_unlock_irq(&ctx->completion_lock);
	trace_io_uring_poll_arm(ctx, req->opcode, req->user_data, mask,
					apoll->poll.events);
	return true;
}

static bool __io_poll_remove_one(struct io_kiocb *req,
				 struct io_poll_iocb *poll)
{
	bool do_complete = false;

	spin_lock(&poll->head->lock);
	WRITE_ONCE(poll->canceled, true);
	if (!list_empty(&poll->wait.entry)) {
		list_del_init(&poll->wait.entry);
		do_complete = true;
	}
	spin_unlock(&poll->head->lock);
	hash_del(&req->hash_node);
	return do_complete;
}

static bool io_poll_remove_one(struct io_kiocb *req)
{
	bool do_complete;

	if (req->opcode == IORING_OP_POLL_ADD) {
		io_poll_remove_double(req);
		do_complete = __io_poll_remove_one(req, &req->poll);
	} else {
		struct async_poll *apoll = req->apoll;

		/* non-poll requests have submit ref still */
		do_complete = __io_poll_remove_one(req, &apoll->poll);
		if (do_complete) {
			io_put_req(req);
			/*
			 * restore ->work because we will call
			 * io_req_work_drop_env below when dropping the
			 * final reference.
			 */
			if (req->flags & REQ_F_WORK_INITIALIZED)
				memcpy(&req->work, &apoll->work,
				       sizeof(req->work));
			kfree(apoll);
		}
	}

	if (do_complete) {
		io_cqring_fill_event(req, -ECANCELED);
		io_commit_cqring(req->ctx);
		req->flags |= REQ_F_COMP_LOCKED;
		io_put_req(req);
	}

	return do_complete;
}

static void io_poll_remove_all(struct io_ring_ctx *ctx)
{
	struct hlist_node *tmp;
	struct io_kiocb *req;
	int posted = 0, i;

	spin_lock_irq(&ctx->completion_lock);
	for (i = 0; i < (1U << ctx->cancel_hash_bits); i++) {
		struct hlist_head *list;

		list = &ctx->cancel_hash[i];
		hlist_for_each_entry_safe(req, tmp, list, hash_node)
			posted += io_poll_remove_one(req);
	}
	spin_unlock_irq(&ctx->completion_lock);

	if (posted)
		io_cqring_ev_posted(ctx);
}

static int io_poll_cancel(struct io_ring_ctx *ctx, __u64 sqe_addr)
{
	struct hlist_head *list;
	struct io_kiocb *req;

	list = &ctx->cancel_hash[hash_long(sqe_addr, ctx->cancel_hash_bits)];
	hlist_for_each_entry(req, list, hash_node) {
		if (sqe_addr != req->user_data)
			continue;
		if (io_poll_remove_one(req))
			return 0;
		return -EALREADY;
	}

	return -ENOENT;
}

static int io_poll_remove_prep(struct io_kiocb *req,
			       const struct io_uring_sqe *sqe)
{
	if (unlikely(req->ctx->flags & IORING_SETUP_IOPOLL))
		return -EINVAL;
	if (sqe->ioprio || sqe->off || sqe->len || sqe->buf_index ||
	    sqe->poll_events)
		return -EINVAL;

	req->poll.addr = READ_ONCE(sqe->addr);
	return 0;
}

/*
 * Find a running poll command that matches one specified in sqe->addr,
 * and remove it if found.
 */
static int io_poll_remove(struct io_kiocb *req)
{
	struct io_ring_ctx *ctx = req->ctx;
	u64 addr;
	int ret;

	addr = req->poll.addr;
	spin_lock_irq(&ctx->completion_lock);
	ret = io_poll_cancel(ctx, addr);
	spin_unlock_irq(&ctx->completion_lock);

	io_cqring_add_event(req, ret);
	if (ret < 0)
		req_set_fail_links(req);
	io_put_req(req);
	return 0;
}

static int io_poll_wake(struct wait_queue_entry *wait, unsigned mode, int sync,
			void *key)
{
	struct io_kiocb *req = wait->private;
	struct io_poll_iocb *poll = &req->poll;

	return __io_async_wake(req, poll, key_to_poll(key), io_poll_task_func);
}

static void io_poll_queue_proc(struct file *file, struct wait_queue_head *head,
			       struct poll_table_struct *p)
{
	struct io_poll_table *pt = container_of(p, struct io_poll_table, pt);

	__io_queue_proc(&pt->req->poll, pt, head);
}

static int io_poll_add_prep(struct io_kiocb *req, const struct io_uring_sqe *sqe)
{
	struct io_poll_iocb *poll = &req->poll;
	u16 events;

	if (unlikely(req->ctx->flags & IORING_SETUP_IOPOLL))
		return -EINVAL;
	if (sqe->addr || sqe->ioprio || sqe->off || sqe->len || sqe->buf_index)
		return -EINVAL;
	if (!poll->file)
		return -EBADF;

	events = READ_ONCE(sqe->poll_events);
	poll->events = demangle_poll(events) | EPOLLERR | EPOLLHUP;

	io_get_req_task(req);
	return 0;
}

static int io_poll_add(struct io_kiocb *req)
{
	struct io_poll_iocb *poll = &req->poll;
	struct io_ring_ctx *ctx = req->ctx;
	struct io_poll_table ipt;
	__poll_t mask;

	INIT_HLIST_NODE(&req->hash_node);
	INIT_LIST_HEAD(&req->list);
	ipt.pt._qproc = io_poll_queue_proc;

	mask = __io_arm_poll_handler(req, &req->poll, &ipt, poll->events,
					io_poll_wake);

	if (mask) { /* no async, we'd stolen it */
		ipt.error = 0;
		io_poll_complete(req, mask, 0);
	}
	spin_unlock_irq(&ctx->completion_lock);

	if (mask) {
		io_cqring_ev_posted(ctx);
		io_put_req(req);
	}
	return ipt.error;
}

static enum hrtimer_restart io_timeout_fn(struct hrtimer *timer)
{
	struct io_timeout_data *data = container_of(timer,
						struct io_timeout_data, timer);
	struct io_kiocb *req = data->req;
	struct io_ring_ctx *ctx = req->ctx;
	unsigned long flags;

	atomic_inc(&ctx->cq_timeouts);

	spin_lock_irqsave(&ctx->completion_lock, flags);
	/*
	 * We could be racing with timeout deletion. If the list is empty,
	 * then timeout lookup already found it and will be handling it.
	 */
	if (!list_empty(&req->list))
		list_del_init(&req->list);

	io_cqring_fill_event(req, -ETIME);
	io_commit_cqring(ctx);
	spin_unlock_irqrestore(&ctx->completion_lock, flags);

	io_cqring_ev_posted(ctx);
	req_set_fail_links(req);
	io_put_req(req);
	return HRTIMER_NORESTART;
}

static int io_timeout_cancel(struct io_ring_ctx *ctx, __u64 user_data)
{
	struct io_kiocb *req;
	int ret = -ENOENT;

	list_for_each_entry(req, &ctx->timeout_list, list) {
		if (user_data == req->user_data) {
			list_del_init(&req->list);
			ret = 0;
			break;
		}
	}

	if (ret == -ENOENT)
		return ret;

	ret = hrtimer_try_to_cancel(&req->io->timeout.timer);
	if (ret == -1)
		return -EALREADY;

	req_set_fail_links(req);
	io_cqring_fill_event(req, -ECANCELED);
	io_put_req(req);
	return 0;
}

static int io_timeout_remove_prep(struct io_kiocb *req,
				  const struct io_uring_sqe *sqe)
{
	if (unlikely(req->ctx->flags & IORING_SETUP_IOPOLL))
		return -EINVAL;
	if (sqe->flags || sqe->ioprio || sqe->buf_index || sqe->len)
		return -EINVAL;

	req->timeout.addr = READ_ONCE(sqe->addr);
	req->timeout.flags = READ_ONCE(sqe->timeout_flags);
	if (req->timeout.flags)
		return -EINVAL;

	return 0;
}

/*
 * Remove or update an existing timeout command
 */
static int io_timeout_remove(struct io_kiocb *req)
{
	struct io_ring_ctx *ctx = req->ctx;
	int ret;

	spin_lock_irq(&ctx->completion_lock);
	ret = io_timeout_cancel(ctx, req->timeout.addr);

	io_cqring_fill_event(req, ret);
	io_commit_cqring(ctx);
	spin_unlock_irq(&ctx->completion_lock);
	io_cqring_ev_posted(ctx);
	if (ret < 0)
		req_set_fail_links(req);
	io_put_req(req);
	return 0;
}

static int io_timeout_prep(struct io_kiocb *req, const struct io_uring_sqe *sqe,
			   bool is_timeout_link)
{
	struct io_timeout_data *data;
	unsigned flags;
	u32 off = READ_ONCE(sqe->off);

	if (unlikely(req->ctx->flags & IORING_SETUP_IOPOLL))
		return -EINVAL;
	if (sqe->ioprio || sqe->buf_index || sqe->len != 1)
		return -EINVAL;
	if (off && is_timeout_link)
		return -EINVAL;
	flags = READ_ONCE(sqe->timeout_flags);
	if (flags & ~IORING_TIMEOUT_ABS)
		return -EINVAL;

	req->timeout.off = off;

	if (!req->io && io_alloc_async_ctx(req))
		return -ENOMEM;

	data = &req->io->timeout;
	data->req = req;
	req->flags |= REQ_F_TIMEOUT;

	if (get_timespec64(&data->ts, u64_to_user_ptr(sqe->addr)))
		return -EFAULT;

	if (flags & IORING_TIMEOUT_ABS)
		data->mode = HRTIMER_MODE_ABS;
	else
		data->mode = HRTIMER_MODE_REL;

	hrtimer_init(&data->timer, CLOCK_MONOTONIC, data->mode);
	return 0;
}

static int io_timeout(struct io_kiocb *req)
{
	struct io_ring_ctx *ctx = req->ctx;
	struct io_timeout_data *data = &req->io->timeout;
	struct list_head *entry;
	u32 tail, off = req->timeout.off;

	spin_lock_irq(&ctx->completion_lock);

	/*
	 * sqe->off holds how many events that need to occur for this
	 * timeout event to be satisfied. If it isn't set, then this is
	 * a pure timeout request, sequence isn't used.
	 */
	if (!off) {
		req->flags |= REQ_F_TIMEOUT_NOSEQ;
		entry = ctx->timeout_list.prev;
		goto add;
	}

	tail = ctx->cached_cq_tail - atomic_read(&ctx->cq_timeouts);
	req->timeout.target_seq = tail + off;

	/*
	 * Insertion sort, ensuring the first entry in the list is always
	 * the one we need first.
	 */
	list_for_each_prev(entry, &ctx->timeout_list) {
		struct io_kiocb *nxt = list_entry(entry, struct io_kiocb, list);

		if (nxt->flags & REQ_F_TIMEOUT_NOSEQ)
			continue;
		/* nxt.seq is behind @tail, otherwise would've been completed */
		if (off >= nxt->timeout.target_seq - tail)
			break;
	}
add:
	list_add(&req->list, entry);
	data->timer.function = io_timeout_fn;
	hrtimer_start(&data->timer, timespec64_to_ktime(data->ts), data->mode);
	spin_unlock_irq(&ctx->completion_lock);
	return 0;
}

static bool io_cancel_cb(struct io_wq_work *work, void *data)
{
	struct io_kiocb *req = container_of(work, struct io_kiocb, work);

	return req->user_data == (unsigned long) data;
}

static int io_async_cancel_one(struct io_ring_ctx *ctx, void *sqe_addr)
{
	enum io_wq_cancel cancel_ret;
	int ret = 0;

	cancel_ret = io_wq_cancel_cb(ctx->io_wq, io_cancel_cb, sqe_addr, false);
	switch (cancel_ret) {
	case IO_WQ_CANCEL_OK:
		ret = 0;
		break;
	case IO_WQ_CANCEL_RUNNING:
		ret = -EALREADY;
		break;
	case IO_WQ_CANCEL_NOTFOUND:
		ret = -ENOENT;
		break;
	}

	return ret;
}

static void io_async_find_and_cancel(struct io_ring_ctx *ctx,
				     struct io_kiocb *req, __u64 sqe_addr,
				     int success_ret)
{
	unsigned long flags;
	int ret;

	ret = io_async_cancel_one(ctx, (void *) (unsigned long) sqe_addr);
	if (ret != -ENOENT) {
		spin_lock_irqsave(&ctx->completion_lock, flags);
		goto done;
	}

	spin_lock_irqsave(&ctx->completion_lock, flags);
	ret = io_timeout_cancel(ctx, sqe_addr);
	if (ret != -ENOENT)
		goto done;
	ret = io_poll_cancel(ctx, sqe_addr);
done:
	if (!ret)
		ret = success_ret;
	io_cqring_fill_event(req, ret);
	io_commit_cqring(ctx);
	spin_unlock_irqrestore(&ctx->completion_lock, flags);
	io_cqring_ev_posted(ctx);

	if (ret < 0)
		req_set_fail_links(req);
	io_put_req(req);
}

static int io_async_cancel_prep(struct io_kiocb *req,
				const struct io_uring_sqe *sqe)
{
	if (unlikely(req->ctx->flags & IORING_SETUP_IOPOLL))
		return -EINVAL;
	if (sqe->flags || sqe->ioprio || sqe->off || sqe->len ||
	    sqe->cancel_flags)
		return -EINVAL;

	req->cancel.addr = READ_ONCE(sqe->addr);
	return 0;
}

static int io_async_cancel(struct io_kiocb *req)
{
	struct io_ring_ctx *ctx = req->ctx;

	io_async_find_and_cancel(ctx, req, req->cancel.addr, 0);
	return 0;
}

static int io_files_update_prep(struct io_kiocb *req,
				const struct io_uring_sqe *sqe)
{
	if (sqe->flags || sqe->ioprio || sqe->rw_flags)
		return -EINVAL;

	req->files_update.offset = READ_ONCE(sqe->off);
	req->files_update.nr_args = READ_ONCE(sqe->len);
	if (!req->files_update.nr_args)
		return -EINVAL;
	req->files_update.arg = READ_ONCE(sqe->addr);
	return 0;
}

static int io_files_update(struct io_kiocb *req, bool force_nonblock)
{
	struct io_ring_ctx *ctx = req->ctx;
	struct io_uring_files_update up;
	int ret;

	if (force_nonblock)
		return -EAGAIN;

	up.offset = req->files_update.offset;
	up.fds = req->files_update.arg;

	mutex_lock(&ctx->uring_lock);
	ret = __io_sqe_files_update(ctx, &up, req->files_update.nr_args);
	mutex_unlock(&ctx->uring_lock);

	if (ret < 0)
		req_set_fail_links(req);
	io_cqring_add_event(req, ret);
	io_put_req(req);
	return 0;
}

static int io_req_defer_prep(struct io_kiocb *req,
			     const struct io_uring_sqe *sqe)
{
	ssize_t ret = 0;

	if (!sqe)
		return 0;

	io_req_init_async(req);

	if (io_op_defs[req->opcode].file_table) {
		ret = io_grab_files(req);
		if (unlikely(ret))
			return ret;
	}

	io_req_work_grab_env(req, &io_op_defs[req->opcode]);

	switch (req->opcode) {
	case IORING_OP_NOP:
		break;
	case IORING_OP_READV:
	case IORING_OP_READ_FIXED:
	case IORING_OP_READ:
		ret = io_read_prep(req, sqe, true);
		break;
	case IORING_OP_WRITEV:
	case IORING_OP_WRITE_FIXED:
	case IORING_OP_WRITE:
		ret = io_write_prep(req, sqe, true);
		break;
	case IORING_OP_POLL_ADD:
		ret = io_poll_add_prep(req, sqe);
		break;
	case IORING_OP_POLL_REMOVE:
		ret = io_poll_remove_prep(req, sqe);
		break;
	case IORING_OP_FSYNC:
		ret = io_prep_fsync(req, sqe);
		break;
	case IORING_OP_SYNC_FILE_RANGE:
		ret = io_prep_sfr(req, sqe);
		break;
	case IORING_OP_SENDMSG:
	case IORING_OP_SEND:
		ret = io_sendmsg_prep(req, sqe);
		break;
	case IORING_OP_RECVMSG:
	case IORING_OP_RECV:
		ret = io_recvmsg_prep(req, sqe);
		break;
	case IORING_OP_CONNECT:
		ret = io_connect_prep(req, sqe);
		break;
	case IORING_OP_TIMEOUT:
		ret = io_timeout_prep(req, sqe, false);
		break;
	case IORING_OP_TIMEOUT_REMOVE:
		ret = io_timeout_remove_prep(req, sqe);
		break;
	case IORING_OP_ASYNC_CANCEL:
		ret = io_async_cancel_prep(req, sqe);
		break;
	case IORING_OP_LINK_TIMEOUT:
		ret = io_timeout_prep(req, sqe, true);
		break;
	case IORING_OP_ACCEPT:
		ret = io_accept_prep(req, sqe);
		break;
	case IORING_OP_FALLOCATE:
		ret = io_fallocate_prep(req, sqe);
		break;
	case IORING_OP_OPENAT:
		ret = io_openat_prep(req, sqe);
		break;
	case IORING_OP_CLOSE:
		ret = io_close_prep(req, sqe);
		break;
	case IORING_OP_FILES_UPDATE:
		ret = io_files_update_prep(req, sqe);
		break;
	case IORING_OP_STATX:
		ret = io_statx_prep(req, sqe);
		break;
	case IORING_OP_FADVISE:
		ret = io_fadvise_prep(req, sqe);
		break;
	case IORING_OP_MADVISE:
		ret = io_madvise_prep(req, sqe);
		break;
	case IORING_OP_OPENAT2:
		ret = io_openat2_prep(req, sqe);
		break;
	case IORING_OP_EPOLL_CTL:
		ret = io_epoll_ctl_prep(req, sqe);
		break;
	case IORING_OP_SPLICE:
		ret = io_splice_prep(req, sqe);
		break;
	case IORING_OP_PROVIDE_BUFFERS:
		ret = io_provide_buffers_prep(req, sqe);
		break;
	case IORING_OP_REMOVE_BUFFERS:
		ret = io_remove_buffers_prep(req, sqe);
		break;
	case IORING_OP_TEE:
		ret = io_tee_prep(req, sqe);
		break;
	default:
		printk_once(KERN_WARNING "io_uring: unhandled opcode %d\n",
				req->opcode);
		ret = -EINVAL;
		break;
	}

	return ret;
}

static int io_req_defer(struct io_kiocb *req, const struct io_uring_sqe *sqe)
{
	struct io_ring_ctx *ctx = req->ctx;
	int ret;

	/* Still need defer if there is pending req in defer list. */
	if (!req_need_defer(req) && list_empty_careful(&ctx->defer_list))
		return 0;

	if (!req->io) {
		if (io_alloc_async_ctx(req))
			return -EAGAIN;
		ret = io_req_defer_prep(req, sqe);
		if (ret < 0)
			return ret;
	}

	spin_lock_irq(&ctx->completion_lock);
	if (!req_need_defer(req) && list_empty(&ctx->defer_list)) {
		spin_unlock_irq(&ctx->completion_lock);
		return 0;
	}

	trace_io_uring_defer(ctx, req, req->user_data);
	list_add_tail(&req->list, &ctx->defer_list);
	spin_unlock_irq(&ctx->completion_lock);
	return -EIOCBQUEUED;
}

static void io_cleanup_req(struct io_kiocb *req)
{
	struct io_async_ctx *io = req->io;

	switch (req->opcode) {
	case IORING_OP_READV:
	case IORING_OP_READ_FIXED:
	case IORING_OP_READ:
		if (req->flags & REQ_F_BUFFER_SELECTED)
			kfree((void *)(unsigned long)req->rw.addr);
		/* fallthrough */
	case IORING_OP_WRITEV:
	case IORING_OP_WRITE_FIXED:
	case IORING_OP_WRITE:
		if (io->rw.iov != io->rw.fast_iov)
			kfree(io->rw.iov);
		break;
	case IORING_OP_RECVMSG:
		if (req->flags & REQ_F_BUFFER_SELECTED)
			kfree(req->sr_msg.kbuf);
		/* fallthrough */
	case IORING_OP_SENDMSG:
		if (io->msg.iov != io->msg.fast_iov)
			kfree(io->msg.iov);
		break;
	case IORING_OP_RECV:
		if (req->flags & REQ_F_BUFFER_SELECTED)
			kfree(req->sr_msg.kbuf);
		break;
	case IORING_OP_OPENAT:
	case IORING_OP_OPENAT2:
		break;
	case IORING_OP_SPLICE:
	case IORING_OP_TEE:
		io_put_file(req, req->splice.file_in,
			    (req->splice.flags & SPLICE_F_FD_IN_FIXED));
		break;
	}

	req->flags &= ~REQ_F_NEED_CLEANUP;
}

static int io_issue_sqe(struct io_kiocb *req, const struct io_uring_sqe *sqe,
			bool force_nonblock)
{
	struct io_ring_ctx *ctx = req->ctx;
	int ret;

	switch (req->opcode) {
	case IORING_OP_NOP:
		ret = io_nop(req);
		break;
	case IORING_OP_READV:
	case IORING_OP_READ_FIXED:
	case IORING_OP_READ:
		if (sqe) {
			ret = io_read_prep(req, sqe, force_nonblock);
			if (ret < 0)
				break;
		}
		ret = io_read(req, force_nonblock);
		break;
	case IORING_OP_WRITEV:
	case IORING_OP_WRITE_FIXED:
	case IORING_OP_WRITE:
		if (sqe) {
			ret = io_write_prep(req, sqe, force_nonblock);
			if (ret < 0)
				break;
		}
		ret = io_write(req, force_nonblock);
		break;
	case IORING_OP_FSYNC:
		if (sqe) {
			ret = io_prep_fsync(req, sqe);
			if (ret < 0)
				break;
		}
		ret = io_fsync(req, force_nonblock);
		break;
	case IORING_OP_POLL_ADD:
		if (sqe) {
			ret = io_poll_add_prep(req, sqe);
			if (ret)
				break;
		}
		ret = io_poll_add(req);
		break;
	case IORING_OP_POLL_REMOVE:
		if (sqe) {
			ret = io_poll_remove_prep(req, sqe);
			if (ret < 0)
				break;
		}
		ret = io_poll_remove(req);
		break;
	case IORING_OP_SYNC_FILE_RANGE:
		if (sqe) {
			ret = io_prep_sfr(req, sqe);
			if (ret < 0)
				break;
		}
		ret = io_sync_file_range(req, force_nonblock);
		break;
	case IORING_OP_SENDMSG:
	case IORING_OP_SEND:
		if (sqe) {
			ret = io_sendmsg_prep(req, sqe);
			if (ret < 0)
				break;
		}
		if (req->opcode == IORING_OP_SENDMSG)
			ret = io_sendmsg(req, force_nonblock);
		else
			ret = io_send(req, force_nonblock);
		break;
	case IORING_OP_RECVMSG:
	case IORING_OP_RECV:
		if (sqe) {
			ret = io_recvmsg_prep(req, sqe);
			if (ret)
				break;
		}
		if (req->opcode == IORING_OP_RECVMSG)
			ret = io_recvmsg(req, force_nonblock);
		else
			ret = io_recv(req, force_nonblock);
		break;
	case IORING_OP_TIMEOUT:
		if (sqe) {
			ret = io_timeout_prep(req, sqe, false);
			if (ret)
				break;
		}
		ret = io_timeout(req);
		break;
	case IORING_OP_TIMEOUT_REMOVE:
		if (sqe) {
			ret = io_timeout_remove_prep(req, sqe);
			if (ret)
				break;
		}
		ret = io_timeout_remove(req);
		break;
	case IORING_OP_ACCEPT:
		if (sqe) {
			ret = io_accept_prep(req, sqe);
			if (ret)
				break;
		}
		ret = io_accept(req, force_nonblock);
		break;
	case IORING_OP_CONNECT:
		if (sqe) {
			ret = io_connect_prep(req, sqe);
			if (ret)
				break;
		}
		ret = io_connect(req, force_nonblock);
		break;
	case IORING_OP_ASYNC_CANCEL:
		if (sqe) {
			ret = io_async_cancel_prep(req, sqe);
			if (ret)
				break;
		}
		ret = io_async_cancel(req);
		break;
	case IORING_OP_FALLOCATE:
		if (sqe) {
			ret = io_fallocate_prep(req, sqe);
			if (ret)
				break;
		}
		ret = io_fallocate(req, force_nonblock);
		break;
	case IORING_OP_OPENAT:
		if (sqe) {
			ret = io_openat_prep(req, sqe);
			if (ret)
				break;
		}
		ret = io_openat(req, force_nonblock);
		break;
	case IORING_OP_CLOSE:
		if (sqe) {
			ret = io_close_prep(req, sqe);
			if (ret)
				break;
		}
		ret = io_close(req, force_nonblock);
		break;
	case IORING_OP_FILES_UPDATE:
		if (sqe) {
			ret = io_files_update_prep(req, sqe);
			if (ret)
				break;
		}
		ret = io_files_update(req, force_nonblock);
		break;
	case IORING_OP_STATX:
		if (sqe) {
			ret = io_statx_prep(req, sqe);
			if (ret)
				break;
		}
		ret = io_statx(req, force_nonblock);
		break;
	case IORING_OP_FADVISE:
		if (sqe) {
			ret = io_fadvise_prep(req, sqe);
			if (ret)
				break;
		}
		ret = io_fadvise(req, force_nonblock);
		break;
	case IORING_OP_MADVISE:
		if (sqe) {
			ret = io_madvise_prep(req, sqe);
			if (ret)
				break;
		}
		ret = io_madvise(req, force_nonblock);
		break;
	case IORING_OP_OPENAT2:
		if (sqe) {
			ret = io_openat2_prep(req, sqe);
			if (ret)
				break;
		}
		ret = io_openat2(req, force_nonblock);
		break;
	case IORING_OP_EPOLL_CTL:
		if (sqe) {
			ret = io_epoll_ctl_prep(req, sqe);
			if (ret)
				break;
		}
		ret = io_epoll_ctl(req, force_nonblock);
		break;
	case IORING_OP_SPLICE:
		if (sqe) {
			ret = io_splice_prep(req, sqe);
			if (ret < 0)
				break;
		}
		ret = io_splice(req, force_nonblock);
		break;
	case IORING_OP_PROVIDE_BUFFERS:
		if (sqe) {
			ret = io_provide_buffers_prep(req, sqe);
			if (ret)
				break;
		}
		ret = io_provide_buffers(req, force_nonblock);
		break;
	case IORING_OP_REMOVE_BUFFERS:
		if (sqe) {
			ret = io_remove_buffers_prep(req, sqe);
			if (ret)
				break;
		}
		ret = io_remove_buffers(req, force_nonblock);
		break;
	case IORING_OP_TEE:
		if (sqe) {
			ret = io_tee_prep(req, sqe);
			if (ret < 0)
				break;
		}
		ret = io_tee(req, force_nonblock);
		break;
	default:
		ret = -EINVAL;
		break;
	}

	if (ret)
		return ret;

	/* If the op doesn't have a file, we're not polling for it */
	if ((ctx->flags & IORING_SETUP_IOPOLL) && req->file) {
		const bool in_async = io_wq_current_is_worker();

		if (req->result == -EAGAIN)
			return -EAGAIN;

		/* workqueue context doesn't hold uring_lock, grab it now */
		if (in_async)
			mutex_lock(&ctx->uring_lock);

		io_iopoll_req_issued(req);

		if (in_async)
			mutex_unlock(&ctx->uring_lock);
	}

	return 0;
}

static void io_arm_async_linked_timeout(struct io_kiocb *req)
{
	struct io_kiocb *link;

	/* link head's timeout is queued in io_queue_async_work() */
	if (!(req->flags & REQ_F_QUEUE_TIMEOUT))
		return;

	link = list_first_entry(&req->link_list, struct io_kiocb, link_list);
	io_queue_linked_timeout(link);
}

static void io_wq_submit_work(struct io_wq_work **workptr)
{
	struct io_wq_work *work = *workptr;
	struct io_kiocb *req = container_of(work, struct io_kiocb, work);
	int ret = 0;

	io_arm_async_linked_timeout(req);

	/* if NO_CANCEL is set, we must still run the work */
	if ((work->flags & (IO_WQ_WORK_CANCEL|IO_WQ_WORK_NO_CANCEL)) ==
				IO_WQ_WORK_CANCEL) {
		ret = -ECANCELED;
	}

	if (!ret) {
		do {
			ret = io_issue_sqe(req, NULL, false);
			/*
			 * We can get EAGAIN for polled IO even though we're
			 * forcing a sync submission from here, since we can't
			 * wait for request slots on the block side.
			 */
			if (ret != -EAGAIN)
				break;
			cond_resched();
		} while (1);
	}

	if (ret) {
		req_set_fail_links(req);
		io_cqring_add_event(req, ret);
		io_put_req(req);
	}

	io_steal_work(req, workptr);
}

static inline struct file *io_file_from_index(struct io_ring_ctx *ctx,
					      int index)
{
	struct fixed_file_table *table;

	table = &ctx->file_data->table[index >> IORING_FILE_TABLE_SHIFT];
	return table->files[index & IORING_FILE_TABLE_MASK];
}

static int io_file_get(struct io_submit_state *state, struct io_kiocb *req,
			int fd, struct file **out_file, bool fixed)
{
	struct io_ring_ctx *ctx = req->ctx;
	struct file *file;

	if (fixed) {
		if (unlikely(!ctx->file_data ||
		    (unsigned) fd >= ctx->nr_user_files))
			return -EBADF;
		fd = array_index_nospec(fd, ctx->nr_user_files);
		file = io_file_from_index(ctx, fd);
		if (file) {
			req->fixed_file_refs = ctx->file_data->cur_refs;
			percpu_ref_get(req->fixed_file_refs);
		}
	} else {
		trace_io_uring_file_get(ctx, fd);
		file = __io_file_get(state, fd);
	}

	if (file || io_op_defs[req->opcode].needs_file_no_error) {
		*out_file = file;
		return 0;
	}
	return -EBADF;
}

static int io_req_set_file(struct io_submit_state *state, struct io_kiocb *req,
			   int fd)
{
	bool fixed;

	fixed = (req->flags & REQ_F_FIXED_FILE) != 0;
	if (unlikely(!fixed && io_async_submit(req->ctx)))
		return -EBADF;

	return io_file_get(state, req, fd, &req->file, fixed);
}

static int io_grab_files(struct io_kiocb *req)
{
	int ret = -EBADF;
	struct io_ring_ctx *ctx = req->ctx;

	if (req->work.files || (req->flags & REQ_F_NO_FILE_TABLE))
		return 0;
	if (!ctx->ring_file)
		return -EBADF;

	rcu_read_lock();
	spin_lock_irq(&ctx->inflight_lock);
	/*
	 * We use the f_ops->flush() handler to ensure that we can flush
	 * out work accessing these files if the fd is closed. Check if
	 * the fd has changed since we started down this path, and disallow
	 * this operation if it has.
	 */
	if (fcheck(ctx->ring_fd) == ctx->ring_file) {
		list_add(&req->inflight_entry, &ctx->inflight_list);
		req->flags |= REQ_F_INFLIGHT;
		req->work.files = current->files;
		ret = 0;
	}
	spin_unlock_irq(&ctx->inflight_lock);
	rcu_read_unlock();

	return ret;
}

static enum hrtimer_restart io_link_timeout_fn(struct hrtimer *timer)
{
	struct io_timeout_data *data = container_of(timer,
						struct io_timeout_data, timer);
	struct io_kiocb *req = data->req;
	struct io_ring_ctx *ctx = req->ctx;
	struct io_kiocb *prev = NULL;
	unsigned long flags;

	spin_lock_irqsave(&ctx->completion_lock, flags);

	/*
	 * We don't expect the list to be empty, that will only happen if we
	 * race with the completion of the linked work.
	 */
	if (!list_empty(&req->link_list)) {
		prev = list_entry(req->link_list.prev, struct io_kiocb,
				  link_list);
		if (refcount_inc_not_zero(&prev->refs)) {
			list_del_init(&req->link_list);
			prev->flags &= ~REQ_F_LINK_TIMEOUT;
		} else
			prev = NULL;
	}

	spin_unlock_irqrestore(&ctx->completion_lock, flags);

	if (prev) {
		req_set_fail_links(prev);
		io_async_find_and_cancel(ctx, req, prev->user_data, -ETIME);
		io_put_req(prev);
	} else {
		io_cqring_add_event(req, -ETIME);
		io_put_req(req);
	}
	return HRTIMER_NORESTART;
}

static void io_queue_linked_timeout(struct io_kiocb *req)
{
	struct io_ring_ctx *ctx = req->ctx;

	/*
	 * If the list is now empty, then our linked request finished before
	 * we got a chance to setup the timer
	 */
	spin_lock_irq(&ctx->completion_lock);
	if (!list_empty(&req->link_list)) {
		struct io_timeout_data *data = &req->io->timeout;

		data->timer.function = io_link_timeout_fn;
		hrtimer_start(&data->timer, timespec64_to_ktime(data->ts),
				data->mode);
	}
	spin_unlock_irq(&ctx->completion_lock);

	/* drop submission reference */
	io_put_req(req);
}

static struct io_kiocb *io_prep_linked_timeout(struct io_kiocb *req)
{
	struct io_kiocb *nxt;

	if (!(req->flags & REQ_F_LINK_HEAD))
		return NULL;
	/* for polled retry, if flag is set, we already went through here */
	if (req->flags & REQ_F_POLLED)
		return NULL;

	nxt = list_first_entry_or_null(&req->link_list, struct io_kiocb,
					link_list);
	if (!nxt || nxt->opcode != IORING_OP_LINK_TIMEOUT)
		return NULL;

	req->flags |= REQ_F_LINK_TIMEOUT;
	return nxt;
}

static void __io_queue_sqe(struct io_kiocb *req, const struct io_uring_sqe *sqe)
{
	struct io_kiocb *linked_timeout;
	struct io_kiocb *nxt;
	const struct cred *old_creds = NULL;
	int ret;

again:
	linked_timeout = io_prep_linked_timeout(req);

	if ((req->flags & REQ_F_WORK_INITIALIZED) && req->work.creds &&
	    req->work.creds != current_cred()) {
		if (old_creds)
			revert_creds(old_creds);
		if (old_creds == req->work.creds)
			old_creds = NULL; /* restored original creds */
		else
			old_creds = override_creds(req->work.creds);
	}

	ret = io_issue_sqe(req, sqe, true);

	/*
	 * We async punt it if the file wasn't marked NOWAIT, or if the file
	 * doesn't support non-blocking read/write attempts
	 */
	if (ret == -EAGAIN && (!(req->flags & REQ_F_NOWAIT) ||
	    (req->flags & REQ_F_MUST_PUNT))) {
		if (io_arm_poll_handler(req)) {
			if (linked_timeout)
				io_queue_linked_timeout(linked_timeout);
			goto exit;
		}
punt:
		io_req_init_async(req);

		if (io_op_defs[req->opcode].file_table) {
			ret = io_grab_files(req);
			if (ret)
				goto err;
		}

		/*
		 * Queued up for async execution, worker will release
		 * submit reference when the iocb is actually submitted.
		 */
		io_queue_async_work(req);
		goto exit;
	}

err:
	nxt = NULL;
	/* drop submission reference */
	io_put_req_find_next(req, &nxt);

	if (linked_timeout) {
		if (!ret)
			io_queue_linked_timeout(linked_timeout);
		else
			io_put_req(linked_timeout);
	}

	/* and drop final reference, if we failed */
	if (ret) {
		io_cqring_add_event(req, ret);
		req_set_fail_links(req);
		io_put_req(req);
	}
	if (nxt) {
		req = nxt;

		if (req->flags & REQ_F_FORCE_ASYNC)
			goto punt;
		goto again;
	}
exit:
	if (old_creds)
		revert_creds(old_creds);
}

static void io_queue_sqe(struct io_kiocb *req, const struct io_uring_sqe *sqe)
{
	int ret;

	ret = io_req_defer(req, sqe);
	if (ret) {
		if (ret != -EIOCBQUEUED) {
fail_req:
			io_cqring_add_event(req, ret);
			req_set_fail_links(req);
			io_double_put_req(req);
		}
	} else if (req->flags & REQ_F_FORCE_ASYNC) {
		if (!req->io) {
			ret = -EAGAIN;
			if (io_alloc_async_ctx(req))
				goto fail_req;
			ret = io_req_defer_prep(req, sqe);
			if (unlikely(ret < 0))
				goto fail_req;
		}

		/*
		 * Never try inline submit of IOSQE_ASYNC is set, go straight
		 * to async execution.
		 */
		req->work.flags |= IO_WQ_WORK_CONCURRENT;
		io_queue_async_work(req);
	} else {
		__io_queue_sqe(req, sqe);
	}
}

static inline void io_queue_link_head(struct io_kiocb *req)
{
	if (unlikely(req->flags & REQ_F_FAIL_LINK)) {
		io_cqring_add_event(req, -ECANCELED);
		io_double_put_req(req);
	} else
		io_queue_sqe(req, NULL);
}

static int io_submit_sqe(struct io_kiocb *req, const struct io_uring_sqe *sqe,
			 struct io_kiocb **link)
{
	struct io_ring_ctx *ctx = req->ctx;
	int ret;

	/*
	 * If we already have a head request, queue this one for async
	 * submittal once the head completes. If we don't have a head but
	 * IOSQE_IO_LINK is set in the sqe, start a new head. This one will be
	 * submitted sync once the chain is complete. If none of those
	 * conditions are true (normal request), then just queue it.
	 */
	if (*link) {
		struct io_kiocb *head = *link;

		/*
		 * Taking sequential execution of a link, draining both sides
		 * of the link also fullfils IOSQE_IO_DRAIN semantics for all
		 * requests in the link. So, it drains the head and the
		 * next after the link request. The last one is done via
		 * drain_next flag to persist the effect across calls.
		 */
		if (req->flags & REQ_F_IO_DRAIN) {
			head->flags |= REQ_F_IO_DRAIN;
			ctx->drain_next = 1;
		}
		if (io_alloc_async_ctx(req))
			return -EAGAIN;

		ret = io_req_defer_prep(req, sqe);
		if (ret) {
			/* fail even hard links since we don't submit */
			head->flags |= REQ_F_FAIL_LINK;
			return ret;
		}
		trace_io_uring_link(ctx, req, head);
		list_add_tail(&req->link_list, &head->link_list);

		/* last request of a link, enqueue the link */
		if (!(req->flags & (REQ_F_LINK | REQ_F_HARDLINK))) {
			io_queue_link_head(head);
			*link = NULL;
		}
	} else {
		if (unlikely(ctx->drain_next)) {
			req->flags |= REQ_F_IO_DRAIN;
			ctx->drain_next = 0;
		}
		if (req->flags & (REQ_F_LINK | REQ_F_HARDLINK)) {
			req->flags |= REQ_F_LINK_HEAD;
			INIT_LIST_HEAD(&req->link_list);

			if (io_alloc_async_ctx(req))
				return -EAGAIN;

			ret = io_req_defer_prep(req, sqe);
			if (ret)
				req->flags |= REQ_F_FAIL_LINK;
			*link = req;
		} else {
			io_queue_sqe(req, sqe);
		}
	}

	return 0;
}

/*
 * Batched submission is done, ensure local IO is flushed out.
 */
static void io_submit_state_end(struct io_submit_state *state)
{
	blk_finish_plug(&state->plug);
	io_state_file_put(state);
	if (state->free_reqs)
		kmem_cache_free_bulk(req_cachep, state->free_reqs, state->reqs);
}

/*
 * Start submission side cache.
 */
static void io_submit_state_start(struct io_submit_state *state,
				  unsigned int max_ios)
{
	blk_start_plug(&state->plug);
	state->free_reqs = 0;
	state->file = NULL;
	state->ios_left = max_ios;
}

static void io_commit_sqring(struct io_ring_ctx *ctx)
{
	struct io_rings *rings = ctx->rings;

	/*
	 * Ensure any loads from the SQEs are done at this point,
	 * since once we write the new head, the application could
	 * write new data to them.
	 */
	smp_store_release(&rings->sq.head, ctx->cached_sq_head);
}

/*
 * Fetch an sqe, if one is available. Note that sqe_ptr will point to memory
 * that is mapped by userspace. This means that care needs to be taken to
 * ensure that reads are stable, as we cannot rely on userspace always
 * being a good citizen. If members of the sqe are validated and then later
 * used, it's important that those reads are done through READ_ONCE() to
 * prevent a re-load down the line.
 */
static const struct io_uring_sqe *io_get_sqe(struct io_ring_ctx *ctx)
{
	u32 *sq_array = ctx->sq_array;
	unsigned head;

	/*
	 * The cached sq head (or cq tail) serves two purposes:
	 *
	 * 1) allows us to batch the cost of updating the user visible
	 *    head updates.
	 * 2) allows the kernel side to track the head on its own, even
	 *    though the application is the one updating it.
	 */
	head = READ_ONCE(sq_array[ctx->cached_sq_head & ctx->sq_mask]);
	if (likely(head < ctx->sq_entries))
		return &ctx->sq_sqes[head];

	/* drop invalid entries */
	ctx->cached_sq_dropped++;
	WRITE_ONCE(ctx->rings->sq_dropped, ctx->cached_sq_dropped);
	return NULL;
}

static inline void io_consume_sqe(struct io_ring_ctx *ctx)
{
	ctx->cached_sq_head++;
}

#define SQE_VALID_FLAGS	(IOSQE_FIXED_FILE|IOSQE_IO_DRAIN|IOSQE_IO_LINK|	\
				IOSQE_IO_HARDLINK | IOSQE_ASYNC | \
				IOSQE_BUFFER_SELECT)

static int io_init_req(struct io_ring_ctx *ctx, struct io_kiocb *req,
		       const struct io_uring_sqe *sqe,
		       struct io_submit_state *state)
{
	unsigned int sqe_flags;
	int id;

	/*
	 * All io need record the previous position, if LINK vs DARIN,
	 * it can be used to mark the position of the first IO in the
	 * link list.
	 */
	req->sequence = ctx->cached_sq_head - ctx->cached_sq_dropped;
	req->opcode = READ_ONCE(sqe->opcode);
	req->user_data = READ_ONCE(sqe->user_data);
	req->io = NULL;
	req->file = NULL;
	req->ctx = ctx;
	req->flags = 0;
	/* one is dropped after submission, the other at completion */
	refcount_set(&req->refs, 2);
	req->task = current;
	req->result = 0;

	if (unlikely(req->opcode >= IORING_OP_LAST))
		return -EINVAL;

<<<<<<< HEAD
	if (io_op_defs[req->opcode].needs_mm && !current->mm) {
		if (unlikely(!mmget_not_zero(ctx->sqo_mm)))
			return -EFAULT;
		kthread_use_mm(ctx->sqo_mm);
	}
=======
	if (unlikely(io_sq_thread_acquire_mm(ctx, req)))
		return -EFAULT;
>>>>>>> 209564d5

	sqe_flags = READ_ONCE(sqe->flags);
	/* enforce forwards compatibility on users */
	if (unlikely(sqe_flags & ~SQE_VALID_FLAGS))
		return -EINVAL;

	if ((sqe_flags & IOSQE_BUFFER_SELECT) &&
	    !io_op_defs[req->opcode].buffer_select)
		return -EOPNOTSUPP;

	id = READ_ONCE(sqe->personality);
	if (id) {
		io_req_init_async(req);
		req->work.creds = idr_find(&ctx->personality_idr, id);
		if (unlikely(!req->work.creds))
			return -EINVAL;
		get_cred(req->work.creds);
	}

	/* same numerical values with corresponding REQ_F_*, safe to copy */
	req->flags |= sqe_flags;

	if (!io_op_defs[req->opcode].needs_file)
		return 0;

	return io_req_set_file(state, req, READ_ONCE(sqe->fd));
}

static int io_submit_sqes(struct io_ring_ctx *ctx, unsigned int nr,
			  struct file *ring_file, int ring_fd)
{
	struct io_submit_state state, *statep = NULL;
	struct io_kiocb *link = NULL;
	int i, submitted = 0;

	/* if we have a backlog and couldn't flush it all, return BUSY */
	if (test_bit(0, &ctx->sq_check_overflow)) {
		if (!list_empty(&ctx->cq_overflow_list) &&
		    !io_cqring_overflow_flush(ctx, false))
			return -EBUSY;
	}

	/* make sure SQ entry isn't read before tail */
	nr = min3(nr, ctx->sq_entries, io_sqring_entries(ctx));

	if (!percpu_ref_tryget_many(&ctx->refs, nr))
		return -EAGAIN;

	if (nr > IO_PLUG_THRESHOLD) {
		io_submit_state_start(&state, nr);
		statep = &state;
	}

	ctx->ring_fd = ring_fd;
	ctx->ring_file = ring_file;

	for (i = 0; i < nr; i++) {
		const struct io_uring_sqe *sqe;
		struct io_kiocb *req;
		int err;

		sqe = io_get_sqe(ctx);
		if (unlikely(!sqe)) {
			io_consume_sqe(ctx);
			break;
		}
		req = io_alloc_req(ctx, statep);
		if (unlikely(!req)) {
			if (!submitted)
				submitted = -EAGAIN;
			break;
		}

		err = io_init_req(ctx, req, sqe, statep);
		io_consume_sqe(ctx);
		/* will complete beyond this point, count as submitted */
		submitted++;

		if (unlikely(err)) {
fail_req:
			io_cqring_add_event(req, err);
			io_double_put_req(req);
			break;
		}

		trace_io_uring_submit_sqe(ctx, req->opcode, req->user_data,
						true, io_async_submit(ctx));
		err = io_submit_sqe(req, sqe, &link);
		if (err)
			goto fail_req;
	}

	if (unlikely(submitted != nr)) {
		int ref_used = (submitted == -EAGAIN) ? 0 : submitted;

		percpu_ref_put_many(&ctx->refs, nr - ref_used);
	}
	if (link)
		io_queue_link_head(link);
	if (statep)
		io_submit_state_end(&state);

	 /* Commit SQ ring head once we've consumed and submitted all SQEs */
	io_commit_sqring(ctx);

	return submitted;
}

static inline void io_sq_thread_drop_mm(struct io_ring_ctx *ctx)
{
	struct mm_struct *mm = current->mm;

	if (mm) {
		kthread_unuse_mm(mm);
		mmput(mm);
	}
}

static int io_sq_thread(void *data)
{
	struct io_ring_ctx *ctx = data;
	const struct cred *old_cred;
	DEFINE_WAIT(wait);
	unsigned long timeout;
	int ret = 0;

	complete(&ctx->sq_thread_comp);

	old_cred = override_creds(ctx->creds);

	timeout = jiffies + ctx->sq_thread_idle;
	while (!kthread_should_park()) {
		unsigned int to_submit;

		if (!list_empty(&ctx->poll_list)) {
			unsigned nr_events = 0;

			mutex_lock(&ctx->uring_lock);
			if (!list_empty(&ctx->poll_list))
				io_iopoll_getevents(ctx, &nr_events, 0);
			else
				timeout = jiffies + ctx->sq_thread_idle;
			mutex_unlock(&ctx->uring_lock);
		}

		to_submit = io_sqring_entries(ctx);

		/*
		 * If submit got -EBUSY, flag us as needing the application
		 * to enter the kernel to reap and flush events.
		 */
		if (!to_submit || ret == -EBUSY) {
			/*
			 * Drop cur_mm before scheduling, we can't hold it for
			 * long periods (or over schedule()). Do this before
			 * adding ourselves to the waitqueue, as the unuse/drop
			 * may sleep.
			 */
			io_sq_thread_drop_mm(ctx);

			/*
			 * We're polling. If we're within the defined idle
			 * period, then let us spin without work before going
			 * to sleep. The exception is if we got EBUSY doing
			 * more IO, we should wait for the application to
			 * reap events and wake us up.
			 */
			if (!list_empty(&ctx->poll_list) ||
			    (!time_after(jiffies, timeout) && ret != -EBUSY &&
			    !percpu_ref_is_dying(&ctx->refs))) {
				if (current->task_works)
					task_work_run();
				cond_resched();
				continue;
			}

			prepare_to_wait(&ctx->sqo_wait, &wait,
						TASK_INTERRUPTIBLE);

			/*
			 * While doing polled IO, before going to sleep, we need
			 * to check if there are new reqs added to poll_list, it
			 * is because reqs may have been punted to io worker and
			 * will be added to poll_list later, hence check the
			 * poll_list again.
			 */
			if ((ctx->flags & IORING_SETUP_IOPOLL) &&
			    !list_empty_careful(&ctx->poll_list)) {
				finish_wait(&ctx->sqo_wait, &wait);
				continue;
			}

			/* Tell userspace we may need a wakeup call */
			ctx->rings->sq_flags |= IORING_SQ_NEED_WAKEUP;
			/* make sure to read SQ tail after writing flags */
			smp_mb();

			to_submit = io_sqring_entries(ctx);
			if (!to_submit || ret == -EBUSY) {
				if (kthread_should_park()) {
					finish_wait(&ctx->sqo_wait, &wait);
					break;
				}
				if (current->task_works) {
					task_work_run();
					finish_wait(&ctx->sqo_wait, &wait);
					continue;
				}
				if (signal_pending(current))
					flush_signals(current);
				schedule();
				finish_wait(&ctx->sqo_wait, &wait);

				ctx->rings->sq_flags &= ~IORING_SQ_NEED_WAKEUP;
				ret = 0;
				continue;
			}
			finish_wait(&ctx->sqo_wait, &wait);

			ctx->rings->sq_flags &= ~IORING_SQ_NEED_WAKEUP;
		}

		mutex_lock(&ctx->uring_lock);
		if (likely(!percpu_ref_is_dying(&ctx->refs)))
			ret = io_submit_sqes(ctx, to_submit, NULL, -1);
		mutex_unlock(&ctx->uring_lock);
		timeout = jiffies + ctx->sq_thread_idle;
	}

	if (current->task_works)
		task_work_run();

	io_sq_thread_drop_mm(ctx);
	revert_creds(old_cred);

	kthread_parkme();

	return 0;
}

struct io_wait_queue {
	struct wait_queue_entry wq;
	struct io_ring_ctx *ctx;
	unsigned to_wait;
	unsigned nr_timeouts;
};

static inline bool io_should_wake(struct io_wait_queue *iowq, bool noflush)
{
	struct io_ring_ctx *ctx = iowq->ctx;

	/*
	 * Wake up if we have enough events, or if a timeout occurred since we
	 * started waiting. For timeouts, we always want to return to userspace,
	 * regardless of event count.
	 */
	return io_cqring_events(ctx, noflush) >= iowq->to_wait ||
			atomic_read(&ctx->cq_timeouts) != iowq->nr_timeouts;
}

static int io_wake_function(struct wait_queue_entry *curr, unsigned int mode,
			    int wake_flags, void *key)
{
	struct io_wait_queue *iowq = container_of(curr, struct io_wait_queue,
							wq);

	/* use noflush == true, as we can't safely rely on locking context */
	if (!io_should_wake(iowq, true))
		return -1;

	return autoremove_wake_function(curr, mode, wake_flags, key);
}

/*
 * Wait until events become available, if we don't already have some. The
 * application must reap them itself, as they reside on the shared cq ring.
 */
static int io_cqring_wait(struct io_ring_ctx *ctx, int min_events,
			  const sigset_t __user *sig, size_t sigsz)
{
	struct io_wait_queue iowq = {
		.wq = {
			.private	= current,
			.func		= io_wake_function,
			.entry		= LIST_HEAD_INIT(iowq.wq.entry),
		},
		.ctx		= ctx,
		.to_wait	= min_events,
	};
	struct io_rings *rings = ctx->rings;
	int ret = 0;

	do {
		if (io_cqring_events(ctx, false) >= min_events)
			return 0;
		if (!current->task_works)
			break;
		task_work_run();
	} while (1);

	if (sig) {
#ifdef CONFIG_COMPAT
		if (in_compat_syscall())
			ret = set_compat_user_sigmask((const compat_sigset_t __user *)sig,
						      sigsz);
		else
#endif
			ret = set_user_sigmask(sig, sigsz);

		if (ret)
			return ret;
	}

	iowq.nr_timeouts = atomic_read(&ctx->cq_timeouts);
	trace_io_uring_cqring_wait(ctx, min_events);
	do {
		prepare_to_wait_exclusive(&ctx->wait, &iowq.wq,
						TASK_INTERRUPTIBLE);
		if (current->task_works)
			task_work_run();
		if (io_should_wake(&iowq, false))
			break;
		schedule();
		if (signal_pending(current)) {
			ret = -EINTR;
			break;
		}
	} while (1);
	finish_wait(&ctx->wait, &iowq.wq);

	restore_saved_sigmask_unless(ret == -EINTR);

	return READ_ONCE(rings->cq.head) == READ_ONCE(rings->cq.tail) ? ret : 0;
}

static void __io_sqe_files_unregister(struct io_ring_ctx *ctx)
{
#if defined(CONFIG_UNIX)
	if (ctx->ring_sock) {
		struct sock *sock = ctx->ring_sock->sk;
		struct sk_buff *skb;

		while ((skb = skb_dequeue(&sock->sk_receive_queue)) != NULL)
			kfree_skb(skb);
	}
#else
	int i;

	for (i = 0; i < ctx->nr_user_files; i++) {
		struct file *file;

		file = io_file_from_index(ctx, i);
		if (file)
			fput(file);
	}
#endif
}

static void io_file_ref_kill(struct percpu_ref *ref)
{
	struct fixed_file_data *data;

	data = container_of(ref, struct fixed_file_data, refs);
	complete(&data->done);
}

static int io_sqe_files_unregister(struct io_ring_ctx *ctx)
{
	struct fixed_file_data *data = ctx->file_data;
	struct fixed_file_ref_node *ref_node = NULL;
	unsigned nr_tables, i;

	if (!data)
		return -ENXIO;

	spin_lock(&data->lock);
	if (!list_empty(&data->ref_list))
		ref_node = list_first_entry(&data->ref_list,
				struct fixed_file_ref_node, node);
	spin_unlock(&data->lock);
	if (ref_node)
		percpu_ref_kill(&ref_node->refs);

	percpu_ref_kill(&data->refs);

	/* wait for all refs nodes to complete */
	flush_delayed_work(&ctx->file_put_work);
	wait_for_completion(&data->done);

	__io_sqe_files_unregister(ctx);
	nr_tables = DIV_ROUND_UP(ctx->nr_user_files, IORING_MAX_FILES_TABLE);
	for (i = 0; i < nr_tables; i++)
		kfree(data->table[i].files);
	kfree(data->table);
	percpu_ref_exit(&data->refs);
	kfree(data);
	ctx->file_data = NULL;
	ctx->nr_user_files = 0;
	return 0;
}

static void io_sq_thread_stop(struct io_ring_ctx *ctx)
{
	if (ctx->sqo_thread) {
		wait_for_completion(&ctx->sq_thread_comp);
		/*
		 * The park is a bit of a work-around, without it we get
		 * warning spews on shutdown with SQPOLL set and affinity
		 * set to a single CPU.
		 */
		kthread_park(ctx->sqo_thread);
		kthread_stop(ctx->sqo_thread);
		ctx->sqo_thread = NULL;
	}
}

static void io_finish_async(struct io_ring_ctx *ctx)
{
	io_sq_thread_stop(ctx);

	if (ctx->io_wq) {
		io_wq_destroy(ctx->io_wq);
		ctx->io_wq = NULL;
	}
}

#if defined(CONFIG_UNIX)
/*
 * Ensure the UNIX gc is aware of our file set, so we are certain that
 * the io_uring can be safely unregistered on process exit, even if we have
 * loops in the file referencing.
 */
static int __io_sqe_files_scm(struct io_ring_ctx *ctx, int nr, int offset)
{
	struct sock *sk = ctx->ring_sock->sk;
	struct scm_fp_list *fpl;
	struct sk_buff *skb;
	int i, nr_files;

	fpl = kzalloc(sizeof(*fpl), GFP_KERNEL);
	if (!fpl)
		return -ENOMEM;

	skb = alloc_skb(0, GFP_KERNEL);
	if (!skb) {
		kfree(fpl);
		return -ENOMEM;
	}

	skb->sk = sk;

	nr_files = 0;
	fpl->user = get_uid(ctx->user);
	for (i = 0; i < nr; i++) {
		struct file *file = io_file_from_index(ctx, i + offset);

		if (!file)
			continue;
		fpl->fp[nr_files] = get_file(file);
		unix_inflight(fpl->user, fpl->fp[nr_files]);
		nr_files++;
	}

	if (nr_files) {
		fpl->max = SCM_MAX_FD;
		fpl->count = nr_files;
		UNIXCB(skb).fp = fpl;
		skb->destructor = unix_destruct_scm;
		refcount_add(skb->truesize, &sk->sk_wmem_alloc);
		skb_queue_head(&sk->sk_receive_queue, skb);

		for (i = 0; i < nr_files; i++)
			fput(fpl->fp[i]);
	} else {
		kfree_skb(skb);
		kfree(fpl);
	}

	return 0;
}

/*
 * If UNIX sockets are enabled, fd passing can cause a reference cycle which
 * causes regular reference counting to break down. We rely on the UNIX
 * garbage collection to take care of this problem for us.
 */
static int io_sqe_files_scm(struct io_ring_ctx *ctx)
{
	unsigned left, total;
	int ret = 0;

	total = 0;
	left = ctx->nr_user_files;
	while (left) {
		unsigned this_files = min_t(unsigned, left, SCM_MAX_FD);

		ret = __io_sqe_files_scm(ctx, this_files, total);
		if (ret)
			break;
		left -= this_files;
		total += this_files;
	}

	if (!ret)
		return 0;

	while (total < ctx->nr_user_files) {
		struct file *file = io_file_from_index(ctx, total);

		if (file)
			fput(file);
		total++;
	}

	return ret;
}
#else
static int io_sqe_files_scm(struct io_ring_ctx *ctx)
{
	return 0;
}
#endif

static int io_sqe_alloc_file_tables(struct io_ring_ctx *ctx, unsigned nr_tables,
				    unsigned nr_files)
{
	int i;

	for (i = 0; i < nr_tables; i++) {
		struct fixed_file_table *table = &ctx->file_data->table[i];
		unsigned this_files;

		this_files = min(nr_files, IORING_MAX_FILES_TABLE);
		table->files = kcalloc(this_files, sizeof(struct file *),
					GFP_KERNEL);
		if (!table->files)
			break;
		nr_files -= this_files;
	}

	if (i == nr_tables)
		return 0;

	for (i = 0; i < nr_tables; i++) {
		struct fixed_file_table *table = &ctx->file_data->table[i];
		kfree(table->files);
	}
	return 1;
}

static void io_ring_file_put(struct io_ring_ctx *ctx, struct file *file)
{
#if defined(CONFIG_UNIX)
	struct sock *sock = ctx->ring_sock->sk;
	struct sk_buff_head list, *head = &sock->sk_receive_queue;
	struct sk_buff *skb;
	int i;

	__skb_queue_head_init(&list);

	/*
	 * Find the skb that holds this file in its SCM_RIGHTS. When found,
	 * remove this entry and rearrange the file array.
	 */
	skb = skb_dequeue(head);
	while (skb) {
		struct scm_fp_list *fp;

		fp = UNIXCB(skb).fp;
		for (i = 0; i < fp->count; i++) {
			int left;

			if (fp->fp[i] != file)
				continue;

			unix_notinflight(fp->user, fp->fp[i]);
			left = fp->count - 1 - i;
			if (left) {
				memmove(&fp->fp[i], &fp->fp[i + 1],
						left * sizeof(struct file *));
			}
			fp->count--;
			if (!fp->count) {
				kfree_skb(skb);
				skb = NULL;
			} else {
				__skb_queue_tail(&list, skb);
			}
			fput(file);
			file = NULL;
			break;
		}

		if (!file)
			break;

		__skb_queue_tail(&list, skb);

		skb = skb_dequeue(head);
	}

	if (skb_peek(&list)) {
		spin_lock_irq(&head->lock);
		while ((skb = __skb_dequeue(&list)) != NULL)
			__skb_queue_tail(head, skb);
		spin_unlock_irq(&head->lock);
	}
#else
	fput(file);
#endif
}

struct io_file_put {
	struct list_head list;
	struct file *file;
};

static void __io_file_put_work(struct fixed_file_ref_node *ref_node)
{
	struct fixed_file_data *file_data = ref_node->file_data;
	struct io_ring_ctx *ctx = file_data->ctx;
	struct io_file_put *pfile, *tmp;

	list_for_each_entry_safe(pfile, tmp, &ref_node->file_list, list) {
		list_del(&pfile->list);
		io_ring_file_put(ctx, pfile->file);
		kfree(pfile);
	}

	spin_lock(&file_data->lock);
	list_del(&ref_node->node);
	spin_unlock(&file_data->lock);

	percpu_ref_exit(&ref_node->refs);
	kfree(ref_node);
	percpu_ref_put(&file_data->refs);
}

static void io_file_put_work(struct work_struct *work)
{
	struct io_ring_ctx *ctx;
	struct llist_node *node;

	ctx = container_of(work, struct io_ring_ctx, file_put_work.work);
	node = llist_del_all(&ctx->file_put_llist);

	while (node) {
		struct fixed_file_ref_node *ref_node;
		struct llist_node *next = node->next;

		ref_node = llist_entry(node, struct fixed_file_ref_node, llist);
		__io_file_put_work(ref_node);
		node = next;
	}
}

static void io_file_data_ref_zero(struct percpu_ref *ref)
{
	struct fixed_file_ref_node *ref_node;
	struct io_ring_ctx *ctx;
	bool first_add;
	int delay = HZ;

	ref_node = container_of(ref, struct fixed_file_ref_node, refs);
	ctx = ref_node->file_data->ctx;
<<<<<<< HEAD

	if (percpu_ref_is_dying(&ctx->file_data->refs))
		delay = 0;

=======

	if (percpu_ref_is_dying(&ctx->file_data->refs))
		delay = 0;

>>>>>>> 209564d5
	first_add = llist_add(&ref_node->llist, &ctx->file_put_llist);
	if (!delay)
		mod_delayed_work(system_wq, &ctx->file_put_work, 0);
	else if (first_add)
		queue_delayed_work(system_wq, &ctx->file_put_work, delay);
}

static struct fixed_file_ref_node *alloc_fixed_file_ref_node(
			struct io_ring_ctx *ctx)
{
	struct fixed_file_ref_node *ref_node;

	ref_node = kzalloc(sizeof(*ref_node), GFP_KERNEL);
	if (!ref_node)
		return ERR_PTR(-ENOMEM);

	if (percpu_ref_init(&ref_node->refs, io_file_data_ref_zero,
			    0, GFP_KERNEL)) {
		kfree(ref_node);
		return ERR_PTR(-ENOMEM);
	}
	INIT_LIST_HEAD(&ref_node->node);
	INIT_LIST_HEAD(&ref_node->file_list);
	ref_node->file_data = ctx->file_data;
	return ref_node;
}

static void destroy_fixed_file_ref_node(struct fixed_file_ref_node *ref_node)
{
	percpu_ref_exit(&ref_node->refs);
	kfree(ref_node);
}

static int io_sqe_files_register(struct io_ring_ctx *ctx, void __user *arg,
				 unsigned nr_args)
{
	__s32 __user *fds = (__s32 __user *) arg;
	unsigned nr_tables;
	struct file *file;
	int fd, ret = 0;
	unsigned i;
	struct fixed_file_ref_node *ref_node;

	if (ctx->file_data)
		return -EBUSY;
	if (!nr_args)
		return -EINVAL;
	if (nr_args > IORING_MAX_FIXED_FILES)
		return -EMFILE;

	ctx->file_data = kzalloc(sizeof(*ctx->file_data), GFP_KERNEL);
	if (!ctx->file_data)
		return -ENOMEM;
	ctx->file_data->ctx = ctx;
	init_completion(&ctx->file_data->done);
	INIT_LIST_HEAD(&ctx->file_data->ref_list);
	spin_lock_init(&ctx->file_data->lock);

	nr_tables = DIV_ROUND_UP(nr_args, IORING_MAX_FILES_TABLE);
	ctx->file_data->table = kcalloc(nr_tables,
					sizeof(struct fixed_file_table),
					GFP_KERNEL);
	if (!ctx->file_data->table) {
		kfree(ctx->file_data);
		ctx->file_data = NULL;
		return -ENOMEM;
	}

	if (percpu_ref_init(&ctx->file_data->refs, io_file_ref_kill,
				PERCPU_REF_ALLOW_REINIT, GFP_KERNEL)) {
		kfree(ctx->file_data->table);
		kfree(ctx->file_data);
		ctx->file_data = NULL;
		return -ENOMEM;
	}

	if (io_sqe_alloc_file_tables(ctx, nr_tables, nr_args)) {
		percpu_ref_exit(&ctx->file_data->refs);
		kfree(ctx->file_data->table);
		kfree(ctx->file_data);
		ctx->file_data = NULL;
		return -ENOMEM;
	}

	for (i = 0; i < nr_args; i++, ctx->nr_user_files++) {
		struct fixed_file_table *table;
		unsigned index;

		ret = -EFAULT;
		if (copy_from_user(&fd, &fds[i], sizeof(fd)))
			break;
		/* allow sparse sets */
		if (fd == -1) {
			ret = 0;
			continue;
		}

		table = &ctx->file_data->table[i >> IORING_FILE_TABLE_SHIFT];
		index = i & IORING_FILE_TABLE_MASK;
		file = fget(fd);

		ret = -EBADF;
		if (!file)
			break;

		/*
		 * Don't allow io_uring instances to be registered. If UNIX
		 * isn't enabled, then this causes a reference cycle and this
		 * instance can never get freed. If UNIX is enabled we'll
		 * handle it just fine, but there's still no point in allowing
		 * a ring fd as it doesn't support regular read/write anyway.
		 */
		if (file->f_op == &io_uring_fops) {
			fput(file);
			break;
		}
		ret = 0;
		table->files[index] = file;
	}

	if (ret) {
		for (i = 0; i < ctx->nr_user_files; i++) {
			file = io_file_from_index(ctx, i);
			if (file)
				fput(file);
		}
		for (i = 0; i < nr_tables; i++)
			kfree(ctx->file_data->table[i].files);

		kfree(ctx->file_data->table);
		kfree(ctx->file_data);
		ctx->file_data = NULL;
		ctx->nr_user_files = 0;
		return ret;
	}

	ret = io_sqe_files_scm(ctx);
	if (ret) {
		io_sqe_files_unregister(ctx);
		return ret;
	}

	ref_node = alloc_fixed_file_ref_node(ctx);
	if (IS_ERR(ref_node)) {
		io_sqe_files_unregister(ctx);
		return PTR_ERR(ref_node);
	}

	ctx->file_data->cur_refs = &ref_node->refs;
	spin_lock(&ctx->file_data->lock);
	list_add(&ref_node->node, &ctx->file_data->ref_list);
	spin_unlock(&ctx->file_data->lock);
	percpu_ref_get(&ctx->file_data->refs);
	return ret;
}

static int io_sqe_file_register(struct io_ring_ctx *ctx, struct file *file,
				int index)
{
#if defined(CONFIG_UNIX)
	struct sock *sock = ctx->ring_sock->sk;
	struct sk_buff_head *head = &sock->sk_receive_queue;
	struct sk_buff *skb;

	/*
	 * See if we can merge this file into an existing skb SCM_RIGHTS
	 * file set. If there's no room, fall back to allocating a new skb
	 * and filling it in.
	 */
	spin_lock_irq(&head->lock);
	skb = skb_peek(head);
	if (skb) {
		struct scm_fp_list *fpl = UNIXCB(skb).fp;

		if (fpl->count < SCM_MAX_FD) {
			__skb_unlink(skb, head);
			spin_unlock_irq(&head->lock);
			fpl->fp[fpl->count] = get_file(file);
			unix_inflight(fpl->user, fpl->fp[fpl->count]);
			fpl->count++;
			spin_lock_irq(&head->lock);
			__skb_queue_head(head, skb);
		} else {
			skb = NULL;
		}
	}
	spin_unlock_irq(&head->lock);

	if (skb) {
		fput(file);
		return 0;
	}

	return __io_sqe_files_scm(ctx, 1, index);
#else
	return 0;
#endif
}

static int io_queue_file_removal(struct fixed_file_data *data,
				 struct file *file)
{
	struct io_file_put *pfile;
	struct percpu_ref *refs = data->cur_refs;
	struct fixed_file_ref_node *ref_node;

	pfile = kzalloc(sizeof(*pfile), GFP_KERNEL);
	if (!pfile)
		return -ENOMEM;

	ref_node = container_of(refs, struct fixed_file_ref_node, refs);
	pfile->file = file;
	list_add(&pfile->list, &ref_node->file_list);

	return 0;
}

static int __io_sqe_files_update(struct io_ring_ctx *ctx,
				 struct io_uring_files_update *up,
				 unsigned nr_args)
{
	struct fixed_file_data *data = ctx->file_data;
	struct fixed_file_ref_node *ref_node;
	struct file *file;
	__s32 __user *fds;
	int fd, i, err;
	__u32 done;
	bool needs_switch = false;

	if (check_add_overflow(up->offset, nr_args, &done))
		return -EOVERFLOW;
	if (done > ctx->nr_user_files)
		return -EINVAL;

	ref_node = alloc_fixed_file_ref_node(ctx);
	if (IS_ERR(ref_node))
		return PTR_ERR(ref_node);

	done = 0;
	fds = u64_to_user_ptr(up->fds);
	while (nr_args) {
		struct fixed_file_table *table;
		unsigned index;

		err = 0;
		if (copy_from_user(&fd, &fds[done], sizeof(fd))) {
			err = -EFAULT;
			break;
		}
		i = array_index_nospec(up->offset, ctx->nr_user_files);
		table = &ctx->file_data->table[i >> IORING_FILE_TABLE_SHIFT];
		index = i & IORING_FILE_TABLE_MASK;
		if (table->files[index]) {
			file = io_file_from_index(ctx, index);
			err = io_queue_file_removal(data, file);
			if (err)
				break;
			table->files[index] = NULL;
			needs_switch = true;
		}
		if (fd != -1) {
			file = fget(fd);
			if (!file) {
				err = -EBADF;
				break;
			}
			/*
			 * Don't allow io_uring instances to be registered. If
			 * UNIX isn't enabled, then this causes a reference
			 * cycle and this instance can never get freed. If UNIX
			 * is enabled we'll handle it just fine, but there's
			 * still no point in allowing a ring fd as it doesn't
			 * support regular read/write anyway.
			 */
			if (file->f_op == &io_uring_fops) {
				fput(file);
				err = -EBADF;
				break;
			}
			table->files[index] = file;
			err = io_sqe_file_register(ctx, file, i);
			if (err)
				break;
		}
		nr_args--;
		done++;
		up->offset++;
	}

	if (needs_switch) {
		percpu_ref_kill(data->cur_refs);
		spin_lock(&data->lock);
		list_add(&ref_node->node, &data->ref_list);
		data->cur_refs = &ref_node->refs;
		spin_unlock(&data->lock);
		percpu_ref_get(&ctx->file_data->refs);
	} else
		destroy_fixed_file_ref_node(ref_node);

	return done ? done : err;
}

static int io_sqe_files_update(struct io_ring_ctx *ctx, void __user *arg,
			       unsigned nr_args)
{
	struct io_uring_files_update up;

	if (!ctx->file_data)
		return -ENXIO;
	if (!nr_args)
		return -EINVAL;
	if (copy_from_user(&up, arg, sizeof(up)))
		return -EFAULT;
	if (up.resv)
		return -EINVAL;

	return __io_sqe_files_update(ctx, &up, nr_args);
}

static void io_free_work(struct io_wq_work *work)
{
	struct io_kiocb *req = container_of(work, struct io_kiocb, work);

	/* Consider that io_steal_work() relies on this ref */
	io_put_req(req);
}

static int io_init_wq_offload(struct io_ring_ctx *ctx,
			      struct io_uring_params *p)
{
	struct io_wq_data data;
	struct fd f;
	struct io_ring_ctx *ctx_attach;
	unsigned int concurrency;
	int ret = 0;

	data.user = ctx->user;
	data.free_work = io_free_work;
	data.do_work = io_wq_submit_work;

	if (!(p->flags & IORING_SETUP_ATTACH_WQ)) {
		/* Do QD, or 4 * CPUS, whatever is smallest */
		concurrency = min(ctx->sq_entries, 4 * num_online_cpus());

		ctx->io_wq = io_wq_create(concurrency, &data);
		if (IS_ERR(ctx->io_wq)) {
			ret = PTR_ERR(ctx->io_wq);
			ctx->io_wq = NULL;
		}
		return ret;
	}

	f = fdget(p->wq_fd);
	if (!f.file)
		return -EBADF;

	if (f.file->f_op != &io_uring_fops) {
		ret = -EINVAL;
		goto out_fput;
	}

	ctx_attach = f.file->private_data;
	/* @io_wq is protected by holding the fd */
	if (!io_wq_get(ctx_attach->io_wq, &data)) {
		ret = -EINVAL;
		goto out_fput;
	}

	ctx->io_wq = ctx_attach->io_wq;
out_fput:
	fdput(f);
	return ret;
}

static int io_sq_offload_start(struct io_ring_ctx *ctx,
			       struct io_uring_params *p)
{
	int ret;

	mmgrab(current->mm);
	ctx->sqo_mm = current->mm;

	if (ctx->flags & IORING_SETUP_SQPOLL) {
		ret = -EPERM;
		if (!capable(CAP_SYS_ADMIN))
			goto err;

		ctx->sq_thread_idle = msecs_to_jiffies(p->sq_thread_idle);
		if (!ctx->sq_thread_idle)
			ctx->sq_thread_idle = HZ;

		if (p->flags & IORING_SETUP_SQ_AFF) {
			int cpu = p->sq_thread_cpu;

			ret = -EINVAL;
			if (cpu >= nr_cpu_ids)
				goto err;
			if (!cpu_online(cpu))
				goto err;

			ctx->sqo_thread = kthread_create_on_cpu(io_sq_thread,
							ctx, cpu,
							"io_uring-sq");
		} else {
			ctx->sqo_thread = kthread_create(io_sq_thread, ctx,
							"io_uring-sq");
		}
		if (IS_ERR(ctx->sqo_thread)) {
			ret = PTR_ERR(ctx->sqo_thread);
			ctx->sqo_thread = NULL;
			goto err;
		}
		wake_up_process(ctx->sqo_thread);
	} else if (p->flags & IORING_SETUP_SQ_AFF) {
		/* Can't have SQ_AFF without SQPOLL */
		ret = -EINVAL;
		goto err;
	}

	ret = io_init_wq_offload(ctx, p);
	if (ret)
		goto err;

	return 0;
err:
	io_finish_async(ctx);
	mmdrop(ctx->sqo_mm);
	ctx->sqo_mm = NULL;
	return ret;
}

static void io_unaccount_mem(struct user_struct *user, unsigned long nr_pages)
{
	atomic_long_sub(nr_pages, &user->locked_vm);
}

static int io_account_mem(struct user_struct *user, unsigned long nr_pages)
{
	unsigned long page_limit, cur_pages, new_pages;

	/* Don't allow more pages than we can safely lock */
	page_limit = rlimit(RLIMIT_MEMLOCK) >> PAGE_SHIFT;

	do {
		cur_pages = atomic_long_read(&user->locked_vm);
		new_pages = cur_pages + nr_pages;
		if (new_pages > page_limit)
			return -ENOMEM;
	} while (atomic_long_cmpxchg(&user->locked_vm, cur_pages,
					new_pages) != cur_pages);

	return 0;
}

static void io_mem_free(void *ptr)
{
	struct page *page;

	if (!ptr)
		return;

	page = virt_to_head_page(ptr);
	if (put_page_testzero(page))
		free_compound_page(page);
}

static void *io_mem_alloc(size_t size)
{
	gfp_t gfp_flags = GFP_KERNEL | __GFP_ZERO | __GFP_NOWARN | __GFP_COMP |
				__GFP_NORETRY;

	return (void *) __get_free_pages(gfp_flags, get_order(size));
}

static unsigned long rings_size(unsigned sq_entries, unsigned cq_entries,
				size_t *sq_offset)
{
	struct io_rings *rings;
	size_t off, sq_array_size;

	off = struct_size(rings, cqes, cq_entries);
	if (off == SIZE_MAX)
		return SIZE_MAX;

#ifdef CONFIG_SMP
	off = ALIGN(off, SMP_CACHE_BYTES);
	if (off == 0)
		return SIZE_MAX;
#endif

	sq_array_size = array_size(sizeof(u32), sq_entries);
	if (sq_array_size == SIZE_MAX)
		return SIZE_MAX;

	if (check_add_overflow(off, sq_array_size, &off))
		return SIZE_MAX;

	if (sq_offset)
		*sq_offset = off;

	return off;
}

static unsigned long ring_pages(unsigned sq_entries, unsigned cq_entries)
{
	size_t pages;

	pages = (size_t)1 << get_order(
		rings_size(sq_entries, cq_entries, NULL));
	pages += (size_t)1 << get_order(
		array_size(sizeof(struct io_uring_sqe), sq_entries));

	return pages;
}

static int io_sqe_buffer_unregister(struct io_ring_ctx *ctx)
{
	int i, j;

	if (!ctx->user_bufs)
		return -ENXIO;

	for (i = 0; i < ctx->nr_user_bufs; i++) {
		struct io_mapped_ubuf *imu = &ctx->user_bufs[i];

		for (j = 0; j < imu->nr_bvecs; j++)
			unpin_user_page(imu->bvec[j].bv_page);

		if (ctx->account_mem)
			io_unaccount_mem(ctx->user, imu->nr_bvecs);
		kvfree(imu->bvec);
		imu->nr_bvecs = 0;
	}

	kfree(ctx->user_bufs);
	ctx->user_bufs = NULL;
	ctx->nr_user_bufs = 0;
	return 0;
}

static int io_copy_iov(struct io_ring_ctx *ctx, struct iovec *dst,
		       void __user *arg, unsigned index)
{
	struct iovec __user *src;

#ifdef CONFIG_COMPAT
	if (ctx->compat) {
		struct compat_iovec __user *ciovs;
		struct compat_iovec ciov;

		ciovs = (struct compat_iovec __user *) arg;
		if (copy_from_user(&ciov, &ciovs[index], sizeof(ciov)))
			return -EFAULT;

		dst->iov_base = u64_to_user_ptr((u64)ciov.iov_base);
		dst->iov_len = ciov.iov_len;
		return 0;
	}
#endif
	src = (struct iovec __user *) arg;
	if (copy_from_user(dst, &src[index], sizeof(*dst)))
		return -EFAULT;
	return 0;
}

static int io_sqe_buffer_register(struct io_ring_ctx *ctx, void __user *arg,
				  unsigned nr_args)
{
	struct vm_area_struct **vmas = NULL;
	struct page **pages = NULL;
	int i, j, got_pages = 0;
	int ret = -EINVAL;

	if (ctx->user_bufs)
		return -EBUSY;
	if (!nr_args || nr_args > UIO_MAXIOV)
		return -EINVAL;

	ctx->user_bufs = kcalloc(nr_args, sizeof(struct io_mapped_ubuf),
					GFP_KERNEL);
	if (!ctx->user_bufs)
		return -ENOMEM;

	for (i = 0; i < nr_args; i++) {
		struct io_mapped_ubuf *imu = &ctx->user_bufs[i];
		unsigned long off, start, end, ubuf;
		int pret, nr_pages;
		struct iovec iov;
		size_t size;

		ret = io_copy_iov(ctx, &iov, arg, i);
		if (ret)
			goto err;

		/*
		 * Don't impose further limits on the size and buffer
		 * constraints here, we'll -EINVAL later when IO is
		 * submitted if they are wrong.
		 */
		ret = -EFAULT;
		if (!iov.iov_base || !iov.iov_len)
			goto err;

		/* arbitrary limit, but we need something */
		if (iov.iov_len > SZ_1G)
			goto err;

		ubuf = (unsigned long) iov.iov_base;
		end = (ubuf + iov.iov_len + PAGE_SIZE - 1) >> PAGE_SHIFT;
		start = ubuf >> PAGE_SHIFT;
		nr_pages = end - start;

		if (ctx->account_mem) {
			ret = io_account_mem(ctx->user, nr_pages);
			if (ret)
				goto err;
		}

		ret = 0;
		if (!pages || nr_pages > got_pages) {
			kvfree(vmas);
			kvfree(pages);
			pages = kvmalloc_array(nr_pages, sizeof(struct page *),
						GFP_KERNEL);
			vmas = kvmalloc_array(nr_pages,
					sizeof(struct vm_area_struct *),
					GFP_KERNEL);
			if (!pages || !vmas) {
				ret = -ENOMEM;
				if (ctx->account_mem)
					io_unaccount_mem(ctx->user, nr_pages);
				goto err;
			}
			got_pages = nr_pages;
		}

		imu->bvec = kvmalloc_array(nr_pages, sizeof(struct bio_vec),
						GFP_KERNEL);
		ret = -ENOMEM;
		if (!imu->bvec) {
			if (ctx->account_mem)
				io_unaccount_mem(ctx->user, nr_pages);
			goto err;
		}

		ret = 0;
		mmap_read_lock(current->mm);
		pret = pin_user_pages(ubuf, nr_pages,
				      FOLL_WRITE | FOLL_LONGTERM,
				      pages, vmas);
		if (pret == nr_pages) {
			/* don't support file backed memory */
			for (j = 0; j < nr_pages; j++) {
				struct vm_area_struct *vma = vmas[j];

				if (vma->vm_file &&
				    !is_file_hugepages(vma->vm_file)) {
					ret = -EOPNOTSUPP;
					break;
				}
			}
		} else {
			ret = pret < 0 ? pret : -EFAULT;
		}
		mmap_read_unlock(current->mm);
		if (ret) {
			/*
			 * if we did partial map, or found file backed vmas,
			 * release any pages we did get
			 */
			if (pret > 0)
				unpin_user_pages(pages, pret);
			if (ctx->account_mem)
				io_unaccount_mem(ctx->user, nr_pages);
			kvfree(imu->bvec);
			goto err;
		}

		off = ubuf & ~PAGE_MASK;
		size = iov.iov_len;
		for (j = 0; j < nr_pages; j++) {
			size_t vec_len;

			vec_len = min_t(size_t, size, PAGE_SIZE - off);
			imu->bvec[j].bv_page = pages[j];
			imu->bvec[j].bv_len = vec_len;
			imu->bvec[j].bv_offset = off;
			off = 0;
			size -= vec_len;
		}
		/* store original address for later verification */
		imu->ubuf = ubuf;
		imu->len = iov.iov_len;
		imu->nr_bvecs = nr_pages;

		ctx->nr_user_bufs++;
	}
	kvfree(pages);
	kvfree(vmas);
	return 0;
err:
	kvfree(pages);
	kvfree(vmas);
	io_sqe_buffer_unregister(ctx);
	return ret;
}

static int io_eventfd_register(struct io_ring_ctx *ctx, void __user *arg)
{
	__s32 __user *fds = arg;
	int fd;

	if (ctx->cq_ev_fd)
		return -EBUSY;

	if (copy_from_user(&fd, fds, sizeof(*fds)))
		return -EFAULT;

	ctx->cq_ev_fd = eventfd_ctx_fdget(fd);
	if (IS_ERR(ctx->cq_ev_fd)) {
		int ret = PTR_ERR(ctx->cq_ev_fd);
		ctx->cq_ev_fd = NULL;
		return ret;
	}

	return 0;
}

static int io_eventfd_unregister(struct io_ring_ctx *ctx)
{
	if (ctx->cq_ev_fd) {
		eventfd_ctx_put(ctx->cq_ev_fd);
		ctx->cq_ev_fd = NULL;
		return 0;
	}

	return -ENXIO;
}

static int __io_destroy_buffers(int id, void *p, void *data)
{
	struct io_ring_ctx *ctx = data;
	struct io_buffer *buf = p;

	__io_remove_buffers(ctx, buf, id, -1U);
	return 0;
}

static void io_destroy_buffers(struct io_ring_ctx *ctx)
{
	idr_for_each(&ctx->io_buffer_idr, __io_destroy_buffers, ctx);
	idr_destroy(&ctx->io_buffer_idr);
}

static void io_ring_ctx_free(struct io_ring_ctx *ctx)
{
	io_finish_async(ctx);
	if (ctx->sqo_mm)
		mmdrop(ctx->sqo_mm);

	io_iopoll_reap_events(ctx);
	io_sqe_buffer_unregister(ctx);
	io_sqe_files_unregister(ctx);
	io_eventfd_unregister(ctx);
	io_destroy_buffers(ctx);
	idr_destroy(&ctx->personality_idr);

#if defined(CONFIG_UNIX)
	if (ctx->ring_sock) {
		ctx->ring_sock->file = NULL; /* so that iput() is called */
		sock_release(ctx->ring_sock);
	}
#endif

	io_mem_free(ctx->rings);
	io_mem_free(ctx->sq_sqes);

	percpu_ref_exit(&ctx->refs);
	if (ctx->account_mem)
		io_unaccount_mem(ctx->user,
				ring_pages(ctx->sq_entries, ctx->cq_entries));
	free_uid(ctx->user);
	put_cred(ctx->creds);
	kfree(ctx->cancel_hash);
	kmem_cache_free(req_cachep, ctx->fallback_req);
	kfree(ctx);
}

static __poll_t io_uring_poll(struct file *file, poll_table *wait)
{
	struct io_ring_ctx *ctx = file->private_data;
	__poll_t mask = 0;

	poll_wait(file, &ctx->cq_wait, wait);
	/*
	 * synchronizes with barrier from wq_has_sleeper call in
	 * io_commit_cqring
	 */
	smp_rmb();
	if (READ_ONCE(ctx->rings->sq.tail) - ctx->cached_sq_head !=
	    ctx->rings->sq_ring_entries)
		mask |= EPOLLOUT | EPOLLWRNORM;
	if (io_cqring_events(ctx, false))
		mask |= EPOLLIN | EPOLLRDNORM;

	return mask;
}

static int io_uring_fasync(int fd, struct file *file, int on)
{
	struct io_ring_ctx *ctx = file->private_data;

	return fasync_helper(fd, file, on, &ctx->cq_fasync);
}

static int io_remove_personalities(int id, void *p, void *data)
{
	struct io_ring_ctx *ctx = data;
	const struct cred *cred;

	cred = idr_remove(&ctx->personality_idr, id);
	if (cred)
		put_cred(cred);
	return 0;
}

static void io_ring_exit_work(struct work_struct *work)
{
	struct io_ring_ctx *ctx;

	ctx = container_of(work, struct io_ring_ctx, exit_work);
	if (ctx->rings)
		io_cqring_overflow_flush(ctx, true);

<<<<<<< HEAD
	wait_for_completion(&ctx->ref_comp);
=======
	/*
	 * If we're doing polled IO and end up having requests being
	 * submitted async (out-of-line), then completions can come in while
	 * we're waiting for refs to drop. We need to reap these manually,
	 * as nobody else will be looking for them.
	 */
	while (!wait_for_completion_timeout(&ctx->ref_comp, HZ/20)) {
		io_iopoll_reap_events(ctx);
		if (ctx->rings)
			io_cqring_overflow_flush(ctx, true);
	}
>>>>>>> 209564d5
	io_ring_ctx_free(ctx);
}

static void io_ring_ctx_wait_and_kill(struct io_ring_ctx *ctx)
{
	mutex_lock(&ctx->uring_lock);
	percpu_ref_kill(&ctx->refs);
	mutex_unlock(&ctx->uring_lock);

	io_kill_timeouts(ctx);
	io_poll_remove_all(ctx);

	if (ctx->io_wq)
		io_wq_cancel_all(ctx->io_wq);

	io_iopoll_reap_events(ctx);
	/* if we failed setting up the ctx, we might not have any rings */
	if (ctx->rings)
		io_cqring_overflow_flush(ctx, true);
	idr_for_each(&ctx->personality_idr, io_remove_personalities, ctx);
	INIT_WORK(&ctx->exit_work, io_ring_exit_work);
	queue_work(system_wq, &ctx->exit_work);
}

static int io_uring_release(struct inode *inode, struct file *file)
{
	struct io_ring_ctx *ctx = file->private_data;

	file->private_data = NULL;
	io_ring_ctx_wait_and_kill(ctx);
	return 0;
}

static bool io_wq_files_match(struct io_wq_work *work, void *data)
{
	struct files_struct *files = data;

	return work->files == files;
}

static void io_uring_cancel_files(struct io_ring_ctx *ctx,
				  struct files_struct *files)
{
<<<<<<< HEAD
=======
	if (list_empty_careful(&ctx->inflight_list))
		return;

	/* cancel all at once, should be faster than doing it one by one*/
	io_wq_cancel_cb(ctx->io_wq, io_wq_files_match, files, true);

>>>>>>> 209564d5
	while (!list_empty_careful(&ctx->inflight_list)) {
		struct io_kiocb *cancel_req = NULL, *req;
		DEFINE_WAIT(wait);

		spin_lock_irq(&ctx->inflight_lock);
		list_for_each_entry(req, &ctx->inflight_list, inflight_entry) {
			if (req->work.files != files)
				continue;
			/* req is being completed, ignore */
			if (!refcount_inc_not_zero(&req->refs))
				continue;
			cancel_req = req;
			break;
		}
		if (cancel_req)
			prepare_to_wait(&ctx->inflight_wait, &wait,
						TASK_UNINTERRUPTIBLE);
		spin_unlock_irq(&ctx->inflight_lock);

		/* We need to keep going until we don't find a matching req */
		if (!cancel_req)
			break;

		if (cancel_req->flags & REQ_F_OVERFLOW) {
			spin_lock_irq(&ctx->completion_lock);
			list_del(&cancel_req->list);
			cancel_req->flags &= ~REQ_F_OVERFLOW;
			if (list_empty(&ctx->cq_overflow_list)) {
				clear_bit(0, &ctx->sq_check_overflow);
				clear_bit(0, &ctx->cq_check_overflow);
			}
			spin_unlock_irq(&ctx->completion_lock);

			WRITE_ONCE(ctx->rings->cq_overflow,
				atomic_inc_return(&ctx->cached_cq_overflow));

			/*
			 * Put inflight ref and overflow ref. If that's
			 * all we had, then we're done with this request.
			 */
			if (refcount_sub_and_test(2, &cancel_req->refs)) {
				io_free_req(cancel_req);
				finish_wait(&ctx->inflight_wait, &wait);
				continue;
			}
		} else {
			io_wq_cancel_work(ctx->io_wq, &cancel_req->work);
			io_put_req(cancel_req);
		}

		schedule();
		finish_wait(&ctx->inflight_wait, &wait);
	}
<<<<<<< HEAD
=======
}

static bool io_cancel_task_cb(struct io_wq_work *work, void *data)
{
	struct io_kiocb *req = container_of(work, struct io_kiocb, work);
	struct task_struct *task = data;

	return req->task == task;
>>>>>>> 209564d5
}

static int io_uring_flush(struct file *file, void *data)
{
	struct io_ring_ctx *ctx = file->private_data;

	io_uring_cancel_files(ctx, data);

	/*
	 * If the task is going away, cancel work it may have pending
	 */
	if (fatal_signal_pending(current) || (current->flags & PF_EXITING))
		io_wq_cancel_cb(ctx->io_wq, io_cancel_task_cb, current, true);

	return 0;
}

static void *io_uring_validate_mmap_request(struct file *file,
					    loff_t pgoff, size_t sz)
{
	struct io_ring_ctx *ctx = file->private_data;
	loff_t offset = pgoff << PAGE_SHIFT;
	struct page *page;
	void *ptr;

	switch (offset) {
	case IORING_OFF_SQ_RING:
	case IORING_OFF_CQ_RING:
		ptr = ctx->rings;
		break;
	case IORING_OFF_SQES:
		ptr = ctx->sq_sqes;
		break;
	default:
		return ERR_PTR(-EINVAL);
	}

	page = virt_to_head_page(ptr);
	if (sz > page_size(page))
		return ERR_PTR(-EINVAL);

	return ptr;
}

#ifdef CONFIG_MMU

static int io_uring_mmap(struct file *file, struct vm_area_struct *vma)
{
	size_t sz = vma->vm_end - vma->vm_start;
	unsigned long pfn;
	void *ptr;

	ptr = io_uring_validate_mmap_request(file, vma->vm_pgoff, sz);
	if (IS_ERR(ptr))
		return PTR_ERR(ptr);

	pfn = virt_to_phys(ptr) >> PAGE_SHIFT;
	return remap_pfn_range(vma, vma->vm_start, pfn, sz, vma->vm_page_prot);
}

#else /* !CONFIG_MMU */

static int io_uring_mmap(struct file *file, struct vm_area_struct *vma)
{
	return vma->vm_flags & (VM_SHARED | VM_MAYSHARE) ? 0 : -EINVAL;
}

static unsigned int io_uring_nommu_mmap_capabilities(struct file *file)
{
	return NOMMU_MAP_DIRECT | NOMMU_MAP_READ | NOMMU_MAP_WRITE;
}

static unsigned long io_uring_nommu_get_unmapped_area(struct file *file,
	unsigned long addr, unsigned long len,
	unsigned long pgoff, unsigned long flags)
{
	void *ptr;

	ptr = io_uring_validate_mmap_request(file, pgoff, len);
	if (IS_ERR(ptr))
		return PTR_ERR(ptr);

	return (unsigned long) ptr;
}

#endif /* !CONFIG_MMU */

SYSCALL_DEFINE6(io_uring_enter, unsigned int, fd, u32, to_submit,
		u32, min_complete, u32, flags, const sigset_t __user *, sig,
		size_t, sigsz)
{
	struct io_ring_ctx *ctx;
	long ret = -EBADF;
	int submitted = 0;
	struct fd f;

	if (current->task_works)
		task_work_run();

	if (flags & ~(IORING_ENTER_GETEVENTS | IORING_ENTER_SQ_WAKEUP))
		return -EINVAL;

	f = fdget(fd);
	if (!f.file)
		return -EBADF;

	ret = -EOPNOTSUPP;
	if (f.file->f_op != &io_uring_fops)
		goto out_fput;

	ret = -ENXIO;
	ctx = f.file->private_data;
	if (!percpu_ref_tryget(&ctx->refs))
		goto out_fput;

	/*
	 * For SQ polling, the thread will do all submissions and completions.
	 * Just return the requested submit count, and wake the thread if
	 * we were asked to.
	 */
	ret = 0;
	if (ctx->flags & IORING_SETUP_SQPOLL) {
		if (!list_empty_careful(&ctx->cq_overflow_list))
			io_cqring_overflow_flush(ctx, false);
		if (flags & IORING_ENTER_SQ_WAKEUP)
			wake_up(&ctx->sqo_wait);
		submitted = to_submit;
	} else if (to_submit) {
		mutex_lock(&ctx->uring_lock);
		submitted = io_submit_sqes(ctx, to_submit, f.file, fd);
		mutex_unlock(&ctx->uring_lock);

		if (submitted != to_submit)
			goto out;
	}
	if (flags & IORING_ENTER_GETEVENTS) {
		unsigned nr_events = 0;

		min_complete = min(min_complete, ctx->cq_entries);

		/*
		 * When SETUP_IOPOLL and SETUP_SQPOLL are both enabled, user
		 * space applications don't need to do io completion events
		 * polling again, they can rely on io_sq_thread to do polling
		 * work, which can reduce cpu usage and uring_lock contention.
		 */
		if (ctx->flags & IORING_SETUP_IOPOLL &&
		    !(ctx->flags & IORING_SETUP_SQPOLL)) {
			ret = io_iopoll_check(ctx, &nr_events, min_complete);
		} else {
			ret = io_cqring_wait(ctx, min_complete, sig, sigsz);
		}
	}

out:
	percpu_ref_put(&ctx->refs);
out_fput:
	fdput(f);
	return submitted ? submitted : ret;
}

#ifdef CONFIG_PROC_FS
static int io_uring_show_cred(int id, void *p, void *data)
{
	const struct cred *cred = p;
	struct seq_file *m = data;
	struct user_namespace *uns = seq_user_ns(m);
	struct group_info *gi;
	kernel_cap_t cap;
	unsigned __capi;
	int g;

	seq_printf(m, "%5d\n", id);
	seq_put_decimal_ull(m, "\tUid:\t", from_kuid_munged(uns, cred->uid));
	seq_put_decimal_ull(m, "\t\t", from_kuid_munged(uns, cred->euid));
	seq_put_decimal_ull(m, "\t\t", from_kuid_munged(uns, cred->suid));
	seq_put_decimal_ull(m, "\t\t", from_kuid_munged(uns, cred->fsuid));
	seq_put_decimal_ull(m, "\n\tGid:\t", from_kgid_munged(uns, cred->gid));
	seq_put_decimal_ull(m, "\t\t", from_kgid_munged(uns, cred->egid));
	seq_put_decimal_ull(m, "\t\t", from_kgid_munged(uns, cred->sgid));
	seq_put_decimal_ull(m, "\t\t", from_kgid_munged(uns, cred->fsgid));
	seq_puts(m, "\n\tGroups:\t");
	gi = cred->group_info;
	for (g = 0; g < gi->ngroups; g++) {
		seq_put_decimal_ull(m, g ? " " : "",
					from_kgid_munged(uns, gi->gid[g]));
	}
	seq_puts(m, "\n\tCapEff:\t");
	cap = cred->cap_effective;
	CAP_FOR_EACH_U32(__capi)
		seq_put_hex_ll(m, NULL, cap.cap[CAP_LAST_U32 - __capi], 8);
	seq_putc(m, '\n');
	return 0;
}

static void __io_uring_show_fdinfo(struct io_ring_ctx *ctx, struct seq_file *m)
{
	int i;

	mutex_lock(&ctx->uring_lock);
	seq_printf(m, "UserFiles:\t%u\n", ctx->nr_user_files);
	for (i = 0; i < ctx->nr_user_files; i++) {
		struct fixed_file_table *table;
		struct file *f;

		table = &ctx->file_data->table[i >> IORING_FILE_TABLE_SHIFT];
		f = table->files[i & IORING_FILE_TABLE_MASK];
		if (f)
			seq_printf(m, "%5u: %s\n", i, file_dentry(f)->d_iname);
		else
			seq_printf(m, "%5u: <none>\n", i);
	}
	seq_printf(m, "UserBufs:\t%u\n", ctx->nr_user_bufs);
	for (i = 0; i < ctx->nr_user_bufs; i++) {
		struct io_mapped_ubuf *buf = &ctx->user_bufs[i];

		seq_printf(m, "%5u: 0x%llx/%u\n", i, buf->ubuf,
						(unsigned int) buf->len);
	}
	if (!idr_is_empty(&ctx->personality_idr)) {
		seq_printf(m, "Personalities:\n");
		idr_for_each(&ctx->personality_idr, io_uring_show_cred, m);
	}
	seq_printf(m, "PollList:\n");
	spin_lock_irq(&ctx->completion_lock);
	for (i = 0; i < (1U << ctx->cancel_hash_bits); i++) {
		struct hlist_head *list = &ctx->cancel_hash[i];
		struct io_kiocb *req;

		hlist_for_each_entry(req, list, hash_node)
			seq_printf(m, "  op=%d, task_works=%d\n", req->opcode,
					req->task->task_works != NULL);
	}
	spin_unlock_irq(&ctx->completion_lock);
	mutex_unlock(&ctx->uring_lock);
}

static void io_uring_show_fdinfo(struct seq_file *m, struct file *f)
{
	struct io_ring_ctx *ctx = f->private_data;

	if (percpu_ref_tryget(&ctx->refs)) {
		__io_uring_show_fdinfo(ctx, m);
		percpu_ref_put(&ctx->refs);
	}
}
#endif

static const struct file_operations io_uring_fops = {
	.release	= io_uring_release,
	.flush		= io_uring_flush,
	.mmap		= io_uring_mmap,
#ifndef CONFIG_MMU
	.get_unmapped_area = io_uring_nommu_get_unmapped_area,
	.mmap_capabilities = io_uring_nommu_mmap_capabilities,
#endif
	.poll		= io_uring_poll,
	.fasync		= io_uring_fasync,
#ifdef CONFIG_PROC_FS
	.show_fdinfo	= io_uring_show_fdinfo,
#endif
};

static int io_allocate_scq_urings(struct io_ring_ctx *ctx,
				  struct io_uring_params *p)
{
	struct io_rings *rings;
	size_t size, sq_array_offset;

	size = rings_size(p->sq_entries, p->cq_entries, &sq_array_offset);
	if (size == SIZE_MAX)
		return -EOVERFLOW;

	rings = io_mem_alloc(size);
	if (!rings)
		return -ENOMEM;

	ctx->rings = rings;
	ctx->sq_array = (u32 *)((char *)rings + sq_array_offset);
	rings->sq_ring_mask = p->sq_entries - 1;
	rings->cq_ring_mask = p->cq_entries - 1;
	rings->sq_ring_entries = p->sq_entries;
	rings->cq_ring_entries = p->cq_entries;
	ctx->sq_mask = rings->sq_ring_mask;
	ctx->cq_mask = rings->cq_ring_mask;
	ctx->sq_entries = rings->sq_ring_entries;
	ctx->cq_entries = rings->cq_ring_entries;

	size = array_size(sizeof(struct io_uring_sqe), p->sq_entries);
	if (size == SIZE_MAX) {
		io_mem_free(ctx->rings);
		ctx->rings = NULL;
		return -EOVERFLOW;
	}

	ctx->sq_sqes = io_mem_alloc(size);
	if (!ctx->sq_sqes) {
		io_mem_free(ctx->rings);
		ctx->rings = NULL;
		return -ENOMEM;
	}

	return 0;
}

/*
 * Allocate an anonymous fd, this is what constitutes the application
 * visible backing of an io_uring instance. The application mmaps this
 * fd to gain access to the SQ/CQ ring details. If UNIX sockets are enabled,
 * we have to tie this fd to a socket for file garbage collection purposes.
 */
static int io_uring_get_fd(struct io_ring_ctx *ctx)
{
	struct file *file;
	int ret;

#if defined(CONFIG_UNIX)
	ret = sock_create_kern(&init_net, PF_UNIX, SOCK_RAW, IPPROTO_IP,
				&ctx->ring_sock);
	if (ret)
		return ret;
#endif

	ret = get_unused_fd_flags(O_RDWR | O_CLOEXEC);
	if (ret < 0)
		goto err;

	file = anon_inode_getfile("[io_uring]", &io_uring_fops, ctx,
					O_RDWR | O_CLOEXEC);
	if (IS_ERR(file)) {
		put_unused_fd(ret);
		ret = PTR_ERR(file);
		goto err;
	}

#if defined(CONFIG_UNIX)
	ctx->ring_sock->file = file;
#endif
	fd_install(ret, file);
	return ret;
err:
#if defined(CONFIG_UNIX)
	sock_release(ctx->ring_sock);
	ctx->ring_sock = NULL;
#endif
	return ret;
}

static int io_uring_create(unsigned entries, struct io_uring_params *p,
			   struct io_uring_params __user *params)
{
	struct user_struct *user = NULL;
	struct io_ring_ctx *ctx;
	bool account_mem;
	int ret;

	if (!entries)
		return -EINVAL;
	if (entries > IORING_MAX_ENTRIES) {
		if (!(p->flags & IORING_SETUP_CLAMP))
			return -EINVAL;
		entries = IORING_MAX_ENTRIES;
	}

	/*
	 * Use twice as many entries for the CQ ring. It's possible for the
	 * application to drive a higher depth than the size of the SQ ring,
	 * since the sqes are only used at submission time. This allows for
	 * some flexibility in overcommitting a bit. If the application has
	 * set IORING_SETUP_CQSIZE, it will have passed in the desired number
	 * of CQ ring entries manually.
	 */
	p->sq_entries = roundup_pow_of_two(entries);
	if (p->flags & IORING_SETUP_CQSIZE) {
		/*
		 * If IORING_SETUP_CQSIZE is set, we do the same roundup
		 * to a power-of-two, if it isn't already. We do NOT impose
		 * any cq vs sq ring sizing.
		 */
		if (p->cq_entries < p->sq_entries)
			return -EINVAL;
		if (p->cq_entries > IORING_MAX_CQ_ENTRIES) {
			if (!(p->flags & IORING_SETUP_CLAMP))
				return -EINVAL;
			p->cq_entries = IORING_MAX_CQ_ENTRIES;
		}
		p->cq_entries = roundup_pow_of_two(p->cq_entries);
	} else {
		p->cq_entries = 2 * p->sq_entries;
	}

	user = get_uid(current_user());
	account_mem = !capable(CAP_IPC_LOCK);

	if (account_mem) {
		ret = io_account_mem(user,
				ring_pages(p->sq_entries, p->cq_entries));
		if (ret) {
			free_uid(user);
			return ret;
		}
	}

	ctx = io_ring_ctx_alloc(p);
	if (!ctx) {
		if (account_mem)
			io_unaccount_mem(user, ring_pages(p->sq_entries,
								p->cq_entries));
		free_uid(user);
		return -ENOMEM;
	}
	ctx->compat = in_compat_syscall();
	ctx->account_mem = account_mem;
	ctx->user = user;
	ctx->creds = get_current_cred();

	ret = io_allocate_scq_urings(ctx, p);
	if (ret)
		goto err;

	ret = io_sq_offload_start(ctx, p);
	if (ret)
		goto err;

	memset(&p->sq_off, 0, sizeof(p->sq_off));
	p->sq_off.head = offsetof(struct io_rings, sq.head);
	p->sq_off.tail = offsetof(struct io_rings, sq.tail);
	p->sq_off.ring_mask = offsetof(struct io_rings, sq_ring_mask);
	p->sq_off.ring_entries = offsetof(struct io_rings, sq_ring_entries);
	p->sq_off.flags = offsetof(struct io_rings, sq_flags);
	p->sq_off.dropped = offsetof(struct io_rings, sq_dropped);
	p->sq_off.array = (char *)ctx->sq_array - (char *)ctx->rings;

	memset(&p->cq_off, 0, sizeof(p->cq_off));
	p->cq_off.head = offsetof(struct io_rings, cq.head);
	p->cq_off.tail = offsetof(struct io_rings, cq.tail);
	p->cq_off.ring_mask = offsetof(struct io_rings, cq_ring_mask);
	p->cq_off.ring_entries = offsetof(struct io_rings, cq_ring_entries);
	p->cq_off.overflow = offsetof(struct io_rings, cq_overflow);
	p->cq_off.cqes = offsetof(struct io_rings, cqes);
	p->cq_off.flags = offsetof(struct io_rings, cq_flags);

	p->features = IORING_FEAT_SINGLE_MMAP | IORING_FEAT_NODROP |
			IORING_FEAT_SUBMIT_STABLE | IORING_FEAT_RW_CUR_POS |
			IORING_FEAT_CUR_PERSONALITY | IORING_FEAT_FAST_POLL;

	if (copy_to_user(params, p, sizeof(*p))) {
		ret = -EFAULT;
		goto err;
	}
	/*
	 * Install ring fd as the very last thing, so we don't risk someone
	 * having closed it before we finish setup
	 */
	ret = io_uring_get_fd(ctx);
	if (ret < 0)
		goto err;

	trace_io_uring_create(ret, ctx, p->sq_entries, p->cq_entries, p->flags);
	return ret;
err:
	io_ring_ctx_wait_and_kill(ctx);
	return ret;
}

/*
 * Sets up an aio uring context, and returns the fd. Applications asks for a
 * ring size, we return the actual sq/cq ring sizes (among other things) in the
 * params structure passed in.
 */
static long io_uring_setup(u32 entries, struct io_uring_params __user *params)
{
	struct io_uring_params p;
	int i;

	if (copy_from_user(&p, params, sizeof(p)))
		return -EFAULT;
	for (i = 0; i < ARRAY_SIZE(p.resv); i++) {
		if (p.resv[i])
			return -EINVAL;
	}

	if (p.flags & ~(IORING_SETUP_IOPOLL | IORING_SETUP_SQPOLL |
			IORING_SETUP_SQ_AFF | IORING_SETUP_CQSIZE |
			IORING_SETUP_CLAMP | IORING_SETUP_ATTACH_WQ))
		return -EINVAL;

	return  io_uring_create(entries, &p, params);
}

SYSCALL_DEFINE2(io_uring_setup, u32, entries,
		struct io_uring_params __user *, params)
{
	return io_uring_setup(entries, params);
}

static int io_probe(struct io_ring_ctx *ctx, void __user *arg, unsigned nr_args)
{
	struct io_uring_probe *p;
	size_t size;
	int i, ret;

	size = struct_size(p, ops, nr_args);
	if (size == SIZE_MAX)
		return -EOVERFLOW;
	p = kzalloc(size, GFP_KERNEL);
	if (!p)
		return -ENOMEM;

	ret = -EFAULT;
	if (copy_from_user(p, arg, size))
		goto out;
	ret = -EINVAL;
	if (memchr_inv(p, 0, size))
		goto out;

	p->last_op = IORING_OP_LAST - 1;
	if (nr_args > IORING_OP_LAST)
		nr_args = IORING_OP_LAST;

	for (i = 0; i < nr_args; i++) {
		p->ops[i].op = i;
		if (!io_op_defs[i].not_supported)
			p->ops[i].flags = IO_URING_OP_SUPPORTED;
	}
	p->ops_len = i;

	ret = 0;
	if (copy_to_user(arg, p, size))
		ret = -EFAULT;
out:
	kfree(p);
	return ret;
}

static int io_register_personality(struct io_ring_ctx *ctx)
{
	const struct cred *creds = get_current_cred();
	int id;

	id = idr_alloc_cyclic(&ctx->personality_idr, (void *) creds, 1,
				USHRT_MAX, GFP_KERNEL);
	if (id < 0)
		put_cred(creds);
	return id;
}

static int io_unregister_personality(struct io_ring_ctx *ctx, unsigned id)
{
	const struct cred *old_creds;

	old_creds = idr_remove(&ctx->personality_idr, id);
	if (old_creds) {
		put_cred(old_creds);
		return 0;
	}

	return -EINVAL;
}

static bool io_register_op_must_quiesce(int op)
{
	switch (op) {
	case IORING_UNREGISTER_FILES:
	case IORING_REGISTER_FILES_UPDATE:
	case IORING_REGISTER_PROBE:
	case IORING_REGISTER_PERSONALITY:
	case IORING_UNREGISTER_PERSONALITY:
		return false;
	default:
		return true;
	}
}

static int __io_uring_register(struct io_ring_ctx *ctx, unsigned opcode,
			       void __user *arg, unsigned nr_args)
	__releases(ctx->uring_lock)
	__acquires(ctx->uring_lock)
{
	int ret;

	/*
	 * We're inside the ring mutex, if the ref is already dying, then
	 * someone else killed the ctx or is already going through
	 * io_uring_register().
	 */
	if (percpu_ref_is_dying(&ctx->refs))
		return -ENXIO;

	if (io_register_op_must_quiesce(opcode)) {
		percpu_ref_kill(&ctx->refs);

		/*
		 * Drop uring mutex before waiting for references to exit. If
		 * another thread is currently inside io_uring_enter() it might
		 * need to grab the uring_lock to make progress. If we hold it
		 * here across the drain wait, then we can deadlock. It's safe
		 * to drop the mutex here, since no new references will come in
		 * after we've killed the percpu ref.
		 */
		mutex_unlock(&ctx->uring_lock);
		ret = wait_for_completion_interruptible(&ctx->ref_comp);
		mutex_lock(&ctx->uring_lock);
		if (ret) {
			percpu_ref_resurrect(&ctx->refs);
			ret = -EINTR;
			goto out;
		}
	}

	switch (opcode) {
	case IORING_REGISTER_BUFFERS:
		ret = io_sqe_buffer_register(ctx, arg, nr_args);
		break;
	case IORING_UNREGISTER_BUFFERS:
		ret = -EINVAL;
		if (arg || nr_args)
			break;
		ret = io_sqe_buffer_unregister(ctx);
		break;
	case IORING_REGISTER_FILES:
		ret = io_sqe_files_register(ctx, arg, nr_args);
		break;
	case IORING_UNREGISTER_FILES:
		ret = -EINVAL;
		if (arg || nr_args)
			break;
		ret = io_sqe_files_unregister(ctx);
		break;
	case IORING_REGISTER_FILES_UPDATE:
		ret = io_sqe_files_update(ctx, arg, nr_args);
		break;
	case IORING_REGISTER_EVENTFD:
	case IORING_REGISTER_EVENTFD_ASYNC:
		ret = -EINVAL;
		if (nr_args != 1)
			break;
		ret = io_eventfd_register(ctx, arg);
		if (ret)
			break;
		if (opcode == IORING_REGISTER_EVENTFD_ASYNC)
			ctx->eventfd_async = 1;
		else
			ctx->eventfd_async = 0;
		break;
	case IORING_UNREGISTER_EVENTFD:
		ret = -EINVAL;
		if (arg || nr_args)
			break;
		ret = io_eventfd_unregister(ctx);
		break;
	case IORING_REGISTER_PROBE:
		ret = -EINVAL;
		if (!arg || nr_args > 256)
			break;
		ret = io_probe(ctx, arg, nr_args);
		break;
	case IORING_REGISTER_PERSONALITY:
		ret = -EINVAL;
		if (arg || nr_args)
			break;
		ret = io_register_personality(ctx);
		break;
	case IORING_UNREGISTER_PERSONALITY:
		ret = -EINVAL;
		if (arg)
			break;
		ret = io_unregister_personality(ctx, nr_args);
		break;
	default:
		ret = -EINVAL;
		break;
	}

	if (io_register_op_must_quiesce(opcode)) {
		/* bring the ctx back to life */
		percpu_ref_reinit(&ctx->refs);
out:
		reinit_completion(&ctx->ref_comp);
	}
	return ret;
}

SYSCALL_DEFINE4(io_uring_register, unsigned int, fd, unsigned int, opcode,
		void __user *, arg, unsigned int, nr_args)
{
	struct io_ring_ctx *ctx;
	long ret = -EBADF;
	struct fd f;

	f = fdget(fd);
	if (!f.file)
		return -EBADF;

	ret = -EOPNOTSUPP;
	if (f.file->f_op != &io_uring_fops)
		goto out_fput;

	ctx = f.file->private_data;

	mutex_lock(&ctx->uring_lock);
	ret = __io_uring_register(ctx, opcode, arg, nr_args);
	mutex_unlock(&ctx->uring_lock);
	trace_io_uring_register(ctx, opcode, ctx->nr_user_files, ctx->nr_user_bufs,
							ctx->cq_ev_fd != NULL, ret);
out_fput:
	fdput(f);
	return ret;
}

static int __init io_uring_init(void)
{
#define __BUILD_BUG_VERIFY_ELEMENT(stype, eoffset, etype, ename) do { \
	BUILD_BUG_ON(offsetof(stype, ename) != eoffset); \
	BUILD_BUG_ON(sizeof(etype) != sizeof_field(stype, ename)); \
} while (0)

#define BUILD_BUG_SQE_ELEM(eoffset, etype, ename) \
	__BUILD_BUG_VERIFY_ELEMENT(struct io_uring_sqe, eoffset, etype, ename)
	BUILD_BUG_ON(sizeof(struct io_uring_sqe) != 64);
	BUILD_BUG_SQE_ELEM(0,  __u8,   opcode);
	BUILD_BUG_SQE_ELEM(1,  __u8,   flags);
	BUILD_BUG_SQE_ELEM(2,  __u16,  ioprio);
	BUILD_BUG_SQE_ELEM(4,  __s32,  fd);
	BUILD_BUG_SQE_ELEM(8,  __u64,  off);
	BUILD_BUG_SQE_ELEM(8,  __u64,  addr2);
	BUILD_BUG_SQE_ELEM(16, __u64,  addr);
	BUILD_BUG_SQE_ELEM(16, __u64,  splice_off_in);
	BUILD_BUG_SQE_ELEM(24, __u32,  len);
	BUILD_BUG_SQE_ELEM(28,     __kernel_rwf_t, rw_flags);
	BUILD_BUG_SQE_ELEM(28, /* compat */   int, rw_flags);
	BUILD_BUG_SQE_ELEM(28, /* compat */ __u32, rw_flags);
	BUILD_BUG_SQE_ELEM(28, __u32,  fsync_flags);
	BUILD_BUG_SQE_ELEM(28, __u16,  poll_events);
	BUILD_BUG_SQE_ELEM(28, __u32,  sync_range_flags);
	BUILD_BUG_SQE_ELEM(28, __u32,  msg_flags);
	BUILD_BUG_SQE_ELEM(28, __u32,  timeout_flags);
	BUILD_BUG_SQE_ELEM(28, __u32,  accept_flags);
	BUILD_BUG_SQE_ELEM(28, __u32,  cancel_flags);
	BUILD_BUG_SQE_ELEM(28, __u32,  open_flags);
	BUILD_BUG_SQE_ELEM(28, __u32,  statx_flags);
	BUILD_BUG_SQE_ELEM(28, __u32,  fadvise_advice);
	BUILD_BUG_SQE_ELEM(28, __u32,  splice_flags);
	BUILD_BUG_SQE_ELEM(32, __u64,  user_data);
	BUILD_BUG_SQE_ELEM(40, __u16,  buf_index);
	BUILD_BUG_SQE_ELEM(42, __u16,  personality);
	BUILD_BUG_SQE_ELEM(44, __s32,  splice_fd_in);

	BUILD_BUG_ON(ARRAY_SIZE(io_op_defs) != IORING_OP_LAST);
	BUILD_BUG_ON(__REQ_F_LAST_BIT >= 8 * sizeof(int));
	req_cachep = KMEM_CACHE(io_kiocb, SLAB_HWCACHE_ALIGN | SLAB_PANIC);
	return 0;
};
__initcall(io_uring_init);<|MERGE_RESOLUTION|>--- conflicted
+++ resolved
@@ -541,10 +541,7 @@
 	REQ_F_NO_FILE_TABLE_BIT,
 	REQ_F_QUEUE_TIMEOUT_BIT,
 	REQ_F_WORK_INITIALIZED_BIT,
-<<<<<<< HEAD
-=======
 	REQ_F_TASK_PINNED_BIT,
->>>>>>> 209564d5
 
 	/* not a real bit, just to check we're not overflowing the space */
 	__REQ_F_LAST_BIT,
@@ -602,11 +599,8 @@
 	REQ_F_QUEUE_TIMEOUT	= BIT(REQ_F_QUEUE_TIMEOUT_BIT),
 	/* io_wq_work is initialized */
 	REQ_F_WORK_INITIALIZED	= BIT(REQ_F_WORK_INITIALIZED_BIT),
-<<<<<<< HEAD
-=======
 	/* req->task is refcounted */
 	REQ_F_TASK_PINNED	= BIT(REQ_F_TASK_PINNED_BIT),
->>>>>>> 209564d5
 };
 
 struct async_poll {
@@ -919,8 +913,6 @@
 }
 EXPORT_SYMBOL(io_uring_get_socket);
 
-<<<<<<< HEAD
-=======
 static void io_get_req_task(struct io_kiocb *req)
 {
 	if (req->flags & REQ_F_TASK_PINNED)
@@ -936,7 +928,6 @@
 		put_task_struct(req->task);
 }
 
->>>>>>> 209564d5
 static void io_file_put_work(struct work_struct *work);
 
 /*
@@ -1162,7 +1153,6 @@
 	do {
 		struct io_kiocb *req = list_first_entry(&ctx->defer_list,
 							struct io_kiocb, list);
-<<<<<<< HEAD
 
 		if (req_need_defer(req))
 			break;
@@ -1183,28 +1173,6 @@
 					- atomic_read(&ctx->cq_timeouts))
 			break;
 
-=======
-
-		if (req_need_defer(req))
-			break;
-		list_del_init(&req->list);
-		io_queue_async_work(req);
-	} while (!list_empty(&ctx->defer_list));
-}
-
-static void io_flush_timeouts(struct io_ring_ctx *ctx)
-{
-	while (!list_empty(&ctx->timeout_list)) {
-		struct io_kiocb *req = list_first_entry(&ctx->timeout_list,
-							struct io_kiocb, list);
-
-		if (req->flags & REQ_F_TIMEOUT_NOSEQ)
-			break;
-		if (req->timeout.target_seq != ctx->cached_cq_tail
-					- atomic_read(&ctx->cq_timeouts))
-			break;
-
->>>>>>> 209564d5
 		list_del_init(&req->list);
 		io_kill_timeout(req);
 	}
@@ -2023,11 +1991,6 @@
 
 	if (res != -EAGAIN && res != req->result)
 		req_set_fail_links(req);
-<<<<<<< HEAD
-	req->result = res;
-	if (res != -EAGAIN)
-		WRITE_ONCE(req->iopoll_completed, 1);
-=======
 
 	WRITE_ONCE(req->result, res);
 	/* order with io_poll_complete() checking ->result */
@@ -2035,7 +1998,6 @@
 		smp_wmb();
 		WRITE_ONCE(req->iopoll_completed, 1);
 	}
->>>>>>> 209564d5
 }
 
 /*
@@ -2993,7 +2955,6 @@
 		req_set_fail_links(req);
 	io_cqring_add_event(req, ret);
 	io_put_req(req);
-<<<<<<< HEAD
 	return 0;
 }
 
@@ -3040,54 +3001,6 @@
 		return -EINVAL;
 	if (unlikely(sqe->ioprio || sqe->buf_index))
 		return -EINVAL;
-=======
-	return 0;
-}
-
-static int io_fallocate_prep(struct io_kiocb *req,
-			     const struct io_uring_sqe *sqe)
-{
-	if (sqe->ioprio || sqe->buf_index || sqe->rw_flags)
-		return -EINVAL;
-	if (unlikely(req->ctx->flags & IORING_SETUP_IOPOLL))
-		return -EINVAL;
-
-	req->sync.off = READ_ONCE(sqe->off);
-	req->sync.len = READ_ONCE(sqe->addr);
-	req->sync.mode = READ_ONCE(sqe->len);
-	req->fsize = rlimit(RLIMIT_FSIZE);
-	return 0;
-}
-
-static int io_fallocate(struct io_kiocb *req, bool force_nonblock)
-{
-	int ret;
-
-	/* fallocate always requiring blocking context */
-	if (force_nonblock)
-		return -EAGAIN;
-
-	current->signal->rlim[RLIMIT_FSIZE].rlim_cur = req->fsize;
-	ret = vfs_fallocate(req->file, req->sync.mode, req->sync.off,
-				req->sync.len);
-	current->signal->rlim[RLIMIT_FSIZE].rlim_cur = RLIM_INFINITY;
-	if (ret < 0)
-		req_set_fail_links(req);
-	io_cqring_add_event(req, ret);
-	io_put_req(req);
-	return 0;
-}
-
-static int __io_openat_prep(struct io_kiocb *req, const struct io_uring_sqe *sqe)
-{
-	const char __user *fname;
-	int ret;
-
-	if (unlikely(req->ctx->flags & (IORING_SETUP_IOPOLL|IORING_SETUP_SQPOLL)))
-		return -EINVAL;
-	if (unlikely(sqe->ioprio || sqe->buf_index))
-		return -EINVAL;
->>>>>>> 209564d5
 	if (unlikely(req->flags & REQ_F_FIXED_FILE))
 		return -EBADF;
 
@@ -4343,8 +4256,6 @@
 	__io_queue_proc(&pt->req->apoll->poll, pt, head);
 }
 
-<<<<<<< HEAD
-=======
 static void io_sq_thread_drop_mm(struct io_ring_ctx *ctx)
 {
 	struct mm_struct *mm = current->mm;
@@ -4367,7 +4278,6 @@
 	return 0;
 }
 
->>>>>>> 209564d5
 static void io_async_task_func(struct callback_head *cb)
 {
 	struct io_kiocb *req = container_of(cb, struct io_kiocb, task_work);
@@ -4402,22 +4312,16 @@
 
 	if (!canceled) {
 		__set_current_state(TASK_RUNNING);
-<<<<<<< HEAD
-=======
 		if (io_sq_thread_acquire_mm(ctx, req)) {
 			io_cqring_add_event(req, -EFAULT);
 			goto end_req;
 		}
->>>>>>> 209564d5
 		mutex_lock(&ctx->uring_lock);
 		__io_queue_sqe(req, NULL);
 		mutex_unlock(&ctx->uring_lock);
 	} else {
 		io_cqring_ev_posted(ctx);
-<<<<<<< HEAD
-=======
 end_req:
->>>>>>> 209564d5
 		req_set_fail_links(req);
 		io_double_put_req(req);
 	}
@@ -5964,16 +5868,8 @@
 	if (unlikely(req->opcode >= IORING_OP_LAST))
 		return -EINVAL;
 
-<<<<<<< HEAD
-	if (io_op_defs[req->opcode].needs_mm && !current->mm) {
-		if (unlikely(!mmget_not_zero(ctx->sqo_mm)))
-			return -EFAULT;
-		kthread_use_mm(ctx->sqo_mm);
-	}
-=======
 	if (unlikely(io_sq_thread_acquire_mm(ctx, req)))
 		return -EFAULT;
->>>>>>> 209564d5
 
 	sqe_flags = READ_ONCE(sqe->flags);
 	/* enforce forwards compatibility on users */
@@ -6080,16 +5976,6 @@
 	io_commit_sqring(ctx);
 
 	return submitted;
-}
-
-static inline void io_sq_thread_drop_mm(struct io_ring_ctx *ctx)
-{
-	struct mm_struct *mm = current->mm;
-
-	if (mm) {
-		kthread_unuse_mm(mm);
-		mmput(mm);
-	}
 }
 
 static int io_sq_thread(void *data)
@@ -6639,17 +6525,10 @@
 
 	ref_node = container_of(ref, struct fixed_file_ref_node, refs);
 	ctx = ref_node->file_data->ctx;
-<<<<<<< HEAD
 
 	if (percpu_ref_is_dying(&ctx->file_data->refs))
 		delay = 0;
 
-=======
-
-	if (percpu_ref_is_dying(&ctx->file_data->refs))
-		delay = 0;
-
->>>>>>> 209564d5
 	first_add = llist_add(&ref_node->llist, &ctx->file_put_llist);
 	if (!delay)
 		mod_delayed_work(system_wq, &ctx->file_put_work, 0);
@@ -7484,9 +7363,6 @@
 	if (ctx->rings)
 		io_cqring_overflow_flush(ctx, true);
 
-<<<<<<< HEAD
-	wait_for_completion(&ctx->ref_comp);
-=======
 	/*
 	 * If we're doing polled IO and end up having requests being
 	 * submitted async (out-of-line), then completions can come in while
@@ -7498,7 +7374,6 @@
 		if (ctx->rings)
 			io_cqring_overflow_flush(ctx, true);
 	}
->>>>>>> 209564d5
 	io_ring_ctx_free(ctx);
 }
 
@@ -7542,15 +7417,12 @@
 static void io_uring_cancel_files(struct io_ring_ctx *ctx,
 				  struct files_struct *files)
 {
-<<<<<<< HEAD
-=======
 	if (list_empty_careful(&ctx->inflight_list))
 		return;
 
 	/* cancel all at once, should be faster than doing it one by one*/
 	io_wq_cancel_cb(ctx->io_wq, io_wq_files_match, files, true);
 
->>>>>>> 209564d5
 	while (!list_empty_careful(&ctx->inflight_list)) {
 		struct io_kiocb *cancel_req = NULL, *req;
 		DEFINE_WAIT(wait);
@@ -7604,8 +7476,6 @@
 		schedule();
 		finish_wait(&ctx->inflight_wait, &wait);
 	}
-<<<<<<< HEAD
-=======
 }
 
 static bool io_cancel_task_cb(struct io_wq_work *work, void *data)
@@ -7614,7 +7484,6 @@
 	struct task_struct *task = data;
 
 	return req->task == task;
->>>>>>> 209564d5
 }
 
 static int io_uring_flush(struct file *file, void *data)
