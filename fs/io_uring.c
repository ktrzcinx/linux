--- conflicted
+++ resolved
@@ -943,12 +943,8 @@
 
 static inline void io_clean_op(struct io_kiocb *req)
 {
-<<<<<<< HEAD
-	if (req->flags & (REQ_F_NEED_CLEANUP | REQ_F_BUFFER_SELECTED))
-=======
 	if (req->flags & (REQ_F_NEED_CLEANUP | REQ_F_BUFFER_SELECTED |
 			  REQ_F_INFLIGHT))
->>>>>>> 1e83de0b
 		__io_clean_op(req);
 }
 
@@ -1368,10 +1364,6 @@
 		req = list_first_entry(&ctx->cq_overflow_list, struct io_kiocb,
 						compl.list);
 		list_move(&req->compl.list, &list);
-<<<<<<< HEAD
-		req->flags &= ~REQ_F_OVERFLOW;
-=======
->>>>>>> 1e83de0b
 		if (cqe) {
 			WRITE_ONCE(cqe->user_data, req->user_data);
 			WRITE_ONCE(cqe->res, req->result);
@@ -1424,10 +1416,6 @@
 			ctx->rings->sq_flags |= IORING_SQ_CQ_OVERFLOW;
 		}
 		io_clean_op(req);
-<<<<<<< HEAD
-		req->flags |= REQ_F_OVERFLOW;
-=======
->>>>>>> 1e83de0b
 		req->result = res;
 		req->compl.cflags = cflags;
 		refcount_inc(&req->refs);
@@ -1454,7 +1442,6 @@
 }
 
 static void io_submit_flush_completions(struct io_comp_state *cs)
-<<<<<<< HEAD
 {
 	struct io_ring_ctx *ctx = cs->ctx;
 
@@ -1499,52 +1486,6 @@
 
 static void io_req_complete(struct io_kiocb *req, long res)
 {
-=======
-{
-	struct io_ring_ctx *ctx = cs->ctx;
-
-	spin_lock_irq(&ctx->completion_lock);
-	while (!list_empty(&cs->list)) {
-		struct io_kiocb *req;
-
-		req = list_first_entry(&cs->list, struct io_kiocb, compl.list);
-		list_del(&req->compl.list);
-		__io_cqring_fill_event(req, req->result, req->compl.cflags);
-		if (!(req->flags & REQ_F_LINK_HEAD)) {
-			req->flags |= REQ_F_COMP_LOCKED;
-			io_put_req(req);
-		} else {
-			spin_unlock_irq(&ctx->completion_lock);
-			io_put_req(req);
-			spin_lock_irq(&ctx->completion_lock);
-		}
-	}
-	io_commit_cqring(ctx);
-	spin_unlock_irq(&ctx->completion_lock);
-
-	io_cqring_ev_posted(ctx);
-	cs->nr = 0;
-}
-
-static void __io_req_complete(struct io_kiocb *req, long res, unsigned cflags,
-			      struct io_comp_state *cs)
-{
-	if (!cs) {
-		io_cqring_add_event(req, res, cflags);
-		io_put_req(req);
-	} else {
-		io_clean_op(req);
-		req->result = res;
-		req->compl.cflags = cflags;
-		list_add_tail(&req->compl.list, &cs->list);
-		if (++cs->nr >= 32)
-			io_submit_flush_completions(cs);
-	}
-}
-
-static void io_req_complete(struct io_kiocb *req, long res)
-{
->>>>>>> 1e83de0b
 	__io_req_complete(req, res, 0, NULL);
 }
 
@@ -1618,18 +1559,6 @@
 	if (req->file)
 		io_put_file(req, req->file, (req->flags & REQ_F_FIXED_FILE));
 
-<<<<<<< HEAD
-	if (req->flags & REQ_F_INFLIGHT) {
-		struct io_ring_ctx *ctx = req->ctx;
-		unsigned long flags;
-
-		spin_lock_irqsave(&ctx->inflight_lock, flags);
-		list_del(&req->inflight_entry);
-		if (waitqueue_active(&ctx->inflight_wait))
-			wake_up(&ctx->inflight_wait);
-		spin_unlock_irqrestore(&ctx->inflight_lock, flags);
-	}
-
 	return io_req_clean_work(req);
 }
 
@@ -1637,15 +1566,6 @@
 {
 	struct io_ring_ctx *ctx = req->ctx;
 
-=======
-	return io_req_clean_work(req);
-}
-
-static void __io_free_req_finish(struct io_kiocb *req)
-{
-	struct io_ring_ctx *ctx = req->ctx;
-
->>>>>>> 1e83de0b
 	__io_put_req_task(req);
 	if (likely(!io_is_fallback_req(req)))
 		kmem_cache_free(req_cachep, req);
@@ -1884,7 +1804,6 @@
 }
 
 static void io_req_task_submit(struct callback_head *cb)
-<<<<<<< HEAD
 {
 	struct io_kiocb *req = container_of(cb, struct io_kiocb, task_work);
 	struct io_ring_ctx *ctx = req->ctx;
@@ -1979,102 +1898,6 @@
 		req->flags &= ~REQ_F_TASK_PINNED;
 	}
 
-=======
-{
-	struct io_kiocb *req = container_of(cb, struct io_kiocb, task_work);
-	struct io_ring_ctx *ctx = req->ctx;
-
-	__io_req_task_submit(req);
-	percpu_ref_put(&ctx->refs);
-}
-
-static void io_req_task_queue(struct io_kiocb *req)
-{
-	int ret;
-
-	init_task_work(&req->task_work, io_req_task_submit);
-	percpu_ref_get(&req->ctx->refs);
-
-	ret = io_req_task_work_add(req, &req->task_work);
-	if (unlikely(ret)) {
-		struct task_struct *tsk;
-
-		init_task_work(&req->task_work, io_req_task_cancel);
-		tsk = io_wq_get_task(req->ctx->io_wq);
-		task_work_add(tsk, &req->task_work, 0);
-		wake_up_process(tsk);
-	}
-}
-
-static void io_queue_next(struct io_kiocb *req)
-{
-	struct io_kiocb *nxt = io_req_find_next(req);
-
-	if (nxt)
-		io_req_task_queue(nxt);
-}
-
-static void io_free_req(struct io_kiocb *req)
-{
-	io_queue_next(req);
-	__io_free_req(req);
-}
-
-struct req_batch {
-	void *reqs[IO_IOPOLL_BATCH];
-	int to_free;
-
-	struct task_struct	*task;
-	int			task_refs;
-};
-
-static inline void io_init_req_batch(struct req_batch *rb)
-{
-	rb->to_free = 0;
-	rb->task_refs = 0;
-	rb->task = NULL;
-}
-
-static void __io_req_free_batch_flush(struct io_ring_ctx *ctx,
-				      struct req_batch *rb)
-{
-	kmem_cache_free_bulk(req_cachep, rb->to_free, rb->reqs);
-	percpu_ref_put_many(&ctx->refs, rb->to_free);
-	rb->to_free = 0;
-}
-
-static void io_req_free_batch_finish(struct io_ring_ctx *ctx,
-				     struct req_batch *rb)
-{
-	if (rb->to_free)
-		__io_req_free_batch_flush(ctx, rb);
-	if (rb->task) {
-		put_task_struct_many(rb->task, rb->task_refs);
-		rb->task = NULL;
-	}
-}
-
-static void io_req_free_batch(struct req_batch *rb, struct io_kiocb *req)
-{
-	if (unlikely(io_is_fallback_req(req))) {
-		io_free_req(req);
-		return;
-	}
-	if (req->flags & REQ_F_LINK_HEAD)
-		io_queue_next(req);
-
-	if (req->flags & REQ_F_TASK_PINNED) {
-		if (req->task != rb->task) {
-			if (rb->task)
-				put_task_struct_many(rb->task, rb->task_refs);
-			rb->task = req->task;
-			rb->task_refs = 0;
-		}
-		rb->task_refs++;
-		req->flags &= ~REQ_F_TASK_PINNED;
-	}
-
->>>>>>> 1e83de0b
 	WARN_ON_ONCE(io_dismantle_req(req));
 	rb->reqs[rb->to_free++] = req;
 	if (unlikely(rb->to_free == ARRAY_SIZE(rb->reqs)))
@@ -2990,13 +2813,6 @@
 	ssize_t ret;
 	u8 opcode;
 
-	if (req->io) {
-		struct io_async_rw *iorw = &req->io->rw;
-
-		*iovec = NULL;
-		return iov_iter_count(&iorw->iter);
-	}
-
 	opcode = req->opcode;
 	if (opcode == IORING_OP_READ_FIXED || opcode == IORING_OP_WRITE_FIXED) {
 		*iovec = NULL;
@@ -3171,16 +2987,8 @@
 	ssize_t ret;
 
 	iorw->iter.iov = iorw->fast_iov;
-<<<<<<< HEAD
-	/* reset ->io around the iovec import, we don't want to use it */
-	req->io = NULL;
-	ret = io_import_iovec(rw, req, (struct iovec **) &iorw->iter.iov,
-				&iorw->iter, !force_nonblock);
-	req->io = container_of(iorw, struct io_async_ctx, rw);
-=======
 	ret = __io_import_iovec(rw, req, (struct iovec **) &iorw->iter.iov,
 				&iorw->iter, !force_nonblock);
->>>>>>> 1e83de0b
 	if (unlikely(ret < 0))
 		return ret;
 
@@ -3249,30 +3057,6 @@
 	return 1;
 }
 
-<<<<<<< HEAD
-static inline int kiocb_wait_page_queue_init(struct kiocb *kiocb,
-					     struct wait_page_queue *wait,
-					     wait_queue_func_t func,
-					     void *data)
-{
-	/* Can't support async wakeup with polled IO */
-	if (kiocb->ki_flags & IOCB_HIPRI)
-		return -EINVAL;
-	if (kiocb->ki_filp->f_mode & FMODE_BUF_RASYNC) {
-		wait->wait.func = func;
-		wait->wait.private = data;
-		wait->wait.flags = 0;
-		INIT_LIST_HEAD(&wait->wait.entry);
-		kiocb->ki_flags |= IOCB_WAITQ;
-		kiocb->ki_waitq = wait;
-		return 0;
-	}
-
-	return -EOPNOTSUPP;
-}
-
-=======
->>>>>>> 1e83de0b
 /*
  * This controls whether a given IO request should be armed for async page
  * based retry. If we return false here, the request is handed to the async
@@ -3287,27 +3071,17 @@
  */
 static bool io_rw_should_retry(struct io_kiocb *req)
 {
-<<<<<<< HEAD
-	struct kiocb *kiocb = &req->rw.kiocb;
-	int ret;
-=======
 	struct wait_page_queue *wait = &req->io->rw.wpq;
 	struct kiocb *kiocb = &req->rw.kiocb;
->>>>>>> 1e83de0b
 
 	/* never retry for NOWAIT, we just complete with -EAGAIN */
 	if (req->flags & REQ_F_NOWAIT)
 		return false;
 
 	/* Only for buffered IO */
-<<<<<<< HEAD
-	if (kiocb->ki_flags & IOCB_DIRECT)
-		return false;
-=======
 	if (kiocb->ki_flags & (IOCB_DIRECT | IOCB_HIPRI))
 		return false;
 
->>>>>>> 1e83de0b
 	/*
 	 * just use poll if we can, and don't attempt if the fs doesn't
 	 * support callback based unlocks
@@ -3315,16 +3089,6 @@
 	if (file_can_poll(req->file) || !(req->file->f_mode & FMODE_BUF_RASYNC))
 		return false;
 
-<<<<<<< HEAD
-	ret = kiocb_wait_page_queue_init(kiocb, &req->io->rw.wpq,
-						io_async_buf_func, req);
-	if (!ret) {
-		io_get_req_task(req);
-		return true;
-	}
-
-	return false;
-=======
 	wait->wait.func = io_async_buf_func;
 	wait->wait.private = req;
 	wait->wait.flags = 0;
@@ -3334,7 +3098,6 @@
 
 	io_get_req_task(req);
 	return true;
->>>>>>> 1e83de0b
 }
 
 static int io_iter_do_read(struct io_kiocb *req, struct iov_iter *iter)
@@ -3439,10 +3202,7 @@
 	kiocb_done(kiocb, ret, cs);
 	ret = 0;
 out_free:
-<<<<<<< HEAD
-=======
 	/* it's reportedly faster than delegating the null check to kfree() */
->>>>>>> 1e83de0b
 	if (iovec)
 		kfree(iovec);
 	return ret;
@@ -3539,10 +3299,7 @@
 			return -EAGAIN;
 	}
 out_free:
-<<<<<<< HEAD
-=======
 	/* it's reportedly faster than delegating the null check to kfree() */
->>>>>>> 1e83de0b
 	if (iovec)
 		kfree(iovec);
 	return ret;
@@ -5776,20 +5533,6 @@
 	return total_submitted - nr_reqs;
 }
 
-static u32 io_get_sequence(struct io_kiocb *req)
-{
-	struct io_kiocb *pos;
-	struct io_ring_ctx *ctx = req->ctx;
-	u32 total_submitted, nr_reqs = 1;
-
-	if (req->flags & REQ_F_LINK_HEAD)
-		list_for_each_entry(pos, &req->link_list, link_list)
-			nr_reqs++;
-
-	total_submitted = ctx->cached_sq_head - ctx->cached_sq_dropped;
-	return total_submitted - nr_reqs;
-}
-
 static int io_req_defer(struct io_kiocb *req, const struct io_uring_sqe *sqe)
 {
 	struct io_ring_ctx *ctx = req->ctx;
@@ -5876,8 +5619,6 @@
 		}
 		req->flags &= ~REQ_F_NEED_CLEANUP;
 	}
-<<<<<<< HEAD
-=======
 
 	if (req->flags & REQ_F_INFLIGHT) {
 		struct io_ring_ctx *ctx = req->ctx;
@@ -5890,7 +5631,6 @@
 		spin_unlock_irqrestore(&ctx->inflight_lock, flags);
 		req->flags &= ~REQ_F_INFLIGHT;
 	}
->>>>>>> 1e83de0b
 }
 
 static int io_issue_sqe(struct io_kiocb *req, const struct io_uring_sqe *sqe,
@@ -8307,8 +8047,6 @@
 	return found;
 }
 
-<<<<<<< HEAD
-=======
 static bool io_cancel_link_cb(struct io_wq_work *work, void *data)
 {
 	return io_match_link(container_of(work, struct io_kiocb, work), data);
@@ -8336,7 +8074,6 @@
 	io_timeout_remove_link(ctx, req);
 }
 
->>>>>>> 1e83de0b
 static void io_uring_cancel_files(struct io_ring_ctx *ctx,
 				  struct files_struct *files)
 {
@@ -8368,41 +8105,9 @@
 		/* We need to keep going until we don't find a matching req */
 		if (!cancel_req)
 			break;
-<<<<<<< HEAD
-
-		if (cancel_req->flags & REQ_F_OVERFLOW) {
-			spin_lock_irq(&ctx->completion_lock);
-			list_del(&cancel_req->compl.list);
-			cancel_req->flags &= ~REQ_F_OVERFLOW;
-
-			io_cqring_mark_overflow(ctx);
-			WRITE_ONCE(ctx->rings->cq_overflow,
-				atomic_inc_return(&ctx->cached_cq_overflow));
-			io_commit_cqring(ctx);
-			spin_unlock_irq(&ctx->completion_lock);
-
-			/*
-			 * Put inflight ref and overflow ref. If that's
-			 * all we had, then we're done with this request.
-			 */
-			if (refcount_sub_and_test(2, &cancel_req->refs)) {
-				io_free_req(cancel_req);
-				finish_wait(&ctx->inflight_wait, &wait);
-				continue;
-			}
-		} else {
-			io_wq_cancel_work(ctx->io_wq, &cancel_req->work);
-			/* could be a link, check and remove if it is */
-			if (!io_poll_remove_link(ctx, cancel_req))
-				io_timeout_remove_link(ctx, cancel_req);
-			io_put_req(cancel_req);
-		}
-
-=======
 		/* cancel this request, or head link requests */
 		io_attempt_cancel(ctx, cancel_req);
 		io_put_req(cancel_req);
->>>>>>> 1e83de0b
 		schedule();
 		finish_wait(&ctx->inflight_wait, &wait);
 	}
