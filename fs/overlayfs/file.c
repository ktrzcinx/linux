// SPDX-License-Identifier: GPL-2.0-only
/*
 * Copyright (C) 2017 Red Hat, Inc.
 */

#include <linux/cred.h>
#include <linux/file.h>
#include <linux/mount.h>
#include <linux/xattr.h>
#include <linux/uio.h>
#include <linux/uaccess.h>
#include "overlayfs.h"

static char ovl_whatisit(struct inode *inode, struct inode *realinode)
{
	if (realinode != ovl_inode_upper(inode))
		return 'l';
	if (ovl_has_upperdata(inode))
		return 'u';
	else
		return 'm';
}

static struct file *ovl_open_realfile(const struct file *file,
				      struct inode *realinode)
{
	struct inode *inode = file_inode(file);
	struct file *realfile;
	const struct cred *old_cred;
	int flags = file->f_flags | O_NOATIME | FMODE_NONOTIFY;

	old_cred = ovl_override_creds(inode->i_sb);
	realfile = open_with_fake_path(&file->f_path, flags, realinode,
				       current_cred());
	revert_creds(old_cred);

	pr_debug("open(%p[%pD2/%c], 0%o) -> (%p, 0%o)\n",
		 file, file, ovl_whatisit(inode, realinode), file->f_flags,
		 realfile, IS_ERR(realfile) ? 0 : realfile->f_flags);

	return realfile;
}

#define OVL_SETFL_MASK (O_APPEND | O_NONBLOCK | O_NDELAY | O_DIRECT)

static int ovl_change_flags(struct file *file, unsigned int flags)
{
	struct inode *inode = file_inode(file);
	int err;

	/* No atime modificaton on underlying */
	flags |= O_NOATIME | FMODE_NONOTIFY;

	/* If some flag changed that cannot be changed then something's amiss */
	if (WARN_ON((file->f_flags ^ flags) & ~OVL_SETFL_MASK))
		return -EIO;

	flags &= OVL_SETFL_MASK;

	if (((flags ^ file->f_flags) & O_APPEND) && IS_APPEND(inode))
		return -EPERM;

	if (flags & O_DIRECT) {
		if (!file->f_mapping->a_ops ||
		    !file->f_mapping->a_ops->direct_IO)
			return -EINVAL;
	}

	if (file->f_op->check_flags) {
		err = file->f_op->check_flags(flags);
		if (err)
			return err;
	}

	spin_lock(&file->f_lock);
	file->f_flags = (file->f_flags & ~OVL_SETFL_MASK) | flags;
	spin_unlock(&file->f_lock);

	return 0;
}

static int ovl_real_fdget_meta(const struct file *file, struct fd *real,
			       bool allow_meta)
{
	struct inode *inode = file_inode(file);
	struct inode *realinode;

	real->flags = 0;
	real->file = file->private_data;

	if (allow_meta)
		realinode = ovl_inode_real(inode);
	else
		realinode = ovl_inode_realdata(inode);

	/* Has it been copied up since we'd opened it? */
	if (unlikely(file_inode(real->file) != realinode)) {
		real->flags = FDPUT_FPUT;
		real->file = ovl_open_realfile(file, realinode);

		return PTR_ERR_OR_ZERO(real->file);
	}

	/* Did the flags change since open? */
	if (unlikely((file->f_flags ^ real->file->f_flags) & ~O_NOATIME))
		return ovl_change_flags(real->file, file->f_flags);

	return 0;
}

static int ovl_real_fdget(const struct file *file, struct fd *real)
{
	return ovl_real_fdget_meta(file, real, false);
}

static int ovl_open(struct inode *inode, struct file *file)
{
	struct file *realfile;
	int err;

	err = ovl_maybe_copy_up(file_dentry(file), file->f_flags);
	if (err)
		return err;

	/* No longer need these flags, so don't pass them on to underlying fs */
	file->f_flags &= ~(O_CREAT | O_EXCL | O_NOCTTY | O_TRUNC);

	realfile = ovl_open_realfile(file, ovl_inode_realdata(inode));
	if (IS_ERR(realfile))
		return PTR_ERR(realfile);

	file->private_data = realfile;

	return 0;
}

static int ovl_release(struct inode *inode, struct file *file)
{
	fput(file->private_data);

	return 0;
}

static loff_t ovl_llseek(struct file *file, loff_t offset, int whence)
{
	struct inode *inode = file_inode(file);
	struct fd real;
	const struct cred *old_cred;
	ssize_t ret;

	/*
	 * The two special cases below do not need to involve real fs,
	 * so we can optimizing concurrent callers.
	 */
	if (offset == 0) {
		if (whence == SEEK_CUR)
			return file->f_pos;

		if (whence == SEEK_SET)
			return vfs_setpos(file, 0, 0);
	}

	ret = ovl_real_fdget(file, &real);
	if (ret)
		return ret;

	/*
	 * Overlay file f_pos is the master copy that is preserved
	 * through copy up and modified on read/write, but only real
	 * fs knows how to SEEK_HOLE/SEEK_DATA and real fs may impose
	 * limitations that are more strict than ->s_maxbytes for specific
	 * files, so we use the real file to perform seeks.
	 */
	inode_lock(inode);
	real.file->f_pos = file->f_pos;
<<<<<<< HEAD

	old_cred = ovl_override_creds(inode->i_sb);
	ret = vfs_llseek(real.file, offset, whence);
	revert_creds(old_cred);

	file->f_pos = real.file->f_pos;
	inode_unlock(inode);

	fdput(real);

=======

	old_cred = ovl_override_creds(inode->i_sb);
	ret = vfs_llseek(real.file, offset, whence);
	revert_creds(old_cred);

	file->f_pos = real.file->f_pos;
	inode_unlock(inode);

	fdput(real);

>>>>>>> 4b972a01
	return ret;
}

static void ovl_file_accessed(struct file *file)
{
	struct inode *inode, *upperinode;

	if (file->f_flags & O_NOATIME)
		return;

	inode = file_inode(file);
	upperinode = ovl_inode_upper(inode);

	if (!upperinode)
		return;

	if ((!timespec64_equal(&inode->i_mtime, &upperinode->i_mtime) ||
	     !timespec64_equal(&inode->i_ctime, &upperinode->i_ctime))) {
		inode->i_mtime = upperinode->i_mtime;
		inode->i_ctime = upperinode->i_ctime;
	}

	touch_atime(&file->f_path);
}

static rwf_t ovl_iocb_to_rwf(struct kiocb *iocb)
{
	int ifl = iocb->ki_flags;
	rwf_t flags = 0;

	if (ifl & IOCB_NOWAIT)
		flags |= RWF_NOWAIT;
	if (ifl & IOCB_HIPRI)
		flags |= RWF_HIPRI;
	if (ifl & IOCB_DSYNC)
		flags |= RWF_DSYNC;
	if (ifl & IOCB_SYNC)
		flags |= RWF_SYNC;

	return flags;
}

static ssize_t ovl_read_iter(struct kiocb *iocb, struct iov_iter *iter)
{
	struct file *file = iocb->ki_filp;
	struct fd real;
	const struct cred *old_cred;
	ssize_t ret;

	if (!iov_iter_count(iter))
		return 0;

	ret = ovl_real_fdget(file, &real);
	if (ret)
		return ret;

	old_cred = ovl_override_creds(file_inode(file)->i_sb);
	ret = vfs_iter_read(real.file, iter, &iocb->ki_pos,
			    ovl_iocb_to_rwf(iocb));
	revert_creds(old_cred);

	ovl_file_accessed(file);

	fdput(real);

	return ret;
}

static ssize_t ovl_write_iter(struct kiocb *iocb, struct iov_iter *iter)
{
	struct file *file = iocb->ki_filp;
	struct inode *inode = file_inode(file);
	struct fd real;
	const struct cred *old_cred;
	ssize_t ret;

	if (!iov_iter_count(iter))
		return 0;

	inode_lock(inode);
	/* Update mode */
	ovl_copyattr(ovl_inode_real(inode), inode);
	ret = file_remove_privs(file);
	if (ret)
		goto out_unlock;

	ret = ovl_real_fdget(file, &real);
	if (ret)
		goto out_unlock;

	old_cred = ovl_override_creds(file_inode(file)->i_sb);
	file_start_write(real.file);
	ret = vfs_iter_write(real.file, iter, &iocb->ki_pos,
			     ovl_iocb_to_rwf(iocb));
	file_end_write(real.file);
	revert_creds(old_cred);

	/* Update size */
	ovl_copyattr(ovl_inode_real(inode), inode);

	fdput(real);

out_unlock:
	inode_unlock(inode);

	return ret;
}

static int ovl_fsync(struct file *file, loff_t start, loff_t end, int datasync)
{
	struct fd real;
	const struct cred *old_cred;
	int ret;

	ret = ovl_real_fdget_meta(file, &real, !datasync);
	if (ret)
		return ret;

	/* Don't sync lower file for fear of receiving EROFS error */
	if (file_inode(real.file) == ovl_inode_upper(file_inode(file))) {
		old_cred = ovl_override_creds(file_inode(file)->i_sb);
		ret = vfs_fsync_range(real.file, start, end, datasync);
		revert_creds(old_cred);
	}

	fdput(real);

	return ret;
}

static int ovl_mmap(struct file *file, struct vm_area_struct *vma)
{
	struct file *realfile = file->private_data;
	const struct cred *old_cred;
	int ret;

	if (!realfile->f_op->mmap)
		return -ENODEV;

	if (WARN_ON(file != vma->vm_file))
		return -EIO;

	vma->vm_file = get_file(realfile);

	old_cred = ovl_override_creds(file_inode(file)->i_sb);
	ret = call_mmap(vma->vm_file, vma);
	revert_creds(old_cred);

	if (ret) {
		/* Drop reference count from new vm_file value */
		fput(realfile);
	} else {
		/* Drop reference count from previous vm_file value */
		fput(file);
	}

	ovl_file_accessed(file);

	return ret;
}

static long ovl_fallocate(struct file *file, int mode, loff_t offset, loff_t len)
{
	struct inode *inode = file_inode(file);
	struct fd real;
	const struct cred *old_cred;
	int ret;

	ret = ovl_real_fdget(file, &real);
	if (ret)
		return ret;

	old_cred = ovl_override_creds(file_inode(file)->i_sb);
	ret = vfs_fallocate(real.file, mode, offset, len);
	revert_creds(old_cred);

	/* Update size */
	ovl_copyattr(ovl_inode_real(inode), inode);

	fdput(real);

	return ret;
}

static int ovl_fadvise(struct file *file, loff_t offset, loff_t len, int advice)
{
	struct fd real;
	const struct cred *old_cred;
	int ret;

	ret = ovl_real_fdget(file, &real);
	if (ret)
		return ret;

	old_cred = ovl_override_creds(file_inode(file)->i_sb);
	ret = vfs_fadvise(real.file, offset, len, advice);
	revert_creds(old_cred);

	fdput(real);

	return ret;
}

static long ovl_real_ioctl(struct file *file, unsigned int cmd,
			   unsigned long arg)
{
	struct fd real;
	const struct cred *old_cred;
	long ret;

	ret = ovl_real_fdget(file, &real);
	if (ret)
		return ret;

	old_cred = ovl_override_creds(file_inode(file)->i_sb);
	ret = vfs_ioctl(real.file, cmd, arg);
	revert_creds(old_cred);

	fdput(real);

	return ret;
}

<<<<<<< HEAD
static unsigned int ovl_get_inode_flags(struct inode *inode)
{
	unsigned int flags = READ_ONCE(inode->i_flags);
	unsigned int ovl_iflags = 0;

	if (flags & S_SYNC)
		ovl_iflags |= FS_SYNC_FL;
	if (flags & S_APPEND)
		ovl_iflags |= FS_APPEND_FL;
	if (flags & S_IMMUTABLE)
		ovl_iflags |= FS_IMMUTABLE_FL;
	if (flags & S_NOATIME)
		ovl_iflags |= FS_NOATIME_FL;

	return ovl_iflags;
}

static long ovl_ioctl_set_flags(struct file *file, unsigned long arg)
{
	long ret;
	struct inode *inode = file_inode(file);
	unsigned int flags;
	unsigned int old_flags;
=======
static long ovl_ioctl_set_flags(struct file *file, unsigned int cmd,
				unsigned long arg, unsigned int iflags)
{
	long ret;
	struct inode *inode = file_inode(file);
	unsigned int old_iflags;
>>>>>>> 4b972a01

	if (!inode_owner_or_capable(inode))
		return -EACCES;

<<<<<<< HEAD
	if (get_user(flags, (int __user *) arg))
		return -EFAULT;

=======
>>>>>>> 4b972a01
	ret = mnt_want_write_file(file);
	if (ret)
		return ret;

	inode_lock(inode);

	/* Check the capability before cred override */
	ret = -EPERM;
<<<<<<< HEAD
	old_flags = ovl_get_inode_flags(inode);
	if (((flags ^ old_flags) & (FS_APPEND_FL | FS_IMMUTABLE_FL)) &&
=======
	old_iflags = READ_ONCE(inode->i_flags);
	if (((iflags ^ old_iflags) & (S_APPEND | S_IMMUTABLE)) &&
>>>>>>> 4b972a01
	    !capable(CAP_LINUX_IMMUTABLE))
		goto unlock;

	ret = ovl_maybe_copy_up(file_dentry(file), O_WRONLY);
	if (ret)
		goto unlock;

<<<<<<< HEAD
	ret = ovl_real_ioctl(file, FS_IOC_SETFLAGS, arg);
=======
	ret = ovl_real_ioctl(file, cmd, arg);
>>>>>>> 4b972a01

	ovl_copyflags(ovl_inode_real(inode), inode);
unlock:
	inode_unlock(inode);

	mnt_drop_write_file(file);

	return ret;

}

<<<<<<< HEAD
=======
static unsigned int ovl_fsflags_to_iflags(unsigned int flags)
{
	unsigned int iflags = 0;

	if (flags & FS_SYNC_FL)
		iflags |= S_SYNC;
	if (flags & FS_APPEND_FL)
		iflags |= S_APPEND;
	if (flags & FS_IMMUTABLE_FL)
		iflags |= S_IMMUTABLE;
	if (flags & FS_NOATIME_FL)
		iflags |= S_NOATIME;

	return iflags;
}

static long ovl_ioctl_set_fsflags(struct file *file, unsigned int cmd,
				  unsigned long arg)
{
	unsigned int flags;

	if (get_user(flags, (int __user *) arg))
		return -EFAULT;

	return ovl_ioctl_set_flags(file, cmd, arg,
				   ovl_fsflags_to_iflags(flags));
}

static unsigned int ovl_fsxflags_to_iflags(unsigned int xflags)
{
	unsigned int iflags = 0;

	if (xflags & FS_XFLAG_SYNC)
		iflags |= S_SYNC;
	if (xflags & FS_XFLAG_APPEND)
		iflags |= S_APPEND;
	if (xflags & FS_XFLAG_IMMUTABLE)
		iflags |= S_IMMUTABLE;
	if (xflags & FS_XFLAG_NOATIME)
		iflags |= S_NOATIME;

	return iflags;
}

static long ovl_ioctl_set_fsxflags(struct file *file, unsigned int cmd,
				   unsigned long arg)
{
	struct fsxattr fa;

	memset(&fa, 0, sizeof(fa));
	if (copy_from_user(&fa, (void __user *) arg, sizeof(fa)))
		return -EFAULT;

	return ovl_ioctl_set_flags(file, cmd, arg,
				   ovl_fsxflags_to_iflags(fa.fsx_xflags));
}

>>>>>>> 4b972a01
static long ovl_ioctl(struct file *file, unsigned int cmd, unsigned long arg)
{
	long ret;

	switch (cmd) {
	case FS_IOC_GETFLAGS:
	case FS_IOC_FSGETXATTR:
		ret = ovl_real_ioctl(file, cmd, arg);
		break;

	case FS_IOC_SETFLAGS:
<<<<<<< HEAD
		ret = ovl_ioctl_set_flags(file, arg);
=======
		ret = ovl_ioctl_set_fsflags(file, cmd, arg);
		break;

	case FS_IOC_FSSETXATTR:
		ret = ovl_ioctl_set_fsxflags(file, cmd, arg);
>>>>>>> 4b972a01
		break;

	default:
		ret = -ENOTTY;
	}

	return ret;
}

static long ovl_compat_ioctl(struct file *file, unsigned int cmd,
			     unsigned long arg)
{
	switch (cmd) {
	case FS_IOC32_GETFLAGS:
		cmd = FS_IOC_GETFLAGS;
		break;

	case FS_IOC32_SETFLAGS:
		cmd = FS_IOC_SETFLAGS;
		break;

	default:
		return -ENOIOCTLCMD;
	}

	return ovl_ioctl(file, cmd, arg);
}

enum ovl_copyop {
	OVL_COPY,
	OVL_CLONE,
	OVL_DEDUPE,
};

static loff_t ovl_copyfile(struct file *file_in, loff_t pos_in,
			    struct file *file_out, loff_t pos_out,
			    loff_t len, unsigned int flags, enum ovl_copyop op)
{
	struct inode *inode_out = file_inode(file_out);
	struct fd real_in, real_out;
	const struct cred *old_cred;
	loff_t ret;

	ret = ovl_real_fdget(file_out, &real_out);
	if (ret)
		return ret;

	ret = ovl_real_fdget(file_in, &real_in);
	if (ret) {
		fdput(real_out);
		return ret;
	}

	old_cred = ovl_override_creds(file_inode(file_out)->i_sb);
	switch (op) {
	case OVL_COPY:
		ret = vfs_copy_file_range(real_in.file, pos_in,
					  real_out.file, pos_out, len, flags);
		break;

	case OVL_CLONE:
		ret = vfs_clone_file_range(real_in.file, pos_in,
					   real_out.file, pos_out, len, flags);
		break;

	case OVL_DEDUPE:
		ret = vfs_dedupe_file_range_one(real_in.file, pos_in,
						real_out.file, pos_out, len,
						flags);
		break;
	}
	revert_creds(old_cred);

	/* Update size */
	ovl_copyattr(ovl_inode_real(inode_out), inode_out);

	fdput(real_in);
	fdput(real_out);

	return ret;
}

static ssize_t ovl_copy_file_range(struct file *file_in, loff_t pos_in,
				   struct file *file_out, loff_t pos_out,
				   size_t len, unsigned int flags)
{
	return ovl_copyfile(file_in, pos_in, file_out, pos_out, len, flags,
			    OVL_COPY);
}

static loff_t ovl_remap_file_range(struct file *file_in, loff_t pos_in,
				   struct file *file_out, loff_t pos_out,
				   loff_t len, unsigned int remap_flags)
{
	enum ovl_copyop op;

	if (remap_flags & ~(REMAP_FILE_DEDUP | REMAP_FILE_ADVISORY))
		return -EINVAL;

	if (remap_flags & REMAP_FILE_DEDUP)
		op = OVL_DEDUPE;
	else
		op = OVL_CLONE;

	/*
	 * Don't copy up because of a dedupe request, this wouldn't make sense
	 * most of the time (data would be duplicated instead of deduplicated).
	 */
	if (op == OVL_DEDUPE &&
	    (!ovl_inode_upper(file_inode(file_in)) ||
	     !ovl_inode_upper(file_inode(file_out))))
		return -EPERM;

	return ovl_copyfile(file_in, pos_in, file_out, pos_out, len,
			    remap_flags, op);
}

const struct file_operations ovl_file_operations = {
	.open		= ovl_open,
	.release	= ovl_release,
	.llseek		= ovl_llseek,
	.read_iter	= ovl_read_iter,
	.write_iter	= ovl_write_iter,
	.fsync		= ovl_fsync,
	.mmap		= ovl_mmap,
	.fallocate	= ovl_fallocate,
	.fadvise	= ovl_fadvise,
	.unlocked_ioctl	= ovl_ioctl,
	.compat_ioctl	= ovl_compat_ioctl,

	.copy_file_range	= ovl_copy_file_range,
	.remap_file_range	= ovl_remap_file_range,
};<|MERGE_RESOLUTION|>--- conflicted
+++ resolved
@@ -173,7 +173,6 @@
 	 */
 	inode_lock(inode);
 	real.file->f_pos = file->f_pos;
-<<<<<<< HEAD
 
 	old_cred = ovl_override_creds(inode->i_sb);
 	ret = vfs_llseek(real.file, offset, whence);
@@ -184,18 +183,6 @@
 
 	fdput(real);
 
-=======
-
-	old_cred = ovl_override_creds(inode->i_sb);
-	ret = vfs_llseek(real.file, offset, whence);
-	revert_creds(old_cred);
-
-	file->f_pos = real.file->f_pos;
-	inode_unlock(inode);
-
-	fdput(real);
-
->>>>>>> 4b972a01
 	return ret;
 }
 
@@ -419,48 +406,16 @@
 	return ret;
 }
 
-<<<<<<< HEAD
-static unsigned int ovl_get_inode_flags(struct inode *inode)
-{
-	unsigned int flags = READ_ONCE(inode->i_flags);
-	unsigned int ovl_iflags = 0;
-
-	if (flags & S_SYNC)
-		ovl_iflags |= FS_SYNC_FL;
-	if (flags & S_APPEND)
-		ovl_iflags |= FS_APPEND_FL;
-	if (flags & S_IMMUTABLE)
-		ovl_iflags |= FS_IMMUTABLE_FL;
-	if (flags & S_NOATIME)
-		ovl_iflags |= FS_NOATIME_FL;
-
-	return ovl_iflags;
-}
-
-static long ovl_ioctl_set_flags(struct file *file, unsigned long arg)
-{
-	long ret;
-	struct inode *inode = file_inode(file);
-	unsigned int flags;
-	unsigned int old_flags;
-=======
 static long ovl_ioctl_set_flags(struct file *file, unsigned int cmd,
 				unsigned long arg, unsigned int iflags)
 {
 	long ret;
 	struct inode *inode = file_inode(file);
 	unsigned int old_iflags;
->>>>>>> 4b972a01
 
 	if (!inode_owner_or_capable(inode))
 		return -EACCES;
 
-<<<<<<< HEAD
-	if (get_user(flags, (int __user *) arg))
-		return -EFAULT;
-
-=======
->>>>>>> 4b972a01
 	ret = mnt_want_write_file(file);
 	if (ret)
 		return ret;
@@ -469,13 +424,8 @@
 
 	/* Check the capability before cred override */
 	ret = -EPERM;
-<<<<<<< HEAD
-	old_flags = ovl_get_inode_flags(inode);
-	if (((flags ^ old_flags) & (FS_APPEND_FL | FS_IMMUTABLE_FL)) &&
-=======
 	old_iflags = READ_ONCE(inode->i_flags);
 	if (((iflags ^ old_iflags) & (S_APPEND | S_IMMUTABLE)) &&
->>>>>>> 4b972a01
 	    !capable(CAP_LINUX_IMMUTABLE))
 		goto unlock;
 
@@ -483,11 +433,7 @@
 	if (ret)
 		goto unlock;
 
-<<<<<<< HEAD
-	ret = ovl_real_ioctl(file, FS_IOC_SETFLAGS, arg);
-=======
 	ret = ovl_real_ioctl(file, cmd, arg);
->>>>>>> 4b972a01
 
 	ovl_copyflags(ovl_inode_real(inode), inode);
 unlock:
@@ -499,8 +445,6 @@
 
 }
 
-<<<<<<< HEAD
-=======
 static unsigned int ovl_fsflags_to_iflags(unsigned int flags)
 {
 	unsigned int iflags = 0;
@@ -558,7 +502,6 @@
 				   ovl_fsxflags_to_iflags(fa.fsx_xflags));
 }
 
->>>>>>> 4b972a01
 static long ovl_ioctl(struct file *file, unsigned int cmd, unsigned long arg)
 {
 	long ret;
@@ -570,15 +513,11 @@
 		break;
 
 	case FS_IOC_SETFLAGS:
-<<<<<<< HEAD
-		ret = ovl_ioctl_set_flags(file, arg);
-=======
 		ret = ovl_ioctl_set_fsflags(file, cmd, arg);
 		break;
 
 	case FS_IOC_FSSETXATTR:
 		ret = ovl_ioctl_set_fsxflags(file, cmd, arg);
->>>>>>> 4b972a01
 		break;
 
 	default:
