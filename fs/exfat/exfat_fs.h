--- conflicted
+++ resolved
@@ -508,11 +508,7 @@
 	exfat_msg(sb, KERN_INFO, fmt, ##__VA_ARGS__)
 
 void exfat_get_entry_time(struct exfat_sb_info *sbi, struct timespec64 *ts,
-<<<<<<< HEAD
-		u8 tz, __le16 time, __le16 date, u8 time_ms);
-=======
 		u8 tz, __le16 time, __le16 date, u8 time_cs);
->>>>>>> 4775cbe7
 void exfat_truncate_atime(struct timespec64 *ts);
 void exfat_set_entry_time(struct exfat_sb_info *sbi, struct timespec64 *ts,
 		u8 *tz, __le16 *time, __le16 *date, u8 *time_cs);
