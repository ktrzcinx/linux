// SPDX-License-Identifier: GPL-2.0-only
/*
 *  linux/fs/exec.c
 *
 *  Copyright (C) 1991, 1992  Linus Torvalds
 */

/*
 * #!-checking implemented by tytso.
 */
/*
 * Demand-loading implemented 01.12.91 - no need to read anything but
 * the header into memory. The inode of the executable is put into
 * "current->executable", and page faults do the actual loading. Clean.
 *
 * Once more I can proudly say that linux stood up to being changed: it
 * was less than 2 hours work to get demand-loading completely implemented.
 *
 * Demand loading changed July 1993 by Eric Youngdale.   Use mmap instead,
 * current->executable is only used by the procfs.  This allows a dispatch
 * table to check for several different types  of binary formats.  We keep
 * trying until we recognize the file or we run out of supported binary
 * formats.
 */

#include <linux/slab.h>
#include <linux/file.h>
#include <linux/fdtable.h>
#include <linux/mm.h>
#include <linux/vmacache.h>
#include <linux/stat.h>
#include <linux/fcntl.h>
#include <linux/swap.h>
#include <linux/string.h>
#include <linux/init.h>
#include <linux/sched/mm.h>
#include <linux/sched/coredump.h>
#include <linux/sched/signal.h>
#include <linux/sched/numa_balancing.h>
#include <linux/sched/task.h>
#include <linux/pagemap.h>
#include <linux/perf_event.h>
#include <linux/highmem.h>
#include <linux/spinlock.h>
#include <linux/key.h>
#include <linux/personality.h>
#include <linux/binfmts.h>
#include <linux/utsname.h>
#include <linux/pid_namespace.h>
#include <linux/module.h>
#include <linux/namei.h>
#include <linux/mount.h>
#include <linux/security.h>
#include <linux/syscalls.h>
#include <linux/tsacct_kern.h>
#include <linux/cn_proc.h>
#include <linux/audit.h>
#include <linux/tracehook.h>
#include <linux/kmod.h>
#include <linux/fsnotify.h>
#include <linux/fs_struct.h>
#include <linux/oom.h>
#include <linux/compat.h>
#include <linux/vmalloc.h>

#include <linux/uaccess.h>
#include <asm/mmu_context.h>
#include <asm/tlb.h>

#include <trace/events/task.h>
#include "internal.h"

#include <trace/events/sched.h>

static int bprm_creds_from_file(struct linux_binprm *bprm);

int suid_dumpable = 0;

static LIST_HEAD(formats);
static DEFINE_RWLOCK(binfmt_lock);

void __register_binfmt(struct linux_binfmt * fmt, int insert)
{
	BUG_ON(!fmt);
	if (WARN_ON(!fmt->load_binary))
		return;
	write_lock(&binfmt_lock);
	insert ? list_add(&fmt->lh, &formats) :
		 list_add_tail(&fmt->lh, &formats);
	write_unlock(&binfmt_lock);
}

EXPORT_SYMBOL(__register_binfmt);

void unregister_binfmt(struct linux_binfmt * fmt)
{
	write_lock(&binfmt_lock);
	list_del(&fmt->lh);
	write_unlock(&binfmt_lock);
}

EXPORT_SYMBOL(unregister_binfmt);

static inline void put_binfmt(struct linux_binfmt * fmt)
{
	module_put(fmt->module);
}

bool path_noexec(const struct path *path)
{
	return (path->mnt->mnt_flags & MNT_NOEXEC) ||
	       (path->mnt->mnt_sb->s_iflags & SB_I_NOEXEC);
}

#ifdef CONFIG_USELIB
/*
 * Note that a shared library must be both readable and executable due to
 * security reasons.
 *
 * Also note that we take the address to load from from the file itself.
 */
SYSCALL_DEFINE1(uselib, const char __user *, library)
{
	struct linux_binfmt *fmt;
	struct file *file;
	struct filename *tmp = getname(library);
	int error = PTR_ERR(tmp);
	static const struct open_flags uselib_flags = {
		.open_flag = O_LARGEFILE | O_RDONLY | __FMODE_EXEC,
		.acc_mode = MAY_READ | MAY_EXEC,
		.intent = LOOKUP_OPEN,
		.lookup_flags = LOOKUP_FOLLOW,
	};

	if (IS_ERR(tmp))
		goto out;

	file = do_filp_open(AT_FDCWD, tmp, &uselib_flags);
	putname(tmp);
	error = PTR_ERR(file);
	if (IS_ERR(file))
		goto out;

	error = -EINVAL;
	if (!S_ISREG(file_inode(file)->i_mode))
		goto exit;

	error = -EACCES;
	if (path_noexec(&file->f_path))
		goto exit;

	fsnotify_open(file);

	error = -ENOEXEC;

	read_lock(&binfmt_lock);
	list_for_each_entry(fmt, &formats, lh) {
		if (!fmt->load_shlib)
			continue;
		if (!try_module_get(fmt->module))
			continue;
		read_unlock(&binfmt_lock);
		error = fmt->load_shlib(file);
		read_lock(&binfmt_lock);
		put_binfmt(fmt);
		if (error != -ENOEXEC)
			break;
	}
	read_unlock(&binfmt_lock);
exit:
	fput(file);
out:
  	return error;
}
#endif /* #ifdef CONFIG_USELIB */

#ifdef CONFIG_MMU
/*
 * The nascent bprm->mm is not visible until exec_mmap() but it can
 * use a lot of memory, account these pages in current->mm temporary
 * for oom_badness()->get_mm_rss(). Once exec succeeds or fails, we
 * change the counter back via acct_arg_size(0).
 */
static void acct_arg_size(struct linux_binprm *bprm, unsigned long pages)
{
	struct mm_struct *mm = current->mm;
	long diff = (long)(pages - bprm->vma_pages);

	if (!mm || !diff)
		return;

	bprm->vma_pages = pages;
	add_mm_counter(mm, MM_ANONPAGES, diff);
}

static struct page *get_arg_page(struct linux_binprm *bprm, unsigned long pos,
		int write)
{
	struct page *page;
	int ret;
	unsigned int gup_flags = FOLL_FORCE;

#ifdef CONFIG_STACK_GROWSUP
	if (write) {
		ret = expand_downwards(bprm->vma, pos);
		if (ret < 0)
			return NULL;
	}
#endif

	if (write)
		gup_flags |= FOLL_WRITE;

	/*
	 * We are doing an exec().  'current' is the process
	 * doing the exec and bprm->mm is the new process's mm.
	 */
	ret = get_user_pages_remote(current, bprm->mm, pos, 1, gup_flags,
			&page, NULL, NULL);
	if (ret <= 0)
		return NULL;

	if (write)
		acct_arg_size(bprm, vma_pages(bprm->vma));

	return page;
}

static void put_arg_page(struct page *page)
{
	put_page(page);
}

static void free_arg_pages(struct linux_binprm *bprm)
{
}

static void flush_arg_page(struct linux_binprm *bprm, unsigned long pos,
		struct page *page)
{
	flush_cache_page(bprm->vma, pos, page_to_pfn(page));
}

static int __bprm_mm_init(struct linux_binprm *bprm)
{
	int err;
	struct vm_area_struct *vma = NULL;
	struct mm_struct *mm = bprm->mm;

	bprm->vma = vma = vm_area_alloc(mm);
	if (!vma)
		return -ENOMEM;
	vma_set_anonymous(vma);

	if (mmap_write_lock_killable(mm)) {
		err = -EINTR;
		goto err_free;
	}

	/*
	 * Place the stack at the largest stack address the architecture
	 * supports. Later, we'll move this to an appropriate place. We don't
	 * use STACK_TOP because that can depend on attributes which aren't
	 * configured yet.
	 */
	BUILD_BUG_ON(VM_STACK_FLAGS & VM_STACK_INCOMPLETE_SETUP);
	vma->vm_end = STACK_TOP_MAX;
	vma->vm_start = vma->vm_end - PAGE_SIZE;
	vma->vm_flags = VM_SOFTDIRTY | VM_STACK_FLAGS | VM_STACK_INCOMPLETE_SETUP;
	vma->vm_page_prot = vm_get_page_prot(vma->vm_flags);

	err = insert_vm_struct(mm, vma);
	if (err)
		goto err;

	mm->stack_vm = mm->total_vm = 1;
	mmap_write_unlock(mm);
	bprm->p = vma->vm_end - sizeof(void *);
	return 0;
err:
	mmap_write_unlock(mm);
err_free:
	bprm->vma = NULL;
	vm_area_free(vma);
	return err;
}

static bool valid_arg_len(struct linux_binprm *bprm, long len)
{
	return len <= MAX_ARG_STRLEN;
}

#else

static inline void acct_arg_size(struct linux_binprm *bprm, unsigned long pages)
{
}

static struct page *get_arg_page(struct linux_binprm *bprm, unsigned long pos,
		int write)
{
	struct page *page;

	page = bprm->page[pos / PAGE_SIZE];
	if (!page && write) {
		page = alloc_page(GFP_HIGHUSER|__GFP_ZERO);
		if (!page)
			return NULL;
		bprm->page[pos / PAGE_SIZE] = page;
	}

	return page;
}

static void put_arg_page(struct page *page)
{
}

static void free_arg_page(struct linux_binprm *bprm, int i)
{
	if (bprm->page[i]) {
		__free_page(bprm->page[i]);
		bprm->page[i] = NULL;
	}
}

static void free_arg_pages(struct linux_binprm *bprm)
{
	int i;

	for (i = 0; i < MAX_ARG_PAGES; i++)
		free_arg_page(bprm, i);
}

static void flush_arg_page(struct linux_binprm *bprm, unsigned long pos,
		struct page *page)
{
}

static int __bprm_mm_init(struct linux_binprm *bprm)
{
	bprm->p = PAGE_SIZE * MAX_ARG_PAGES - sizeof(void *);
	return 0;
}

static bool valid_arg_len(struct linux_binprm *bprm, long len)
{
	return len <= bprm->p;
}

#endif /* CONFIG_MMU */

/*
 * Create a new mm_struct and populate it with a temporary stack
 * vm_area_struct.  We don't have enough context at this point to set the stack
 * flags, permissions, and offset, so we use temporary values.  We'll update
 * them later in setup_arg_pages().
 */
static int bprm_mm_init(struct linux_binprm *bprm)
{
	int err;
	struct mm_struct *mm = NULL;

	bprm->mm = mm = mm_alloc();
	err = -ENOMEM;
	if (!mm)
		goto err;

	/* Save current stack limit for all calculations made during exec. */
	task_lock(current->group_leader);
	bprm->rlim_stack = current->signal->rlim[RLIMIT_STACK];
	task_unlock(current->group_leader);

	err = __bprm_mm_init(bprm);
	if (err)
		goto err;

	return 0;

err:
	if (mm) {
		bprm->mm = NULL;
		mmdrop(mm);
	}

	return err;
}

struct user_arg_ptr {
#ifdef CONFIG_COMPAT
	bool is_compat;
#endif
	union {
		const char __user *const __user *native;
#ifdef CONFIG_COMPAT
		const compat_uptr_t __user *compat;
#endif
	} ptr;
};

static const char __user *get_user_arg_ptr(struct user_arg_ptr argv, int nr)
{
	const char __user *native;

#ifdef CONFIG_COMPAT
	if (unlikely(argv.is_compat)) {
		compat_uptr_t compat;

		if (get_user(compat, argv.ptr.compat + nr))
			return ERR_PTR(-EFAULT);

		return compat_ptr(compat);
	}
#endif

	if (get_user(native, argv.ptr.native + nr))
		return ERR_PTR(-EFAULT);

	return native;
}

/*
 * count() counts the number of strings in array ARGV.
 */
static int count(struct user_arg_ptr argv, int max)
{
	int i = 0;

	if (argv.ptr.native != NULL) {
		for (;;) {
			const char __user *p = get_user_arg_ptr(argv, i);

			if (!p)
				break;

			if (IS_ERR(p))
				return -EFAULT;

			if (i >= max)
				return -E2BIG;
			++i;

			if (fatal_signal_pending(current))
				return -ERESTARTNOHAND;
			cond_resched();
		}
	}
	return i;
}

static int prepare_arg_pages(struct linux_binprm *bprm,
			struct user_arg_ptr argv, struct user_arg_ptr envp)
{
	unsigned long limit, ptr_size;

	bprm->argc = count(argv, MAX_ARG_STRINGS);
	if (bprm->argc < 0)
		return bprm->argc;

	bprm->envc = count(envp, MAX_ARG_STRINGS);
	if (bprm->envc < 0)
		return bprm->envc;

	/*
	 * Limit to 1/4 of the max stack size or 3/4 of _STK_LIM
	 * (whichever is smaller) for the argv+env strings.
	 * This ensures that:
	 *  - the remaining binfmt code will not run out of stack space,
	 *  - the program will have a reasonable amount of stack left
	 *    to work from.
	 */
	limit = _STK_LIM / 4 * 3;
	limit = min(limit, bprm->rlim_stack.rlim_cur / 4);
	/*
	 * We've historically supported up to 32 pages (ARG_MAX)
	 * of argument strings even with small stacks
	 */
	limit = max_t(unsigned long, limit, ARG_MAX);
	/*
	 * We must account for the size of all the argv and envp pointers to
	 * the argv and envp strings, since they will also take up space in
	 * the stack. They aren't stored until much later when we can't
	 * signal to the parent that the child has run out of stack space.
	 * Instead, calculate it here so it's possible to fail gracefully.
	 */
	ptr_size = (bprm->argc + bprm->envc) * sizeof(void *);
	if (limit <= ptr_size)
		return -E2BIG;
	limit -= ptr_size;

	bprm->argmin = bprm->p - limit;
	return 0;
}

/*
 * 'copy_strings()' copies argument/environment strings from the old
 * processes's memory to the new process's stack.  The call to get_user_pages()
 * ensures the destination page is created and not swapped out.
 */
static int copy_strings(int argc, struct user_arg_ptr argv,
			struct linux_binprm *bprm)
{
	struct page *kmapped_page = NULL;
	char *kaddr = NULL;
	unsigned long kpos = 0;
	int ret;

	while (argc-- > 0) {
		const char __user *str;
		int len;
		unsigned long pos;

		ret = -EFAULT;
		str = get_user_arg_ptr(argv, argc);
		if (IS_ERR(str))
			goto out;

		len = strnlen_user(str, MAX_ARG_STRLEN);
		if (!len)
			goto out;

		ret = -E2BIG;
		if (!valid_arg_len(bprm, len))
			goto out;

		/* We're going to work our way backwords. */
		pos = bprm->p;
		str += len;
		bprm->p -= len;
#ifdef CONFIG_MMU
		if (bprm->p < bprm->argmin)
			goto out;
#endif

		while (len > 0) {
			int offset, bytes_to_copy;

			if (fatal_signal_pending(current)) {
				ret = -ERESTARTNOHAND;
				goto out;
			}
			cond_resched();

			offset = pos % PAGE_SIZE;
			if (offset == 0)
				offset = PAGE_SIZE;

			bytes_to_copy = offset;
			if (bytes_to_copy > len)
				bytes_to_copy = len;

			offset -= bytes_to_copy;
			pos -= bytes_to_copy;
			str -= bytes_to_copy;
			len -= bytes_to_copy;

			if (!kmapped_page || kpos != (pos & PAGE_MASK)) {
				struct page *page;

				page = get_arg_page(bprm, pos, 1);
				if (!page) {
					ret = -E2BIG;
					goto out;
				}

				if (kmapped_page) {
					flush_kernel_dcache_page(kmapped_page);
					kunmap(kmapped_page);
					put_arg_page(kmapped_page);
				}
				kmapped_page = page;
				kaddr = kmap(kmapped_page);
				kpos = pos & PAGE_MASK;
				flush_arg_page(bprm, kpos, kmapped_page);
			}
			if (copy_from_user(kaddr+offset, str, bytes_to_copy)) {
				ret = -EFAULT;
				goto out;
			}
		}
	}
	ret = 0;
out:
	if (kmapped_page) {
		flush_kernel_dcache_page(kmapped_page);
		kunmap(kmapped_page);
		put_arg_page(kmapped_page);
	}
	return ret;
}

/*
 * Copy and argument/environment string from the kernel to the processes stack.
 */
int copy_string_kernel(const char *arg, struct linux_binprm *bprm)
{
	int len = strnlen(arg, MAX_ARG_STRLEN) + 1 /* terminating NUL */;
	unsigned long pos = bprm->p;

	if (len == 0)
		return -EFAULT;
	if (!valid_arg_len(bprm, len))
		return -E2BIG;

	/* We're going to work our way backwards. */
	arg += len;
	bprm->p -= len;
	if (IS_ENABLED(CONFIG_MMU) && bprm->p < bprm->argmin)
		return -E2BIG;

	while (len > 0) {
		unsigned int bytes_to_copy = min_t(unsigned int, len,
				min_not_zero(offset_in_page(pos), PAGE_SIZE));
		struct page *page;
		char *kaddr;

		pos -= bytes_to_copy;
		arg -= bytes_to_copy;
		len -= bytes_to_copy;

		page = get_arg_page(bprm, pos, 1);
		if (!page)
			return -E2BIG;
		kaddr = kmap_atomic(page);
		flush_arg_page(bprm, pos & PAGE_MASK, page);
		memcpy(kaddr + offset_in_page(pos), arg, bytes_to_copy);
		flush_kernel_dcache_page(page);
		kunmap_atomic(kaddr);
		put_arg_page(page);
	}

	return 0;
}
EXPORT_SYMBOL(copy_string_kernel);

#ifdef CONFIG_MMU

/*
 * During bprm_mm_init(), we create a temporary stack at STACK_TOP_MAX.  Once
 * the binfmt code determines where the new stack should reside, we shift it to
 * its final location.  The process proceeds as follows:
 *
 * 1) Use shift to calculate the new vma endpoints.
 * 2) Extend vma to cover both the old and new ranges.  This ensures the
 *    arguments passed to subsequent functions are consistent.
 * 3) Move vma's page tables to the new range.
 * 4) Free up any cleared pgd range.
 * 5) Shrink the vma to cover only the new range.
 */
static int shift_arg_pages(struct vm_area_struct *vma, unsigned long shift)
{
	struct mm_struct *mm = vma->vm_mm;
	unsigned long old_start = vma->vm_start;
	unsigned long old_end = vma->vm_end;
	unsigned long length = old_end - old_start;
	unsigned long new_start = old_start - shift;
	unsigned long new_end = old_end - shift;
	struct mmu_gather tlb;

	BUG_ON(new_start > new_end);

	/*
	 * ensure there are no vmas between where we want to go
	 * and where we are
	 */
	if (vma != find_vma(mm, new_start))
		return -EFAULT;

	/*
	 * cover the whole range: [new_start, old_end)
	 */
	if (vma_adjust(vma, new_start, old_end, vma->vm_pgoff, NULL))
		return -ENOMEM;

	/*
	 * move the page tables downwards, on failure we rely on
	 * process cleanup to remove whatever mess we made.
	 */
	if (length != move_page_tables(vma, old_start,
				       vma, new_start, length, false))
		return -ENOMEM;

	lru_add_drain();
	tlb_gather_mmu(&tlb, mm, old_start, old_end);
	if (new_end > old_start) {
		/*
		 * when the old and new regions overlap clear from new_end.
		 */
		free_pgd_range(&tlb, new_end, old_end, new_end,
			vma->vm_next ? vma->vm_next->vm_start : USER_PGTABLES_CEILING);
	} else {
		/*
		 * otherwise, clean from old_start; this is done to not touch
		 * the address space in [new_end, old_start) some architectures
		 * have constraints on va-space that make this illegal (IA64) -
		 * for the others its just a little faster.
		 */
		free_pgd_range(&tlb, old_start, old_end, new_end,
			vma->vm_next ? vma->vm_next->vm_start : USER_PGTABLES_CEILING);
	}
	tlb_finish_mmu(&tlb, old_start, old_end);

	/*
	 * Shrink the vma to just the new range.  Always succeeds.
	 */
	vma_adjust(vma, new_start, new_end, vma->vm_pgoff, NULL);

	return 0;
}

/*
 * Finalizes the stack vm_area_struct. The flags and permissions are updated,
 * the stack is optionally relocated, and some extra space is added.
 */
int setup_arg_pages(struct linux_binprm *bprm,
		    unsigned long stack_top,
		    int executable_stack)
{
	unsigned long ret;
	unsigned long stack_shift;
	struct mm_struct *mm = current->mm;
	struct vm_area_struct *vma = bprm->vma;
	struct vm_area_struct *prev = NULL;
	unsigned long vm_flags;
	unsigned long stack_base;
	unsigned long stack_size;
	unsigned long stack_expand;
	unsigned long rlim_stack;

#ifdef CONFIG_STACK_GROWSUP
	/* Limit stack size */
	stack_base = bprm->rlim_stack.rlim_max;
	if (stack_base > STACK_SIZE_MAX)
		stack_base = STACK_SIZE_MAX;

	/* Add space for stack randomization. */
	stack_base += (STACK_RND_MASK << PAGE_SHIFT);

	/* Make sure we didn't let the argument array grow too large. */
	if (vma->vm_end - vma->vm_start > stack_base)
		return -ENOMEM;

	stack_base = PAGE_ALIGN(stack_top - stack_base);

	stack_shift = vma->vm_start - stack_base;
	mm->arg_start = bprm->p - stack_shift;
	bprm->p = vma->vm_end - stack_shift;
#else
	stack_top = arch_align_stack(stack_top);
	stack_top = PAGE_ALIGN(stack_top);

	if (unlikely(stack_top < mmap_min_addr) ||
	    unlikely(vma->vm_end - vma->vm_start >= stack_top - mmap_min_addr))
		return -ENOMEM;

	stack_shift = vma->vm_end - stack_top;

	bprm->p -= stack_shift;
	mm->arg_start = bprm->p;
#endif

	if (bprm->loader)
		bprm->loader -= stack_shift;
	bprm->exec -= stack_shift;

	if (mmap_write_lock_killable(mm))
		return -EINTR;

	vm_flags = VM_STACK_FLAGS;

	/*
	 * Adjust stack execute permissions; explicitly enable for
	 * EXSTACK_ENABLE_X, disable for EXSTACK_DISABLE_X and leave alone
	 * (arch default) otherwise.
	 */
	if (unlikely(executable_stack == EXSTACK_ENABLE_X))
		vm_flags |= VM_EXEC;
	else if (executable_stack == EXSTACK_DISABLE_X)
		vm_flags &= ~VM_EXEC;
	vm_flags |= mm->def_flags;
	vm_flags |= VM_STACK_INCOMPLETE_SETUP;

	ret = mprotect_fixup(vma, &prev, vma->vm_start, vma->vm_end,
			vm_flags);
	if (ret)
		goto out_unlock;
	BUG_ON(prev != vma);

	if (unlikely(vm_flags & VM_EXEC)) {
		pr_warn_once("process '%pD4' started with executable stack\n",
			     bprm->file);
	}

	/* Move stack pages down in memory. */
	if (stack_shift) {
		ret = shift_arg_pages(vma, stack_shift);
		if (ret)
			goto out_unlock;
	}

	/* mprotect_fixup is overkill to remove the temporary stack flags */
	vma->vm_flags &= ~VM_STACK_INCOMPLETE_SETUP;

	stack_expand = 131072UL; /* randomly 32*4k (or 2*64k) pages */
	stack_size = vma->vm_end - vma->vm_start;
	/*
	 * Align this down to a page boundary as expand_stack
	 * will align it up.
	 */
	rlim_stack = bprm->rlim_stack.rlim_cur & PAGE_MASK;
#ifdef CONFIG_STACK_GROWSUP
	if (stack_size + stack_expand > rlim_stack)
		stack_base = vma->vm_start + rlim_stack;
	else
		stack_base = vma->vm_end + stack_expand;
#else
	if (stack_size + stack_expand > rlim_stack)
		stack_base = vma->vm_end - rlim_stack;
	else
		stack_base = vma->vm_start - stack_expand;
#endif
	current->mm->start_stack = bprm->p;
	ret = expand_stack(vma, stack_base);
	if (ret)
		ret = -EFAULT;

out_unlock:
	mmap_write_unlock(mm);
	return ret;
}
EXPORT_SYMBOL(setup_arg_pages);

#else

/*
 * Transfer the program arguments and environment from the holding pages
 * onto the stack. The provided stack pointer is adjusted accordingly.
 */
int transfer_args_to_stack(struct linux_binprm *bprm,
			   unsigned long *sp_location)
{
	unsigned long index, stop, sp;
	int ret = 0;

	stop = bprm->p >> PAGE_SHIFT;
	sp = *sp_location;

	for (index = MAX_ARG_PAGES - 1; index >= stop; index--) {
		unsigned int offset = index == stop ? bprm->p & ~PAGE_MASK : 0;
		char *src = kmap(bprm->page[index]) + offset;
		sp -= PAGE_SIZE - offset;
		if (copy_to_user((void *) sp, src, PAGE_SIZE - offset) != 0)
			ret = -EFAULT;
		kunmap(bprm->page[index]);
		if (ret)
			goto out;
	}

	*sp_location = sp;

out:
	return ret;
}
EXPORT_SYMBOL(transfer_args_to_stack);

#endif /* CONFIG_MMU */

static struct file *do_open_execat(int fd, struct filename *name, int flags)
{
	struct file *file;
	int err;
	struct open_flags open_exec_flags = {
		.open_flag = O_LARGEFILE | O_RDONLY | __FMODE_EXEC,
		.acc_mode = MAY_EXEC,
		.intent = LOOKUP_OPEN,
		.lookup_flags = LOOKUP_FOLLOW,
	};

	if ((flags & ~(AT_SYMLINK_NOFOLLOW | AT_EMPTY_PATH)) != 0)
		return ERR_PTR(-EINVAL);
	if (flags & AT_SYMLINK_NOFOLLOW)
		open_exec_flags.lookup_flags &= ~LOOKUP_FOLLOW;
	if (flags & AT_EMPTY_PATH)
		open_exec_flags.lookup_flags |= LOOKUP_EMPTY;

	file = do_filp_open(fd, name, &open_exec_flags);
	if (IS_ERR(file))
		goto out;

	err = -EACCES;
	if (!S_ISREG(file_inode(file)->i_mode))
		goto exit;

	if (path_noexec(&file->f_path))
		goto exit;

	err = deny_write_access(file);
	if (err)
		goto exit;

	if (name->name[0] != '\0')
		fsnotify_open(file);

out:
	return file;

exit:
	fput(file);
	return ERR_PTR(err);
}

struct file *open_exec(const char *name)
{
	struct filename *filename = getname_kernel(name);
	struct file *f = ERR_CAST(filename);

	if (!IS_ERR(filename)) {
		f = do_open_execat(AT_FDCWD, filename, 0);
		putname(filename);
	}
	return f;
}
EXPORT_SYMBOL(open_exec);

int kernel_read_file(struct file *file, void **buf, loff_t *size,
		     loff_t max_size, enum kernel_read_file_id id)
{
	loff_t i_size, pos;
	ssize_t bytes = 0;
	int ret;

	if (!S_ISREG(file_inode(file)->i_mode) || max_size < 0)
		return -EINVAL;

	ret = deny_write_access(file);
	if (ret)
		return ret;

	ret = security_kernel_read_file(file, id);
	if (ret)
		goto out;

	i_size = i_size_read(file_inode(file));
	if (i_size <= 0) {
		ret = -EINVAL;
		goto out;
	}
	if (i_size > SIZE_MAX || (max_size > 0 && i_size > max_size)) {
		ret = -EFBIG;
		goto out;
	}

	if (id != READING_FIRMWARE_PREALLOC_BUFFER)
		*buf = vmalloc(i_size);
	if (!*buf) {
		ret = -ENOMEM;
		goto out;
	}

	pos = 0;
	while (pos < i_size) {
		bytes = kernel_read(file, *buf + pos, i_size - pos, &pos);
		if (bytes < 0) {
			ret = bytes;
			goto out_free;
		}

		if (bytes == 0)
			break;
	}

	if (pos != i_size) {
		ret = -EIO;
		goto out_free;
	}

	ret = security_kernel_post_read_file(file, *buf, i_size, id);
	if (!ret)
		*size = pos;

out_free:
	if (ret < 0) {
		if (id != READING_FIRMWARE_PREALLOC_BUFFER) {
			vfree(*buf);
			*buf = NULL;
		}
	}

out:
	allow_write_access(file);
	return ret;
}
EXPORT_SYMBOL_GPL(kernel_read_file);

int kernel_read_file_from_path(const char *path, void **buf, loff_t *size,
			       loff_t max_size, enum kernel_read_file_id id)
{
	struct file *file;
	int ret;

	if (!path || !*path)
		return -EINVAL;

	file = filp_open(path, O_RDONLY, 0);
	if (IS_ERR(file))
		return PTR_ERR(file);

	ret = kernel_read_file(file, buf, size, max_size, id);
	fput(file);
	return ret;
}
EXPORT_SYMBOL_GPL(kernel_read_file_from_path);

int kernel_read_file_from_path_initns(const char *path, void **buf,
				      loff_t *size, loff_t max_size,
				      enum kernel_read_file_id id)
{
	struct file *file;
	struct path root;
	int ret;

	if (!path || !*path)
		return -EINVAL;

	task_lock(&init_task);
	get_fs_root(init_task.fs, &root);
	task_unlock(&init_task);

	file = file_open_root(root.dentry, root.mnt, path, O_RDONLY, 0);
	path_put(&root);
	if (IS_ERR(file))
		return PTR_ERR(file);

	ret = kernel_read_file(file, buf, size, max_size, id);
	fput(file);
	return ret;
}
EXPORT_SYMBOL_GPL(kernel_read_file_from_path_initns);

int kernel_read_file_from_fd(int fd, void **buf, loff_t *size, loff_t max_size,
			     enum kernel_read_file_id id)
{
	struct fd f = fdget(fd);
	int ret = -EBADF;

	if (!f.file)
		goto out;

	ret = kernel_read_file(f.file, buf, size, max_size, id);
out:
	fdput(f);
	return ret;
}
EXPORT_SYMBOL_GPL(kernel_read_file_from_fd);

#if defined(CONFIG_HAVE_AOUT) || defined(CONFIG_BINFMT_FLAT) || \
    defined(CONFIG_BINFMT_ELF_FDPIC)
ssize_t read_code(struct file *file, unsigned long addr, loff_t pos, size_t len)
{
	ssize_t res = vfs_read(file, (void __user *)addr, len, &pos);
	if (res > 0)
		flush_icache_user_range(addr, addr + len);
	return res;
}
EXPORT_SYMBOL(read_code);
#endif

/*
 * Maps the mm_struct mm into the current task struct.
 * On success, this function returns with the mutex
 * exec_update_mutex locked.
 */
static int exec_mmap(struct mm_struct *mm)
{
	struct task_struct *tsk;
	struct mm_struct *old_mm, *active_mm;
	int ret;

	/* Notify parent that we're no longer interested in the old VM */
	tsk = current;
	old_mm = current->mm;
	exec_mm_release(tsk, old_mm);
	if (old_mm)
		sync_mm_rss(old_mm);

	ret = mutex_lock_killable(&tsk->signal->exec_update_mutex);
	if (ret)
		return ret;

	if (old_mm) {
		/*
		 * Make sure that if there is a core dump in progress
		 * for the old mm, we get out and die instead of going
		 * through with the exec.  We must hold mmap_lock around
		 * checking core_state and changing tsk->mm.
		 */
		mmap_read_lock(old_mm);
		if (unlikely(old_mm->core_state)) {
			mmap_read_unlock(old_mm);
			mutex_unlock(&tsk->signal->exec_update_mutex);
			return -EINTR;
		}
	}

	task_lock(tsk);
	active_mm = tsk->active_mm;
	membarrier_exec_mmap(mm);
	tsk->mm = mm;
	tsk->active_mm = mm;
	activate_mm(active_mm, mm);
	tsk->mm->vmacache_seqnum = 0;
	vmacache_flush(tsk);
	task_unlock(tsk);
	if (old_mm) {
		mmap_read_unlock(old_mm);
		BUG_ON(active_mm != old_mm);
		setmax_mm_hiwater_rss(&tsk->signal->maxrss, old_mm);
		mm_update_next_owner(old_mm);
		mmput(old_mm);
		return 0;
	}
	mmdrop(active_mm);
	return 0;
}

static int de_thread(struct task_struct *tsk)
{
	struct signal_struct *sig = tsk->signal;
	struct sighand_struct *oldsighand = tsk->sighand;
	spinlock_t *lock = &oldsighand->siglock;

	if (thread_group_empty(tsk))
		goto no_thread_group;

	/*
	 * Kill all other threads in the thread group.
	 */
	spin_lock_irq(lock);
	if (signal_group_exit(sig)) {
		/*
		 * Another group action in progress, just
		 * return so that the signal is processed.
		 */
		spin_unlock_irq(lock);
		return -EAGAIN;
	}

	sig->group_exit_task = tsk;
	sig->notify_count = zap_other_threads(tsk);
	if (!thread_group_leader(tsk))
		sig->notify_count--;

	while (sig->notify_count) {
		__set_current_state(TASK_KILLABLE);
		spin_unlock_irq(lock);
		schedule();
		if (__fatal_signal_pending(tsk))
			goto killed;
		spin_lock_irq(lock);
	}
	spin_unlock_irq(lock);

	/*
	 * At this point all other threads have exited, all we have to
	 * do is to wait for the thread group leader to become inactive,
	 * and to assume its PID:
	 */
	if (!thread_group_leader(tsk)) {
		struct task_struct *leader = tsk->group_leader;

		for (;;) {
			cgroup_threadgroup_change_begin(tsk);
			write_lock_irq(&tasklist_lock);
			/*
			 * Do this under tasklist_lock to ensure that
			 * exit_notify() can't miss ->group_exit_task
			 */
			sig->notify_count = -1;
			if (likely(leader->exit_state))
				break;
			__set_current_state(TASK_KILLABLE);
			write_unlock_irq(&tasklist_lock);
			cgroup_threadgroup_change_end(tsk);
			schedule();
			if (__fatal_signal_pending(tsk))
				goto killed;
		}

		/*
		 * The only record we have of the real-time age of a
		 * process, regardless of execs it's done, is start_time.
		 * All the past CPU time is accumulated in signal_struct
		 * from sister threads now dead.  But in this non-leader
		 * exec, nothing survives from the original leader thread,
		 * whose birth marks the true age of this process now.
		 * When we take on its identity by switching to its PID, we
		 * also take its birthdate (always earlier than our own).
		 */
		tsk->start_time = leader->start_time;
		tsk->start_boottime = leader->start_boottime;

		BUG_ON(!same_thread_group(leader, tsk));
		/*
		 * An exec() starts a new thread group with the
		 * TGID of the previous thread group. Rehash the
		 * two threads with a switched PID, and release
		 * the former thread group leader:
		 */

		/* Become a process group leader with the old leader's pid.
		 * The old leader becomes a thread of the this thread group.
		 */
		exchange_tids(tsk, leader);
		transfer_pid(leader, tsk, PIDTYPE_TGID);
		transfer_pid(leader, tsk, PIDTYPE_PGID);
		transfer_pid(leader, tsk, PIDTYPE_SID);

		list_replace_rcu(&leader->tasks, &tsk->tasks);
		list_replace_init(&leader->sibling, &tsk->sibling);

		tsk->group_leader = tsk;
		leader->group_leader = tsk;

		tsk->exit_signal = SIGCHLD;
		leader->exit_signal = -1;

		BUG_ON(leader->exit_state != EXIT_ZOMBIE);
		leader->exit_state = EXIT_DEAD;

		/*
		 * We are going to release_task()->ptrace_unlink() silently,
		 * the tracer can sleep in do_wait(). EXIT_DEAD guarantees
		 * the tracer wont't block again waiting for this thread.
		 */
		if (unlikely(leader->ptrace))
			__wake_up_parent(leader, leader->parent);
		write_unlock_irq(&tasklist_lock);
		cgroup_threadgroup_change_end(tsk);

		release_task(leader);
	}

	sig->group_exit_task = NULL;
	sig->notify_count = 0;

no_thread_group:
	/* we have changed execution domain */
	tsk->exit_signal = SIGCHLD;

	BUG_ON(!thread_group_leader(tsk));
	return 0;

killed:
	/* protects against exit_notify() and __exit_signal() */
	read_lock(&tasklist_lock);
	sig->group_exit_task = NULL;
	sig->notify_count = 0;
	read_unlock(&tasklist_lock);
	return -EAGAIN;
}


/*
 * This function makes sure the current process has its own signal table,
 * so that flush_signal_handlers can later reset the handlers without
 * disturbing other processes.  (Other processes might share the signal
 * table via the CLONE_SIGHAND option to clone().)
 */
static int unshare_sighand(struct task_struct *me)
{
	struct sighand_struct *oldsighand = me->sighand;

	if (refcount_read(&oldsighand->count) != 1) {
		struct sighand_struct *newsighand;
		/*
		 * This ->sighand is shared with the CLONE_SIGHAND
		 * but not CLONE_THREAD task, switch to the new one.
		 */
		newsighand = kmem_cache_alloc(sighand_cachep, GFP_KERNEL);
		if (!newsighand)
			return -ENOMEM;

		refcount_set(&newsighand->count, 1);
		memcpy(newsighand->action, oldsighand->action,
		       sizeof(newsighand->action));

		write_lock_irq(&tasklist_lock);
		spin_lock(&oldsighand->siglock);
		rcu_assign_pointer(me->sighand, newsighand);
		spin_unlock(&oldsighand->siglock);
		write_unlock_irq(&tasklist_lock);

		__cleanup_sighand(oldsighand);
	}
	return 0;
}

char *__get_task_comm(char *buf, size_t buf_size, struct task_struct *tsk)
{
	task_lock(tsk);
	strncpy(buf, tsk->comm, buf_size);
	task_unlock(tsk);
	return buf;
}
EXPORT_SYMBOL_GPL(__get_task_comm);

/*
 * These functions flushes out all traces of the currently running executable
 * so that a new one can be started
 */

void __set_task_comm(struct task_struct *tsk, const char *buf, bool exec)
{
	task_lock(tsk);
	trace_task_rename(tsk, buf);
	strlcpy(tsk->comm, buf, sizeof(tsk->comm));
	task_unlock(tsk);
	perf_event_comm(tsk, exec);
}

/*
 * Calling this is the point of no return. None of the failures will be
 * seen by userspace since either the process is already taking a fatal
 * signal (via de_thread() or coredump), or will have SEGV raised
 * (after exec_mmap()) by search_binary_handler (see below).
 */
int begin_new_exec(struct linux_binprm * bprm)
{
	struct task_struct *me = current;
	int retval;

	/* Once we are committed compute the creds */
	retval = bprm_creds_from_file(bprm);
	if (retval)
		return retval;

	/*
	 * Ensure all future errors are fatal.
	 */
	bprm->point_of_no_return = true;

	/*
	 * Make this the only thread in the thread group.
	 */
	retval = de_thread(me);
	if (retval)
		goto out;

	/*
	 * Must be called _before_ exec_mmap() as bprm->mm is
	 * not visibile until then. This also enables the update
	 * to be lockless.
	 */
	set_mm_exe_file(bprm->mm, bprm->file);

<<<<<<< HEAD
	would_dump(bprm, bprm->file);
=======
	/* If the binary is not readable then enforce mm->dumpable=0 */
	would_dump(bprm, bprm->file);
	if (bprm->have_execfd)
		would_dump(bprm, bprm->executable);
>>>>>>> 4775cbe7

	/*
	 * Release all of the old mmap stuff
	 */
	acct_arg_size(bprm, 0);
	retval = exec_mmap(bprm->mm);
	if (retval)
		goto out;

	bprm->mm = NULL;

#ifdef CONFIG_POSIX_TIMERS
	exit_itimers(me->signal);
	flush_itimer_signals();
#endif

	/*
	 * Make the signal table private.
	 */
	retval = unshare_sighand(me);
	if (retval)
		goto out_unlock;

	set_fs(USER_DS);
	me->flags &= ~(PF_RANDOMIZE | PF_FORKNOEXEC | PF_KTHREAD |
					PF_NOFREEZE | PF_NO_SETAFFINITY);
	flush_thread();
	me->personality &= ~bprm->per_clear;

	/*
	 * We have to apply CLOEXEC before we change whether the process is
	 * dumpable (in setup_new_exec) to avoid a race with a process in userspace
	 * trying to access the should-be-closed file descriptors of a process
	 * undergoing exec(2).
	 */
	do_close_on_exec(me->files);

	if (bprm->secureexec) {
		/* Make sure parent cannot signal privileged process. */
		me->pdeath_signal = 0;

		/*
		 * For secureexec, reset the stack limit to sane default to
		 * avoid bad behavior from the prior rlimits. This has to
		 * happen before arch_pick_mmap_layout(), which examines
		 * RLIMIT_STACK, but after the point of no return to avoid
		 * needing to clean up the change on failure.
		 */
		if (bprm->rlim_stack.rlim_cur > _STK_LIM)
			bprm->rlim_stack.rlim_cur = _STK_LIM;
	}

	me->sas_ss_sp = me->sas_ss_size = 0;

	/*
	 * Figure out dumpability. Note that this checking only of current
	 * is wrong, but userspace depends on it. This should be testing
	 * bprm->secureexec instead.
	 */
	if (bprm->interp_flags & BINPRM_FLAGS_ENFORCE_NONDUMP ||
	    !(uid_eq(current_euid(), current_uid()) &&
	      gid_eq(current_egid(), current_gid())))
		set_dumpable(current->mm, suid_dumpable);
	else
		set_dumpable(current->mm, SUID_DUMP_USER);

	perf_event_exec();
	__set_task_comm(me, kbasename(bprm->filename), true);

	/* An exec changes our domain. We are no longer part of the thread
	   group */
	WRITE_ONCE(me->self_exec_id, me->self_exec_id + 1);
	flush_signal_handlers(me, 0);

	/*
	 * install the new credentials for this executable
	 */
	security_bprm_committing_creds(bprm);

	commit_creds(bprm->cred);
	bprm->cred = NULL;

	/*
	 * Disable monitoring for regular users
	 * when executing setuid binaries. Must
	 * wait until new credentials are committed
	 * by commit_creds() above
	 */
	if (get_dumpable(me->mm) != SUID_DUMP_USER)
		perf_event_exit_task(me);
	/*
	 * cred_guard_mutex must be held at least to this point to prevent
	 * ptrace_attach() from altering our determination of the task's
	 * credentials; any time after this it may be unlocked.
	 */
	security_bprm_committed_creds(bprm);

	/* Pass the opened binary to the interpreter. */
	if (bprm->have_execfd) {
		retval = get_unused_fd_flags(0);
		if (retval < 0)
			goto out_unlock;
		fd_install(retval, bprm->executable);
		bprm->executable = NULL;
		bprm->execfd = retval;
	}
	return 0;

out_unlock:
	mutex_unlock(&me->signal->exec_update_mutex);
out:
	return retval;
}
EXPORT_SYMBOL(begin_new_exec);

void would_dump(struct linux_binprm *bprm, struct file *file)
{
	struct inode *inode = file_inode(file);
	if (inode_permission(inode, MAY_READ) < 0) {
		struct user_namespace *old, *user_ns;
		bprm->interp_flags |= BINPRM_FLAGS_ENFORCE_NONDUMP;

		/* Ensure mm->user_ns contains the executable */
		user_ns = old = bprm->mm->user_ns;
		while ((user_ns != &init_user_ns) &&
		       !privileged_wrt_inode_uidgid(user_ns, inode))
			user_ns = user_ns->parent;

		if (old != user_ns) {
			bprm->mm->user_ns = get_user_ns(user_ns);
			put_user_ns(old);
		}
	}
}
EXPORT_SYMBOL(would_dump);

void setup_new_exec(struct linux_binprm * bprm)
{
	/* Setup things that can depend upon the personality */
	struct task_struct *me = current;

	arch_pick_mmap_layout(me->mm, &bprm->rlim_stack);

	arch_setup_new_exec();

	/* Set the new mm task size. We have to do that late because it may
	 * depend on TIF_32BIT which is only updated in flush_thread() on
	 * some architectures like powerpc
	 */
	me->mm->task_size = TASK_SIZE;
	mutex_unlock(&me->signal->exec_update_mutex);
	mutex_unlock(&me->signal->cred_guard_mutex);
}
EXPORT_SYMBOL(setup_new_exec);

/* Runs immediately before start_thread() takes over. */
void finalize_exec(struct linux_binprm *bprm)
{
	/* Store any stack rlimit changes before starting thread. */
	task_lock(current->group_leader);
	current->signal->rlim[RLIMIT_STACK] = bprm->rlim_stack;
	task_unlock(current->group_leader);
}
EXPORT_SYMBOL(finalize_exec);

/*
 * Prepare credentials and lock ->cred_guard_mutex.
 * setup_new_exec() commits the new creds and drops the lock.
 * Or, if exec fails before, free_bprm() should release ->cred and
 * and unlock.
 */
static int prepare_bprm_creds(struct linux_binprm *bprm)
{
	if (mutex_lock_interruptible(&current->signal->cred_guard_mutex))
		return -ERESTARTNOINTR;

	bprm->cred = prepare_exec_creds();
	if (likely(bprm->cred))
		return 0;

	mutex_unlock(&current->signal->cred_guard_mutex);
	return -ENOMEM;
}

static void free_bprm(struct linux_binprm *bprm)
{
	free_arg_pages(bprm);
	if (bprm->cred) {
		mutex_unlock(&current->signal->cred_guard_mutex);
		abort_creds(bprm->cred);
	}
	if (bprm->file) {
		allow_write_access(bprm->file);
		fput(bprm->file);
	}
	if (bprm->executable)
		fput(bprm->executable);
	/* If a binfmt changed the interp, free it. */
	if (bprm->interp != bprm->filename)
		kfree(bprm->interp);
	kfree(bprm);
}

int bprm_change_interp(const char *interp, struct linux_binprm *bprm)
{
	/* If a binfmt changed the interp, free it first. */
	if (bprm->interp != bprm->filename)
		kfree(bprm->interp);
	bprm->interp = kstrdup(interp, GFP_KERNEL);
	if (!bprm->interp)
		return -ENOMEM;
	return 0;
}
EXPORT_SYMBOL(bprm_change_interp);

/*
 * determine how safe it is to execute the proposed program
 * - the caller must hold ->cred_guard_mutex to protect against
 *   PTRACE_ATTACH or seccomp thread-sync
 */
static void check_unsafe_exec(struct linux_binprm *bprm)
{
	struct task_struct *p = current, *t;
	unsigned n_fs;

	if (p->ptrace)
		bprm->unsafe |= LSM_UNSAFE_PTRACE;

	/*
	 * This isn't strictly necessary, but it makes it harder for LSMs to
	 * mess up.
	 */
	if (task_no_new_privs(current))
		bprm->unsafe |= LSM_UNSAFE_NO_NEW_PRIVS;

	t = p;
	n_fs = 1;
	spin_lock(&p->fs->lock);
	rcu_read_lock();
	while_each_thread(p, t) {
		if (t->fs == p->fs)
			n_fs++;
	}
	rcu_read_unlock();

	if (p->fs->users > n_fs)
		bprm->unsafe |= LSM_UNSAFE_SHARE;
	else
		p->fs->in_exec = 1;
	spin_unlock(&p->fs->lock);
}

static void bprm_fill_uid(struct linux_binprm *bprm, struct file *file)
{
	/* Handle suid and sgid on files */
	struct inode *inode;
	unsigned int mode;
	kuid_t uid;
	kgid_t gid;

	if (!mnt_may_suid(file->f_path.mnt))
		return;

	if (task_no_new_privs(current))
		return;

	inode = file->f_path.dentry->d_inode;
	mode = READ_ONCE(inode->i_mode);
	if (!(mode & (S_ISUID|S_ISGID)))
		return;

	/* Be careful if suid/sgid is set */
	inode_lock(inode);

	/* reload atomically mode/uid/gid now that lock held */
	mode = inode->i_mode;
	uid = inode->i_uid;
	gid = inode->i_gid;
	inode_unlock(inode);

	/* We ignore suid/sgid if there are no mappings for them in the ns */
	if (!kuid_has_mapping(bprm->cred->user_ns, uid) ||
		 !kgid_has_mapping(bprm->cred->user_ns, gid))
		return;

	if (mode & S_ISUID) {
		bprm->per_clear |= PER_CLEAR_ON_SETID;
		bprm->cred->euid = uid;
	}

	if ((mode & (S_ISGID | S_IXGRP)) == (S_ISGID | S_IXGRP)) {
		bprm->per_clear |= PER_CLEAR_ON_SETID;
		bprm->cred->egid = gid;
	}
}

/*
 * Compute brpm->cred based upon the final binary.
 */
static int bprm_creds_from_file(struct linux_binprm *bprm)
{
	/* Compute creds based on which file? */
	struct file *file = bprm->execfd_creds ? bprm->executable : bprm->file;

	bprm_fill_uid(bprm, file);
	return security_bprm_creds_from_file(bprm, file);
}

/*
 * Fill the binprm structure from the inode.
 * Read the first BINPRM_BUF_SIZE bytes
 *
 * This may be called multiple times for binary chains (scripts for example).
 */
static int prepare_binprm(struct linux_binprm *bprm)
{
	loff_t pos = 0;

	memset(bprm->buf, 0, BINPRM_BUF_SIZE);
	return kernel_read(bprm->file, bprm->buf, BINPRM_BUF_SIZE, &pos);
}

/*
 * Arguments are '\0' separated strings found at the location bprm->p
 * points to; chop off the first by relocating brpm->p to right after
 * the first '\0' encountered.
 */
int remove_arg_zero(struct linux_binprm *bprm)
{
	int ret = 0;
	unsigned long offset;
	char *kaddr;
	struct page *page;

	if (!bprm->argc)
		return 0;

	do {
		offset = bprm->p & ~PAGE_MASK;
		page = get_arg_page(bprm, bprm->p, 0);
		if (!page) {
			ret = -EFAULT;
			goto out;
		}
		kaddr = kmap_atomic(page);

		for (; offset < PAGE_SIZE && kaddr[offset];
				offset++, bprm->p++)
			;

		kunmap_atomic(kaddr);
		put_arg_page(page);
	} while (offset == PAGE_SIZE);

	bprm->p++;
	bprm->argc--;
	ret = 0;

out:
	return ret;
}
EXPORT_SYMBOL(remove_arg_zero);

#define printable(c) (((c)=='\t') || ((c)=='\n') || (0x20<=(c) && (c)<=0x7e))
/*
 * cycle the list of binary formats handler, until one recognizes the image
 */
static int search_binary_handler(struct linux_binprm *bprm)
{
	bool need_retry = IS_ENABLED(CONFIG_MODULES);
	struct linux_binfmt *fmt;
	int retval;

	retval = prepare_binprm(bprm);
	if (retval < 0)
		return retval;

	retval = security_bprm_check(bprm);
	if (retval)
		return retval;

	retval = -ENOENT;
 retry:
	read_lock(&binfmt_lock);
	list_for_each_entry(fmt, &formats, lh) {
		if (!try_module_get(fmt->module))
			continue;
		read_unlock(&binfmt_lock);

		retval = fmt->load_binary(bprm);

		read_lock(&binfmt_lock);
		put_binfmt(fmt);
		if (bprm->point_of_no_return || (retval != -ENOEXEC)) {
			read_unlock(&binfmt_lock);
			return retval;
		}
	}
	read_unlock(&binfmt_lock);

	if (need_retry) {
		if (printable(bprm->buf[0]) && printable(bprm->buf[1]) &&
		    printable(bprm->buf[2]) && printable(bprm->buf[3]))
			return retval;
		if (request_module("binfmt-%04x", *(ushort *)(bprm->buf + 2)) < 0)
			return retval;
		need_retry = false;
		goto retry;
	}

	return retval;
}

static int exec_binprm(struct linux_binprm *bprm)
{
	pid_t old_pid, old_vpid;
	int ret, depth;

	/* Need to fetch pid before load_binary changes it */
	old_pid = current->pid;
	rcu_read_lock();
	old_vpid = task_pid_nr_ns(current, task_active_pid_ns(current->parent));
	rcu_read_unlock();

	/* This allows 4 levels of binfmt rewrites before failing hard. */
	for (depth = 0;; depth++) {
		struct file *exec;
		if (depth > 5)
			return -ELOOP;

		ret = search_binary_handler(bprm);
		if (ret < 0)
			return ret;
		if (!bprm->interpreter)
			break;

		exec = bprm->file;
		bprm->file = bprm->interpreter;
		bprm->interpreter = NULL;

		allow_write_access(exec);
		if (unlikely(bprm->have_execfd)) {
			if (bprm->executable) {
				fput(exec);
				return -ENOEXEC;
			}
			bprm->executable = exec;
		} else
			fput(exec);
	}

	audit_bprm(bprm);
	trace_sched_process_exec(current, old_pid, bprm);
	ptrace_event(PTRACE_EVENT_EXEC, old_vpid);
	proc_exec_connector(current);
	return 0;
}

/*
 * sys_execve() executes a new program.
 */
static int __do_execve_file(int fd, struct filename *filename,
			    struct user_arg_ptr argv,
			    struct user_arg_ptr envp,
			    int flags, struct file *file)
{
	char *pathbuf = NULL;
	struct linux_binprm *bprm;
	struct files_struct *displaced;
	int retval;

	if (IS_ERR(filename))
		return PTR_ERR(filename);

	/*
	 * We move the actual failure in case of RLIMIT_NPROC excess from
	 * set*uid() to execve() because too many poorly written programs
	 * don't check setuid() return code.  Here we additionally recheck
	 * whether NPROC limit is still exceeded.
	 */
	if ((current->flags & PF_NPROC_EXCEEDED) &&
	    atomic_read(&current_user()->processes) > rlimit(RLIMIT_NPROC)) {
		retval = -EAGAIN;
		goto out_ret;
	}

	/* We're below the limit (still or again), so we don't want to make
	 * further execve() calls fail. */
	current->flags &= ~PF_NPROC_EXCEEDED;

	retval = unshare_files(&displaced);
	if (retval)
		goto out_ret;

	retval = -ENOMEM;
	bprm = kzalloc(sizeof(*bprm), GFP_KERNEL);
	if (!bprm)
		goto out_files;

	retval = prepare_bprm_creds(bprm);
	if (retval)
		goto out_free;

	check_unsafe_exec(bprm);
	current->in_execve = 1;

	if (!file)
		file = do_open_execat(fd, filename, flags);
	retval = PTR_ERR(file);
	if (IS_ERR(file))
		goto out_unmark;

	sched_exec();

	bprm->file = file;
	if (!filename) {
		bprm->filename = "none";
	} else if (fd == AT_FDCWD || filename->name[0] == '/') {
		bprm->filename = filename->name;
	} else {
		if (filename->name[0] == '\0')
			pathbuf = kasprintf(GFP_KERNEL, "/dev/fd/%d", fd);
		else
			pathbuf = kasprintf(GFP_KERNEL, "/dev/fd/%d/%s",
					    fd, filename->name);
		if (!pathbuf) {
			retval = -ENOMEM;
			goto out_unmark;
		}
		/*
		 * Record that a name derived from an O_CLOEXEC fd will be
		 * inaccessible after exec. Relies on having exclusive access to
		 * current->files (due to unshare_files above).
		 */
		if (close_on_exec(fd, rcu_dereference_raw(current->files->fdt)))
			bprm->interp_flags |= BINPRM_FLAGS_PATH_INACCESSIBLE;
		bprm->filename = pathbuf;
	}
	bprm->interp = bprm->filename;

	retval = bprm_mm_init(bprm);
	if (retval)
		goto out_unmark;

	retval = prepare_arg_pages(bprm, argv, envp);
	if (retval < 0)
		goto out;

	/* Set the unchanging part of bprm->cred */
	retval = security_bprm_creds_for_exec(bprm);
	if (retval)
		goto out;

	retval = copy_string_kernel(bprm->filename, bprm);
	if (retval < 0)
		goto out;

	bprm->exec = bprm->p;
	retval = copy_strings(bprm->envc, envp, bprm);
	if (retval < 0)
		goto out;

	retval = copy_strings(bprm->argc, argv, bprm);
	if (retval < 0)
		goto out;

	retval = exec_binprm(bprm);
	if (retval < 0)
		goto out;

	/* execve succeeded */
	current->fs->in_exec = 0;
	current->in_execve = 0;
	rseq_execve(current);
	acct_update_integrals(current);
	task_numa_free(current, false);
	free_bprm(bprm);
	kfree(pathbuf);
	if (filename)
		putname(filename);
	if (displaced)
		put_files_struct(displaced);
	return retval;

out:
	/*
	 * If past the point of no return ensure the the code never
	 * returns to the userspace process.  Use an existing fatal
	 * signal if present otherwise terminate the process with
	 * SIGSEGV.
	 */
	if (bprm->point_of_no_return && !fatal_signal_pending(current))
		force_sigsegv(SIGSEGV);
	if (bprm->mm) {
		acct_arg_size(bprm, 0);
		mmput(bprm->mm);
	}

out_unmark:
	current->fs->in_exec = 0;
	current->in_execve = 0;

out_free:
	free_bprm(bprm);
	kfree(pathbuf);

out_files:
	if (displaced)
		reset_files_struct(displaced);
out_ret:
	if (filename)
		putname(filename);
	return retval;
}

static int do_execveat_common(int fd, struct filename *filename,
			      struct user_arg_ptr argv,
			      struct user_arg_ptr envp,
			      int flags)
{
	return __do_execve_file(fd, filename, argv, envp, flags, NULL);
}

int do_execve_file(struct file *file, void *__argv, void *__envp)
{
	struct user_arg_ptr argv = { .ptr.native = __argv };
	struct user_arg_ptr envp = { .ptr.native = __envp };

	return __do_execve_file(AT_FDCWD, NULL, argv, envp, 0, file);
}

int do_execve(struct filename *filename,
	const char __user *const __user *__argv,
	const char __user *const __user *__envp)
{
	struct user_arg_ptr argv = { .ptr.native = __argv };
	struct user_arg_ptr envp = { .ptr.native = __envp };
	return do_execveat_common(AT_FDCWD, filename, argv, envp, 0);
}

int do_execveat(int fd, struct filename *filename,
		const char __user *const __user *__argv,
		const char __user *const __user *__envp,
		int flags)
{
	struct user_arg_ptr argv = { .ptr.native = __argv };
	struct user_arg_ptr envp = { .ptr.native = __envp };

	return do_execveat_common(fd, filename, argv, envp, flags);
}

#ifdef CONFIG_COMPAT
static int compat_do_execve(struct filename *filename,
	const compat_uptr_t __user *__argv,
	const compat_uptr_t __user *__envp)
{
	struct user_arg_ptr argv = {
		.is_compat = true,
		.ptr.compat = __argv,
	};
	struct user_arg_ptr envp = {
		.is_compat = true,
		.ptr.compat = __envp,
	};
	return do_execveat_common(AT_FDCWD, filename, argv, envp, 0);
}

static int compat_do_execveat(int fd, struct filename *filename,
			      const compat_uptr_t __user *__argv,
			      const compat_uptr_t __user *__envp,
			      int flags)
{
	struct user_arg_ptr argv = {
		.is_compat = true,
		.ptr.compat = __argv,
	};
	struct user_arg_ptr envp = {
		.is_compat = true,
		.ptr.compat = __envp,
	};
	return do_execveat_common(fd, filename, argv, envp, flags);
}
#endif

void set_binfmt(struct linux_binfmt *new)
{
	struct mm_struct *mm = current->mm;

	if (mm->binfmt)
		module_put(mm->binfmt->module);

	mm->binfmt = new;
	if (new)
		__module_get(new->module);
}
EXPORT_SYMBOL(set_binfmt);

/*
 * set_dumpable stores three-value SUID_DUMP_* into mm->flags.
 */
void set_dumpable(struct mm_struct *mm, int value)
{
	if (WARN_ON((unsigned)value > SUID_DUMP_ROOT))
		return;

	set_mask_bits(&mm->flags, MMF_DUMPABLE_MASK, value);
}

SYSCALL_DEFINE3(execve,
		const char __user *, filename,
		const char __user *const __user *, argv,
		const char __user *const __user *, envp)
{
	return do_execve(getname(filename), argv, envp);
}

SYSCALL_DEFINE5(execveat,
		int, fd, const char __user *, filename,
		const char __user *const __user *, argv,
		const char __user *const __user *, envp,
		int, flags)
{
	int lookup_flags = (flags & AT_EMPTY_PATH) ? LOOKUP_EMPTY : 0;

	return do_execveat(fd,
			   getname_flags(filename, lookup_flags, NULL),
			   argv, envp, flags);
}

#ifdef CONFIG_COMPAT
COMPAT_SYSCALL_DEFINE3(execve, const char __user *, filename,
	const compat_uptr_t __user *, argv,
	const compat_uptr_t __user *, envp)
{
	return compat_do_execve(getname(filename), argv, envp);
}

COMPAT_SYSCALL_DEFINE5(execveat, int, fd,
		       const char __user *, filename,
		       const compat_uptr_t __user *, argv,
		       const compat_uptr_t __user *, envp,
		       int,  flags)
{
	int lookup_flags = (flags & AT_EMPTY_PATH) ? LOOKUP_EMPTY : 0;

	return compat_do_execveat(fd,
				  getname_flags(filename, lookup_flags, NULL),
				  argv, envp, flags);
}
#endif<|MERGE_RESOLUTION|>--- conflicted
+++ resolved
@@ -1353,14 +1353,10 @@
 	 */
 	set_mm_exe_file(bprm->mm, bprm->file);
 
-<<<<<<< HEAD
-	would_dump(bprm, bprm->file);
-=======
 	/* If the binary is not readable then enforce mm->dumpable=0 */
 	would_dump(bprm, bprm->file);
 	if (bprm->have_execfd)
 		would_dump(bprm, bprm->executable);
->>>>>>> 4775cbe7
 
 	/*
 	 * Release all of the old mmap stuff
